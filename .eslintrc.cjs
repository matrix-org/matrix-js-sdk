--- conflicted
+++ resolved
@@ -1,9 +1,5 @@
 module.exports = {
-<<<<<<< HEAD
-    plugins: ["matrix-org", "import", "jsdoc", "node", "@stylistic"],
-=======
     plugins: ["matrix-org", "import", "jsdoc", "n"],
->>>>>>> e9a9280e
     extends: ["plugin:matrix-org/babel", "plugin:matrix-org/jest", "plugin:import/typescript"],
     parserOptions: {
         project: ["./tsconfig.json"],
