--- conflicted
+++ resolved
@@ -1,13 +1,9 @@
 module.exports = {
     plugins: ["matrix-org", "import", "jsdoc"],
-<<<<<<< HEAD
     extends: ["plugin:matrix-org/babel", "plugin:matrix-org/jest", "plugin:import/typescript"],
-=======
-    extends: ["plugin:matrix-org/babel", "plugin:import/typescript"],
     parserOptions: {
         project: ["./tsconfig.json"],
     },
->>>>>>> 71cf812d
     env: {
         browser: true,
         node: true,
