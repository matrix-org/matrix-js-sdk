--- conflicted
+++ resolved
@@ -1,14 +1,10 @@
 name: Pull Request
 on:
   pull_request_target:
-<<<<<<< HEAD
-    types: [ opened, edited, labeled, unlabeled ]
+    types: [ opened, edited, labeled, unlabeled, synchronize ]
 concurrency:
   group: ${{ github.workflow }}-${{ github.ref }}
   cancel-in-progress: true
-=======
-    types: [ opened, edited, labeled, unlabeled, synchronize ]
->>>>>>> 72013341
 jobs:
   changelog:
     name: Preview Changelog
