--- conflicted
+++ resolved
@@ -10,24 +10,6 @@
                 required: true
 concurrency: ${{ github.workflow }}-${{ github.event.pull_request.head.ref || github.head_ref || github.ref }}
 jobs:
-<<<<<<< HEAD
-    labels:
-        name: Require change type label
-        runs-on: ubuntu-latest
-        permissions:
-            pull-requests: read
-        steps:
-            - uses: mheap/github-action-required-labels@4e9ef4ce8c697cf55716ecbf7f13a3d9e0b6ac6a # v5.1.0
-              if: github.event_name != 'merge_group'
-              with:
-                  mode: exactly
-                  count: 1
-                  labels: |
-                      T-Task
-                      T-Defect
-                      T-Deprecation
-                      T-Enhancement
-=======
     changelog:
         name: Preview Changelog
         runs-on: ubuntu-24.04
@@ -44,7 +26,6 @@
                       Dependencies
                   mode: minimum
                   count: 1
->>>>>>> d04135cc
 
     prevent-blocked:
         name: Prevent Blocked
