# Must only be called from a workflow_run in the context of the upstream repo
name: SonarCloud
on:
    workflow_call:
        secrets:
            SONAR_TOKEN:
                required: true
        inputs:
            extra_args:
                type: string
                required: false
                description: "Extra args to pass to SonarCloud"
jobs:
    sonarqube:
        runs-on: ubuntu-latest
        if: github.event.workflow_run.conclusion == 'success'
        steps:
            # We create the status here and then update it to success/failure in the `report` stage
            # This provides an easy link to this workflow_run from the PR before Cypress is done.
            - uses: Sibz/github-status-action@v1
              with:
                  authToken: ${{ secrets.GITHUB_TOKEN }}
                  state: pending
                  context: ${{ github.workflow }} / SonarCloud (${{ github.event.workflow_run.event }} => ${{ github.event_name }})
                  sha: ${{ github.event.workflow_run.head_sha }}
                  target_url: https://github.com/${{ github.repository }}/actions/runs/${{ github.run_id }}

<<<<<<< HEAD
      - name: "🩻 SonarCloud Scan"
        id: sonarcloud
        # workflow_run fails report against the develop commit always, we don't want that for PRs
        continue-on-error: ${{ github.event.workflow_run.head_branch != 'develop' }}
        uses: matrix-org/sonarcloud-workflow-action@v2.3
        with:
          repository: ${{ github.event.workflow_run.head_repository.full_name }}
          is_pr: ${{ github.event.workflow_run.event == 'pull_request' }}
          version_cmd: 'cat package.json | jq -r .version'
          branch: ${{ github.event.workflow_run.head_branch }}
          revision: ${{ github.event.workflow_run.head_sha }}
          token: ${{ secrets.SONAR_TOKEN }}
          coverage_run_id: ${{ github.event.workflow_run.id }}
          coverage_workflow_name: tests.yml
          coverage_extract_path: coverage
          extra_args: ${{ inputs.extra_args }}
=======
            - name: "🩻 SonarCloud Scan"
              id: sonarcloud
              uses: matrix-org/sonarcloud-workflow-action@v2.3
              with:
                  repository: ${{ github.event.workflow_run.head_repository.full_name }}
                  is_pr: ${{ github.event.workflow_run.event == 'pull_request' }}
                  version_cmd: "cat package.json | jq -r .version"
                  branch: ${{ github.event.workflow_run.head_branch }}
                  revision: ${{ github.event.workflow_run.head_sha }}
                  token: ${{ secrets.SONAR_TOKEN }}
                  coverage_run_id: ${{ github.event.workflow_run.id }}
                  coverage_workflow_name: tests.yml
                  coverage_extract_path: coverage
                  extra_args: ${{ inputs.extra_args }}
>>>>>>> 9c17eb6c

            - uses: Sibz/github-status-action@v1
              if: always()
              with:
                  authToken: ${{ secrets.GITHUB_TOKEN }}
                  state: ${{ steps.sonarcloud.outcome == 'success' && 'success' || 'failure' }}
                  context: ${{ github.workflow }} / SonarCloud (${{ github.event.workflow_run.event }} => ${{ github.event_name }})
                  sha: ${{ github.event.workflow_run.head_sha }}
                  target_url: https://github.com/${{ github.repository }}/actions/runs/${{ github.run_id }}<|MERGE_RESOLUTION|>--- conflicted
+++ resolved
@@ -25,27 +25,11 @@
                   sha: ${{ github.event.workflow_run.head_sha }}
                   target_url: https://github.com/${{ github.repository }}/actions/runs/${{ github.run_id }}
 
-<<<<<<< HEAD
-      - name: "🩻 SonarCloud Scan"
-        id: sonarcloud
-        # workflow_run fails report against the develop commit always, we don't want that for PRs
-        continue-on-error: ${{ github.event.workflow_run.head_branch != 'develop' }}
-        uses: matrix-org/sonarcloud-workflow-action@v2.3
-        with:
-          repository: ${{ github.event.workflow_run.head_repository.full_name }}
-          is_pr: ${{ github.event.workflow_run.event == 'pull_request' }}
-          version_cmd: 'cat package.json | jq -r .version'
-          branch: ${{ github.event.workflow_run.head_branch }}
-          revision: ${{ github.event.workflow_run.head_sha }}
-          token: ${{ secrets.SONAR_TOKEN }}
-          coverage_run_id: ${{ github.event.workflow_run.id }}
-          coverage_workflow_name: tests.yml
-          coverage_extract_path: coverage
-          extra_args: ${{ inputs.extra_args }}
-=======
             - name: "🩻 SonarCloud Scan"
               id: sonarcloud
               uses: matrix-org/sonarcloud-workflow-action@v2.3
+              # workflow_run fails report against the develop commit always, we don't want that for PRs
+              continue-on-error: ${{ github.event.workflow_run.head_branch != 'develop' }}
               with:
                   repository: ${{ github.event.workflow_run.head_repository.full_name }}
                   is_pr: ${{ github.event.workflow_run.event == 'pull_request' }}
@@ -57,7 +41,6 @@
                   coverage_workflow_name: tests.yml
                   coverage_extract_path: coverage
                   extra_args: ${{ inputs.extra_args }}
->>>>>>> 9c17eb6c
 
             - uses: Sibz/github-status-action@v1
               if: always()
