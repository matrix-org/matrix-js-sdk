/* Copyright 2023 The Matrix.org Foundation C.I.C.

Licensed under the Apache License, Version 2.0 (the "License");
you may not use this file except in compliance with the License.
You may obtain a copy of the License at

    http://www.apache.org/licenses/LICENSE-2.0

Unless required by applicable law or agreed to in writing, software
distributed under the License is distributed on an "AS IS" BASIS,
WITHOUT WARRANTIES OR CONDITIONS OF ANY KIND, either express or implied.
See the License for the specific language governing permissions and
limitations under the License.
*/

import type { Config } from "jest";
import { env } from "process";

const config: Config = {
    testEnvironment: "node",
    testMatch: ["<rootDir>/spec/**/*.spec.{js,ts}"],
    setupFilesAfterEnv: ["<rootDir>/spec/setupTests.ts"],
    collectCoverageFrom: ["<rootDir>/src/**/*.{js,ts}"],
    coverageReporters: ["text-summary", "lcov"],
    testResultsProcessor: "@casualbot/jest-sonar-reporter",
<<<<<<< HEAD
    transformIgnorePatterns: ["/node_modules/(?!(uuid)).+$"],
=======
    transformIgnorePatterns: ["/node_modules/(?!(p-retry|is-network-error)).+$"],
>>>>>>> 29fbed56

    // Always print out a summary if there are any failing tests. Normally
    // a summary is only printed if there are more than 20 test *suites*.
    reporters: [["default", { summaryThreshold: 0 }]],
};

// if we're running under GHA, enable the GHA reporter
if (env["GITHUB_ACTIONS"] !== undefined) {
    const reporters: Config["reporters"] = [
        ["github-actions", { silent: false }],
        // as above: always show a summary if there were any failing tests.
        ["summary", { summaryThreshold: 0 }],
    ];

    // if we're running against the develop branch, also enable the slow test reporter
    if (env["GITHUB_REF"] == "refs/heads/develop") {
        reporters.push("<rootDir>/spec/slowReporter.cjs");
    }
    config.reporters = reporters;
}

export default config;<|MERGE_RESOLUTION|>--- conflicted
+++ resolved
@@ -23,11 +23,7 @@
     collectCoverageFrom: ["<rootDir>/src/**/*.{js,ts}"],
     coverageReporters: ["text-summary", "lcov"],
     testResultsProcessor: "@casualbot/jest-sonar-reporter",
-<<<<<<< HEAD
-    transformIgnorePatterns: ["/node_modules/(?!(uuid)).+$"],
-=======
-    transformIgnorePatterns: ["/node_modules/(?!(p-retry|is-network-error)).+$"],
->>>>>>> 29fbed56
+    transformIgnorePatterns: ["/node_modules/(?!(uuid|p-retry|is-network-error)).+$"],
 
     // Always print out a summary if there are any failing tests. Normally
     // a summary is only printed if there are more than 20 test *suites*.
