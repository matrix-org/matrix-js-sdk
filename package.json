{
  "name": "matrix-js-sdk",
  "version": "20.0.2",
  "description": "Matrix Client-Server SDK for Javascript",
  "engines": {
    "node": ">=16.0.0"
  },
  "scripts": {
    "prepublishOnly": "yarn build",
    "start": "echo THIS IS FOR LEGACY PURPOSES ONLY. && babel src -w -s -d lib --verbose --extensions \".ts,.js\"",
    "dist": "echo 'This is for the release script so it can make assets (browser bundle).' && yarn build",
    "clean": "rimraf lib dist",
    "build": "yarn build:dev && yarn build:compile-browser && yarn build:minify-browser",
    "build:dev": "yarn clean && git rev-parse HEAD > git-revision.txt && yarn build:compile && yarn build:types",
    "build:types": "tsc -p tsconfig-build.json --emitDeclarationOnly",
    "build:compile": "babel -d lib --verbose --extensions \".ts,.js\" src",
    "build:compile-browser": "mkdirp dist && browserify -d src/browser-index.js -p [ tsify -p ./tsconfig-build.json ] -t [ babelify --sourceMaps=inline --presets [ @babel/preset-env @babel/preset-typescript ] ] | exorcist dist/browser-matrix.js.map > dist/browser-matrix.js",
    "build:minify-browser": "terser dist/browser-matrix.js --compress --mangle --source-map --output dist/browser-matrix.min.js",
    "gendoc": "jsdoc -c jsdoc.json -P package.json",
    "lint": "yarn lint:types && yarn lint:js",
    "lint:js": "eslint --max-warnings 0 src spec",
    "lint:js-fix": "eslint --fix src spec",
    "lint:types": "tsc --noEmit",
    "test": "jest",
    "test:watch": "jest --watch",
    "coverage": "yarn test --coverage"
  },
  "repository": {
    "type": "git",
    "url": "https://github.com/matrix-org/matrix-js-sdk"
  },
  "keywords": [
    "matrix-org"
  ],
  "main": "./src/index.ts",
  "browser": "./lib/browser-index.js",
  "matrix_src_main": "./src/index.ts",
  "matrix_src_browser": "./src/browser-index.js",
  "matrix_lib_main": "./lib/index.js",
  "matrix_lib_typings": "./lib/index.d.ts",
  "author": "matrix.org",
  "license": "Apache-2.0",
  "files": [
    "dist",
    "lib",
    "src",
    "git-revision.txt",
    "CHANGELOG.md",
    "CONTRIBUTING.rst",
    "LICENSE",
    "README.md",
    "package.json",
    "release.sh"
  ],
  "dependencies": {
    "@babel/runtime": "^7.12.5",
    "another-json": "^0.2.0",
    "bs58": "^5.0.0",
    "content-type": "^1.0.4",
    "loglevel": "^1.7.1",
    "matrix-events-sdk": "^0.0.1-beta.7",
    "p-retry": "4",
    "qs": "^6.9.6",
    "unhomoglyph": "^1.0.6"
  },
  "devDependencies": {
    "@babel/cli": "^7.12.10",
    "@babel/core": "^7.12.10",
    "@babel/eslint-parser": "^7.12.10",
    "@babel/eslint-plugin": "^7.12.10",
    "@babel/plugin-proposal-class-properties": "^7.12.1",
    "@babel/plugin-proposal-numeric-separator": "^7.12.7",
    "@babel/plugin-proposal-object-rest-spread": "^7.12.1",
    "@babel/plugin-syntax-dynamic-import": "^7.8.3",
    "@babel/plugin-transform-runtime": "^7.12.10",
    "@babel/preset-env": "^7.12.11",
    "@babel/preset-typescript": "^7.12.7",
    "@babel/register": "^7.12.10",
    "@matrix-org/olm": "https://gitlab.matrix.org/api/v4/projects/27/packages/npm/@matrix-org/olm/-/@matrix-org/olm-3.2.12.tgz",
    "@types/bs58": "^4.0.1",
    "@types/content-type": "^1.1.5",
    "@types/domexception": "^4.0.0",
    "@types/jest": "^29.0.0",
    "@types/node": "16",
    "@typescript-eslint/eslint-plugin": "^5.6.0",
    "@typescript-eslint/parser": "^5.6.0",
    "allchange": "^1.0.6",
    "babel-jest": "^29.0.0",
    "babelify": "^10.0.0",
    "better-docs": "^2.4.0-beta.9",
    "browserify": "^17.0.0",
    "docdash": "^1.2.0",
<<<<<<< HEAD
    "domexception": "^4.0.0",
    "eslint": "8.23.1",
=======
    "eslint": "8.24.0",
>>>>>>> 21a6f61b
    "eslint-config-google": "^0.14.0",
    "eslint-import-resolver-typescript": "^3.5.1",
    "eslint-plugin-import": "^2.26.0",
    "eslint-plugin-matrix-org": "^0.6.0",
    "exorcist": "^2.0.0",
    "fake-indexeddb": "^4.0.0",
    "jest": "^29.0.0",
    "jest-localstorage-mock": "^2.4.6",
    "jest-mock": "^27.5.1",
    "jest-sonar-reporter": "^2.0.0",
    "jsdoc": "^3.6.6",
    "matrix-mock-request": "^2.4.1",
    "rimraf": "^3.0.2",
    "terser": "^5.5.1",
    "tsify": "^5.0.2",
    "typescript": "^4.5.3"
  },
  "jest": {
    "testEnvironment": "node",
    "testMatch": [
      "<rootDir>/spec/**/*.spec.{js,ts}"
    ],
    "collectCoverageFrom": [
      "<rootDir>/src/**/*.{js,ts}"
    ],
    "coverageReporters": [
      "text-summary",
      "lcov"
    ],
    "testResultsProcessor": "jest-sonar-reporter"
  },
  "jestSonar": {
    "reportPath": "coverage",
    "sonar56x": true
  }
}<|MERGE_RESOLUTION|>--- conflicted
+++ resolved
@@ -90,12 +90,8 @@
     "better-docs": "^2.4.0-beta.9",
     "browserify": "^17.0.0",
     "docdash": "^1.2.0",
-<<<<<<< HEAD
     "domexception": "^4.0.0",
-    "eslint": "8.23.1",
-=======
     "eslint": "8.24.0",
->>>>>>> 21a6f61b
     "eslint-config-google": "^0.14.0",
     "eslint-import-resolver-typescript": "^3.5.1",
     "eslint-plugin-import": "^2.26.0",
