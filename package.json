--- conflicted
+++ resolved
@@ -6,7 +6,6 @@
         "node": ">=18.0.0"
     },
     "scripts": {
-        "prepack": "yarn build",
         "start": "echo THIS IS FOR LEGACY PURPOSES ONLY. && babel src -w -s -d lib --verbose --extensions \".ts,.js\"",
         "clean": "rimraf lib",
         "build": "yarn build:dev",
@@ -19,10 +18,11 @@
         "lint:js-fix": "prettier --log-level=warn --write . && eslint --fix src spec",
         "lint:types": "tsc --noEmit",
         "lint:workflows": "find .github/workflows -type f \\( -iname '*.yaml' -o -iname '*.yml' \\) | xargs -I {} sh -c 'echo \"Linting {}\"; action-validator \"{}\"'",
-        "lint:knip": "knip",
         "test": "jest",
         "test:watch": "jest --watch",
-        "coverage": "yarn test --coverage"
+        "coverage": "yarn test --coverage",
+        "prepack": "yarn build",
+        "lint:knip": "knip"
     },
     "repository": {
         "type": "git",
@@ -83,7 +83,6 @@
         "@babel/preset-typescript": "^7.12.7",
         "@casualbot/jest-sonar-reporter": "2.2.7",
         "@matrix-org/olm": "3.2.15",
-        "@peculiar/webcrypto": "^1.4.5",
         "@types/bs58": "^4.0.1",
         "@types/content-type": "^1.1.5",
         "@types/debug": "^4.1.7",
@@ -115,24 +114,19 @@
         "jest-environment-jsdom": "^29.0.0",
         "jest-localstorage-mock": "^2.4.6",
         "jest-mock": "^29.0.0",
-        "knip": "^4.0.1",
         "lint-staged": "^15.0.2",
         "matrix-mock-request": "^2.5.0",
-        "node-fetch": "^2.7.0",
         "prettier": "3.2.5",
         "rimraf": "^5.0.0",
-<<<<<<< HEAD
         "ts-node": "^10.9.2",
-        "typedoc": "^0.24.0",
-        "typedoc-plugin-coverage": "^2.1.0",
-=======
-        "ts-node": "^10.9.1",
         "typedoc": "^0.25.10",
         "typedoc-plugin-coverage": "^3.0.0",
->>>>>>> b352405c
         "typedoc-plugin-mdn-links": "^3.0.3",
         "typedoc-plugin-missing-exports": "^2.0.0",
-        "typescript": "^5.3.3"
+        "typescript": "^5.3.3",
+        "node-fetch": "^2.7.0",
+        "knip": "^4.0.1",
+        "@peculiar/webcrypto": "^1.4.5"
     },
     "@casualbot/jest-sonar-reporter": {
         "outputDirectory": "coverage",
