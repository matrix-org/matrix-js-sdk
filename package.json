--- conflicted
+++ resolved
@@ -53,11 +53,7 @@
     ],
     "dependencies": {
         "@babel/runtime": "^7.12.5",
-<<<<<<< HEAD
-        "@matrix-org/matrix-sdk-crypto-wasm": "^4.10.0",
-=======
         "@matrix-org/matrix-sdk-crypto-wasm": "^5.0.0",
->>>>>>> b19817bb
         "another-json": "^0.2.0",
         "bs58": "^5.0.0",
         "content-type": "^1.0.4",
