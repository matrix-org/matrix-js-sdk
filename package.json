--- conflicted
+++ resolved
@@ -49,11 +49,6 @@
   ],
   "dependencies": {
     "another-json": "^0.2.0",
-<<<<<<< HEAD
-    "bluebird": "3.5.5",
-=======
-    "babel-runtime": "^6.26.0",
->>>>>>> 70eb8a73
     "browser-request": "^0.3.3",
     "bs58": "^4.0.1",
     "content-type": "^1.0.2",
@@ -69,22 +64,13 @@
     "@babel/plugin-proposal-numeric-separator": "^7.2.0",
     "@babel/plugin-proposal-object-rest-spread": "^7.5.5",
     "@babel/plugin-syntax-dynamic-import": "^7.2.0",
-    "@babel/plugin-transform-async-to-generator": "^7.5.0",
     "@babel/plugin-transform-runtime": "^7.5.5",
     "@babel/preset-env": "^7.5.5",
     "@babel/preset-typescript": "^7.3.3",
     "@babel/register": "^7.5.5",
     "@babel/runtime": "^7.5.5",
     "babel-eslint": "^10.0.1",
-<<<<<<< HEAD
     "babel-jest": "^24.9.0",
-=======
-    "babel-jest": "^23.6.0",
-    "babel-plugin-transform-class-properties": "^6.24.1",
-    "babel-plugin-transform-runtime": "^6.23.0",
-    "babel-preset-es2015": "^6.18.0",
-    "babel-preset-es2016": "^6.24.1",
->>>>>>> 70eb8a73
     "browserify": "^16.2.3",
     "browserify-shim": "^3.8.13",
     "eslint": "^5.12.0",
