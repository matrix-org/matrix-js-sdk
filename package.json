{
  "name": "matrix-js-sdk",
  "version": "15.2.1",
  "description": "Matrix Client-Server SDK for Javascript",
  "scripts": {
    "prepublishOnly": "yarn build",
    "start": "echo THIS IS FOR LEGACY PURPOSES ONLY. && babel src -w -s -d lib --verbose --extensions \".ts,.js\"",
    "dist": "echo 'This is for the release script so it can make assets (browser bundle).' && yarn build",
    "clean": "rimraf lib dist",
    "build": "yarn build:dev && yarn build:compile-browser && yarn build:minify-browser",
    "build:dev": "yarn clean && git rev-parse HEAD > git-revision.txt && yarn build:compile && yarn build:types",
    "build:types": "tsc -p tsconfig-build.json --emitDeclarationOnly",
    "build:compile": "babel -d lib --verbose --extensions \".ts,.js\" src",
    "build:compile-browser": "mkdirp dist && browserify -d src/browser-index.js -p [ tsify -p ./tsconfig-build.json ] -t [ babelify --sourceMaps=inline --presets [ @babel/preset-env @babel/preset-typescript ] ] | exorcist dist/browser-matrix.js.map > dist/browser-matrix.js",
    "build:minify-browser": "terser dist/browser-matrix.js --compress --mangle --source-map --output dist/browser-matrix.min.js",
    "gendoc": "jsdoc -c jsdoc.json -P package.json",
    "lint": "yarn lint:types && yarn lint:js",
    "lint:js": "eslint --max-warnings 4 src spec",
    "lint:js-fix": "eslint --fix src spec",
    "lint:types": "tsc --noEmit",
    "test": "jest",
    "test:watch": "jest --watch",
    "coverage": "yarn test --coverage"
  },
  "repository": {
    "type": "git",
    "url": "https://github.com/matrix-org/matrix-js-sdk"
  },
  "keywords": [
    "matrix-org"
  ],
  "main": "./src/index.ts",
  "browser": "./lib/browser-index.js",
  "matrix_src_main": "./src/index.ts",
  "matrix_src_browser": "./src/browser-index.js",
  "matrix_lib_main": "./lib/index.js",
  "matrix_lib_typings": "./lib/index.d.ts",
  "author": "matrix.org",
  "license": "Apache-2.0",
  "files": [
    "dist",
    "lib",
    "src",
    "git-revision.txt",
    "CHANGELOG.md",
    "CONTRIBUTING.rst",
    "LICENSE",
    "README.md",
    "package.json",
    "release.sh"
  ],
  "dependencies": {
    "@babel/runtime": "^7.12.5",
    "another-json": "^0.2.0",
    "browser-request": "^0.3.3",
    "bs58": "^4.0.1",
    "content-type": "^1.0.4",
    "eslint-plugin-import": "^2.25.2",
    "loglevel": "^1.7.1",
    "p-retry": "^4.5.0",
    "qs": "^6.9.6",
    "request": "^2.88.2",
    "unhomoglyph": "^1.0.6"
  },
  "devDependencies": {
    "@babel/cli": "^7.12.10",
    "@babel/core": "^7.12.10",
    "@babel/eslint-parser": "^7.12.10",
    "@babel/eslint-plugin": "^7.12.10",
    "@babel/plugin-proposal-class-properties": "^7.12.1",
    "@babel/plugin-proposal-numeric-separator": "^7.12.7",
    "@babel/plugin-proposal-object-rest-spread": "^7.12.1",
    "@babel/plugin-syntax-dynamic-import": "^7.8.3",
    "@babel/plugin-transform-runtime": "^7.12.10",
    "@babel/preset-env": "^7.12.11",
    "@babel/preset-typescript": "^7.12.7",
    "@babel/register": "^7.12.10",
<<<<<<< HEAD
    "@matrix-org/olm": "https://gitlab.matrix.org/api/v4/projects/27/packages/npm/@matrix-org/olm/-/@matrix-org/olm-3.2.7.tgz",
=======
    "@matrix-org/olm": "https://gitlab.matrix.org/api/v4/projects/27/packages/npm/@matrix-org/olm/-/@matrix-org/olm-3.2.8.tgz",
>>>>>>> f4839a3b
    "@types/bs58": "^4.0.1",
    "@types/jest": "^26.0.20",
    "@types/node": "12",
    "@types/request": "^2.48.5",
    "@typescript-eslint/eslint-plugin": "^4.17.0",
    "@typescript-eslint/parser": "^4.17.0",
    "allchange": "^1.0.6",
    "babel-jest": "^26.6.3",
    "babelify": "^10.0.0",
    "better-docs": "^2.4.0-beta.9",
    "browserify": "^17.0.0",
    "docdash": "^1.2.0",
    "eslint": "7.18.0",
    "eslint-config-google": "^0.14.0",
    "eslint-plugin-matrix-org": "github:matrix-org/eslint-plugin-matrix-org#48ec1e6af2cfb8310b9a6e23edf2dc7a26ddd580",
    "exorcist": "^1.0.1",
    "fake-indexeddb": "^3.1.2",
    "jest": "^26.6.3",
    "jest-localstorage-mock": "^2.4.6",
    "jsdoc": "^3.6.6",
    "matrix-mock-request": "^1.2.3",
    "rimraf": "^3.0.2",
    "terser": "^5.5.1",
    "tsify": "^5.0.2",
    "typescript": "^4.5.3"
  },
  "jest": {
    "testEnvironment": "node",
    "testMatch": [
      "<rootDir>/spec/**/*.spec.{js,ts}"
    ],
    "collectCoverageFrom": [
      "<rootDir>/src/**/*.{js,ts}"
    ],
    "coverageReporters": [
      "text"
    ]
  }
}<|MERGE_RESOLUTION|>--- conflicted
+++ resolved
@@ -75,11 +75,7 @@
     "@babel/preset-env": "^7.12.11",
     "@babel/preset-typescript": "^7.12.7",
     "@babel/register": "^7.12.10",
-<<<<<<< HEAD
-    "@matrix-org/olm": "https://gitlab.matrix.org/api/v4/projects/27/packages/npm/@matrix-org/olm/-/@matrix-org/olm-3.2.7.tgz",
-=======
     "@matrix-org/olm": "https://gitlab.matrix.org/api/v4/projects/27/packages/npm/@matrix-org/olm/-/@matrix-org/olm-3.2.8.tgz",
->>>>>>> f4839a3b
     "@types/bs58": "^4.0.1",
     "@types/jest": "^26.0.20",
     "@types/node": "12",
