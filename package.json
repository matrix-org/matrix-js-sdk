{
    "name": "matrix-js-sdk",
    "version": "23.2.0",
    "description": "Matrix Client-Server SDK for Javascript",
    "engines": {
        "node": ">=16.0.0"
    },
    "scripts": {
        "prepublishOnly": "yarn build",
        "start": "echo THIS IS FOR LEGACY PURPOSES ONLY. && babel src -w -s -d lib --verbose --extensions \".ts,.js\"",
        "dist": "echo 'This is for the release script so it can make assets (browser bundle).' && yarn build",
        "clean": "rimraf lib dist",
        "build": "yarn build:dev && yarn build:compile-browser && yarn build:minify-browser",
        "build:dev": "yarn clean && git rev-parse HEAD > git-revision.txt && yarn build:compile && yarn build:types",
        "build:types": "tsc -p tsconfig-build.json --emitDeclarationOnly",
        "build:compile": "babel -d lib --verbose --extensions \".ts,.js\" src",
        "build:compile-browser": "mkdir dist && browserify -d src/browser-index.ts -p [ tsify -p ./tsconfig-build.json ] -t [ babelify --sourceMaps=inline --presets [ @babel/preset-env @babel/preset-typescript ] ] | exorcist dist/browser-matrix.js.map > dist/browser-matrix.js",
        "build:minify-browser": "terser dist/browser-matrix.js --compress --mangle --source-map --output dist/browser-matrix.min.js",
        "gendoc": "typedoc",
        "lint": "yarn lint:types && yarn lint:js",
        "lint:js": "eslint --max-warnings 0 src spec && prettier --check .",
        "lint:js-fix": "prettier --loglevel=warn --write . && eslint --fix src spec",
        "lint:types": "tsc --noEmit",
        "test": "jest",
        "test:watch": "jest --watch",
        "coverage": "yarn test --coverage"
    },
    "repository": {
        "type": "git",
        "url": "https://github.com/matrix-org/matrix-js-sdk"
    },
    "keywords": [
        "matrix-org"
    ],
    "main": "./src/index.ts",
    "browser": "./src/browser-index.ts",
    "matrix_src_main": "./src/index.ts",
    "matrix_src_browser": "./src/browser-index.ts",
    "matrix_lib_main": "./lib/index.js",
    "matrix_lib_browser": "./lib/browser-index.js",
    "matrix_lib_typings": "./lib/index.d.ts",
    "author": "matrix.org",
    "license": "Apache-2.0",
    "files": [
        "dist",
        "lib",
        "src",
        "git-revision.txt",
        "CHANGELOG.md",
        "CONTRIBUTING.rst",
        "LICENSE",
        "README.md",
        "package.json",
        "release.sh"
    ],
    "dependencies": {
        "@babel/runtime": "^7.12.5",
        "@matrix-org/matrix-sdk-crypto-js": "^0.1.0-alpha.3",
        "another-json": "^0.2.0",
        "bs58": "^5.0.0",
        "content-type": "^1.0.4",
        "loglevel": "^1.7.1",
        "matrix-events-sdk": "0.0.1",
        "matrix-widget-api": "^1.0.0",
        "p-retry": "4",
        "sdp-transform": "^2.14.1",
        "unhomoglyph": "^1.0.6",
        "uuid": "9"
    },
    "devDependencies": {
        "@babel/cli": "^7.12.10",
        "@babel/core": "^7.12.10",
        "@babel/eslint-parser": "^7.12.10",
        "@babel/eslint-plugin": "^7.12.10",
        "@babel/plugin-proposal-class-properties": "^7.12.1",
        "@babel/plugin-proposal-numeric-separator": "^7.12.7",
        "@babel/plugin-proposal-object-rest-spread": "^7.12.1",
        "@babel/plugin-syntax-dynamic-import": "^7.8.3",
        "@babel/plugin-transform-runtime": "^7.12.10",
        "@babel/preset-env": "^7.12.11",
        "@babel/preset-typescript": "^7.12.7",
        "@babel/register": "^7.12.10",
        "@casualbot/jest-sonar-reporter": "^2.2.5",
        "@matrix-org/olm": "https://gitlab.matrix.org/api/v4/projects/27/packages/npm/@matrix-org/olm/-/@matrix-org/olm-3.2.14.tgz",
        "@types/bs58": "^4.0.1",
        "@types/content-type": "^1.1.5",
        "@types/domexception": "^4.0.0",
        "@types/jest": "^29.0.0",
        "@types/node": "18",
        "@types/sdp-transform": "^2.4.5",
        "@types/uuid": "9",
        "@typescript-eslint/eslint-plugin": "^5.45.0",
        "@typescript-eslint/parser": "^5.45.0",
        "allchange": "^1.0.6",
        "babel-jest": "^29.0.0",
        "babelify": "^10.0.0",
        "better-docs": "^2.4.0-beta.9",
        "browserify": "^17.0.0",
        "docdash": "^2.0.0",
        "domexception": "^4.0.0",
        "eslint": "8.32.0",
        "eslint-config-google": "^0.14.0",
        "eslint-config-prettier": "^8.5.0",
        "eslint-import-resolver-typescript": "^3.5.1",
        "eslint-plugin-import": "^2.26.0",
        "eslint-plugin-jest": "^27.1.6",
        "eslint-plugin-jsdoc": "^39.6.4",
<<<<<<< HEAD
        "eslint-plugin-matrix-org": "https://github.com/matrix-org/eslint-plugin-matrix-org.git#f430bfb4a41ae0dff7b4b8706048efe88d59681e",
=======
        "eslint-plugin-matrix-org": "^0.10.0",
>>>>>>> 71cf812d
        "eslint-plugin-tsdoc": "^0.2.17",
        "eslint-plugin-unicorn": "^45.0.0",
        "exorcist": "^2.0.0",
        "fake-indexeddb": "^4.0.0",
        "fetch-mock-jest": "^1.5.1",
        "jest": "^29.0.0",
        "jest-environment-jsdom": "^29.0.0",
        "jest-localstorage-mock": "^2.4.6",
        "jest-mock": "^29.0.0",
        "matrix-mock-request": "^2.5.0",
        "prettier": "2.8.3",
        "rimraf": "^4.0.0",
        "terser": "^5.5.1",
        "tsify": "^5.0.2",
        "typedoc": "^0.23.20",
        "typedoc-plugin-missing-exports": "^1.0.0",
        "typescript": "^4.5.3"
    },
    "jest": {
        "testEnvironment": "node",
        "testMatch": [
            "<rootDir>/spec/**/*.spec.{js,ts}"
        ],
        "setupFilesAfterEnv": [
            "<rootDir>/spec/setupTests.ts"
        ],
        "collectCoverageFrom": [
            "<rootDir>/src/**/*.{js,ts}"
        ],
        "coverageReporters": [
            "text-summary",
            "lcov"
        ],
        "testResultsProcessor": "@casualbot/jest-sonar-reporter"
    },
    "@casualbot/jest-sonar-reporter": {
        "outputDirectory": "coverage",
        "outputName": "jest-sonar-report.xml",
        "relativePaths": true
    }
}<|MERGE_RESOLUTION|>--- conflicted
+++ resolved
@@ -105,11 +105,7 @@
         "eslint-plugin-import": "^2.26.0",
         "eslint-plugin-jest": "^27.1.6",
         "eslint-plugin-jsdoc": "^39.6.4",
-<<<<<<< HEAD
-        "eslint-plugin-matrix-org": "https://github.com/matrix-org/eslint-plugin-matrix-org.git#f430bfb4a41ae0dff7b4b8706048efe88d59681e",
-=======
-        "eslint-plugin-matrix-org": "^0.10.0",
->>>>>>> 71cf812d
+        "eslint-plugin-matrix-org": "https://github.com/matrix-org/eslint-plugin-matrix-org.git#63ba4c640207a8a112b92beba663c1f44e267b19",
         "eslint-plugin-tsdoc": "^0.2.17",
         "eslint-plugin-unicorn": "^45.0.0",
         "exorcist": "^2.0.0",
