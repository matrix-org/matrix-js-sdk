{
  "name": "matrix-js-sdk",
  "version": "19.4.0",
  "description": "Matrix Client-Server SDK for Javascript",
  "engines": {
    "node": ">=12.9.0"
  },
  "scripts": {
    "prepublishOnly": "yarn build",
    "start": "echo THIS IS FOR LEGACY PURPOSES ONLY. && babel src -w -s -d lib --verbose --extensions \".ts,.js\"",
    "dist": "echo 'This is for the release script so it can make assets (browser bundle).' && yarn build",
    "clean": "rimraf lib dist",
    "build": "yarn build:dev && yarn build:compile-browser && yarn build:minify-browser",
    "build:dev": "yarn clean && git rev-parse HEAD > git-revision.txt && yarn build:compile && yarn build:types",
    "build:types": "tsc -p tsconfig-build.json --emitDeclarationOnly",
    "build:compile": "babel -d lib --verbose --extensions \".ts,.js\" src",
    "build:compile-browser": "mkdirp dist && browserify -d src/browser-index.js -p [ tsify -p ./tsconfig-build.json ] -t [ babelify --sourceMaps=inline --presets [ @babel/preset-env @babel/preset-typescript ] ] | exorcist dist/browser-matrix.js.map > dist/browser-matrix.js",
    "build:minify-browser": "terser dist/browser-matrix.js --compress --mangle --source-map --output dist/browser-matrix.min.js",
    "gendoc": "jsdoc -c jsdoc.json -P package.json",
    "lint": "yarn lint:types && yarn lint:js",
    "lint:js": "eslint --max-warnings 0 src spec",
    "lint:js-fix": "eslint --fix src spec",
    "lint:types": "tsc --noEmit",
    "test": "jest",
    "test:watch": "jest --watch",
    "coverage": "yarn test --coverage"
  },
  "repository": {
    "type": "git",
    "url": "https://github.com/matrix-org/matrix-js-sdk"
  },
  "keywords": [
    "matrix-org"
  ],
  "main": "./src/index.ts",
  "browser": "./lib/browser-index.js",
  "matrix_src_main": "./src/index.ts",
  "matrix_src_browser": "./src/browser-index.js",
  "matrix_lib_main": "./lib/index.js",
  "matrix_lib_typings": "./lib/index.d.ts",
  "author": "matrix.org",
  "license": "Apache-2.0",
  "files": [
    "dist",
    "lib",
    "src",
    "git-revision.txt",
    "CHANGELOG.md",
    "CONTRIBUTING.rst",
    "LICENSE",
    "README.md",
    "package.json",
    "release.sh"
  ],
  "dependencies": {
    "@babel/runtime": "^7.12.5",
    "@types/sdp-transform": "^2.4.5",
    "another-json": "^0.2.0",
    "browser-request": "^0.3.3",
    "bs58": "^5.0.0",
    "content-type": "^1.0.4",
    "loglevel": "^1.7.1",
    "matrix-events-sdk": "^0.0.1-beta.7",
    "matrix-widget-api": "^1.0.0",
    "p-retry": "4",
    "qs": "^6.9.6",
    "request": "^2.88.2",
    "sdp-transform": "^2.14.1",
    "unhomoglyph": "^1.0.6"
  },
  "devDependencies": {
    "@babel/cli": "^7.12.10",
    "@babel/core": "^7.12.10",
    "@babel/eslint-parser": "^7.12.10",
    "@babel/eslint-plugin": "^7.12.10",
    "@babel/plugin-proposal-class-properties": "^7.12.1",
    "@babel/plugin-proposal-numeric-separator": "^7.12.7",
    "@babel/plugin-proposal-object-rest-spread": "^7.12.1",
    "@babel/plugin-syntax-dynamic-import": "^7.8.3",
    "@babel/plugin-transform-runtime": "^7.12.10",
    "@babel/preset-env": "^7.12.11",
    "@babel/preset-typescript": "^7.12.7",
    "@babel/register": "^7.12.10",
    "@matrix-org/olm": "https://gitlab.matrix.org/api/v4/projects/27/packages/npm/@matrix-org/olm/-/@matrix-org/olm-3.2.12.tgz",
    "@types/bs58": "^4.0.1",
    "@types/content-type": "^1.1.5",
    "@types/jest": "^29.0.0",
    "@types/node": "16",
    "@types/request": "^2.48.5",
    "@typescript-eslint/eslint-plugin": "^5.6.0",
    "@typescript-eslint/parser": "^5.6.0",
    "allchange": "^1.0.6",
    "babel-jest": "^29.0.0",
    "babelify": "^10.0.0",
    "better-docs": "^2.4.0-beta.9",
    "browserify": "^17.0.0",
    "docdash": "^1.2.0",
    "eslint": "8.23.0",
    "eslint-config-google": "^0.14.0",
    "eslint-plugin-import": "^2.25.4",
    "eslint-plugin-matrix-org": "^0.6.0",
    "exorcist": "^2.0.0",
    "fake-indexeddb": "^4.0.0",
<<<<<<< HEAD
    "jest": "^28.0.0",
    "jest-environment-jsdom": "^28.1.3",
=======
    "jest": "^29.0.0",
>>>>>>> d2f7a257
    "jest-localstorage-mock": "^2.4.6",
    "jest-sonar-reporter": "^2.0.0",
    "jsdoc": "^3.6.6",
    "matrix-mock-request": "^2.1.2",
    "rimraf": "^3.0.2",
    "terser": "^5.5.1",
    "tsify": "^5.0.2",
    "typescript": "^4.5.3"
  },
  "jest": {
    "testEnvironment": "node",
    "testMatch": [
      "<rootDir>/spec/**/*.spec.{js,ts}"
    ],
    "collectCoverageFrom": [
      "<rootDir>/src/**/*.{js,ts}"
    ],
    "coverageReporters": [
      "text-summary",
      "lcov"
    ],
    "testResultsProcessor": "jest-sonar-reporter"
  },
  "jestSonar": {
    "reportPath": "coverage",
    "sonar56x": true
  }
}<|MERGE_RESOLUTION|>--- conflicted
+++ resolved
@@ -101,12 +101,8 @@
     "eslint-plugin-matrix-org": "^0.6.0",
     "exorcist": "^2.0.0",
     "fake-indexeddb": "^4.0.0",
-<<<<<<< HEAD
-    "jest": "^28.0.0",
     "jest-environment-jsdom": "^28.1.3",
-=======
     "jest": "^29.0.0",
->>>>>>> d2f7a257
     "jest-localstorage-mock": "^2.4.6",
     "jest-sonar-reporter": "^2.0.0",
     "jsdoc": "^3.6.6",
