--- conflicted
+++ resolved
@@ -86,11 +86,8 @@
     "@types/domexception": "^4.0.0",
     "@types/jest": "^29.0.0",
     "@types/node": "18",
-<<<<<<< HEAD
+    "@types/sdp-transform": "^2.4.5",
     "@types/uuid": "7",
-=======
-    "@types/sdp-transform": "^2.4.5",
->>>>>>> 77998047
     "@typescript-eslint/eslint-plugin": "^5.6.0",
     "@typescript-eslint/parser": "^5.6.0",
     "allchange": "^1.0.6",
