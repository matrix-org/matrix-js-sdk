{
  "name": "matrix-js-sdk",
  "version": "22.0.0",
  "description": "Matrix Client-Server SDK for Javascript",
  "engines": {
    "node": ">=16.0.0"
  },
  "scripts": {
    "prepublishOnly": "yarn build",
    "start": "echo THIS IS FOR LEGACY PURPOSES ONLY. && babel src -w -s -d lib --verbose --extensions \".ts,.js\"",
    "dist": "echo 'This is for the release script so it can make assets (browser bundle).' && yarn build",
    "clean": "rimraf lib dist",
    "build": "yarn build:dev && yarn build:compile-browser && yarn build:minify-browser",
    "build:dev": "yarn clean && git rev-parse HEAD > git-revision.txt && yarn build:compile && yarn build:types",
    "build:types": "tsc -p tsconfig-build.json --emitDeclarationOnly",
    "build:compile": "babel -d lib --verbose --extensions \".ts,.js\" src",
    "build:compile-browser": "mkdirp dist && browserify -d src/browser-index.ts -p [ tsify -p ./tsconfig-build.json ] -t [ babelify --sourceMaps=inline --presets [ @babel/preset-env @babel/preset-typescript ] ] | exorcist dist/browser-matrix.js.map > dist/browser-matrix.js",
    "build:minify-browser": "terser dist/browser-matrix.js --compress --mangle --source-map --output dist/browser-matrix.min.js",
    "gendoc": "typedoc",
    "lint": "yarn lint:types && yarn lint:js",
    "lint:js": "eslint --max-warnings 0 src spec",
    "lint:js-fix": "eslint --fix src spec",
    "lint:types": "tsc --noEmit",
    "test": "jest",
    "test:watch": "jest --watch",
    "coverage": "yarn test --coverage"
  },
  "repository": {
    "type": "git",
    "url": "https://github.com/matrix-org/matrix-js-sdk"
  },
  "keywords": [
    "matrix-org"
  ],
  "main": "./src/index.ts",
  "browser": "./lib/browser-index.ts",
  "matrix_src_main": "./src/index.ts",
  "matrix_src_browser": "./src/browser-index.ts",
  "matrix_lib_main": "./lib/index.js",
  "matrix_lib_typings": "./lib/index.d.ts",
  "author": "matrix.org",
  "license": "Apache-2.0",
  "files": [
    "dist",
    "lib",
    "src",
    "git-revision.txt",
    "CHANGELOG.md",
    "CONTRIBUTING.rst",
    "LICENSE",
    "README.md",
    "package.json",
    "release.sh"
  ],
  "dependencies": {
    "@babel/runtime": "^7.12.5",
    "another-json": "^0.2.0",
    "bs58": "^5.0.0",
    "content-type": "^1.0.4",
    "loglevel": "^1.7.1",
    "matrix-events-sdk": "0.0.1",
    "matrix-widget-api": "^1.0.0",
    "p-retry": "4",
    "qs": "^6.9.6",
    "sdp-transform": "^2.14.1",
    "unhomoglyph": "^1.0.6",
    "uuid": "7"
  },
  "devDependencies": {
    "@babel/cli": "^7.12.10",
    "@babel/core": "^7.12.10",
    "@babel/eslint-parser": "^7.12.10",
    "@babel/eslint-plugin": "^7.12.10",
    "@babel/plugin-proposal-class-properties": "^7.12.1",
    "@babel/plugin-proposal-numeric-separator": "^7.12.7",
    "@babel/plugin-proposal-object-rest-spread": "^7.12.1",
    "@babel/plugin-syntax-dynamic-import": "^7.8.3",
    "@babel/plugin-transform-runtime": "^7.12.10",
    "@babel/preset-env": "^7.12.11",
    "@babel/preset-typescript": "^7.12.7",
    "@babel/register": "^7.12.10",
    "@casualbot/jest-sonar-reporter": "^2.2.5",
    "@matrix-org/olm": "https://gitlab.matrix.org/api/v4/projects/27/packages/npm/@matrix-org/olm/-/@matrix-org/olm-3.2.14.tgz",
    "@types/bs58": "^4.0.1",
    "@types/content-type": "^1.1.5",
    "@types/domexception": "^4.0.0",
    "@types/jest": "^29.0.0",
    "@types/node": "18",
    "@types/sdp-transform": "^2.4.5",
<<<<<<< HEAD
    "@typescript-eslint/eslint-plugin": "^5.45.0",
    "@typescript-eslint/parser": "^5.45.0",
=======
    "@types/uuid": "7",
    "@typescript-eslint/eslint-plugin": "^5.6.0",
    "@typescript-eslint/parser": "^5.6.0",
>>>>>>> 8d018f9c
    "allchange": "^1.0.6",
    "babel-jest": "^29.0.0",
    "babelify": "^10.0.0",
    "better-docs": "^2.4.0-beta.9",
    "browserify": "^17.0.0",
    "docdash": "^2.0.0",
    "domexception": "^4.0.0",
    "eslint": "8.28.0",
    "eslint-config-google": "^0.14.0",
    "eslint-import-resolver-typescript": "^3.5.1",
    "eslint-plugin-import": "^2.26.0",
    "eslint-plugin-jsdoc": "^39.6.4",
    "eslint-plugin-matrix-org": "^0.8.0",
    "eslint-plugin-tsdoc": "^0.2.17",
    "eslint-plugin-unicorn": "^45.0.0",
    "exorcist": "^2.0.0",
    "fake-indexeddb": "^4.0.0",
    "jest": "^29.0.0",
    "jest-environment-jsdom": "^29.0.0",
    "jest-localstorage-mock": "^2.4.6",
    "jest-mock": "^29.0.0",
    "matrix-mock-request": "^2.5.0",
    "rimraf": "^3.0.2",
    "terser": "^5.5.1",
    "tsify": "^5.0.2",
    "typedoc": "^0.23.20",
    "typedoc-plugin-missing-exports": "^1.0.0",
    "typescript": "^4.5.3"
  },
  "jest": {
    "testEnvironment": "node",
    "testMatch": [
      "<rootDir>/spec/**/*.spec.{js,ts}"
    ],
    "setupFilesAfterEnv": [
      "<rootDir>/spec/setupTests.ts"
    ],
    "collectCoverageFrom": [
      "<rootDir>/src/**/*.{js,ts}"
    ],
    "coverageReporters": [
      "text-summary",
      "lcov"
    ],
    "testResultsProcessor": "@casualbot/jest-sonar-reporter"
  },
  "@casualbot/jest-sonar-reporter": {
    "outputDirectory": "coverage",
    "outputName": "jest-sonar-report.xml",
    "relativePaths": true
  }
}<|MERGE_RESOLUTION|>--- conflicted
+++ resolved
@@ -87,14 +87,9 @@
     "@types/jest": "^29.0.0",
     "@types/node": "18",
     "@types/sdp-transform": "^2.4.5",
-<<<<<<< HEAD
+    "@types/uuid": "7",
     "@typescript-eslint/eslint-plugin": "^5.45.0",
     "@typescript-eslint/parser": "^5.45.0",
-=======
-    "@types/uuid": "7",
-    "@typescript-eslint/eslint-plugin": "^5.6.0",
-    "@typescript-eslint/parser": "^5.6.0",
->>>>>>> 8d018f9c
     "allchange": "^1.0.6",
     "babel-jest": "^29.0.0",
     "babelify": "^10.0.0",
