{
    "name": "matrix-js-sdk",
    "version": "34.9.0",
    "description": "Matrix Client-Server SDK for Javascript",
    "engines": {
        "node": ">=20.0.0"
    },
    "scripts": {
        "prepack": "yarn build",
        "start": "echo THIS IS FOR LEGACY PURPOSES ONLY. && babel src -w -s -d lib --verbose --extensions \".ts,.js\"",
        "clean": "rimraf lib",
        "build": "yarn build:dev",
        "build:dev": "yarn clean && git rev-parse HEAD > git-revision.txt && yarn build:compile && yarn build:types",
        "build:types": "tsc -p tsconfig-build.json --emitDeclarationOnly",
        "build:compile": "babel -d lib --verbose --extensions \".ts,.js\" src",
        "gendoc": "typedoc",
        "lint": "yarn lint:types && yarn lint:js && yarn lint:workflows",
        "lint:js": "eslint --max-warnings 0 src spec && prettier --check .",
        "lint:js-fix": "prettier --log-level=warn --write . && eslint --fix src spec",
        "lint:types": "tsc --noEmit",
        "lint:workflows": "find .github/workflows -type f \\( -iname '*.yaml' -o -iname '*.yml' \\) | xargs -I {} sh -c 'echo \"Linting {}\"; action-validator \"{}\"'",
        "lint:knip": "knip",
        "test": "jest",
        "test:watch": "jest --watch",
        "coverage": "yarn test --coverage"
    },
    "repository": {
        "type": "git",
        "url": "https://github.com/matrix-org/matrix-js-sdk"
    },
    "keywords": [
        "matrix-org"
    ],
    "type": "module",
    "main": "./lib/index.js",
    "browser": "./lib/browser-index.js",
    "typings": "./lib/index.d.ts",
    "author": "matrix.org",
    "license": "Apache-2.0",
    "files": [
        "lib",
        "src",
        "git-revision.txt",
        "CHANGELOG.md",
        "CONTRIBUTING.rst",
        "LICENSE",
        "README.md",
        "package.json",
        "release.sh"
    ],
    "dependencies": {
        "@babel/runtime": "^7.12.5",
        "@matrix-org/matrix-sdk-crypto-wasm": "^9.0.0",
        "@matrix-org/olm": "3.2.15",
        "another-json": "^0.2.0",
        "bs58": "^6.0.0",
        "content-type": "^1.0.4",
        "jwt-decode": "^4.0.0",
        "loglevel": "^1.7.1",
        "matrix-events-sdk": "0.0.1",
        "matrix-widget-api": "^1.8.2",
        "oidc-client-ts": "^3.0.1",
        "p-retry": "4",
        "sdp-transform": "^2.14.1",
        "unhomoglyph": "^1.0.6",
        "uuid": "11"
    },
    "devDependencies": {
        "@action-validator/cli": "^0.6.0",
        "@action-validator/core": "^0.6.0",
        "@babel/cli": "^7.12.10",
        "@babel/core": "^7.12.10",
        "@babel/eslint-parser": "^7.12.10",
        "@babel/eslint-plugin": "^7.12.10",
        "@babel/plugin-syntax-dynamic-import": "^7.8.3",
        "@babel/plugin-transform-class-properties": "^7.12.1",
        "@babel/plugin-transform-numeric-separator": "^7.12.7",
        "@babel/plugin-transform-object-rest-spread": "^7.12.1",
        "@babel/plugin-transform-runtime": "^7.12.10",
        "@babel/preset-env": "^7.12.11",
        "@babel/preset-typescript": "^7.12.7",
        "@casualbot/jest-sonar-reporter": "2.2.7",
        "@peculiar/webcrypto": "^1.4.5",
        "@stylistic/eslint-plugin": "^2.9.0",
        "@types/bs58": "^4.0.1",
        "@types/content-type": "^1.1.5",
        "@types/debug": "^4.1.7",
        "@types/jest": "^29.0.0",
        "@types/node": "18",
        "@types/sdp-transform": "^2.4.5",
<<<<<<< HEAD
        "@types/uuid": "9",
        "@typescript-eslint/eslint-plugin": "^5.45.0",
        "@typescript-eslint/parser": "^5.45.0",
=======
        "@types/uuid": "10",
        "@typescript-eslint/eslint-plugin": "^8.0.0",
        "@typescript-eslint/parser": "^8.0.0",
>>>>>>> d04135cc
        "babel-jest": "^29.0.0",
        "babel-plugin-search-and-replace": "^1.1.1",
        "debug": "^4.3.4",
        "eslint": "8.57.1",
        "eslint-config-google": "^0.14.0",
        "eslint-config-prettier": "^9.0.0",
        "eslint-import-resolver-typescript": "^3.5.1",
        "eslint-plugin-import": "^2.26.0",
        "eslint-plugin-jest": "^28.0.0",
        "eslint-plugin-jsdoc": "^50.0.0",
        "eslint-plugin-matrix-org": "^2.0.1",
        "eslint-plugin-n": "^14.0.0",
        "eslint-plugin-tsdoc": "^0.3.0",
        "eslint-plugin-unicorn": "^56.0.0",
        "fake-indexeddb": "^5.0.2",
        "fetch-mock": "11.1.5",
        "fetch-mock-jest": "^1.5.1",
        "husky": "^9.0.0",
        "jest": "^29.0.0",
        "jest-environment-jsdom": "^29.0.0",
        "jest-localstorage-mock": "^2.4.6",
        "jest-mock": "^29.0.0",
        "knip": "^5.0.0",
        "lint-staged": "^15.0.2",
        "matrix-mock-request": "^2.5.0",
        "node-fetch": "^2.7.0",
        "prettier": "3.3.3",
        "rimraf": "^6.0.0",
        "ts-node": "^10.9.2",
        "typedoc": "^0.26.0",
        "typedoc-plugin-coverage": "^3.0.0",
        "typedoc-plugin-mdn-links": "^3.0.3",
        "typedoc-plugin-missing-exports": "^3.0.0",
        "typescript": "^5.4.2"
    },
    "@casualbot/jest-sonar-reporter": {
        "outputDirectory": "coverage",
        "outputName": "jest-sonar-report.xml",
        "relativePaths": true
    }
}<|MERGE_RESOLUTION|>--- conflicted
+++ resolved
@@ -88,15 +88,9 @@
         "@types/jest": "^29.0.0",
         "@types/node": "18",
         "@types/sdp-transform": "^2.4.5",
-<<<<<<< HEAD
-        "@types/uuid": "9",
-        "@typescript-eslint/eslint-plugin": "^5.45.0",
-        "@typescript-eslint/parser": "^5.45.0",
-=======
         "@types/uuid": "10",
         "@typescript-eslint/eslint-plugin": "^8.0.0",
         "@typescript-eslint/parser": "^8.0.0",
->>>>>>> d04135cc
         "babel-jest": "^29.0.0",
         "babel-plugin-search-and-replace": "^1.1.1",
         "debug": "^4.3.4",
