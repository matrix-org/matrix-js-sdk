--- conflicted
+++ resolved
@@ -175,11 +175,7 @@
 # manually commit the result.
 yarn version --no-git-tag-version --new-version "$release"
 
-<<<<<<< HEAD
-./scripts/release/pre-release.sh
-=======
 "$(dirname "$0")/scripts/release/pre-release.py"
->>>>>>> ae19e659
 
 # commit yarn.lock if it exists, is versioned, and is modified
 if [[ -f yarn.lock && $(git status --porcelain yarn.lock | grep '^ M') ]];
