--- conflicted
+++ resolved
@@ -834,15 +834,9 @@
 
     describe("get|setGlobalErrorOnUnknownDevices", () => {
         it("should raise an error if crypto is disabled", () => {
-<<<<<<< HEAD
             aliceClient["cryptoBackend"] = undefined;
-            expect(() => aliceClient.setGlobalErrorOnUnknownDevices(true)).toThrowError("encryption disabled");
-            expect(() => aliceClient.getGlobalErrorOnUnknownDevices()).toThrowError("encryption disabled");
-=======
-            aliceTestClient.client["cryptoBackend"] = undefined;
-            expect(() => aliceTestClient.client.setGlobalErrorOnUnknownDevices(true)).toThrow("encryption disabled");
-            expect(() => aliceTestClient.client.getGlobalErrorOnUnknownDevices()).toThrow("encryption disabled");
->>>>>>> c67325ba
+            expect(() => aliceClient.setGlobalErrorOnUnknownDevices(true)).toThrow("encryption disabled");
+            expect(() => aliceClient.getGlobalErrorOnUnknownDevices()).toThrow("encryption disabled");
         });
 
         oldBackendOnly("should permit sending to unknown devices", async () => {
@@ -886,17 +880,9 @@
 
     describe("get|setGlobalBlacklistUnverifiedDevices", () => {
         it("should raise an error if crypto is disabled", () => {
-<<<<<<< HEAD
             aliceClient["cryptoBackend"] = undefined;
-            expect(() => aliceClient.setGlobalBlacklistUnverifiedDevices(true)).toThrowError("encryption disabled");
-            expect(() => aliceClient.getGlobalBlacklistUnverifiedDevices()).toThrowError("encryption disabled");
-=======
-            aliceTestClient.client["cryptoBackend"] = undefined;
-            expect(() => aliceTestClient.client.setGlobalBlacklistUnverifiedDevices(true)).toThrow(
-                "encryption disabled",
-            );
-            expect(() => aliceTestClient.client.getGlobalBlacklistUnverifiedDevices()).toThrow("encryption disabled");
->>>>>>> c67325ba
+            expect(() => aliceClient.setGlobalBlacklistUnverifiedDevices(true)).toThrow("encryption disabled");
+            expect(() => aliceClient.getGlobalBlacklistUnverifiedDevices()).toThrow("encryption disabled");
         });
 
         oldBackendOnly("should disable sending to unverified devices", async () => {
