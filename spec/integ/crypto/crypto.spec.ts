/*
Copyright 2016 OpenMarket Ltd
Copyright 2019-2023 The Matrix.org Foundation C.I.C.

Licensed under the Apache License, Version 2.0 (the "License");
you may not use this file except in compliance with the License.
You may obtain a copy of the License at

    http://www.apache.org/licenses/LICENSE-2.0

Unless required by applicable law or agreed to in writing, software
distributed under the License is distributed on an "AS IS" BASIS,
WITHOUT WARRANTIES OR CONDITIONS OF ANY KIND, either express or implied.
See the License for the specific language governing permissions and
limitations under the License.
*/

import anotherjson from "another-json";
import fetchMock from "fetch-mock-jest";
import "fake-indexeddb/auto";
import { IDBFactory } from "fake-indexeddb";
import { MockResponse, MockResponseFunction } from "fetch-mock";
import Olm from "@matrix-org/olm";

import * as testUtils from "../../test-utils/test-utils";
import { CRYPTO_BACKENDS, getSyncResponse, InitCrypto, mkEventCustom, syncPromise } from "../../test-utils/test-utils";
import * as testData from "../../test-utils/test-data";
import {
    BOB_SIGNED_CROSS_SIGNING_KEYS_DATA,
    BOB_SIGNED_TEST_DEVICE_DATA,
    BOB_TEST_USER_ID,
    SIGNED_CROSS_SIGNING_KEYS_DATA,
    SIGNED_TEST_DEVICE_DATA,
    TEST_ROOM_ID as ROOM_ID,
    TEST_USER_ID,
} from "../../test-utils/test-data";
import { TestClient } from "../../TestClient";
import { logger } from "../../../src/logger";
import {
    Category,
    ClientEvent,
    createClient,
    CryptoEvent,
    IClaimOTKsResult,
    IContent,
    IDownloadKeyResult,
    IEvent,
    IndexedDBCryptoStore,
    IStartClientOpts,
    MatrixClient,
    MatrixEvent,
    MatrixEventEvent,
    PendingEventOrdering,
    Room,
    RoomMember,
    RoomStateEvent,
    HistoryVisibility,
} from "../../../src/matrix";
import { DeviceInfo } from "../../../src/crypto/deviceinfo";
import { E2EKeyReceiver } from "../../test-utils/E2EKeyReceiver";
import { ISyncResponder, SyncResponder } from "../../test-utils/SyncResponder";
import { defer, escapeRegExp } from "../../../src/utils";
import { downloadDeviceToJsDevice } from "../../../src/rust-crypto/device-converter";
import { flushPromises } from "../../test-utils/flushPromises";
import {
    mockInitialApiRequests,
    mockSetupCrossSigningRequests,
    mockSetupMegolmBackupRequests,
} from "../../test-utils/mockEndpoints";
import { AddSecretStorageKeyOpts } from "../../../src/secret-storage";
import {
    CrossSigningKey,
    CryptoCallbacks,
    EventShieldColour,
    EventShieldReason,
    KeyBackupInfo,
} from "../../../src/crypto-api";
import { E2EKeyResponder } from "../../test-utils/E2EKeyResponder";
import { DecryptionError } from "../../../src/crypto/algorithms";
import { IKeyBackup } from "../../../src/crypto/backup";
import {
    createOlmAccount,
    createOlmSession,
    encryptGroupSessionKey,
    encryptMegolmEvent,
    encryptMegolmEventRawPlainText,
    encryptOlmEvent,
    establishOlmSession,
    getTestOlmAccountKeys,
} from "./olm-utils";

afterEach(() => {
    // reset fake-indexeddb after each test, to make sure we don't leak connections
    // cf https://github.com/dumbmatter/fakeIndexedDB#wipingresetting-the-indexeddb-for-a-fresh-state
    // eslint-disable-next-line no-global-assign
    indexedDB = new IDBFactory();
});

/**
 * Expect that the client shares keys with the given recipient
 *
 * Waits for an HTTP request to send the encrypted m.room_key to-device message; decrypts it and uses it
 * to establish an Olm InboundGroupSession.
 *
 * @param recipientUserID - the user id of the expected recipient
 *
 * @param recipientOlmAccount - Olm.Account for the recipient
 *
 * @param recipientOlmSession - an Olm.Session for the recipient, which must already have exchanged pre-key
 *    messages with the sender. Alternatively, null, in which case we will expect a pre-key message.
 *
 * @returns the established inbound group session
 */
async function expectSendRoomKey(
    recipientUserID: string,
    recipientOlmAccount: Olm.Account,
    recipientOlmSession: Olm.Session | null = null,
): Promise<Olm.InboundGroupSession> {
    const Olm = global.Olm;
    const testRecipientKey = JSON.parse(recipientOlmAccount.identity_keys())["curve25519"];

    function onSendRoomKey(content: any): Olm.InboundGroupSession {
        const m = content.messages[recipientUserID].DEVICE_ID;
        const ct = m.ciphertext[testRecipientKey];

        if (!recipientOlmSession) {
            expect(ct.type).toEqual(0); // pre-key message
            recipientOlmSession = new Olm.Session();
            recipientOlmSession.create_inbound(recipientOlmAccount, ct.body);
        } else {
            expect(ct.type).toEqual(1); // regular message
        }

        const decrypted = JSON.parse(recipientOlmSession.decrypt(ct.type, ct.body));
        expect(decrypted.type).toEqual("m.room_key");
        const inboundGroupSession = new Olm.InboundGroupSession();
        inboundGroupSession.create(decrypted.content.session_key);
        return inboundGroupSession;
    }
    return await new Promise<Olm.InboundGroupSession>((resolve) => {
        fetchMock.putOnce(
            new RegExp("/sendToDevice/m.room.encrypted/"),
            (url: string, opts: RequestInit): MockResponse => {
                const content = JSON.parse(opts.body as string);
                resolve(onSendRoomKey(content));
                return {};
            },
            {
                // append to the list of intercepts on this path (since we have some tests that call
                // this function multiple times)
                overwriteRoutes: false,
            },
        );
    });
}

/**
 * Return the event received on rooms/{roomId}/send/m.room.encrypted endpoint.
 * See https://spec.matrix.org/latest/client-server-api/#put_matrixclientv3roomsroomidsendeventtypetxnid
<<<<<<< HEAD
 * @returns the content of the encrypted event
=======
 * @returns the content of event (no decryption)
>>>>>>> 4a4b454f
 */
function expectEncryptedSendMessage() {
    return new Promise<IContent>((resolve) => {
        fetchMock.putOnce(
            new RegExp("/send/m.room.encrypted/"),
            (url, request) => {
                const content = JSON.parse(request.body as string);
                resolve(content);
                return { event_id: "$event_id" };
            },
            // append to the list of intercepts on this path (since we have some tests that call
            // this function multiple times)
            { overwriteRoutes: false },
        );
    });
}

/**
 * Expect that the client sends an encrypted event
 *
 * Waits for an HTTP request to send an encrypted message in the test room.
 *
 * @param inboundGroupSessionPromise - a promise for an Olm InboundGroupSession, which will
 *    be used to decrypt the event. We will wait for this to resolve once the HTTP request has been processed.
 *
 * @returns The content of the successfully-decrypted event
 */
async function expectSendMegolmMessage(
    inboundGroupSessionPromise: Promise<Olm.InboundGroupSession>,
): Promise<Partial<IEvent>> {
    const encryptedMessageContent = await expectEncryptedSendMessage();

    // In some of the tests, the room key is sent *after* the actual event, so we may need to wait for it now.
    const inboundGroupSession = await inboundGroupSessionPromise;

    const r: any = inboundGroupSession.decrypt(encryptedMessageContent!.ciphertext);
    logger.log("Decrypted received megolm message", r);
    return JSON.parse(r.plaintext);
}

describe.each(Object.entries(CRYPTO_BACKENDS))("crypto (%s)", (backend: string, initCrypto: InitCrypto) => {
    if (!global.Olm) {
        // currently we use libolm to implement the crypto in the tests, so need it to be present.
        logger.warn("not running megolm tests: Olm not present");
        return;
    }

    // oldBackendOnly is an alternative to `it` or `test` which will skip the test if we are running against the
    // Rust backend. Once we have full support in the rust sdk, it will go away.
    const oldBackendOnly = backend === "rust-sdk" ? test.skip : test;
    const newBackendOnly = backend !== "rust-sdk" ? test.skip : test;

    const Olm = global.Olm;

    let testOlmAccount = {} as unknown as Olm.Account;
    let testSenderKey = "";

    /** the MatrixClient under test */
    let aliceClient: MatrixClient;

    /** an object which intercepts `/keys/upload` requests from {@link #aliceClient} to catch the uploaded keys */
    let keyReceiver: E2EKeyReceiver;

    /** an object which intercepts `/keys/query` requests on the test homeserver */
    let keyResponder: E2EKeyResponder;

    /** an object which intercepts `/sync` requests from {@link #aliceClient} */
    let syncResponder: ISyncResponder;

    async function startClientAndAwaitFirstSync(opts: IStartClientOpts = {}): Promise<void> {
        logger.log(aliceClient.getUserId() + ": starting");

        mockInitialApiRequests(aliceClient.getHomeserverUrl());

        // we let the client do a very basic initial sync, which it needs before
        // it will upload one-time keys.
        syncResponder.sendOrQueueSyncResponse({ next_batch: 1 });

        aliceClient.startClient({
            // set this so that we can get hold of failed events
            pendingEventOrdering: PendingEventOrdering.Detached,
            ...opts,
        });

        await syncPromise(aliceClient);
        logger.log(aliceClient.getUserId() + ": started");
    }

    /**
     * Set up expectations that the client will query device keys.
     *
     * We check that the query contains each of the users in `response`.
     *
     * @param response -   response to the query.
     */
    function expectAliceKeyQuery(response: IDownloadKeyResult) {
        function onQueryRequest(content: any): object {
            Object.keys(response.device_keys).forEach((userId) => {
                expect((content.device_keys! as Record<string, any>)[userId]).toEqual([]);
            });
            return response;
        }
        const rootRegexp = escapeRegExp(new URL("/_matrix/client/", aliceClient.getHomeserverUrl()).toString());
        fetchMock.postOnce(
            new RegExp(rootRegexp + "(r0|v3)/keys/query"),
            (url: string, opts: RequestInit) => onQueryRequest(JSON.parse(opts.body as string)),
            {
                // append to the list of intercepts on this path
                overwriteRoutes: false,
            },
        );
    }

    /**
     * Add an expectation for a /keys/claim request for the MatrixClient under test
     *
     * @param response - the response to return from the request. Normally an {@link IClaimOTKsResult}
     *   (or a function that returns one).
     */
    function expectAliceKeyClaim(response: MockResponse | MockResponseFunction) {
        const rootRegexp = escapeRegExp(new URL("/_matrix/client/", aliceClient.getHomeserverUrl()).toString());
        fetchMock.postOnce(new RegExp(rootRegexp + "(r0|v3)/keys/claim"), response);
    }

    /**
     * Get the device keys for testOlmAccount in a format suitable for a
     * response to /keys/query
     *
     * @param userId - The user ID to query for
     * @returns The fake query response
     */
    function getTestKeysQueryResponse(userId: string): IDownloadKeyResult {
        const testDeviceKeys = getTestOlmAccountKeys(testOlmAccount, userId, "DEVICE_ID");
        return {
            device_keys: { [userId]: { DEVICE_ID: testDeviceKeys } },
            failures: {},
        };
    }

    /**
     * Get a one-time key for testOlmAccount in a format suitable for a
     * response to /keys/claim

     * @param userId - The user ID to query for
     * @returns The fake key claim response
     */
    function getTestKeysClaimResponse(userId: string): IClaimOTKsResult {
        testOlmAccount.generate_one_time_keys(1);
        const testOneTimeKeys = JSON.parse(testOlmAccount.one_time_keys());
        testOlmAccount.mark_keys_as_published();

        const keyId = Object.keys(testOneTimeKeys.curve25519)[0];
        const oneTimeKey: string = testOneTimeKeys.curve25519[keyId];
        const unsignedKeyResult = { key: oneTimeKey };
        const j = anotherjson.stringify(unsignedKeyResult);
        const sig = testOlmAccount.sign(j);
        const keyResult = {
            ...unsignedKeyResult,
            signatures: { [userId]: { "ed25519:DEVICE_ID": sig } },
        };

        return {
            one_time_keys: { [userId]: { DEVICE_ID: { ["signed_curve25519:" + keyId]: keyResult } } },
            failures: {},
        };
    }

    /**
     * Create the {@link CryptoCallbacks}
     */
    function createCryptoCallbacks(): CryptoCallbacks {
        // Store the cached secret storage key and return it when `getSecretStorageKey` is called
        let cachedKey: { keyId: string; key: Uint8Array };
        const cacheSecretStorageKey = (keyId: string, keyInfo: AddSecretStorageKeyOpts, key: Uint8Array) => {
            cachedKey = {
                keyId,
                key,
            };
        };

        const getSecretStorageKey = () => Promise.resolve<[string, Uint8Array]>([cachedKey.keyId, cachedKey.key]);

        return {
            cacheSecretStorageKey,
            getSecretStorageKey,
        };
    }

    beforeEach(
        async () => {
            // anything that we don't have a specific matcher for silently returns a 404
            fetchMock.catch(404);
            fetchMock.config.warnOnFallback = false;

            const homeserverUrl = "https://alice-server.com";
            aliceClient = createClient({
                baseUrl: homeserverUrl,
                userId: "@alice:localhost",
                accessToken: "akjgkrgjs",
                deviceId: "xzcvb",
                cryptoCallbacks: createCryptoCallbacks(),
            });

            /* set up listeners for /keys/upload and /sync */
            keyReceiver = new E2EKeyReceiver(homeserverUrl);
            syncResponder = new SyncResponder(homeserverUrl);

            await initCrypto(aliceClient);

            // create a test olm device which we will use to communicate with alice. We use libolm to implement this.
            testOlmAccount = await createOlmAccount();
            const testE2eKeys = JSON.parse(testOlmAccount.identity_keys());
            testSenderKey = testE2eKeys.curve25519;
        },
        /* it can take a while to initialise the crypto library on the first pass, so bump up the timeout. */
        10000,
    );

    afterEach(async () => {
        await aliceClient.stopClient();

        // Allow in-flight things to complete before we tear down the test
        await jest.runAllTimersAsync();

        fetchMock.mockReset();
    });

    it("MatrixClient.getCrypto returns a CryptoApi", () => {
        expect(aliceClient.getCrypto()).toHaveProperty("globalBlacklistUnverifiedDevices");
    });

    it("Alice receives a megolm message", async () => {
        expectAliceKeyQuery({ device_keys: { "@alice:localhost": {} }, failures: {} });
        await startClientAndAwaitFirstSync();

        // if we're using the old crypto impl, stub out some methods in the device manager.
        // TODO: replace this with intercepts of the /keys/query endpoint to make it impl agnostic.
        if (aliceClient.crypto) {
            aliceClient.crypto.deviceList.downloadKeys = () => Promise.resolve(new Map());
            aliceClient.crypto.deviceList.getUserByIdentityKey = () => "@bob:xyz";
        }

        const p2pSession = await createOlmSession(testOlmAccount, keyReceiver);
        const groupSession = new Olm.OutboundGroupSession();
        groupSession.create();

        // make the room_key event
        const roomKeyEncrypted = encryptGroupSessionKey({
            recipient: aliceClient.getUserId()!,
            recipientCurve25519Key: keyReceiver.getDeviceKey(),
            recipientEd25519Key: keyReceiver.getSigningKey(),
            olmAccount: testOlmAccount,
            p2pSession: p2pSession,
            groupSession: groupSession,
            room_id: ROOM_ID,
        });

        // encrypt a message with the group session
        const messageEncrypted = encryptMegolmEvent({
            senderKey: testSenderKey,
            groupSession: groupSession,
            room_id: ROOM_ID,
        });

        // Alice gets both the events in a single sync
        const syncResponse = {
            next_batch: 1,
            to_device: {
                events: [roomKeyEncrypted],
            },
            rooms: {
                join: {
                    [ROOM_ID]: { timeline: { events: [messageEncrypted] } },
                },
            },
        };

        syncResponder.sendOrQueueSyncResponse(syncResponse);
        await syncPromise(aliceClient);

        const room = aliceClient.getRoom(ROOM_ID)!;
        const event = room.getLiveTimeline().getEvents()[0];
        expect(event.isEncrypted()).toBe(true);

        // it probably won't be decrypted yet, because it takes a while to process the olm keys
        const decryptedEvent = await testUtils.awaitDecryption(event, { waitOnDecryptionFailure: true });
        expect(decryptedEvent.getContent().body).toEqual("42");
    });

    describe("Unable to decrypt error codes", function () {
        it("Encryption fails with expected UISI error", async () => {
            expectAliceKeyQuery({ device_keys: { "@alice:localhost": {} }, failures: {} });
            await startClientAndAwaitFirstSync();

            const awaitUISI = new Promise<void>((resolve) => {
                aliceClient.on(MatrixEventEvent.Decrypted, (ev, err) => {
                    const error = err as DecryptionError;
                    if (error.code == "MEGOLM_UNKNOWN_INBOUND_SESSION_ID") {
                        resolve();
                    }
                });
            });

            // Alice gets both the events in a single sync
            const syncResponse = {
                next_batch: 1,
                rooms: {
                    join: {
                        [testData.TEST_ROOM_ID]: { timeline: { events: [testData.ENCRYPTED_EVENT] } },
                    },
                },
            };

            syncResponder.sendOrQueueSyncResponse(syncResponse);
            await syncPromise(aliceClient);

            await awaitUISI;
        });

        it("Encryption fails with expected Unknown Index error", async () => {
            expectAliceKeyQuery({ device_keys: { "@alice:localhost": {} }, failures: {} });
            await startClientAndAwaitFirstSync();

            const awaitUnknownIndex = new Promise<void>((resolve) => {
                aliceClient.on(MatrixEventEvent.Decrypted, (ev, err) => {
                    const error = err as DecryptionError;
                    if (error.code == "OLM_UNKNOWN_MESSAGE_INDEX") {
                        resolve();
                    }
                });
            });

            await aliceClient.getCrypto()!.importRoomKeys([testData.RATCHTED_MEGOLM_SESSION_DATA]);

            // Alice gets both the events in a single sync
            const syncResponse = {
                next_batch: 1,
                rooms: {
                    join: {
                        [testData.TEST_ROOM_ID]: { timeline: { events: [testData.ENCRYPTED_EVENT] } },
                    },
                },
            };

            syncResponder.sendOrQueueSyncResponse(syncResponse);
            await syncPromise(aliceClient);

            await awaitUnknownIndex;
        });

        it("Encryption fails with Unable to decrypt for other errors", async () => {
            expectAliceKeyQuery({ device_keys: { "@alice:localhost": {} }, failures: {} });
            await startClientAndAwaitFirstSync();

            await aliceClient.getCrypto()!.importRoomKeys([testData.MEGOLM_SESSION_DATA]);

            const awaitDecryptionError = new Promise<void>((resolve) => {
                aliceClient.on(MatrixEventEvent.Decrypted, (ev, err) => {
                    const error = err as DecryptionError;
                    // rust and libolm can't have an exact 1:1 mapping for all errors,
                    // but some errors are part of API and should match
                    if (
                        error.code != "MEGOLM_UNKNOWN_INBOUND_SESSION_ID" &&
                        error.code != "OLM_UNKNOWN_MESSAGE_INDEX"
                    ) {
                        resolve();
                    }
                });
            });

            const malformedEvent: Partial<IEvent> = JSON.parse(JSON.stringify(testData.ENCRYPTED_EVENT));
            malformedEvent.content!.ciphertext = "AwgAEnAkBmciEAyhh1j6DCk29UXJ7kv/kvayUNfuNT0iAioLxcXjFX";

            // Alice gets both the events in a single sync
            const syncResponse = {
                next_batch: 1,
                rooms: {
                    join: {
                        [testData.TEST_ROOM_ID]: { timeline: { events: [malformedEvent] } },
                    },
                },
            };

            syncResponder.sendOrQueueSyncResponse(syncResponse);
            await syncPromise(aliceClient);

            await awaitDecryptionError;
        });
    });

    it("Alice receives a megolm message before the session keys", async () => {
        expectAliceKeyQuery({ device_keys: { "@alice:localhost": {} }, failures: {} });
        await startClientAndAwaitFirstSync();

        // if we're using the old crypto impl, stub out some methods in the device manager.
        // TODO: replace this with intercepts of the /keys/query endpoint to make it impl agnostic.
        if (aliceClient.crypto) {
            aliceClient.crypto.deviceList.downloadKeys = () => Promise.resolve(new Map());
            aliceClient.crypto.deviceList.getUserByIdentityKey = () => "@bob:xyz";
        }

        const p2pSession = await createOlmSession(testOlmAccount, keyReceiver);
        const groupSession = new Olm.OutboundGroupSession();
        groupSession.create();

        // make the room_key event, but don't send it yet
        const roomKeyEncrypted = encryptGroupSessionKey({
            recipient: aliceClient.getUserId()!,
            recipientCurve25519Key: keyReceiver.getDeviceKey(),
            recipientEd25519Key: keyReceiver.getSigningKey(),
            olmAccount: testOlmAccount,
            p2pSession: p2pSession,
            groupSession: groupSession,
            room_id: ROOM_ID,
        });

        // encrypt a message with the group session
        const messageEncrypted = encryptMegolmEvent({
            senderKey: testSenderKey,
            groupSession: groupSession,
            room_id: ROOM_ID,
        });

        // Alice just gets the message event to start with
        syncResponder.sendOrQueueSyncResponse({
            next_batch: 1,
            rooms: { join: { [ROOM_ID]: { timeline: { events: [messageEncrypted] } } } },
        });
        await syncPromise(aliceClient);

        const room = aliceClient.getRoom(ROOM_ID)!;
        const event = room.getLiveTimeline().getEvents()[0];

        // wait for a first attempt at decryption: should fail
        await testUtils.awaitDecryption(event);
        expect(event.getContent().msgtype).toEqual("m.bad.encrypted");

        // now she gets the room_key event
        syncResponder.sendOrQueueSyncResponse({
            next_batch: 2,
            to_device: {
                events: [roomKeyEncrypted],
            },
        });
        await syncPromise(aliceClient);

        await testUtils.awaitDecryption(event, { waitOnDecryptionFailure: true });
        expect(event.isDecryptionFailure()).toBeFalsy();
        expect(event.getContent().body).toEqual("42");
    });

    it("Alice gets a second room_key message", async () => {
        expectAliceKeyQuery({ device_keys: { "@alice:localhost": {} }, failures: {} });
        await startClientAndAwaitFirstSync();

        // if we're using the old crypto impl, stub out some methods in the device manager.
        // TODO: replace this with intercepts of the /keys/query endpoint to make it impl agnostic.
        if (aliceClient.crypto) {
            aliceClient.crypto.deviceList.downloadKeys = () => Promise.resolve(new Map());
            aliceClient.crypto.deviceList.getUserByIdentityKey = () => "@bob:xyz";
        }

        const p2pSession = await createOlmSession(testOlmAccount, keyReceiver);
        const groupSession = new Olm.OutboundGroupSession();
        groupSession.create();

        // make the room_key event
        const roomKeyEncrypted1 = encryptGroupSessionKey({
            recipient: aliceClient.getUserId()!,
            recipientCurve25519Key: keyReceiver.getDeviceKey(),
            recipientEd25519Key: keyReceiver.getSigningKey(),
            olmAccount: testOlmAccount,
            p2pSession: p2pSession,
            groupSession: groupSession,
            room_id: ROOM_ID,
        });

        // encrypt a message with the group session
        const messageEncrypted = encryptMegolmEvent({
            senderKey: testSenderKey,
            groupSession: groupSession,
            room_id: ROOM_ID,
        });

        // make a second room_key event now that we have advanced the group
        // session.
        const roomKeyEncrypted2 = encryptGroupSessionKey({
            recipient: aliceClient.getUserId()!,
            recipientCurve25519Key: keyReceiver.getDeviceKey(),
            recipientEd25519Key: keyReceiver.getSigningKey(),
            olmAccount: testOlmAccount,
            p2pSession: p2pSession,
            groupSession: groupSession,
            room_id: ROOM_ID,
        });

        // on the first sync, send the best room key
        syncResponder.sendOrQueueSyncResponse({
            next_batch: 1,
            to_device: {
                events: [roomKeyEncrypted1],
            },
        });
        await syncPromise(aliceClient);

        // on the second sync, send the advanced room key, along with the
        // message.  This simulates the situation where Alice has been sent a
        // later copy of the room key and is reloading the client.
        syncResponder.sendOrQueueSyncResponse({
            next_batch: 2,
            to_device: {
                events: [roomKeyEncrypted2],
            },
            rooms: {
                join: { [ROOM_ID]: { timeline: { events: [messageEncrypted] } } },
            },
        });
        await syncPromise(aliceClient);

        const room = aliceClient.getRoom(ROOM_ID)!;
        await room.decryptCriticalEvents();
        const event = room.getLiveTimeline().getEvents()[0];
        expect(event.getContent().body).toEqual("42");
    });

    it("prepareToEncrypt", async () => {
        expectAliceKeyQuery({ device_keys: { "@alice:localhost": {} }, failures: {} });
        await startClientAndAwaitFirstSync();
        aliceClient.setGlobalErrorOnUnknownDevices(false);

        // tell alice she is sharing a room with bob
        syncResponder.sendOrQueueSyncResponse(getSyncResponse(["@bob:xyz"]));
        await syncPromise(aliceClient);

        // we expect alice first to query bob's keys...
        expectAliceKeyQuery(getTestKeysQueryResponse("@bob:xyz"));

        // ... and then claim one of his OTKs
        expectAliceKeyClaim(getTestKeysClaimResponse("@bob:xyz"));

        // fire off the prepare request
        const room = aliceClient.getRoom(ROOM_ID);
        expect(room).toBeTruthy();
        const p = aliceClient.prepareToEncrypt(room!);

        // we expect to get a room key message
        await expectSendRoomKey("@bob:xyz", testOlmAccount);

        // the prepare request should complete successfully.
        await p;
    });

    it("Alice sends a megolm message with GlobalErrorOnUnknownDevices=false", async () => {
        aliceClient.setGlobalErrorOnUnknownDevices(false);
        expectAliceKeyQuery({ device_keys: { "@alice:localhost": {} }, failures: {} });
        await startClientAndAwaitFirstSync();

        // Alice shares a room with Bob
        syncResponder.sendOrQueueSyncResponse(getSyncResponse(["@bob:xyz"]));
        await syncPromise(aliceClient);

        // Once we send the message, Alice will check Bob's device list (twice, because reasons) ...
        expectAliceKeyQuery(getTestKeysQueryResponse("@bob:xyz"));
        expectAliceKeyQuery(getTestKeysQueryResponse("@bob:xyz"));

        // ... and claim one of his OTKs ...
        expectAliceKeyClaim(getTestKeysClaimResponse("@bob:xyz"));

        // ... and send an m.room_key message
        const inboundGroupSessionPromise = expectSendRoomKey("@bob:xyz", testOlmAccount);

        // Finally, send the message, and expect to get an `m.room.encrypted` event that we can decrypt.
        await Promise.all([
            aliceClient.sendTextMessage(ROOM_ID, "test"),
            expectSendMegolmMessage(inboundGroupSessionPromise),
        ]);
    });

    it("We should start a new megolm session after forceDiscardSession", async () => {
        aliceClient.setGlobalErrorOnUnknownDevices(false);
        expectAliceKeyQuery({ device_keys: { "@alice:localhost": {} }, failures: {} });
        await startClientAndAwaitFirstSync();

        // Alice shares a room with Bob
        syncResponder.sendOrQueueSyncResponse(getSyncResponse(["@bob:xyz"]));
        await syncPromise(aliceClient);

        // Once we send the message, Alice will check Bob's device list (twice, because reasons) ...
        expectAliceKeyQuery(getTestKeysQueryResponse("@bob:xyz"));
        expectAliceKeyQuery(getTestKeysQueryResponse("@bob:xyz"));

        // ... and claim one of his OTKs ...
        expectAliceKeyClaim(getTestKeysClaimResponse("@bob:xyz"));

        // ... and send an m.room_key message
        const inboundGroupSessionPromise = expectSendRoomKey("@bob:xyz", testOlmAccount);

        // Send the first message, and check we can decrypt it.
        await Promise.all([
            aliceClient.sendTextMessage(ROOM_ID, "test"),
            expectSendMegolmMessage(inboundGroupSessionPromise),
        ]);

        // Finally the interesting part: discard the session.
        aliceClient.forceDiscardSession(ROOM_ID);

        // Now when we send the next message, we should get a *new* megolm session.
        const inboundGroupSessionPromise2 = expectSendRoomKey("@bob:xyz", testOlmAccount);
        const p2 = expectSendMegolmMessage(inboundGroupSessionPromise2);
        await Promise.all([aliceClient.sendTextMessage(ROOM_ID, "test2"), p2]);
    });

    oldBackendOnly("Alice sends a megolm message", async () => {
        // TODO: do something about this for the rust backend.
        //   Currently it fails because we don't respect the default GlobalErrorOnUnknownDevices and
        //   send messages to unknown devices.

        expectAliceKeyQuery({ device_keys: { "@alice:localhost": {} }, failures: {} });
        await startClientAndAwaitFirstSync();
        const p2pSession = await establishOlmSession(aliceClient, keyReceiver, syncResponder, testOlmAccount);

        syncResponder.sendOrQueueSyncResponse(getSyncResponse(["@bob:xyz"]));
        await syncPromise(aliceClient);

        // start out with the device unknown - the send should be rejected.
        expectAliceKeyQuery(getTestKeysQueryResponse("@bob:xyz"));
        expectAliceKeyQuery(getTestKeysQueryResponse("@bob:xyz"));

        await aliceClient.sendTextMessage(ROOM_ID, "test").then(
            () => {
                throw new Error("sendTextMessage failed on an unknown device");
            },
            (e) => {
                expect(e.name).toEqual("UnknownDeviceError");
            },
        );

        // mark the device as known, and resend.
        aliceClient.setDeviceKnown("@bob:xyz", "DEVICE_ID");

        const room = aliceClient.getRoom(ROOM_ID)!;
        const pendingMsg = room.getPendingEvents()[0];

        const inboundGroupSessionPromise = expectSendRoomKey("@bob:xyz", testOlmAccount, p2pSession);

        await Promise.all([
            aliceClient.resendEvent(pendingMsg, room),
            expectSendMegolmMessage(inboundGroupSessionPromise),
        ]);
    });

    oldBackendOnly("We shouldn't attempt to send to blocked devices", async () => {
        expectAliceKeyQuery({ device_keys: { "@alice:localhost": {} }, failures: {} });
        await startClientAndAwaitFirstSync();
        await establishOlmSession(aliceClient, keyReceiver, syncResponder, testOlmAccount);

        syncResponder.sendOrQueueSyncResponse(getSyncResponse(["@bob:xyz"]));
        await syncPromise(aliceClient);

        logger.log("Forcing alice to download our device keys");

        expectAliceKeyQuery(getTestKeysQueryResponse("@bob:xyz"));
        expectAliceKeyQuery(getTestKeysQueryResponse("@bob:xyz"));

        await aliceClient.downloadKeys(["@bob:xyz"]);

        logger.log("Telling alice to block our device");
        aliceClient.setDeviceBlocked("@bob:xyz", "DEVICE_ID");

        logger.log("Telling alice to send a megolm message");
        fetchMock.putOnce({ url: new RegExp("/send/"), name: "send-event" }, { event_id: "$event_id" });
        fetchMock.putOnce({ url: new RegExp("/sendToDevice/m.room_key.withheld/"), name: "send-withheld" }, {});

        await aliceClient.sendTextMessage(ROOM_ID, "test");

        // check that the event and withheld notifications were both sent
        expect(fetchMock.done("send-event")).toBeTruthy();
        expect(fetchMock.done("send-withheld")).toBeTruthy();
    });

    describe("get|setGlobalErrorOnUnknownDevices", () => {
        it("should raise an error if crypto is disabled", () => {
            aliceClient["cryptoBackend"] = undefined;
            expect(() => aliceClient.setGlobalErrorOnUnknownDevices(true)).toThrow("encryption disabled");
            expect(() => aliceClient.getGlobalErrorOnUnknownDevices()).toThrow("encryption disabled");
        });

        oldBackendOnly("should permit sending to unknown devices", async () => {
            expect(aliceClient.getGlobalErrorOnUnknownDevices()).toBeTruthy();

            expectAliceKeyQuery({ device_keys: { "@alice:localhost": {} }, failures: {} });
            await startClientAndAwaitFirstSync();
            const p2pSession = await establishOlmSession(aliceClient, keyReceiver, syncResponder, testOlmAccount);

            syncResponder.sendOrQueueSyncResponse(getSyncResponse(["@bob:xyz"]));
            await syncPromise(aliceClient);

            // start out with the device unknown - the send should be rejected.
            expectAliceKeyQuery(getTestKeysQueryResponse("@bob:xyz"));
            expectAliceKeyQuery(getTestKeysQueryResponse("@bob:xyz"));

            await aliceClient.sendTextMessage(ROOM_ID, "test").then(
                () => {
                    throw new Error("sendTextMessage failed on an unknown device");
                },
                (e) => {
                    expect(e.name).toEqual("UnknownDeviceError");
                },
            );

            // enable sending to unknown devices, and resend
            aliceClient.setGlobalErrorOnUnknownDevices(false);
            expect(aliceClient.getGlobalErrorOnUnknownDevices()).toBeFalsy();

            const room = aliceClient.getRoom(ROOM_ID)!;
            const pendingMsg = room.getPendingEvents()[0];

            const inboundGroupSessionPromise = expectSendRoomKey("@bob:xyz", testOlmAccount, p2pSession);

            await Promise.all([
                aliceClient.resendEvent(pendingMsg, room),
                expectSendMegolmMessage(inboundGroupSessionPromise),
            ]);
        });
    });

    describe("get|setGlobalBlacklistUnverifiedDevices", () => {
        it("should raise an error if crypto is disabled", () => {
            aliceClient["cryptoBackend"] = undefined;
            expect(() => aliceClient.setGlobalBlacklistUnverifiedDevices(true)).toThrow("encryption disabled");
            expect(() => aliceClient.getGlobalBlacklistUnverifiedDevices()).toThrow("encryption disabled");
        });

        oldBackendOnly("should disable sending to unverified devices", async () => {
            expectAliceKeyQuery({ device_keys: { "@alice:localhost": {} }, failures: {} });
            await startClientAndAwaitFirstSync();
            const p2pSession = await establishOlmSession(aliceClient, keyReceiver, syncResponder, testOlmAccount);

            // tell alice we share a room with bob
            syncResponder.sendOrQueueSyncResponse(getSyncResponse(["@bob:xyz"]));
            await syncPromise(aliceClient);

            logger.log("Forcing alice to download our device keys");
            expectAliceKeyQuery(getTestKeysQueryResponse("@bob:xyz"));
            expectAliceKeyQuery(getTestKeysQueryResponse("@bob:xyz"));

            await aliceClient.downloadKeys(["@bob:xyz"]);

            logger.log("Telling alice to block messages to unverified devices");
            expect(aliceClient.getGlobalBlacklistUnverifiedDevices()).toBeFalsy();
            aliceClient.setGlobalBlacklistUnverifiedDevices(true);
            expect(aliceClient.getGlobalBlacklistUnverifiedDevices()).toBeTruthy();

            logger.log("Telling alice to send a megolm message");
            fetchMock.putOnce(new RegExp("/send/"), { event_id: "$event_id" });
            fetchMock.putOnce(new RegExp("/sendToDevice/m.room_key.withheld/"), {});

            await aliceClient.sendTextMessage(ROOM_ID, "test");

            // Now, let's mark the device as verified, and check that keys are sent to it.

            logger.log("Marking the device as verified");
            // XXX: this is an integration test; we really ought to do this via the cross-signing dance
            const d = aliceClient.crypto!.deviceList.getStoredDevice("@bob:xyz", "DEVICE_ID")!;
            d.verified = DeviceInfo.DeviceVerification.VERIFIED;
            aliceClient.crypto?.deviceList.storeDevicesForUser("@bob:xyz", { DEVICE_ID: d });

            const inboundGroupSessionPromise = expectSendRoomKey("@bob:xyz", testOlmAccount, p2pSession);

            logger.log("Asking alice to re-send");
            await Promise.all([
                expectSendMegolmMessage(inboundGroupSessionPromise).then((decrypted) => {
                    expect(decrypted.type).toEqual("m.room.message");
                    expect(decrypted.content!.body).toEqual("test");
                }),
                aliceClient.sendTextMessage(ROOM_ID, "test"),
            ]);
        });
    });

<<<<<<< HEAD
    describe("Session should rotate according to encryption settings", () => {
        /**
         * Send a message to bob and get the encrypted message
         * @returns {Promise<IContent>} The encrypted message
         */
        async function sendEncryptedMessage(): Promise<IContent> {
            const [encryptedMessage] = await Promise.all([
                expectEncryptedSendMessage(),
                aliceClient.sendTextMessage(ROOM_ID, "test"),
            ]);
            return encryptedMessage;
        }

        afterEach(() => {
            jest.useRealTimers();
        });

        newBackendOnly("should rotate the session after 2 messages", async () => {
            expectAliceKeyQuery({ device_keys: { "@alice:localhost": {} }, failures: {} });
            await startClientAndAwaitFirstSync();
            const p2pSession = await establishOlmSession(aliceClient, keyReceiver, syncResponder, testOlmAccount);

            const syncResponse = getSyncResponse(["@bob:xyz"]);
            // Every 2 messages in the room, the session should be rotated
            syncResponse.rooms[Category.Join][ROOM_ID].state.events[0].content = {
                algorithm: "m.megolm.v1.aes-sha2",
                rotation_period_msgs: 2,
            };

            // Tell alice we share a room with bob
            syncResponder.sendOrQueueSyncResponse(syncResponse);
            await syncPromise(aliceClient);

            // Force alice to download bob keys
            expectAliceKeyQuery(getTestKeysQueryResponse("@bob:xyz"));

            // Send a message to bob and get the encrypted message
            const [encryptedMessage] = await Promise.all([
                sendEncryptedMessage(),
                expectSendRoomKey("@bob:xyz", testOlmAccount, p2pSession),
            ]);

            // Check that the session id exists
            const sessionId = encryptedMessage.session_id;
            expect(sessionId).toBeDefined();

            // Send a second message to bob and get the current message
            const secondEncryptedMessage = await sendEncryptedMessage();

            // Check that the same session id is shared between the two messages
            const secondSessionId = secondEncryptedMessage.session_id;
            expect(secondSessionId).toBe(sessionId);

            // The session should be rotated, we are expecting the room key to be sent
            const [thirdEncryptedMessage] = await Promise.all([
                sendEncryptedMessage(),
                expectSendRoomKey("@bob:xyz", testOlmAccount, p2pSession),
            ]);

            // The session is rotated every 2 messages, we should have a new session id
            const thirdSessionId = thirdEncryptedMessage.session_id;
            expect(thirdSessionId).not.toBe(sessionId);
        });

        newBackendOnly("should rotate the session after 1h", async () => {
            expectAliceKeyQuery({ device_keys: { "@alice:localhost": {} }, failures: {} });
            await startClientAndAwaitFirstSync();
            const p2pSession = await establishOlmSession(aliceClient, keyReceiver, syncResponder, testOlmAccount);

            // We need to fake the timers to advance the time
            jest.useFakeTimers();

            const syncResponse = getSyncResponse(["@bob:xyz"]);

            // The minimum rotation period is 1h
            // https://github.com/matrix-org/matrix-rust-sdk/blob/f75b2cd1d0981db42751dadb08c826740af1018e/crates/matrix-sdk-crypto/src/olm/group_sessions/outbound.rs#L410-L415
            const oneHourInMs = 60 * 60 * 1000;

            // Every 1h the session should be rotated
            syncResponse.rooms[Category.Join][ROOM_ID].state.events[0].content = {
                algorithm: "m.megolm.v1.aes-sha2",
                rotation_period_ms: oneHourInMs,
            };

            // Tell alice we share a room with bob
            syncResponder.sendOrQueueSyncResponse(syncResponse);
            await syncPromise(aliceClient);

            // Force alice to download bob keys
            expectAliceKeyQuery(getTestKeysQueryResponse("@bob:xyz"));

            // Send a message to bob and get the encrypted message
            const [encryptedMessage] = await Promise.all([
                sendEncryptedMessage(),
                expectSendRoomKey("@bob:xyz", testOlmAccount, p2pSession),
            ]);

            // Check that the session id exists
            const sessionId = encryptedMessage.session_id;
            expect(sessionId).toBeDefined();

            // Advance the time by 1h
            jest.advanceTimersByTime(oneHourInMs);

            // Send a second message to bob and get the encrypted message
            const [secondEncryptedMessage] = await Promise.all([
                sendEncryptedMessage(),
                expectSendRoomKey("@bob:xyz", testOlmAccount, p2pSession),
            ]);

            // The session should be rotated
            const secondSessionId = secondEncryptedMessage.session_id;
            expect(secondSessionId).not.toBe(sessionId);
        });
=======
    newBackendOnly("should rotate the session when the history visibility changes", async () => {
        expectAliceKeyQuery({ device_keys: { "@alice:localhost": {} }, failures: {} });
        await startClientAndAwaitFirstSync();
        const p2pSession = await establishOlmSession(aliceClient, keyReceiver, syncResponder, testOlmAccount);

        // Tell alice we share a room with bob
        syncResponder.sendOrQueueSyncResponse(getSyncResponse(["@bob:xyz"]));
        await syncPromise(aliceClient);

        // Force alice to download bob keys
        expectAliceKeyQuery(getTestKeysQueryResponse("@bob:xyz"));

        // Send a message to bob and get the current session id
        let [, , encryptedMessage] = await Promise.all([
            aliceClient.sendTextMessage(ROOM_ID, "test"),
            expectSendRoomKey("@bob:xyz", testOlmAccount, p2pSession),
            expectEncryptedSendMessage(),
        ]);

        // Check that the session id exists
        const sessionId = encryptedMessage.session_id;
        expect(sessionId).toBeDefined();

        // Change history visibility in sync response
        const syncResponse = getSyncResponse([]);
        syncResponse.rooms[Category.Join][ROOM_ID].timeline.events.push(
            mkEventCustom({
                sender: TEST_USER_ID,
                type: "m.room.history_visibility",
                state_key: "",
                content: {
                    history_visibility: HistoryVisibility.Invited,
                },
            }),
        );

        // Update the new visibility
        syncResponder.sendOrQueueSyncResponse(syncResponse);
        await syncPromise(aliceClient);

        // Resend a message to bob and get the new session id
        [, , encryptedMessage] = await Promise.all([
            aliceClient.sendTextMessage(ROOM_ID, "test"),
            expectSendRoomKey("@bob:xyz", testOlmAccount, p2pSession),
            expectEncryptedSendMessage(),
        ]);

        // Check that the new session id exists
        const newSessionId = encryptedMessage.session_id;
        expect(newSessionId).toBeDefined();

        // Check that the session id has changed
        expect(sessionId).not.toEqual(newSessionId);
>>>>>>> 4a4b454f
    });

    oldBackendOnly("We should start a new megolm session when a device is blocked", async () => {
        expectAliceKeyQuery({ device_keys: { "@alice:localhost": {} }, failures: {} });
        await startClientAndAwaitFirstSync();
        const p2pSession = await establishOlmSession(aliceClient, keyReceiver, syncResponder, testOlmAccount);

        syncResponder.sendOrQueueSyncResponse(getSyncResponse(["@bob:xyz"]));
        await syncPromise(aliceClient);

        logger.log("Fetching bob's devices and marking known");

        expectAliceKeyQuery(getTestKeysQueryResponse("@bob:xyz"));
        expectAliceKeyQuery(getTestKeysQueryResponse("@bob:xyz"));

        await aliceClient.downloadKeys(["@bob:xyz"]);
        await aliceClient.setDeviceKnown("@bob:xyz", "DEVICE_ID");

        logger.log("Telling alice to send a megolm message");

        let megolmSessionId: string;
        const inboundGroupSessionPromise = expectSendRoomKey("@bob:xyz", testOlmAccount, p2pSession);
        inboundGroupSessionPromise.then((igs) => {
            megolmSessionId = igs.session_id();
        });

        await Promise.all([
            aliceClient.sendTextMessage(ROOM_ID, "test"),
            expectSendMegolmMessage(inboundGroupSessionPromise),
        ]);

        logger.log("Telling alice to block our device");
        aliceClient.setDeviceBlocked("@bob:xyz", "DEVICE_ID");

        logger.log("Telling alice to send another megolm message");

        fetchMock.putOnce(
            { url: new RegExp("/send/"), name: "send-event" },
            (url: string, opts: RequestInit): MockResponse => {
                const content = JSON.parse(opts.body as string);
                logger.log("/send:", content);
                // make sure that a new session is used
                expect(content.session_id).not.toEqual(megolmSessionId);
                return {
                    event_id: "$event_id",
                };
            },
        );
        fetchMock.putOnce({ url: new RegExp("/sendToDevice/m.room_key.withheld/"), name: "send-withheld" }, {});

        await aliceClient.sendTextMessage(ROOM_ID, "test2");

        // check that the event and withheld notifications were both sent
        expect(fetchMock.done("send-event")).toBeTruthy();
        expect(fetchMock.done("send-withheld")).toBeTruthy();
    });

    // https://github.com/vector-im/element-web/issues/2676
    oldBackendOnly("Alice should send to her other devices", async () => {
        // for this test, we make the testOlmAccount be another of Alice's devices.
        // it ought to get included in messages Alice sends.
        expectAliceKeyQuery(getTestKeysQueryResponse(aliceClient.getUserId()!));

        await startClientAndAwaitFirstSync();
        // an encrypted room with just alice
        const syncResponse = {
            next_batch: 1,
            rooms: {
                join: {
                    [ROOM_ID]: {
                        state: {
                            events: [
                                testUtils.mkEvent({
                                    type: "m.room.encryption",
                                    skey: "",
                                    content: { algorithm: "m.megolm.v1.aes-sha2" },
                                }),
                                testUtils.mkMembership({
                                    mship: "join",
                                    sender: aliceClient.getUserId()!,
                                }),
                            ],
                        },
                    },
                },
            },
        };
        syncResponder.sendOrQueueSyncResponse(syncResponse);

        await syncPromise(aliceClient);

        // start out with the device unknown - the send should be rejected.
        try {
            await aliceClient.sendTextMessage(ROOM_ID, "test");
            throw new Error("sendTextMessage succeeded on an unknown device");
        } catch (e) {
            expect((e as any).name).toEqual("UnknownDeviceError");
            expect([...(e as any).devices.keys()]).toEqual([aliceClient.getUserId()!]);
            expect((e as any).devices.get(aliceClient.getUserId()!).has("DEVICE_ID")).toBeTruthy();
        }

        // mark the device as known, and resend.
        aliceClient.setDeviceKnown(aliceClient.getUserId()!, "DEVICE_ID");
        expectAliceKeyClaim((url: string, opts: RequestInit): MockResponse => {
            const content = JSON.parse(opts.body as string);
            expect(content.one_time_keys[aliceClient.getUserId()!].DEVICE_ID).toEqual("signed_curve25519");
            return getTestKeysClaimResponse(aliceClient.getUserId()!);
        });

        const inboundGroupSessionPromise = expectSendRoomKey(aliceClient.getUserId()!, testOlmAccount);

        let decrypted: Partial<IEvent> = {};

        // Grab the event that we'll need to resend
        const room = aliceClient.getRoom(ROOM_ID)!;
        const pendingEvents = room.getPendingEvents();
        expect(pendingEvents.length).toEqual(1);
        const unsentEvent = pendingEvents[0];

        await Promise.all([
            expectSendMegolmMessage(inboundGroupSessionPromise).then((d) => {
                decrypted = d;
            }),
            aliceClient.resendEvent(unsentEvent, room),
        ]);

        expect(decrypted.type).toEqual("m.room.message");
        expect(decrypted.content?.body).toEqual("test");
    });

    oldBackendOnly("Alice should wait for device list to complete when sending a megolm message", async () => {
        expectAliceKeyQuery({ device_keys: { "@alice:localhost": {} }, failures: {} });
        await startClientAndAwaitFirstSync();
        await establishOlmSession(aliceClient, keyReceiver, syncResponder, testOlmAccount);

        syncResponder.sendOrQueueSyncResponse(getSyncResponse(["@bob:xyz"]));
        await syncPromise(aliceClient);

        // this will block
        logger.log("Forcing alice to download our device keys");
        const downloadPromise = aliceClient.downloadKeys(["@bob:xyz"]);

        expectAliceKeyQuery(getTestKeysQueryResponse("@bob:xyz"));

        // so will this.
        const sendPromise = aliceClient.sendTextMessage(ROOM_ID, "test").then(
            () => {
                throw new Error("sendTextMessage failed on an unknown device");
            },
            (e) => {
                expect(e.name).toEqual("UnknownDeviceError");
            },
        );

        expectAliceKeyQuery(getTestKeysQueryResponse("@bob:xyz"));

        await Promise.all([downloadPromise, sendPromise]);
    });

    oldBackendOnly("Alice exports megolm keys and imports them to a new device", async () => {
        expectAliceKeyQuery({ device_keys: { "@alice:localhost": {} }, failures: {} });
        await startClientAndAwaitFirstSync();

        // if we're using the old crypto impl, stub out some methods in the device manager.
        // TODO: replace this with intercepts of the /keys/query endpoint to make it impl agnostic.
        if (aliceClient.crypto) {
            aliceClient.crypto.deviceList.downloadKeys = () => Promise.resolve(new Map());
            aliceClient.crypto.deviceList.getUserByIdentityKey = () => "@bob:xyz";
        }

        // establish an olm session with alice
        const p2pSession = await createOlmSession(testOlmAccount, keyReceiver);

        const groupSession = new Olm.OutboundGroupSession();
        groupSession.create();

        // make the room_key event
        const roomKeyEncrypted = encryptGroupSessionKey({
            recipient: aliceClient.getUserId()!,
            recipientCurve25519Key: keyReceiver.getDeviceKey(),
            recipientEd25519Key: keyReceiver.getSigningKey(),
            olmAccount: testOlmAccount,
            p2pSession: p2pSession,
            groupSession: groupSession,
            room_id: ROOM_ID,
        });

        // encrypt a message with the group session
        const messageEncrypted = encryptMegolmEvent({
            senderKey: testSenderKey,
            groupSession: groupSession,
            room_id: ROOM_ID,
        });

        // Alice gets both the events in a single sync
        syncResponder.sendOrQueueSyncResponse({
            next_batch: 1,
            to_device: {
                events: [roomKeyEncrypted],
            },
            rooms: {
                join: { [ROOM_ID]: { timeline: { events: [messageEncrypted] } } },
            },
        });
        await syncPromise(aliceClient);

        const room = aliceClient.getRoom(ROOM_ID)!;
        await room.decryptCriticalEvents();

        // it probably won't be decrypted yet, because it takes a while to process the olm keys
        const decryptedEvent = await testUtils.awaitDecryption(room.getLiveTimeline().getEvents()[0], {
            waitOnDecryptionFailure: true,
        });
        expect(decryptedEvent.getContent().body).toEqual("42");

        const exported = await aliceClient.exportRoomKeys();

        // start a new client
        await aliceClient.stopClient();

        const homeserverUrl = "https://alice-server2.com";
        aliceClient = createClient({
            baseUrl: homeserverUrl,
            userId: "@alice:localhost",
            accessToken: "akjgkrgjs",
            deviceId: "xzcvb",
        });

        keyReceiver = new E2EKeyReceiver(homeserverUrl);
        syncResponder = new SyncResponder(homeserverUrl);
        await initCrypto(aliceClient);
        await aliceClient.importRoomKeys(exported);
        expectAliceKeyQuery({ device_keys: { "@alice:localhost": {} }, failures: {} });
        await startClientAndAwaitFirstSync();

        aliceClient.startClient();

        // if we're using the old crypto impl, stub out some methods in the device manager.
        // TODO: replace this with intercepts of the /keys/query endpoint to make it impl agnostic.
        if (aliceClient.crypto) {
            aliceClient.crypto.deviceList.getUserByIdentityKey = () => "@bob:xyz";
        }

        const syncResponse = {
            next_batch: 1,
            rooms: {
                join: { [ROOM_ID]: { timeline: { events: [messageEncrypted] } } },
            },
        };

        syncResponder.sendOrQueueSyncResponse(syncResponse);
        await syncPromise(aliceClient);

        const event = room.getLiveTimeline().getEvents()[0];
        expect(event.getContent().body).toEqual("42");
    });

    it("Alice receives an untrusted megolm key, only to receive the trusted one shortly after", async () => {
        const testClient = new TestClient("@alice:localhost", "device2", "access_token2");
        const groupSession = new Olm.OutboundGroupSession();
        groupSession.create();
        const inboundGroupSession = new Olm.InboundGroupSession();
        inboundGroupSession.create(groupSession.session_key());
        const rawEvent = encryptMegolmEvent({
            senderKey: testSenderKey,
            groupSession: groupSession,
            room_id: ROOM_ID,
        });
        await testClient.client.initCrypto();
        const keys = [
            {
                room_id: ROOM_ID,
                algorithm: "m.megolm.v1.aes-sha2",
                session_id: groupSession.session_id(),
                session_key: inboundGroupSession.export_session(0),
                sender_key: testSenderKey,
                forwarding_curve25519_key_chain: [],
                sender_claimed_keys: {},
            },
        ];
        await testClient.client.importRoomKeys(keys, { untrusted: true });

        const event1 = testUtils.mkEvent({
            event: true,
            ...rawEvent,
            room: ROOM_ID,
        });
        await event1.attemptDecryption(testClient.client.crypto!, { isRetry: true });
        expect(event1.isKeySourceUntrusted()).toBeTruthy();

        const event2 = testUtils.mkEvent({
            type: "m.room_key",
            content: {
                room_id: ROOM_ID,
                algorithm: "m.megolm.v1.aes-sha2",
                session_id: groupSession.session_id(),
                session_key: groupSession.session_key(),
            },
            event: true,
        });
        // @ts-ignore - private
        event2.senderCurve25519Key = testSenderKey;
        // @ts-ignore - private
        testClient.client.crypto!.onRoomKeyEvent(event2);

        const event3 = testUtils.mkEvent({
            event: true,
            ...rawEvent,
            room: ROOM_ID,
        });
        await event3.attemptDecryption(testClient.client.crypto!, { isRetry: true });
        expect(event3.isKeySourceUntrusted()).toBeFalsy();
        testClient.stop();
    });

    it("Alice can decrypt a message with falsey content", async () => {
        expectAliceKeyQuery({ device_keys: { "@alice:localhost": {} }, failures: {} });
        await startClientAndAwaitFirstSync();

        // if we're using the old crypto impl, stub out some methods in the device manager.
        // TODO: replace this with intercepts of the /keys/query endpoint to make it impl agnostic.
        if (aliceClient.crypto) {
            aliceClient.crypto.deviceList.downloadKeys = () => Promise.resolve(new Map());
            aliceClient.crypto.deviceList.getUserByIdentityKey = () => "@bob:xyz";
        }

        const p2pSession = await createOlmSession(testOlmAccount, keyReceiver);
        const groupSession = new Olm.OutboundGroupSession();
        groupSession.create();

        // make the room_key event
        const roomKeyEncrypted = encryptGroupSessionKey({
            recipient: aliceClient.getUserId()!,
            recipientCurve25519Key: keyReceiver.getDeviceKey(),
            recipientEd25519Key: keyReceiver.getSigningKey(),
            olmAccount: testOlmAccount,
            p2pSession: p2pSession,
            groupSession: groupSession,
            room_id: ROOM_ID,
        });

        const plaintext = {
            type: "m.room.message",
            content: undefined,
            room_id: ROOM_ID,
        };

        const messageEncrypted = encryptMegolmEventRawPlainText({
            senderKey: testSenderKey,
            groupSession: groupSession,
            plaintext: plaintext,
        });

        // Alice gets both the events in a single sync
        const syncResponse = {
            next_batch: 1,
            to_device: {
                events: [roomKeyEncrypted],
            },
            rooms: {
                join: { [ROOM_ID]: { timeline: { events: [messageEncrypted] } } },
            },
        };

        syncResponder.sendOrQueueSyncResponse(syncResponse);
        await syncPromise(aliceClient);

        const room = aliceClient.getRoom(ROOM_ID)!;
        const event = room.getLiveTimeline().getEvents()[0];
        expect(event.isEncrypted()).toBe(true);

        // it probably won't be decrypted yet, because it takes a while to process the olm keys
        const decryptedEvent = await testUtils.awaitDecryption(event, { waitOnDecryptionFailure: true });
        expect(decryptedEvent.getRoomId()).toEqual(ROOM_ID);
        expect(decryptedEvent.getContent()).toEqual({});
        expect(decryptedEvent.getClearContent()).toBeUndefined();
    });

    oldBackendOnly("Alice receives shared history before being invited to a room by the sharer", async () => {
        const beccaTestClient = new TestClient("@becca:localhost", "foobar", "bazquux");
        await beccaTestClient.client.initCrypto();

        expectAliceKeyQuery({ device_keys: { "@alice:localhost": {} }, failures: {} });
        await startClientAndAwaitFirstSync();
        await beccaTestClient.start();

        // if we're using the old crypto impl, stub out some methods in the device manager.
        // TODO: replace this with intercepts of the /keys/query endpoint to make it impl agnostic.
        if (aliceClient.crypto) {
            aliceClient.crypto!.deviceList.downloadKeys = () => Promise.resolve(new Map());
            aliceClient.crypto!.deviceList.getDeviceByIdentityKey = () => device;
            aliceClient.crypto!.deviceList.getUserByIdentityKey = () => beccaTestClient.client.getUserId()!;
        }

        const beccaRoom = new Room(ROOM_ID, beccaTestClient.client, "@becca:localhost", {});
        beccaTestClient.client.store.storeRoom(beccaRoom);
        await beccaTestClient.client.setRoomEncryption(ROOM_ID, { algorithm: "m.megolm.v1.aes-sha2" });

        const event = new MatrixEvent({
            type: "m.room.message",
            sender: "@becca:localhost",
            room_id: ROOM_ID,
            event_id: "$1",
            content: {
                msgtype: "m.text",
                body: "test message",
            },
        });

        await beccaTestClient.client.crypto!.encryptEvent(event, beccaRoom);
        // remove keys from the event
        // @ts-ignore private properties
        event.clearEvent = undefined;
        // @ts-ignore private properties
        event.senderCurve25519Key = null;
        // @ts-ignore private properties
        event.claimedEd25519Key = null;

        const device = new DeviceInfo(beccaTestClient.client.deviceId!);

        // Create an olm session for Becca and Alice's devices
        const aliceOtks = await keyReceiver.awaitOneTimeKeyUpload();
        const aliceOtkId = Object.keys(aliceOtks)[0];
        const aliceOtk = aliceOtks[aliceOtkId];
        const p2pSession = new global.Olm.Session();
        await beccaTestClient.client.crypto!.cryptoStore.doTxn(
            "readonly",
            [IndexedDBCryptoStore.STORE_ACCOUNT],
            (txn) => {
                beccaTestClient.client.crypto!.cryptoStore.getAccount(txn, (pickledAccount: string | null) => {
                    const account = new global.Olm.Account();
                    try {
                        account.unpickle(beccaTestClient.client.crypto!.olmDevice.pickleKey, pickledAccount!);
                        p2pSession.create_outbound(account, keyReceiver.getDeviceKey(), aliceOtk.key);
                    } finally {
                        account.free();
                    }
                });
            },
        );

        const content = event.getWireContent();
        const groupSessionKey = await beccaTestClient.client.crypto!.olmDevice.getInboundGroupSessionKey(
            ROOM_ID,
            content.sender_key,
            content.session_id,
        );
        const encryptedForwardedKey = encryptOlmEvent({
            sender: "@becca:localhost",
            senderSigningKey: beccaTestClient.getSigningKey(),
            senderKey: beccaTestClient.getDeviceKey(),
            recipient: aliceClient.getUserId()!,
            recipientCurve25519Key: keyReceiver.getDeviceKey(),
            recipientEd25519Key: keyReceiver.getSigningKey(),
            p2pSession: p2pSession,
            plaincontent: {
                "algorithm": "m.megolm.v1.aes-sha2",
                "room_id": ROOM_ID,
                "sender_key": content.sender_key,
                "sender_claimed_ed25519_key": groupSessionKey!.sender_claimed_ed25519_key,
                "session_id": content.session_id,
                "session_key": groupSessionKey!.key,
                "chain_index": groupSessionKey!.chain_index,
                "forwarding_curve25519_key_chain": groupSessionKey!.forwarding_curve25519_key_chain,
                "org.matrix.msc3061.shared_history": true,
            },
            plaintype: "m.forwarded_room_key",
        });

        // Alice receives shared history
        syncResponder.sendOrQueueSyncResponse({
            next_batch: 1,
            to_device: { events: [encryptedForwardedKey] },
        });
        await syncPromise(aliceClient);

        // Alice is invited to the room by Becca
        syncResponder.sendOrQueueSyncResponse({
            next_batch: 2,
            rooms: {
                invite: {
                    [ROOM_ID]: {
                        invite_state: {
                            events: [
                                {
                                    sender: "@becca:localhost",
                                    type: "m.room.encryption",
                                    state_key: "",
                                    content: {
                                        algorithm: "m.megolm.v1.aes-sha2",
                                    },
                                },
                                {
                                    sender: "@becca:localhost",
                                    type: "m.room.member",
                                    state_key: "@alice:localhost",
                                    content: {
                                        membership: "invite",
                                    },
                                },
                            ],
                        },
                    },
                },
            },
        });
        await syncPromise(aliceClient);

        // Alice has joined the room
        expectAliceKeyQuery({ device_keys: { "@becca:localhost": {} }, failures: {} });
        syncResponder.sendOrQueueSyncResponse(getSyncResponse(["@alice:localhost", "@becca:localhost"]));
        await syncPromise(aliceClient);

        syncResponder.sendOrQueueSyncResponse({
            next_batch: 4,
            rooms: {
                join: {
                    [ROOM_ID]: { timeline: { events: [event.event] } },
                },
            },
        });
        await syncPromise(aliceClient);

        const room = aliceClient.getRoom(ROOM_ID)!;
        const roomEvent = room.getLiveTimeline().getEvents()[0];
        expect(roomEvent.isEncrypted()).toBe(true);
        const decryptedEvent = await testUtils.awaitDecryption(roomEvent);
        expect(decryptedEvent.getContent().body).toEqual("test message");

        await beccaTestClient.stop();
    });

    oldBackendOnly("Alice receives shared history before being invited to a room by someone else", async () => {
        const beccaTestClient = new TestClient("@becca:localhost", "foobar", "bazquux");
        await beccaTestClient.client.initCrypto();

        expectAliceKeyQuery({ device_keys: { "@alice:localhost": {} }, failures: {} });
        await startClientAndAwaitFirstSync();

        await beccaTestClient.start();

        const beccaRoom = new Room(ROOM_ID, beccaTestClient.client, "@becca:localhost", {});
        beccaTestClient.client.store.storeRoom(beccaRoom);
        await beccaTestClient.client.setRoomEncryption(ROOM_ID, { algorithm: "m.megolm.v1.aes-sha2" });

        const event = new MatrixEvent({
            type: "m.room.message",
            sender: "@becca:localhost",
            room_id: ROOM_ID,
            event_id: "$1",
            content: {
                msgtype: "m.text",
                body: "test message",
            },
        });

        await beccaTestClient.client.crypto!.encryptEvent(event, beccaRoom);
        // remove keys from the event
        // @ts-ignore private properties
        event.clearEvent = undefined;
        // @ts-ignore private properties
        event.senderCurve25519Key = null;
        // @ts-ignore private properties
        event.claimedEd25519Key = null;

        const device = new DeviceInfo(beccaTestClient.client.deviceId!);
        aliceClient.crypto!.deviceList.getDeviceByIdentityKey = () => device;

        // Create an olm session for Becca and Alice's devices
        const aliceOtks = await keyReceiver.awaitOneTimeKeyUpload();
        const aliceOtkId = Object.keys(aliceOtks)[0];
        const aliceOtk = aliceOtks[aliceOtkId];
        const p2pSession = new global.Olm.Session();
        await beccaTestClient.client.crypto!.cryptoStore.doTxn(
            "readonly",
            [IndexedDBCryptoStore.STORE_ACCOUNT],
            (txn) => {
                beccaTestClient.client.crypto!.cryptoStore.getAccount(txn, (pickledAccount: string | null) => {
                    const account = new global.Olm.Account();
                    try {
                        account.unpickle(beccaTestClient.client.crypto!.olmDevice.pickleKey, pickledAccount!);
                        p2pSession.create_outbound(account, keyReceiver.getDeviceKey(), aliceOtk.key);
                    } finally {
                        account.free();
                    }
                });
            },
        );

        const content = event.getWireContent();
        const groupSessionKey = await beccaTestClient.client.crypto!.olmDevice.getInboundGroupSessionKey(
            ROOM_ID,
            content.sender_key,
            content.session_id,
        );
        const encryptedForwardedKey = encryptOlmEvent({
            sender: "@becca:localhost",
            senderKey: beccaTestClient.getDeviceKey(),
            senderSigningKey: beccaTestClient.getSigningKey(),
            recipient: aliceClient.getUserId()!,
            recipientCurve25519Key: keyReceiver.getDeviceKey(),
            recipientEd25519Key: keyReceiver.getSigningKey(),
            p2pSession: p2pSession,
            plaincontent: {
                "algorithm": "m.megolm.v1.aes-sha2",
                "room_id": ROOM_ID,
                "sender_key": content.sender_key,
                "sender_claimed_ed25519_key": groupSessionKey!.sender_claimed_ed25519_key,
                "session_id": content.session_id,
                "session_key": groupSessionKey!.key,
                "chain_index": groupSessionKey!.chain_index,
                "forwarding_curve25519_key_chain": groupSessionKey!.forwarding_curve25519_key_chain,
                "org.matrix.msc3061.shared_history": true,
            },
            plaintype: "m.forwarded_room_key",
        });

        // Alice receives forwarded history from Becca
        expectAliceKeyQuery({ device_keys: { "@becca:localhost": {} }, failures: {} });
        syncResponder.sendOrQueueSyncResponse({
            next_batch: 1,
            to_device: { events: [encryptedForwardedKey] },
        });
        await syncPromise(aliceClient);

        // Alice is invited to the room by Charlie
        syncResponder.sendOrQueueSyncResponse({
            next_batch: 2,
            rooms: {
                invite: {
                    [ROOM_ID]: {
                        invite_state: {
                            events: [
                                {
                                    sender: "@becca:localhost",
                                    type: "m.room.encryption",
                                    state_key: "",
                                    content: {
                                        algorithm: "m.megolm.v1.aes-sha2",
                                    },
                                },
                                {
                                    sender: "@charlie:localhost",
                                    type: "m.room.member",
                                    state_key: "@alice:localhost",
                                    content: {
                                        membership: "invite",
                                    },
                                },
                            ],
                        },
                    },
                },
            },
        });
        await syncPromise(aliceClient);

        // Alice has joined the room
        expectAliceKeyQuery({ device_keys: { "@becca:localhost": {}, "@charlie:localhost": {} }, failures: {} });
        syncResponder.sendOrQueueSyncResponse(
            getSyncResponse(["@alice:localhost", "@becca:localhost", "@charlie:localhost"]),
        );
        await syncPromise(aliceClient);

        // wait for the key/device downloads for becca and charlie to complete
        await aliceClient.downloadKeys(["@becca:localhost", "@charlie:localhost"]);

        syncResponder.sendOrQueueSyncResponse({
            next_batch: 4,
            rooms: {
                join: {
                    [ROOM_ID]: { timeline: { events: [event.event] } },
                },
            },
        });
        await syncPromise(aliceClient);

        // Decryption should fail, because Alice hasn't received any keys she can trust
        const room = aliceClient.getRoom(ROOM_ID)!;
        const roomEvent = room.getLiveTimeline().getEvents()[0];
        expect(roomEvent.isEncrypted()).toBe(true);
        const decryptedEvent = await testUtils.awaitDecryption(roomEvent);
        expect(decryptedEvent.isDecryptionFailure()).toBe(true);

        await beccaTestClient.stop();
    });

    oldBackendOnly("allows sending an encrypted event as soon as room state arrives", async () => {
        /* Empirically, clients expect to be able to send encrypted events as soon as the
         * RoomStateEvent.NewMember notification is emitted, so test that works correctly.
         */
        const testRoomId = "!testRoom:id";
        expectAliceKeyQuery({ device_keys: { "@alice:localhost": {} }, failures: {} });
        await startClientAndAwaitFirstSync();

        /* Alice makes the /createRoom call */
        fetchMock.postOnce(new RegExp("/createRoom"), { room_id: testRoomId });
        await aliceClient.createRoom({
            initial_state: [
                {
                    type: "m.room.encryption",
                    state_key: "",
                    content: { algorithm: "m.megolm.v1.aes-sha2" },
                },
            ],
        });

        /* The sync arrives in two parts; first the m.room.create... */
        syncResponder.sendOrQueueSyncResponse({
            rooms: {
                join: {
                    [testRoomId]: {
                        timeline: {
                            events: [
                                {
                                    type: "m.room.create",
                                    state_key: "",
                                    event_id: "$create",
                                },
                                {
                                    type: "m.room.member",
                                    state_key: aliceClient.getUserId(),
                                    content: { membership: "join" },
                                    event_id: "$alijoin",
                                },
                            ],
                        },
                    },
                },
            },
        });
        await syncPromise(aliceClient);

        // ... and then the e2e event and an invite ...
        syncResponder.sendOrQueueSyncResponse({
            rooms: {
                join: {
                    [testRoomId]: {
                        timeline: {
                            events: [
                                {
                                    type: "m.room.encryption",
                                    state_key: "",
                                    content: { algorithm: "m.megolm.v1.aes-sha2" },
                                    event_id: "$e2e",
                                },
                                {
                                    type: "m.room.member",
                                    state_key: "@other:user",
                                    content: { membership: "invite" },
                                    event_id: "$otherinvite",
                                },
                            ],
                        },
                    },
                },
            },
        });

        // as soon as the roomMember arrives, try to send a message
        expectAliceKeyQuery({ device_keys: { "@other:user": {} }, failures: {} });
        aliceClient.on(RoomStateEvent.NewMember, (_e, _s, member: RoomMember) => {
            if (member.userId == "@other:user") {
                aliceClient.sendMessage(testRoomId, { msgtype: "m.text", body: "Hello, World" });
            }
        });

        // flush the sync and wait for the /send/ request.
        const sendEventPromise = new Promise((resolve) => {
            fetchMock.putOnce(new RegExp("/send/m.room.encrypted/"), () => {
                resolve(undefined);
                return { event_id: "asdfgh" };
            });
        });
        await syncPromise(aliceClient);
        await sendEventPromise;
    });

    describe("getEncryptionInfoForEvent", () => {
        it("handles outgoing events", async () => {
            aliceClient.setGlobalErrorOnUnknownDevices(false);
            expectAliceKeyQuery({ device_keys: { "@alice:localhost": {} }, failures: {} });
            await startClientAndAwaitFirstSync();

            // Alice shares a room with Bob
            syncResponder.sendOrQueueSyncResponse(getSyncResponse(["@bob:xyz"]));
            await syncPromise(aliceClient);

            // Once we send the message, Alice will check Bob's device list (twice, because reasons) ...
            expectAliceKeyQuery(getTestKeysQueryResponse("@bob:xyz"));
            expectAliceKeyQuery(getTestKeysQueryResponse("@bob:xyz"));

            // ... and claim one of his OTKs ...
            expectAliceKeyClaim(getTestKeysClaimResponse("@bob:xyz"));

            // ... and send an m.room_key message ...
            const inboundGroupSessionPromise = expectSendRoomKey("@bob:xyz", testOlmAccount);

            // ... and finally, send the room key. We block the response until `sendRoomMessageDefer` completes.
            const sendRoomMessageDefer = defer<MockResponse>();
            const reqProm = new Promise<IContent>((resolve) => {
                fetchMock.putOnce(
                    new RegExp("/send/m.room.encrypted/"),
                    async (url: string, opts: RequestInit): Promise<MockResponse> => {
                        resolve(JSON.parse(opts.body as string));
                        return await sendRoomMessageDefer.promise;
                    },
                    {
                        // append to the list of intercepts on this path (since we have some tests that call
                        // this function multiple times)
                        overwriteRoutes: false,
                    },
                );
            });

            // Now we start to send the message
            const sendProm = aliceClient.sendTextMessage(testData.TEST_ROOM_ID, "test");

            // and wait for the outgoing requests
            const inboundGroupSession = await inboundGroupSessionPromise;
            const encryptedMessageContent = await reqProm;
            const msg: any = inboundGroupSession.decrypt(encryptedMessageContent!.ciphertext);
            logger.log("Decrypted received megolm message", msg);

            // at this point, the request to send the room message has been made, but not completed.
            // get hold of the pending event, and see what getEncryptionInfoForEvent makes of it
            const pending = aliceClient.getRoom(testData.TEST_ROOM_ID)!.getPendingEvents();
            expect(pending.length).toEqual(1);
            const encInfo = await aliceClient.getCrypto()!.getEncryptionInfoForEvent(pending[0]);
            expect(encInfo!.shieldColour).toEqual(EventShieldColour.NONE);
            expect(encInfo!.shieldReason).toBeNull();

            // release the send request
            const resp = { event_id: "$event_id" };
            sendRoomMessageDefer.resolve(resp);
            expect(await sendProm).toEqual(resp);

            // still pending at this point
            expect(aliceClient.getRoom(testData.TEST_ROOM_ID)!.getPendingEvents().length).toEqual(1);

            // echo the event back
            const fullEvent = {
                event_id: "$event_id",
                type: "m.room.encrypted",
                sender: aliceClient.getUserId(),
                origin_server_ts: Date.now(),
                content: encryptedMessageContent,
            };
            syncResponder.sendOrQueueSyncResponse({
                next_batch: 1,
                rooms: { join: { [testData.TEST_ROOM_ID]: { timeline: { events: [fullEvent] } } } },
            });
            await syncPromise(aliceClient);

            const timelineEvents = aliceClient.getRoom(testData.TEST_ROOM_ID)!.getLiveTimeline()!.getEvents();
            const lastEvent = timelineEvents[timelineEvents.length - 1];
            expect(lastEvent.getId()).toEqual("$event_id");

            // now check getEncryptionInfoForEvent again
            const encInfo2 = await aliceClient.getCrypto()!.getEncryptionInfoForEvent(lastEvent);
            let expectedEncryptionInfo;
            if (backend === "rust-sdk") {
                // rust crypto does not trust its own device until it is cross-signed.
                expectedEncryptionInfo = {
                    shieldColour: EventShieldColour.RED,
                    shieldReason: EventShieldReason.UNSIGNED_DEVICE,
                };
            } else {
                expectedEncryptionInfo = {
                    shieldColour: EventShieldColour.NONE,
                    shieldReason: null,
                };
            }
            expect(encInfo2).toEqual(expectedEncryptionInfo);
        });
    });

    describe("Lazy-loading member lists", () => {
        let p2pSession: Olm.Session;

        beforeEach(async () => {
            // set up the aliceTestClient so that it is a room with no known members
            expectAliceKeyQuery({ device_keys: { "@alice:localhost": {} }, failures: {} });
            await startClientAndAwaitFirstSync({ lazyLoadMembers: true });
            aliceClient.setGlobalErrorOnUnknownDevices(false);

            syncResponder.sendOrQueueSyncResponse(getSyncResponse([]));
            await syncPromise(aliceClient);

            p2pSession = await establishOlmSession(aliceClient, keyReceiver, syncResponder, testOlmAccount);
        });

        async function expectMembershipRequest(roomId: string, members: string[]): Promise<void> {
            const membersPath = `/rooms/${encodeURIComponent(roomId)}/members\\?not_membership=leave`;
            fetchMock.getOnce(new RegExp(membersPath), {
                chunk: [
                    testUtils.mkMembershipCustom({
                        membership: "join",
                        sender: "@bob:xyz",
                    }),
                ],
            });
        }

        oldBackendOnly("Sending an event initiates a member list sync", async () => {
            // we expect a call to the /members list...
            const memberListPromise = expectMembershipRequest(ROOM_ID, ["@bob:xyz"]);

            // then a request for bob's devices...
            expectAliceKeyQuery(getTestKeysQueryResponse("@bob:xyz"));

            // then a to-device with the room_key
            const inboundGroupSessionPromise = expectSendRoomKey("@bob:xyz", testOlmAccount, p2pSession);

            // and finally the megolm message
            const megolmMessagePromise = expectSendMegolmMessage(inboundGroupSessionPromise);

            // kick it off
            const sendPromise = aliceClient.sendTextMessage(ROOM_ID, "test");

            await Promise.all([sendPromise, megolmMessagePromise, memberListPromise]);
        });

        oldBackendOnly("loading the membership list inhibits a later load", async () => {
            const room = aliceClient.getRoom(ROOM_ID)!;
            await Promise.all([room.loadMembersIfNeeded(), expectMembershipRequest(ROOM_ID, ["@bob:xyz"])]);

            // expect a request for bob's devices...
            expectAliceKeyQuery(getTestKeysQueryResponse("@bob:xyz"));

            // then a to-device with the room_key
            const inboundGroupSessionPromise = expectSendRoomKey("@bob:xyz", testOlmAccount, p2pSession);

            // and finally the megolm message
            const megolmMessagePromise = expectSendMegolmMessage(inboundGroupSessionPromise);

            // kick it off
            const sendPromise = aliceClient.sendTextMessage(ROOM_ID, "test");

            await Promise.all([sendPromise, megolmMessagePromise]);
        });
    });

    describe("m.room_key.withheld handling", () => {
        // TODO: there are a bunch more tests for this sort of thing in spec/unit/crypto/algorithms/megolm.spec.ts.
        //   They should be converted to integ tests and moved.

        oldBackendOnly("does not block decryption on an 'm.unavailable' report", async function () {
            // there may be a key downloads for alice
            expectAliceKeyQuery({ device_keys: {}, failures: {} });

            await startClientAndAwaitFirstSync();

            // encrypt a message with a group session.
            const groupSession = new Olm.OutboundGroupSession();
            groupSession.create();
            const messageEncryptedEvent = encryptMegolmEvent({
                senderKey: testSenderKey,
                groupSession: groupSession,
                room_id: ROOM_ID,
            });

            // Alice gets the room message, but not the key
            syncResponder.sendOrQueueSyncResponse({
                next_batch: 1,
                rooms: {
                    join: { [ROOM_ID]: { timeline: { events: [messageEncryptedEvent] } } },
                },
            });
            await syncPromise(aliceClient);

            // alice will (eventually) send a room-key request
            fetchMock.putOnce(new RegExp("/sendToDevice/m.room_key_request/"), {});

            // at this point, the message should be a decryption failure
            const room = aliceClient.getRoom(ROOM_ID)!;
            const event = room.getLiveTimeline().getEvents()[0];
            expect(event.isDecryptionFailure()).toBeTruthy();

            // we want to wait for the message to be updated, so create a promise for it
            const retryPromise = new Promise((resolve) => {
                event.once(MatrixEventEvent.Decrypted, (ev) => {
                    resolve(ev);
                });
            });

            // alice gets back a room-key-withheld notification
            syncResponder.sendOrQueueSyncResponse({
                next_batch: 2,
                to_device: {
                    events: [
                        {
                            type: "m.room_key.withheld",
                            sender: "@bob:example.com",
                            content: {
                                algorithm: "m.megolm.v1.aes-sha2",
                                room_id: ROOM_ID,
                                session_id: groupSession.session_id(),
                                sender_key: testSenderKey,
                                code: "m.unavailable",
                                reason: "",
                            },
                        },
                    ],
                },
            });
            await syncPromise(aliceClient);

            // the withheld notification should trigger a retry; wait for it
            await retryPromise;

            // finally: the message should still be a regular decryption failure, not a withheld notification.
            expect(event.getContent().body).not.toContain("withheld");
        });
    });

    describe("key upload request", () => {
        beforeEach(() => {
            jest.useFakeTimers();
        });

        afterEach(() => {
            jest.useRealTimers();
        });

        function awaitKeyUploadRequest(): Promise<{ keysCount: number; fallbackKeysCount: number }> {
            return new Promise((resolve) => {
                const listener = (url: string, options: RequestInit) => {
                    const content = JSON.parse(options.body as string);
                    const keysCount = Object.keys(content?.one_time_keys || {}).length;
                    const fallbackKeysCount = Object.keys(content?.fallback_keys || {}).length;
                    if (keysCount) resolve({ keysCount, fallbackKeysCount });
                    return {
                        one_time_key_counts: {
                            // The matrix client does `/upload` requests until 50 keys are uploaded
                            // We return here 60 to avoid the `/upload` request loop
                            signed_curve25519: keysCount ? 60 : keysCount,
                        },
                    };
                };

                for (const path of ["/_matrix/client/v3/keys/upload", "/_matrix/client/v3/keys/upload"]) {
                    fetchMock.post(new URL(path, aliceClient.getHomeserverUrl()).toString(), listener, {
                        // These routes are already defined in the E2EKeyReceiver
                        // We want to overwrite the behaviour of the E2EKeyReceiver
                        overwriteRoutes: true,
                    });
                }
            });
        }

        it("should make key upload request after sync", async () => {
            let uploadPromise = awaitKeyUploadRequest();
            expectAliceKeyQuery({ device_keys: { "@alice:localhost": {} }, failures: {} });
            await startClientAndAwaitFirstSync();

            syncResponder.sendOrQueueSyncResponse(getSyncResponse([]));

            await syncPromise(aliceClient);

            // Verify that `/upload` is called on Alice's homesever
            const { keysCount, fallbackKeysCount } = await uploadPromise;
            expect(keysCount).toBeGreaterThan(0);
            expect(fallbackKeysCount).toBe(0);

            uploadPromise = awaitKeyUploadRequest();
            syncResponder.sendOrQueueSyncResponse({
                next_batch: 2,
                device_one_time_keys_count: { signed_curve25519: 0 },
                device_unused_fallback_key_types: [],
            });

            // Advance local date to 2 minutes
            // The old crypto only runs the upload every 60 seconds
            jest.setSystemTime(Date.now() + 2 * 60 * 1000);

            await syncPromise(aliceClient);

            // After we set device_one_time_keys_count to 0
            // a `/upload` is expected
            const res = await uploadPromise;
            expect(res.keysCount).toBeGreaterThan(0);
            expect(res.fallbackKeysCount).toBeGreaterThan(0);
        });
    });

    describe("getUserDeviceInfo", () => {
        afterEach(() => {
            jest.useRealTimers();
        });

        // From https://spec.matrix.org/v1.6/client-server-api/#post_matrixclientv3keysquery
        // Using extracted response from matrix.org, it needs to have real keys etc to pass old crypto verification
        const queryResponseBody = {
            device_keys: {
                "@testing_florian1:matrix.org": {
                    EBMMPAFOPU: {
                        algorithms: ["m.olm.v1.curve25519-aes-sha2", "m.megolm.v1.aes-sha2"],
                        device_id: "EBMMPAFOPU",
                        keys: {
                            "curve25519:EBMMPAFOPU": "HyhQD4mXwNViqns0noABW9NxHbCAOkriQ4QKGGndk3w",
                            "ed25519:EBMMPAFOPU": "xSQaxrFOTXH+7Zjo+iwb445hlNPFjnx1O3KaV3Am55k",
                        },
                        signatures: {
                            "@testing_florian1:matrix.org": {
                                "ed25519:EBMMPAFOPU":
                                    "XFJVq9HmO5lfJN7l6muaUt887aUHg0/poR3p9XHGXBrLUqzfG7Qllq7jjtUjtcTc5CMD7/mpsXfuC2eV+X1uAw",
                            },
                        },
                        user_id: "@testing_florian1:matrix.org",
                        unsigned: {
                            device_display_name: "display name",
                        },
                    },
                },
            },
            failures: {},
            master_keys: {
                "@testing_florian1:matrix.org": {
                    user_id: "@testing_florian1:matrix.org",
                    usage: ["master"],
                    keys: {
                        "ed25519:O5s5RoLaz93Bjf/pg55oJeCVeYYoruQhqEd0Mda6lq0":
                            "O5s5RoLaz93Bjf/pg55oJeCVeYYoruQhqEd0Mda6lq0",
                    },
                    signatures: {
                        "@testing_florian1:matrix.org": {
                            "ed25519:UKAQMJSJZC":
                                "q4GuzzuhZfTpwrlqnJ9+AEUtEfEQ0um1PO3puwp/+vidzFicw0xEPjedpJoASYQIJ8XJAAWX8Q235EKeCzEXCA",
                        },
                    },
                },
            },
            self_signing_keys: {
                "@testing_florian1:matrix.org": {
                    user_id: "@testing_florian1:matrix.org",
                    usage: ["self_signing"],
                    keys: {
                        "ed25519:YYWIHBCuKGEy9CXiVrfBVR0N1I60JtiJTNCWjiLAFzo":
                            "YYWIHBCuKGEy9CXiVrfBVR0N1I60JtiJTNCWjiLAFzo",
                    },
                    signatures: {
                        "@testing_florian1:matrix.org": {
                            "ed25519:O5s5RoLaz93Bjf/pg55oJeCVeYYoruQhqEd0Mda6lq0":
                                "yckmxgQ3JA5bb205/RunJipnpZ37ycGNf4OFzDwAad++chd71aGHqAMQ1f6D2GVfl8XdHmiRaohZf4mGnDL0AA",
                        },
                    },
                },
            },
            user_signing_keys: {
                "@testing_florian1:matrix.org": {
                    user_id: "@testing_florian1:matrix.org",
                    usage: ["user_signing"],
                    keys: {
                        "ed25519:Maa77okgZxnABGqaiChEUnV4rVsAI61WXWeL5TSEUhs":
                            "Maa77okgZxnABGqaiChEUnV4rVsAI61WXWeL5TSEUhs",
                    },
                    signatures: {
                        "@testing_florian1:matrix.org": {
                            "ed25519:O5s5RoLaz93Bjf/pg55oJeCVeYYoruQhqEd0Mda6lq0":
                                "WxNNXb13yCrBwXUQzdDWDvWSQ/qWCfwpvssOudlAgbtMzRESMbCTDkeA8sS1awaAtUmu7FrPtDb5LYfK/EE2CQ",
                        },
                    },
                },
            },
        };

        function awaitKeyQueryRequest(): Promise<Record<string, []>> {
            return new Promise((resolve) => {
                const listener = (url: string, options: RequestInit) => {
                    const content = JSON.parse(options.body as string);
                    // Resolve with request payload
                    resolve(content.device_keys);

                    // Return response of `/keys/query`
                    return queryResponseBody;
                };

                fetchMock.post(
                    new URL("/_matrix/client/v3/keys/query", aliceClient.getHomeserverUrl()).toString(),
                    listener,
                );
            });
        }

        it("Download uncached keys for known user", async () => {
            const queryPromise = awaitKeyQueryRequest();

            const user = "@testing_florian1:matrix.org";
            const devicesInfo = await aliceClient.getCrypto()!.getUserDeviceInfo([user], true);

            // Wait for `/keys/query` to be called
            const deviceKeysPayload = await queryPromise;

            expect(deviceKeysPayload).toStrictEqual({ [user]: [] });
            expect(devicesInfo.get(user)?.size).toBe(1);

            // Convert the expected device to IDevice and check
            expect(devicesInfo.get(user)?.get("EBMMPAFOPU")).toStrictEqual(
                downloadDeviceToJsDevice(queryResponseBody.device_keys[user]?.EBMMPAFOPU),
            );
        });

        it("Download uncached keys for unknown user", async () => {
            const queryPromise = awaitKeyQueryRequest();

            const user = "@bob:xyz";
            const devicesInfo = await aliceClient.getCrypto()!.getUserDeviceInfo([user], true);

            // Wait for `/keys/query` to be called
            const deviceKeysPayload = await queryPromise;

            expect(deviceKeysPayload).toStrictEqual({ [user]: [] });
            // The old crypto has an empty map for `@bob:xyz`
            // The new crypto does not have the `@bob:xyz` entry in `devicesInfo`
            expect(devicesInfo.get(user)?.size).toBeFalsy();
        });

        it("Get devices from tacked users", async () => {
            jest.useFakeTimers();

            expectAliceKeyQuery({ device_keys: { "@alice:localhost": {} }, failures: {} });
            await startClientAndAwaitFirstSync();
            const queryPromise = awaitKeyQueryRequest();

            const user = "@testing_florian1:matrix.org";
            // `user` will be added to the room
            syncResponder.sendOrQueueSyncResponse(getSyncResponse([user, "@bob:xyz"]));

            // Advance local date to 2 minutes
            // The old crypto only runs the upload every 60 seconds
            jest.setSystemTime(Date.now() + 2 * 60 * 1000);

            await syncPromise(aliceClient);

            // Old crypto: for alice: run over the `sleep(5)` in `doQueuedQueries` of `DeviceList`
            jest.runAllTimers();
            // Old crypto: for alice: run the `processQueryResponseForUser` in `doQueuedQueries` of `DeviceList`
            await flushPromises();

            // Wait for alice to query `user` keys
            await queryPromise;

            // Old crypto: for `user`: run over the `sleep(5)` in `doQueuedQueries` of `DeviceList`
            jest.runAllTimers();
            // Old crypto: for `user`: run the `processQueryResponseForUser` in `doQueuedQueries` of `DeviceList`
            // It will add `@testing_florian1:matrix.org` devices to the DeviceList
            await flushPromises();

            const devicesInfo = await aliceClient.getCrypto()!.getUserDeviceInfo([user]);

            // We should only have the `user` in it
            expect(devicesInfo.size).toBe(1);
            // We are expecting only the EBMMPAFOPU device
            expect(devicesInfo.get(user)!.size).toBe(1);
            expect(devicesInfo.get(user)!.get("EBMMPAFOPU")).toEqual(
                downloadDeviceToJsDevice(queryResponseBody.device_keys[user]["EBMMPAFOPU"]),
            );
        });
    });

    describe("Secret Storage and Key Backup", () => {
        /**
         * The account data events to be returned by the sync.
         * Will be updated when fecthMock intercepts calls to PUT `/_matrix/client/v3/user/:userId/account_data/`.
         * Will be used by `sendSyncResponseWithUpdatedAccountData`
         */
        let accountDataEvents: Map<String, any>;

        /**
         * Create a fake secret storage key
         * Async because `bootstrapSecretStorage` expect an async method
         */
        const createSecretStorageKey = jest.fn().mockResolvedValue({
            keyInfo: {}, // Returning undefined here used to cause a crash
            privateKey: Uint8Array.of(32, 33),
        });

        beforeEach(async () => {
            createSecretStorageKey.mockClear();
            accountDataEvents = new Map();
            expectAliceKeyQuery({ device_keys: { "@alice:localhost": {} }, failures: {} });
            await startClientAndAwaitFirstSync();
        });

        function mockGetAccountData() {
            fetchMock.get(
                `path:/_matrix/client/v3/user/:userId/account_data/:type`,
                (url) => {
                    const type = url.split("/").pop();
                    const existing = accountDataEvents.get(type!);
                    if (existing) {
                        // return it
                        return {
                            status: 200,
                            body: existing.content,
                        };
                    } else {
                        // 404
                        return {
                            status: 404,
                            body: { errcode: "M_NOT_FOUND", error: "Account data not found." },
                        };
                    }
                },
                { overwriteRoutes: true },
            );
        }

        /**
         * Create a mock to respond to the PUT request `/_matrix/client/v3/user/:userId/account_data/m.cross_signing.${key}`
         * Resolved when the cross signing key is uploaded
         * https://spec.matrix.org/v1.6/client-server-api/#put_matrixclientv3useruseridaccount_datatype
         */
        function awaitCrossSigningKeyUpload(key: string): Promise<Record<string, {}>> {
            return new Promise((resolve) => {
                // Called when the cross signing key is uploaded
                fetchMock.put(
                    `express:/_matrix/client/v3/user/:userId/account_data/m.cross_signing.${key}`,
                    (url: string, options: RequestInit) => {
                        const content = JSON.parse(options.body as string);
                        const type = url.split("/").pop();
                        // update account data for sync response
                        accountDataEvents.set(type!, content);
                        resolve(content.encrypted);
                        return {};
                    },
                );
            });
        }

        /**
         * Send in the sync response the current account data events, as stored by `accountDataEvents`.
         */
        function sendSyncResponseWithUpdatedAccountData() {
            try {
                syncResponder.sendOrQueueSyncResponse({
                    next_batch: 1,
                    account_data: {
                        events: Array.from(accountDataEvents, ([type, content]) => ({
                            type: type,
                            content: content,
                        })),
                    },
                });
            } catch (err) {
                // Might fail with "Cannot queue more than one /sync response" if called too often.
                // It's ok if it fails here, the sync response is cumulative and will contain
                // the latest account data.
            }
        }

        /**
         * Create a mock to respond to the PUT request `/_matrix/client/v3/user/:userId/account_data/:type(m.secret_storage.*)`
         * Resolved when a key is uploaded (ie in `body.content.key`)
         * https://spec.matrix.org/v1.6/client-server-api/#put_matrixclientv3useruseridaccount_datatype
         */
        function awaitSecretStorageKeyStoredInAccountData(): Promise<string> {
            return new Promise((resolve) => {
                // This url is called multiple times during the secret storage bootstrap process
                // When we received the newly generated key, we return it
                fetchMock.put(
                    "express:/_matrix/client/v3/user/:userId/account_data/:type(m.secret_storage.*)",
                    (url: string, options: RequestInit) => {
                        const type = url.split("/").pop();
                        const content = JSON.parse(options.body as string);

                        // update account data for sync response
                        accountDataEvents.set(type!, content);

                        if (content.key) {
                            resolve(content.key);
                        }
                        sendSyncResponseWithUpdatedAccountData();
                        return {};
                    },
                    { overwriteRoutes: true },
                );
            });
        }

        function awaitMegolmBackupKeyUpload(): Promise<Record<string, {}>> {
            return new Promise((resolve) => {
                // Called when the megolm backup key is uploaded
                fetchMock.put(
                    `express:/_matrix/client/v3/user/:userId/account_data/m.megolm_backup.v1`,
                    (url: string, options: RequestInit) => {
                        const content = JSON.parse(options.body as string);
                        // update account data for sync response
                        accountDataEvents.set("m.megolm_backup.v1", content);
                        resolve(content.encrypted);
                        return {};
                    },
                    { overwriteRoutes: true },
                );
            });
        }

        function awaitAccountDataUpdate(type: string): Promise<void> {
            return new Promise((resolve) => {
                aliceClient.on(ClientEvent.AccountData, (ev: MatrixEvent): void => {
                    if (ev.getType() === type) {
                        resolve();
                    }
                });
            });
        }

        /**
         * Add all mocks needed to setup cross-signing, key backup, 4S and then
         * configure the account to have recovery.
         *
         * @param backupVersion - The version of the created backup
         */
        async function bootstrapSecurity(backupVersion: string): Promise<void> {
            mockSetupCrossSigningRequests();
            mockSetupMegolmBackupRequests(backupVersion);

            // promise which will resolve when a `KeyBackupStatus` event is emitted with `enabled: true`
            const backupStatusUpdate = new Promise<void>((resolve) => {
                aliceClient.on(CryptoEvent.KeyBackupStatus, (enabled) => {
                    if (enabled) {
                        resolve();
                    }
                });
            });

            const setupPromises = [
                awaitCrossSigningKeyUpload("master"),
                awaitCrossSigningKeyUpload("user_signing"),
                awaitCrossSigningKeyUpload("self_signing"),
                awaitMegolmBackupKeyUpload(),
            ];

            // Before setting up secret-storage, bootstrap cross-signing, so that the client has cross-signing keys.
            await aliceClient.getCrypto()!.bootstrapCrossSigning({});

            // Now, when we bootstrap secret-storage, the cross-signing keys should be uploaded.
            const bootstrapPromise = aliceClient.getCrypto()!.bootstrapSecretStorage({
                setupNewSecretStorage: true,
                createSecretStorageKey,
                setupNewKeyBackup: true,
            });

            // Wait for the key to be uploaded in the account data
            await awaitSecretStorageKeyStoredInAccountData();

            // Wait for the cross signing keys to be uploaded
            await Promise.all(setupPromises);

            // wait for bootstrapSecretStorage to finished
            await bootstrapPromise;

            // Return the newly created key in the sync response
            sendSyncResponseWithUpdatedAccountData();

            // Finally ensure backup is working
            await aliceClient.getCrypto()!.checkKeyBackupAndEnable();

            await backupStatusUpdate;
        }

        describe("bootstrapSecretStorage", () => {
            // Doesn't work with legacy crypto, which will try to bootstrap even without private key, which is buggy.
            newBackendOnly(
                "should throw an error if we are unable to create a key because createSecretStorageKey is not set",
                async () => {
                    await expect(
                        aliceClient.getCrypto()!.bootstrapSecretStorage({ setupNewSecretStorage: true }),
                    ).rejects.toThrow("unable to create a new secret storage key, createSecretStorageKey is not set");

                    expect(await aliceClient.getCrypto()!.isSecretStorageReady()).toStrictEqual(false);
                },
            );

            it("Should create a 4S key", async () => {
                mockGetAccountData();

                const awaitAccountData = awaitAccountDataUpdate("m.secret_storage.default_key");

                const bootstrapPromise = aliceClient
                    .getCrypto()!
                    .bootstrapSecretStorage({ setupNewSecretStorage: true, createSecretStorageKey });

                // Wait for the key to be uploaded in the account data
                const secretStorageKey = await awaitSecretStorageKeyStoredInAccountData();

                // Return the newly created key in the sync response
                sendSyncResponseWithUpdatedAccountData();

                // Finally, wait for bootstrapSecretStorage to finished
                await bootstrapPromise;

                // await account data updated before getting default key.
                await awaitAccountData;

                const defaultKeyId = await aliceClient.secretStorage.getDefaultKeyId();
                // Check that the uploaded key in stored in the secret storage
                expect(await aliceClient.secretStorage.hasKey(secretStorageKey)).toBeTruthy();
                // Check that the uploaded key is the default key
                expect(defaultKeyId).toBe(secretStorageKey);
            });

            it("should do nothing if an AES key is already in the secret storage and setupNewSecretStorage is not set", async () => {
                const awaitAccountDataClientUpdate = awaitAccountDataUpdate("m.secret_storage.default_key");

                const bootstrapPromise = aliceClient.getCrypto()!.bootstrapSecretStorage({ createSecretStorageKey });

                // Wait for the key to be uploaded in the account data
                await awaitSecretStorageKeyStoredInAccountData();

                // Return the newly created key in the sync response
                sendSyncResponseWithUpdatedAccountData();

                // Wait for bootstrapSecretStorage to finished
                await bootstrapPromise;

                // On legacy crypto we need to wait for ClientEvent.AccountData before calling bootstrap again.
                await awaitAccountDataClientUpdate;

                // Call again bootstrapSecretStorage
                await aliceClient.getCrypto()!.bootstrapSecretStorage({ createSecretStorageKey });

                // createSecretStorageKey should be called only on the first run of bootstrapSecretStorage
                expect(createSecretStorageKey).toHaveBeenCalledTimes(1);
            });

            it("should create a new key if setupNewSecretStorage is at true even if an AES key is already in the secret storage", async () => {
                let bootstrapPromise = aliceClient
                    .getCrypto()!
                    .bootstrapSecretStorage({ setupNewSecretStorage: true, createSecretStorageKey });

                // Wait for the key to be uploaded in the account data
                await awaitSecretStorageKeyStoredInAccountData();

                // Return the newly created key in the sync response
                sendSyncResponseWithUpdatedAccountData();

                // Wait for bootstrapSecretStorage to finished
                await bootstrapPromise;

                // Call again bootstrapSecretStorage
                bootstrapPromise = aliceClient
                    .getCrypto()!
                    .bootstrapSecretStorage({ setupNewSecretStorage: true, createSecretStorageKey });

                // Wait for the key to be uploaded in the account data
                await awaitSecretStorageKeyStoredInAccountData();

                // Return the newly created key in the sync response
                sendSyncResponseWithUpdatedAccountData();

                // Wait for bootstrapSecretStorage to finished
                await bootstrapPromise;

                // createSecretStorageKey should have been called twice, one time every bootstrapSecretStorage call
                expect(createSecretStorageKey).toHaveBeenCalledTimes(2);
            });

            it("should upload cross signing keys", async () => {
                mockSetupCrossSigningRequests();

                // Before setting up secret-storage, bootstrap cross-signing, so that the client has cross-signing keys.
                await aliceClient.getCrypto()!.bootstrapCrossSigning({});

                // Now, when we bootstrap secret-storage, the cross-signing keys should be uploaded.
                const bootstrapPromise = aliceClient
                    .getCrypto()!
                    .bootstrapSecretStorage({ setupNewSecretStorage: true, createSecretStorageKey });

                // Wait for the key to be uploaded in the account data
                const secretStorageKey = await awaitSecretStorageKeyStoredInAccountData();

                // Return the newly created key in the sync response
                sendSyncResponseWithUpdatedAccountData();

                // Wait for the cross signing keys to be uploaded
                const [masterKey, userSigningKey, selfSigningKey] = await Promise.all([
                    awaitCrossSigningKeyUpload("master"),
                    awaitCrossSigningKeyUpload("user_signing"),
                    awaitCrossSigningKeyUpload("self_signing"),
                ]);

                // Finally, wait for bootstrapSecretStorage to finished
                await bootstrapPromise;

                // Expect the cross signing master key to be uploaded and to be encrypted with `secretStorageKey`
                expect(masterKey[secretStorageKey]).toBeDefined();
                expect(userSigningKey[secretStorageKey]).toBeDefined();
                expect(selfSigningKey[secretStorageKey]).toBeDefined();
            });

            it("should create a new megolm backup", async () => {
                const backupVersion = "abc";
                await bootstrapSecurity(backupVersion);

                expect(await aliceClient.getCrypto()!.isSecretStorageReady()).toStrictEqual(true);

                // Expect a backup to be available and used
                const activeBackup = await aliceClient.getCrypto()!.getActiveSessionBackupVersion();
                expect(activeBackup).toStrictEqual(backupVersion);

                // check that there is a MSK signature
                const signatures = (await aliceClient.getCrypto()!.checkKeyBackupAndEnable())!.backupInfo.auth_data!
                    .signatures;
                expect(signatures).toBeDefined();
                expect(signatures![aliceClient.getUserId()!]).toBeDefined();
                const mskId = await aliceClient.getCrypto()!.getCrossSigningKeyId(CrossSigningKey.Master)!;
                expect(signatures![aliceClient.getUserId()!][`ed25519:${mskId}`]).toBeDefined();
            });
        });

        describe("Manage Key Backup", () => {
            beforeEach(async () => {
                jest.useFakeTimers();
            });

            afterEach(() => {
                jest.useRealTimers();
            });

            it("Should be able to restore from 4S after bootstrap", async () => {
                const backupVersion = "1";
                await bootstrapSecurity(backupVersion);

                const check = await aliceClient.getCrypto()!.checkKeyBackupAndEnable();

                // Import a new key that should be uploaded
                const newKey = testData.MEGOLM_SESSION_DATA;

                const awaitKeyUploaded = new Promise<IKeyBackup>((resolve) => {
                    fetchMock.put(
                        "path:/_matrix/client/v3/room_keys/keys",
                        (url, request) => {
                            const uploadPayload: IKeyBackup = JSON.parse(request.body?.toString() ?? "{}");
                            resolve(uploadPayload);
                            return {
                                status: 200,
                                body: {
                                    count: 1,
                                    etag: "abcdefg",
                                },
                            };
                        },
                        {
                            overwriteRoutes: true,
                        },
                    );
                });

                await aliceClient.getCrypto()!.importRoomKeys([newKey]);

                // The backup loop waits a random amount of time to avoid different clients firing at the same time.
                jest.runAllTimers();

                const keyBackupData = await awaitKeyUploaded;

                fetchMock.get("express:/_matrix/client/v3/room_keys/keys", keyBackupData);

                // should be able to restore from 4S
                const importResult = await aliceClient.restoreKeyBackupWithSecretStorage(check!.backupInfo!);
                expect(importResult.imported).toStrictEqual(1);
            });

            it("Reset key backup should create a new backup and update 4S", async () => {
                // First set up 4S and key backup
                const backupVersion = "1";
                await bootstrapSecurity(backupVersion);

                const currentVersion = await aliceClient.getCrypto()!.getActiveSessionBackupVersion();
                const currentBackupKey = await aliceClient.getCrypto()!.getSessionBackupPrivateKey();

                // we will call reset backup, it should delete the existing one, then setup a new one
                // Let's mock for that

                // Mock delete and replace the GET to return 404 as soon as called
                const awaitDeleteCalled = new Promise<void>((resolve) => {
                    fetchMock.delete(
                        "express:/_matrix/client/v3/room_keys/version/:version",
                        (url: string, options: RequestInit) => {
                            fetchMock.get(
                                "path:/_matrix/client/v3/room_keys/version",
                                {
                                    status: 404,
                                    body: { errcode: "M_NOT_FOUND", error: "No current backup version." },
                                },
                                { overwriteRoutes: true },
                            );
                            resolve();
                            return {};
                        },
                        { overwriteRoutes: true },
                    );
                });

                const newVersion = "2";
                fetchMock.post(
                    "path:/_matrix/client/v3/room_keys/version",
                    (url, request) => {
                        const backupData: KeyBackupInfo = JSON.parse(request.body?.toString() ?? "{}");
                        backupData.version = newVersion;
                        backupData.count = 0;
                        backupData.etag = "zer";

                        // update get call with new version
                        fetchMock.get("path:/_matrix/client/v3/room_keys/version", backupData, {
                            overwriteRoutes: true,
                        });
                        return {
                            version: backupVersion,
                        };
                    },
                    { overwriteRoutes: true },
                );

                const newBackupStatusUpdate = new Promise<void>((resolve) => {
                    aliceClient.on(CryptoEvent.KeyBackupStatus, (enabled) => {
                        if (enabled) {
                            resolve();
                        }
                    });
                });

                const newBackupUploadPromise = awaitMegolmBackupKeyUpload();

                await aliceClient.getCrypto()!.resetKeyBackup();
                await awaitDeleteCalled;
                await newBackupStatusUpdate;
                await newBackupUploadPromise;

                const nextVersion = await aliceClient.getCrypto()!.getActiveSessionBackupVersion();
                const nextKey = await aliceClient.getCrypto()!.getSessionBackupPrivateKey();

                expect(nextVersion).toBeDefined();
                expect(nextVersion).not.toEqual(currentVersion);
                expect(nextKey).not.toEqual(currentBackupKey);

                // The `deleteKeyBackupVersion` API is deprecated but has been modified to work with both crypto backend
                // ensure that it works anyhow
                await aliceClient.deleteKeyBackupVersion(nextVersion!);
                await aliceClient.getCrypto()!.checkKeyBackupAndEnable();
                // XXX Legacy crypto does not update 4S when doing that; should ensure that rust implem does it.
                expect(await aliceClient.getCrypto()!.getActiveSessionBackupVersion()).toBeNull();
            });
        });
    });

    describe("Check if the cross signing keys are available for a user", () => {
        beforeEach(async () => {
            // anything that we don't have a specific matcher for silently returns a 404
            fetchMock.catch(404);

            keyResponder = new E2EKeyResponder(aliceClient.getHomeserverUrl());
            keyResponder.addCrossSigningData(SIGNED_CROSS_SIGNING_KEYS_DATA);
            keyResponder.addDeviceKeys(SIGNED_TEST_DEVICE_DATA);
            keyResponder.addKeyReceiver(BOB_TEST_USER_ID, keyReceiver);
            keyResponder.addCrossSigningData(BOB_SIGNED_CROSS_SIGNING_KEYS_DATA);
            keyResponder.addDeviceKeys(BOB_SIGNED_TEST_DEVICE_DATA);

            expectAliceKeyQuery({ device_keys: { "@alice:localhost": {} }, failures: {} });
            await startClientAndAwaitFirstSync();
        });

        it("Cross signing keys are available for an untracked user with cross signing keys on the homeserver", async () => {
            // Needed for old crypto, download and cache locally the cross signing keys of Bob
            await aliceClient.getCrypto()?.getUserDeviceInfo([BOB_TEST_USER_ID], true);

            const hasCrossSigningKeysForUser = await aliceClient
                .getCrypto()!
                .userHasCrossSigningKeys(BOB_TEST_USER_ID, true);
            expect(hasCrossSigningKeysForUser).toBe(true);
        });

        it("Cross signing keys are available for a tracked user", async () => {
            // Process Alice keys, old crypto has a sleep(5ms) during the process
            await jest.advanceTimersByTimeAsync(5);
            await flushPromises();

            // Alice is the local user and should be tracked !
            const hasCrossSigningKeysForUser = await aliceClient.getCrypto()!.userHasCrossSigningKeys(TEST_USER_ID);
            expect(hasCrossSigningKeysForUser).toBe(true);
        });

        it("Cross signing keys are not available for an unknown user", async () => {
            const hasCrossSigningKeysForUser = await aliceClient.getCrypto()!.userHasCrossSigningKeys("@unknown:xyz");
            expect(hasCrossSigningKeysForUser).toBe(false);
        });
    });
});<|MERGE_RESOLUTION|>--- conflicted
+++ resolved
@@ -157,11 +157,7 @@
 /**
  * Return the event received on rooms/{roomId}/send/m.room.encrypted endpoint.
  * See https://spec.matrix.org/latest/client-server-api/#put_matrixclientv3roomsroomidsendeventtypetxnid
-<<<<<<< HEAD
  * @returns the content of the encrypted event
-=======
- * @returns the content of event (no decryption)
->>>>>>> 4a4b454f
  */
 function expectEncryptedSendMessage() {
     return new Promise<IContent>((resolve) => {
@@ -942,7 +938,6 @@
         });
     });
 
-<<<<<<< HEAD
     describe("Session should rotate according to encryption settings", () => {
         /**
          * Send a message to bob and get the encrypted message
@@ -1057,7 +1052,8 @@
             const secondSessionId = secondEncryptedMessage.session_id;
             expect(secondSessionId).not.toBe(sessionId);
         });
-=======
+    });
+
     newBackendOnly("should rotate the session when the history visibility changes", async () => {
         expectAliceKeyQuery({ device_keys: { "@alice:localhost": {} }, failures: {} });
         await startClientAndAwaitFirstSync();
@@ -1111,7 +1107,6 @@
 
         // Check that the session id has changed
         expect(sessionId).not.toEqual(newSessionId);
->>>>>>> 4a4b454f
     });
 
     oldBackendOnly("We should start a new megolm session when a device is blocked", async () => {
