--- conflicted
+++ resolved
@@ -531,7 +531,6 @@
         };
     }
 
-<<<<<<< HEAD
     /**
      * Create the {@link CryptoCallbacks}
      */
@@ -566,21 +565,6 @@
             deviceId: "xzcvb",
             cryptoCallbacks: createCryptoCallbacks(),
         });
-=======
-    beforeEach(
-        async () => {
-            // anything that we don't have a specific matcher for silently returns a 404
-            fetchMock.catch(404);
-            fetchMock.config.warnOnFallback = false;
-
-            const homeserverUrl = "https://alice-server.com";
-            aliceClient = createClient({
-                baseUrl: homeserverUrl,
-                userId: "@alice:localhost",
-                accessToken: "akjgkrgjs",
-                deviceId: "xzcvb",
-            });
->>>>>>> c8f6c4dd
 
             /* set up listeners for /keys/upload and /sync */
             keyReceiver = new E2EKeyReceiver(homeserverUrl);
