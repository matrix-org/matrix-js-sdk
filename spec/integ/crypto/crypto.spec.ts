--- conflicted
+++ resolved
@@ -55,7 +55,6 @@
     Room,
     RoomMember,
     RoomStateEvent,
-    CryptoEvent,
 } from "../../../src/matrix";
 import { DeviceInfo } from "../../../src/crypto/deviceinfo";
 import { E2EKeyReceiver, IE2EKeyReceiver } from "../../test-utils/E2EKeyReceiver";
@@ -69,11 +68,7 @@
     mockSetupMegolmBackupRequests,
 } from "../../test-utils/mockEndpoints";
 import { AddSecretStorageKeyOpts, SECRET_STORAGE_ALGORITHM_V1_AES } from "../../../src/secret-storage";
-<<<<<<< HEAD
 import { CrossSigningKey, CryptoCallbacks, KeyBackupInfo } from "../../../src/crypto-api";
-=======
-import { CryptoCallbacks, KeyBackupInfo } from "../../../src/crypto-api";
->>>>>>> c65e3291
 import { E2EKeyResponder } from "../../test-utils/E2EKeyResponder";
 
 afterEach(() => {
@@ -2252,11 +2247,7 @@
         }
 
         /**
-<<<<<<< HEAD
          * Add all mocks needed to setup cross-signing, key backup, 4S and then
-=======
-         * Add all mocks needed to set up cross-signing, key backup, 4S and then
->>>>>>> c65e3291
          * configure the account to have recovery.
          *
          * @param backupVersion - The version of the created backup
@@ -2304,10 +2295,6 @@
             await bootstrapPromise;
             // Finally ensure backup is working
             await aliceClient.getCrypto()!.checkKeyBackupAndEnable();
-<<<<<<< HEAD
-=======
-
->>>>>>> c65e3291
             await backupStatusUpdate;
         }
 
@@ -2466,18 +2453,13 @@
             expect(selfSigningKey[secretStorageKey]).toBeDefined();
         });
 
-<<<<<<< HEAD
         it("should create a new megolm backup", async () => {
-=======
-        oldBackendOnly("should create a new megolm backup", async () => {
->>>>>>> c65e3291
             const backupVersion = "abc";
             await bootstrapSecurity(backupVersion);
 
             // Expect a backup to be available and used
             const activeBackup = await aliceClient.getCrypto()!.getActiveSessionBackupVersion();
             expect(activeBackup).toStrictEqual(backupVersion);
-<<<<<<< HEAD
 
             // check that there is a MSK signature
             const signatures = (await aliceClient.getCrypto()!.checkKeyBackupAndEnable())!.backupInfo.auth_data!
@@ -2490,12 +2472,6 @@
 
         it("Reset key backup should create a new backup and update 4S", async () => {
             // First set up recovery
-=======
-        });
-
-        oldBackendOnly("Reset key backup should create a new backup and update 4S", async () => {
-            // First set up 4S and key backup
->>>>>>> c65e3291
             const backupVersion = "1";
             await bootstrapSecurity(backupVersion);
 
@@ -2567,18 +2543,11 @@
             expect(nextVersion).not.toEqual(currentVersion);
             expect(nextKey).not.toEqual(currentBackupKey);
 
-<<<<<<< HEAD
             // The `deleteKeyBackupVersion` API is deprecated but has been modified to work with both crypto backend
             // ensure that it works anyhow
             await aliceClient.deleteKeyBackupVersion(nextVersion!);
             await aliceClient.getCrypto()!.checkKeyBackupAndEnable();
             // XXX Legacy crypto does not update 4S when doing that; should ensure that rust implem does it.
-=======
-            // Test deletion of the backup
-            await aliceClient.getCrypto()!.deleteKeyBackupVersion(nextVersion!);
-            await aliceClient.getCrypto()!.checkKeyBackupAndEnable();
-            // XXX Legacy crypto does not update 4S when deleting backup; should ensure that rust implem does it.
->>>>>>> c65e3291
             expect(await aliceClient.getCrypto()!.getActiveSessionBackupVersion()).toBeNull();
         });
     });
