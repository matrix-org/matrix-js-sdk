--- conflicted
+++ resolved
@@ -631,102 +631,6 @@
         expect(decryptedEvent.getContent().body).toEqual("42");
     });
 
-<<<<<<< HEAD
-    it("Encryption fails with expected UISI error", async () => {
-        expectAliceKeyQuery({ device_keys: { "@alice:localhost": {} }, failures: {} });
-        await startClientAndAwaitFirstSync();
-
-        const awaitUISI = new Promise<void>((resolve) => {
-            aliceClient.on(MatrixEventEvent.Decrypted, (ev, err) => {
-                const error = err as DecryptionError;
-                if (error.code == "MEGOLM_UNKNOWN_INBOUND_SESSION_ID") {
-                    resolve();
-                }
-            });
-        });
-
-        // Alice gets both the events in a single sync
-        const syncResponse = {
-            next_batch: 1,
-            rooms: {
-                join: {
-                    [testData.TEST_ROOM_ID]: { timeline: { events: [testData.ENCRYPTED_EVENT] } },
-                },
-            },
-        };
-
-        syncResponder.sendOrQueueSyncResponse(syncResponse);
-        await syncPromise(aliceClient);
-
-        await awaitUISI;
-    });
-
-    it("Encryption fails with expected Unknown Index error", async () => {
-        expectAliceKeyQuery({ device_keys: { "@alice:localhost": {} }, failures: {} });
-        await startClientAndAwaitFirstSync();
-
-        const awaitUnknownIndex = new Promise<void>((resolve) => {
-            aliceClient.on(MatrixEventEvent.Decrypted, (ev, err) => {
-                const error = err as DecryptionError;
-                if (error.code == "OLM_UNKNOWN_MESSAGE_INDEX") {
-                    resolve();
-                }
-            });
-        });
-
-        await aliceClient.getCrypto()!.importRoomKeys([testData.RATCHTED_MEGOLM_SESSION_DATA]);
-
-        // Alice gets both the events in a single sync
-        const syncResponse = {
-            next_batch: 1,
-            rooms: {
-                join: {
-                    [testData.TEST_ROOM_ID]: { timeline: { events: [testData.ENCRYPTED_EVENT] } },
-                },
-            },
-        };
-
-        syncResponder.sendOrQueueSyncResponse(syncResponse);
-        await syncPromise(aliceClient);
-
-        await awaitUnknownIndex;
-    });
-
-    it("Encryption fails with Unable to decrypt for other errors", async () => {
-        expectAliceKeyQuery({ device_keys: { "@alice:localhost": {} }, failures: {} });
-        await startClientAndAwaitFirstSync();
-
-        await aliceClient.getCrypto()!.importRoomKeys([testData.MEGOLM_SESSION_DATA]);
-
-        const awaitDecryptionError = new Promise<void>((resolve) => {
-            aliceClient.on(MatrixEventEvent.Decrypted, (ev, err) => {
-                const error = err as DecryptionError;
-                // rust and libolm can't have an exact 1:1 mapping for all errors,
-                // but some errors are part of API and should match
-                if (error.code != "MEGOLM_UNKNOWN_INBOUND_SESSION_ID" && error.code != "OLM_UNKNOWN_MESSAGE_INDEX") {
-                    resolve();
-                }
-            });
-        });
-
-        const malformedEvent: Partial<IEvent> = JSON.parse(JSON.stringify(testData.ENCRYPTED_EVENT));
-        malformedEvent.content!.ciphertext = "AwgAEnAkBmciEAyhh1j6DCk29UXJ7kv/kvayUNfuNT0iAioLxcXjFX";
-
-        // Alice gets both the events in a single sync
-        const syncResponse = {
-            next_batch: 1,
-            rooms: {
-                join: {
-                    [testData.TEST_ROOM_ID]: { timeline: { events: [malformedEvent] } },
-                },
-            },
-        };
-
-        syncResponder.sendOrQueueSyncResponse(syncResponse);
-        await syncPromise(aliceClient);
-
-        await awaitDecryptionError;
-=======
     describe("Unable to decrypt error codes", function () {
         it("Encryption fails with expected UISI error", async () => {
             expectAliceKeyQuery({ device_keys: { "@alice:localhost": {} }, failures: {} });
@@ -826,7 +730,6 @@
 
             await awaitDecryptionError;
         });
->>>>>>> 6d118008
     });
 
     it("Alice receives a megolm message before the session keys", async () => {
