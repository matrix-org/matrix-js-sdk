--- conflicted
+++ resolved
@@ -26,6 +26,7 @@
 import { mockInitialApiRequests } from "../../test-utils/mockEndpoints";
 import { awaitDecryption, CRYPTO_BACKENDS, InitCrypto, syncPromise } from "../../test-utils/test-utils";
 import * as testData from "../../test-utils/test-data";
+import * as staticTestData from "../../test-utils/test-data/static-test-data";
 import { KeyBackupInfo } from "../../../src/crypto-api/keybackup";
 import { IKeyBackup } from "../../../src/crypto/backup";
 
@@ -229,7 +230,6 @@
         expect(event.getContent()).toEqual("testytest");
     });
 
-<<<<<<< HEAD
     describe("backupLoop", () => {
         it("Alice should upload known keys when backup is enabled", async function () {
             // 404 means that there is no active backup
@@ -252,7 +252,7 @@
                 });
             });
 
-            const someRoomKeys = testData.MEGOLM_SESSION_DATA_ARRAY;
+            const someRoomKeys = staticTestData.MEGOLM_SESSION_DATA_ARRAY;
 
             const uploadMockEmitter = mockUploadEmitter(testData.SIGNED_BACKUP_DATA.version!);
 
@@ -288,7 +288,7 @@
             await remainingZeroPromise;
 
             // A new key import should trigger a new upload.
-            const newKey = testData.MEGOLM_SESSION_DATA;
+            const newKey = staticTestData.MEGOLM_SESSION_DATA;
 
             const newKeyUploadPromise = new Promise<void>((resolve) => {
                 uploadMockEmitter.on(MockKeyUploadEvent.KeyUploaded, (roomId, sessionId, version) => {
@@ -326,7 +326,7 @@
                 });
             });
 
-            const someRoomKeys = testData.MEGOLM_SESSION_DATA_ARRAY;
+            const someRoomKeys = staticTestData.MEGOLM_SESSION_DATA_ARRAY;
 
             fetchMock.get("path:/_matrix/client/v3/room_keys/version", testData.SIGNED_BACKUP_DATA, {
                 overwriteRoutes: true,
@@ -384,7 +384,7 @@
             });
 
             // A new key import should trigger a new upload.
-            const newKey = testData.MEGOLM_SESSION_DATA;
+            const newKey = staticTestData.MEGOLM_SESSION_DATA;
 
             const newKeyUploadPromise = new Promise<void>((resolve) => {
                 uploadMockEmitter.on(MockKeyUploadEvent.KeyUploaded, (roomId, sessionId, version) => {
@@ -435,7 +435,7 @@
             });
 
             // kick the import loop off and wait for the failed request
-            const someRoomKeys = testData.MEGOLM_SESSION_DATA_ARRAY;
+            const someRoomKeys = staticTestData.MEGOLM_SESSION_DATA_ARRAY;
             await aliceCrypto.importRoomKeys(someRoomKeys);
 
             const result = await aliceCrypto.checkKeyBackupAndEnable();
@@ -479,8 +479,6 @@
         });
     });
 
-=======
->>>>>>> 55b9116c
     it("getActiveSessionBackupVersion() should give correct result", async function () {
         // 404 means that there is no active backup
         fetchMock.get("express:/_matrix/client/v3/room_keys/version", 404);
@@ -668,17 +666,10 @@
             expect(await aliceCrypto.getActiveSessionBackupVersion()).toEqual(testData.SIGNED_BACKUP_DATA.version);
 
             const newBackupVersion = "2";
-<<<<<<< HEAD
             const newBackup = JSON.parse(JSON.stringify(testData.SIGNED_BACKUP_DATA));
             newBackup.version = newBackupVersion;
 
             fetchMock.get("path:/_matrix/client/v3/room_keys/version", newBackup, {
-=======
-            const unsignedBackup = JSON.parse(JSON.stringify(testData.SIGNED_BACKUP_DATA));
-            unsignedBackup.version = newBackupVersion;
-
-            fetchMock.get("path:/_matrix/client/v3/room_keys/version", unsignedBackup, {
->>>>>>> 55b9116c
                 overwriteRoutes: true,
             });
 
