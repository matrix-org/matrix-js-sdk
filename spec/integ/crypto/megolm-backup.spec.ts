--- conflicted
+++ resolved
@@ -15,31 +15,17 @@
 */
 
 import fetchMock from "fetch-mock-jest";
-<<<<<<< HEAD
-import "fake-indexeddb/auto";
-import { IDBFactory } from "fake-indexeddb";
-=======
->>>>>>> ef003ef3
 
 import { logger } from "../../../src/logger";
 import { decodeRecoveryKey } from "../../../src/crypto/recoverykey";
 import { IKeyBackupInfo, IKeyBackupSession } from "../../../src/crypto/keybackup";
 import { createClient, ICreateClientOpts, IEvent, MatrixClient } from "../../../src";
-<<<<<<< HEAD
-import { MatrixEvent, MatrixEventEvent } from "../../../src/models/event";
 import { CRYPTO_BACKENDS, InitCrypto, syncPromise } from "../../test-utils/test-utils";
 import { SyncResponder } from "../../test-utils/SyncResponder";
 import { mockInitialApiRequests } from "../../test-utils/mockEndpoints";
 import { E2EKeyResponder } from "../../test-utils/E2EKeyResponder";
 import { E2EKeyReceiver } from "../../test-utils/E2EKeyReceiver";
-=======
 import { MatrixEventEvent } from "../../../src/models/event";
-import { SyncResponder } from "../../test-utils/SyncResponder";
-import { E2EKeyReceiver } from "../../test-utils/E2EKeyReceiver";
-import { E2EKeyResponder } from "../../test-utils/E2EKeyResponder";
-import { mockInitialApiRequests } from "../../test-utils/mockEndpoints";
-import { syncPromise } from "../../test-utils/test-utils";
->>>>>>> ef003ef3
 
 const ROOM_ID = "!ROOM:ID";
 
@@ -92,58 +78,19 @@
     auth_data: {
         public_key: "hSDwCYkwp1R0i33ctD73Wg2/Og0mOBr066SpjqqbTmo",
         // Will be updated with correct value on the fly
-<<<<<<< HEAD
-        signatures: {
-            "@alice:localhost": {
-                "ed25519:BGVSTTXKZB":
-                    "RNUIJIcDrsyvKV4MReMzllZ6yx05803tR0/tdO8poS62wUsVNOgxglC2VPwGSxji/hxv7c7D8FTuQ3uQWcR1DQ",
-            },
-        },
-=======
         signatures: {},
->>>>>>> ef003ef3
     },
 };
-/** The homeserver url that we give to the test client, and where we intercept /sync, /keys, etc requests. */
-const TEST_HOMESERVER_URL = "https://alice-server.com";
 
 const RECOVERY_KEY = "EsTc LW2K PGiF wKEA 3As5 g5c4 BXwk qeeJ ZJV8 Q9fu gUMN UE4d";
-
-<<<<<<< HEAD
-// jest.useFakeTimers();
-
-beforeAll(async () => {
-    // we use the libolm primitives in the test, so init the Olm library
-    await global.Olm.init();
-});
-
-// load the rust library. This can take a few seconds on a slow GH worker.
-beforeAll(async () => {
-    const RustSdkCryptoJs = await require("@matrix-org/matrix-sdk-crypto-js");
-    await RustSdkCryptoJs.initAsync();
-}, 10000);
-
-afterEach(() => {
-    // reset fake-indexeddb after each test, to make sure we don't leak connections
-    // cf https://github.com/dumbmatter/fakeIndexedDB#wipingresetting-the-indexeddb-for-a-fresh-state
-    // eslint-disable-next-line no-global-assign
-    indexedDB = new IDBFactory();
-});
 
 const TEST_USER_ID = "@alice:localhost";
 const TEST_DEVICE_ID = "xzcvb";
 
-/**
- * Integration tests for cross-signing functionality.
- *
- * These tests work by intercepting HTTP requests via fetch-mock rather than mocking out bits of the client, so as
- * to provide the most effective integration tests possible.
- */
 describe.each(Object.entries(CRYPTO_BACKENDS))("megolm-keys backup (%s)", (backend: string, initCrypto: InitCrypto) => {
     // oldBackendOnly is an alternative to `it` or `test` which will skip the test if we are running against the
     // Rust backend. Once we have full support in the rust sdk, it will go away.
     const oldBackendOnly = backend === "rust-sdk" ? test.skip : test;
-
     let aliceClient: MatrixClient;
     /** an object which intercepts `/sync` requests on the test homeserver */
     let syncResponder: SyncResponder;
@@ -192,60 +139,6 @@
     }
 
     oldBackendOnly("Alice checks key backups when receiving a message she can't decrypt", async function () {
-=======
-const TEST_USER_ID = "@alice:localhost";
-const TEST_DEVICE_ID = "xzcvb";
-
-describe("megolm key backups", function () {
-    let aliceClient: MatrixClient;
-    /** an object which intercepts `/sync` requests on the test homeserver */
-    let syncResponder: SyncResponder;
-
-    /** an object which intercepts `/keys/upload` requests on the test homeserver */
-    let e2eKeyReceiver: E2EKeyReceiver;
-    /** an object which intercepts `/keys/query` requests on the test homeserver */
-    let e2eKeyResponder: E2EKeyResponder;
-
-    jest.useFakeTimers();
-
-    beforeEach(async () => {
-        // anything that we don't have a specific matcher for silently returns a 404
-        fetchMock.catch(404);
-        fetchMock.config.warnOnFallback = false;
-
-        mockInitialApiRequests(TEST_HOMESERVER_URL);
-        syncResponder = new SyncResponder(TEST_HOMESERVER_URL);
-        e2eKeyReceiver = new E2EKeyReceiver(TEST_HOMESERVER_URL);
-        e2eKeyResponder = new E2EKeyResponder(TEST_HOMESERVER_URL);
-        e2eKeyResponder.addKeyReceiver(TEST_USER_ID, e2eKeyReceiver);
-    });
-
-    afterEach(async () => {
-        if (aliceClient !== undefined) {
-            await aliceClient.stopClient();
-        }
-
-        // Allow in-flight things to complete before we tear down the test
-        await jest.runAllTimersAsync();
-
-        fetchMock.mockReset();
-    });
-
-    async function initTestClient(opts: Partial<ICreateClientOpts> = {}): Promise<MatrixClient> {
-        const client = createClient({
-            baseUrl: TEST_HOMESERVER_URL,
-            userId: TEST_USER_ID,
-            accessToken: "akjgkrgjs",
-            deviceId: TEST_DEVICE_ID,
-            ...opts,
-        });
-        await client.initCrypto();
-
-        return client;
-    }
-
-    it("Alice checks key backups when receiving a message she can't decrypt", async function () {
->>>>>>> ef003ef3
         const syncResponse = {
             next_batch: 1,
             rooms: {
@@ -260,16 +153,7 @@
         };
 
         fetchMock.get("express:/_matrix/client/v3/room_keys/keys/:room_id/:session_id", CURVE25519_KEY_BACKUP_DATA);
-<<<<<<< HEAD
-        fetchMock.post("express:/_matrix/client/r0/keys/upload", {
-            one_time_key_counts: {
-                curve25519: 100,
-                signed_curve25519: 100,
-            },
-        });
-=======
 
->>>>>>> ef003ef3
         // mock for the outgoing key requests that will be sent
         fetchMock.put("express:/_matrix/client/r0/sendToDevice/m.room_key_request/:txid", {});
 
@@ -278,26 +162,15 @@
         aliceClient = await initTestClient();
 
         // we need the backup to be trusted for the test to work
-<<<<<<< HEAD
-        await aliceClient.getCrypto()?.signObject(CURVE25519_BACKUP_INFO.auth_data);
-        fetchMock.get("express:/_matrix/client/v3/room_keys/version", CURVE25519_BACKUP_INFO, {
-            overwriteRoutes: true,
-        });
-
-        await aliceClient.getCrypto()?.storeSessionBackupPrivateKey(decodeRecoveryKey(RECOVERY_KEY));
-        await aliceClient.getCrypto()?.getBackupManager()?.checkAndStart();
-=======
         const backupDataToSign = JSON.parse(JSON.stringify(CURVE25519_BACKUP_INFO));
 
-        await aliceClient.crypto!.signObject(backupDataToSign.auth_data);
+        await aliceClient.getCrypto()!.signObject(backupDataToSign.auth_data);
         fetchMock.get("express:/_matrix/client/v3/room_keys/version", backupDataToSign, {
             overwriteRoutes: true,
         });
 
-        await aliceClient.crypto!.storeSessionBackupPrivateKey(decodeRecoveryKey(RECOVERY_KEY));
-        await aliceClient.crypto!.backupManager!.checkAndStart();
->>>>>>> ef003ef3
-
+        await aliceClient.getCrypto()!.storeSessionBackupPrivateKey(decodeRecoveryKey(RECOVERY_KEY));
+        await aliceClient.getCrypto()!.getBackupManager()!.checkAndStart();
         // start after saving the private key
         await aliceClient.startClient();
 
@@ -307,24 +180,14 @@
         const room = aliceClient.getRoom(ROOM_ID)!;
 
         const event = room.getLiveTimeline().getEvents()[0];
-<<<<<<< HEAD
 
-        const decryptPromise: Promise<MatrixEvent> = new Promise((resolve, reject) => {
-=======
         await new Promise((resolve, reject) => {
->>>>>>> ef003ef3
             event.once(MatrixEventEvent.Decrypted, (ev) => {
                 logger.log(`${Date.now()} event ${event.getId()} now decrypted`);
                 resolve(ev);
             });
         });
-<<<<<<< HEAD
-        const decryptedEvent = await decryptPromise;
-
-        expect(decryptedEvent.getContent()).toEqual("testytest");
-=======
 
         expect(event.getContent()).toEqual("testytest");
->>>>>>> ef003ef3
     });
 });