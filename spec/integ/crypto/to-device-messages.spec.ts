/*
Copyright 2024 The Matrix.org Foundation C.I.C.

Licensed under the Apache License, Version 2.0 (the "License");
you may not use this file except in compliance with the License.
You may obtain a copy of the License at

    http://www.apache.org/licenses/LICENSE-2.0

Unless required by applicable law or agreed to in writing, software
distributed under the License is distributed on an "AS IS" BASIS,
WITHOUT WARRANTIES OR CONDITIONS OF ANY KIND, either express or implied.
See the License for the specific language governing permissions and
limitations under the License.
*/

import fetchMock from "fetch-mock-jest";
import "fake-indexeddb/auto";
import { IDBFactory } from "fake-indexeddb";

<<<<<<< HEAD
import { getSyncResponse, syncPromise } from "../../test-utils/test-utils";
import { createClient, MatrixClient } from "../../../src";
=======
import { CRYPTO_BACKENDS, getSyncResponse, type InitCrypto, syncPromise } from "../../test-utils/test-utils";
import { createClient, type MatrixClient } from "../../../src";
>>>>>>> ff1db2b5
import * as testData from "../../test-utils/test-data";
import { E2EKeyResponder } from "../../test-utils/E2EKeyResponder";
import { SyncResponder } from "../../test-utils/SyncResponder";
import { E2EKeyReceiver } from "../../test-utils/E2EKeyReceiver";

afterEach(() => {
    // reset fake-indexeddb after each test, to make sure we don't leak connections
    // cf https://github.com/dumbmatter/fakeIndexedDB#wipingresetting-the-indexeddb-for-a-fresh-state
    // eslint-disable-next-line no-global-assign
    indexedDB = new IDBFactory();
});

/**
 * Integration tests for to-device messages functionality.
 *
 * These tests work by intercepting HTTP requests via fetch-mock rather than mocking out bits of the client, so as
 * to provide the most effective integration tests possible.
 */
describe("to-device-messages", () => {
    let aliceClient: MatrixClient;

    /** an object which intercepts `/keys/query` requests on the test homeserver */
    let e2eKeyResponder: E2EKeyResponder;

    beforeEach(
        async () => {
            // anything that we don't have a specific matcher for silently returns a 404
            fetchMock.catch(404);
            fetchMock.config.warnOnFallback = false;

            const homeserverUrl = "https://server.com";
            aliceClient = createClient({
                baseUrl: homeserverUrl,
                userId: testData.TEST_USER_ID,
                accessToken: "akjgkrgjsalice",
                deviceId: testData.TEST_DEVICE_ID,
            });

            e2eKeyResponder = new E2EKeyResponder(homeserverUrl);
            new E2EKeyReceiver(homeserverUrl);
            const syncResponder = new SyncResponder(homeserverUrl);

            // add bob as known user
            syncResponder.sendOrQueueSyncResponse(getSyncResponse([testData.BOB_TEST_USER_ID]));

            // Silence warnings from the backup manager
            fetchMock.getOnce(new URL("/_matrix/client/v3/room_keys/version", homeserverUrl).toString(), {
                status: 404,
                body: { errcode: "M_NOT_FOUND" },
            });

            fetchMock.get(new URL("/_matrix/client/v3/pushrules/", homeserverUrl).toString(), {});
            fetchMock.get(new URL("/_matrix/client/versions/", homeserverUrl).toString(), {});
            fetchMock.post(
                new URL(
                    `/_matrix/client/v3/user/${encodeURIComponent(testData.TEST_USER_ID)}/filter`,
                    homeserverUrl,
                ).toString(),
                { filter_id: "fid" },
            );

            await aliceClient.initRustCrypto();
        },
        /* it can take a while to initialise the crypto library on the first pass, so bump up the timeout. */
        10000,
    );

    afterEach(async () => {
        aliceClient.stopClient();
        fetchMock.mockReset();
    });

    describe("encryptToDeviceMessages", () => {
        it("returns empty batch for device that is not known", async () => {
            await aliceClient.startClient();

            const toDeviceBatch = await aliceClient
                .getCrypto()
                ?.encryptToDeviceMessages(
                    "m.test.event",
                    [{ userId: testData.BOB_TEST_USER_ID, deviceId: testData.BOB_TEST_DEVICE_ID }],
                    {
                        some: "content",
                    },
                );

            expect(toDeviceBatch).toBeDefined();
            const { batch, eventType } = toDeviceBatch!;
            expect(eventType).toBe("m.room.encrypted");
            expect(batch.length).toBe(0);
        });

        it("returns encrypted batch for known device", async () => {
            await aliceClient.startClient();
            e2eKeyResponder.addDeviceKeys(testData.BOB_SIGNED_TEST_DEVICE_DATA);
            fetchMock.post("express:/_matrix/client/v3/keys/claim", () => ({
                one_time_keys: testData.BOB_ONE_TIME_KEYS,
            }));
            await syncPromise(aliceClient);

            const toDeviceBatch = await aliceClient
                .getCrypto()
                ?.encryptToDeviceMessages(
                    "m.test.event",
                    [{ userId: testData.BOB_TEST_USER_ID, deviceId: testData.BOB_TEST_DEVICE_ID }],
                    {
                        some: "content",
                    },
                );

            expect(toDeviceBatch?.batch.length).toBe(1);
            expect(toDeviceBatch?.eventType).toBe("m.room.encrypted");
            const { deviceId, payload, userId } = toDeviceBatch!.batch[0];
            expect(deviceId).toBe(testData.BOB_TEST_DEVICE_ID);
            expect(userId).toBe(testData.BOB_TEST_USER_ID);
            expect(payload.algorithm).toBe("m.olm.v1.curve25519-aes-sha2");
            expect(payload.sender_key).toEqual(expect.any(String));
            expect(payload.ciphertext).toEqual(
                expect.objectContaining({
                    [testData.BOB_SIGNED_TEST_DEVICE_DATA.keys[`curve25519:${testData.BOB_TEST_DEVICE_ID}`]]: {
                        body: expect.any(String),
                        type: 0,
                    },
                }),
            );

            // for future: check that bob's device can decrypt the ciphertext?
        });
    });
});<|MERGE_RESOLUTION|>--- conflicted
+++ resolved
@@ -18,13 +18,8 @@
 import "fake-indexeddb/auto";
 import { IDBFactory } from "fake-indexeddb";
 
-<<<<<<< HEAD
 import { getSyncResponse, syncPromise } from "../../test-utils/test-utils";
-import { createClient, MatrixClient } from "../../../src";
-=======
-import { CRYPTO_BACKENDS, getSyncResponse, type InitCrypto, syncPromise } from "../../test-utils/test-utils";
 import { createClient, type MatrixClient } from "../../../src";
->>>>>>> ff1db2b5
 import * as testData from "../../test-utils/test-data";
 import { E2EKeyResponder } from "../../test-utils/E2EKeyResponder";
 import { SyncResponder } from "../../test-utils/SyncResponder";
