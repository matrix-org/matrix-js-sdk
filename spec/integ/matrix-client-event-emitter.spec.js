"use strict";
import 'source-map-support/register';
const sdk = require("../..");
const HttpBackend = require("../mock-request");
const utils = require("../test-utils");

import expect from 'expect';

describe("MatrixClient events", function() {
    const baseUrl = "http://localhost.or.something";
    let client;
    let httpBackend;
    const selfUserId = "@alice:localhost";
    const selfAccessToken = "aseukfgwef";

    beforeEach(function() {
        utils.beforeEach(this); // eslint-disable-line no-invalid-this
        httpBackend = new HttpBackend();
        sdk.request(httpBackend.requestFn);
        client = sdk.createClient({
            baseUrl: baseUrl,
            userId: selfUserId,
            accessToken: selfAccessToken,
        });
        httpBackend.when("GET", "/pushrules").respond(200, {});
        httpBackend.when("POST", "/filter").respond(200, { filter_id: "a filter id" });
    });

    afterEach(function() {
        httpBackend.verifyNoOutstandingExpectation();
        client.stopClient();
    });

    describe("emissions", function() {
        const SYNC_DATA = {
            next_batch: "s_5_3",
            presence: {
                events: [
                    utils.mkPresence({
                        user: "@foo:bar", name: "Foo Bar", presence: "online",
                    }),
                ],
            },
            rooms: {
                join: {
                    "!erufh:bar": {
                        timeline: {
                            events: [
                                utils.mkMessage({
                                    room: "!erufh:bar", user: "@foo:bar", msg: "hmmm",
                                }),
                            ],
                            prev_batch: "s",
                        },
                        state: {
                            events: [
                                utils.mkMembership({
                                    room: "!erufh:bar", mship: "join", user: "@foo:bar",
                                }),
                                utils.mkEvent({
                                    type: "m.room.create", room: "!erufh:bar",
                                    user: "@foo:bar",
                                    content: {
<<<<<<< HEAD
                                        creator: "@foo:bar"
                                    }
                                }),
                                utils.mkEvent({
                                    type: "m.room.topic",
                                    content: { topic: "Topic" }
                                })
                            ]
                        }
                    }
                }
            }
=======
                                        creator: "@foo:bar",
                                    },
                                }),
                            ],
                        },
                    },
                },
            },
>>>>>>> 68948dba
        };
        const NEXT_SYNC_DATA = {
            next_batch: "e_6_7",
            rooms: {
                join: {
                    "!erufh:bar": {
                        timeline: {
                            events: [
                                utils.mkMessage({
                                    room: "!erufh:bar", user: "@foo:bar",
                                    msg: "ello ello",
                                }),
                                utils.mkMessage({
                                    room: "!erufh:bar", user: "@foo:bar", msg: ":D",
                                }),
                            ],
                        },
                        ephemeral: {
                            events: [
                                utils.mkEvent({
                                    type: "m.typing", room: "!erufh:bar", content: {
                                        user_ids: ["@foo:bar"],
                                    },
                                }),
                            ],
                        },
                    },
                },
            },
        };

        it("should emit events from both the first and subsequent /sync calls",
        function(done) {
            httpBackend.when("GET", "/sync").respond(200, SYNC_DATA);
            httpBackend.when("GET", "/sync").respond(200, NEXT_SYNC_DATA);

            let expectedEvents = [];
            expectedEvents = expectedEvents.concat(
                SYNC_DATA.presence.events,
                SYNC_DATA.rooms.join["!erufh:bar"].timeline.events,
                SYNC_DATA.rooms.join["!erufh:bar"].state.events,
                NEXT_SYNC_DATA.rooms.join["!erufh:bar"].timeline.events,
                NEXT_SYNC_DATA.rooms.join["!erufh:bar"].ephemeral.events,
            );

            client.on("event", function(event) {
                let found = false;
                for (let i = 0; i < expectedEvents.length; i++) {
                    if (expectedEvents[i].event_id === event.getId()) {
                        expectedEvents.splice(i, 1);
                        found = true;
                        break;
                    }
                }
                expect(found).toBe(
                    true, "Unexpected 'event' emitted: " + event.getType(),
                );
            });

            client.startClient();

            httpBackend.flush().done(function() {
                expect(expectedEvents.length).toEqual(
                    0, "Failed to see all events from /sync calls",
                );
                done();
            });
        });

        it("should emit User events", function(done) {
            httpBackend.when("GET", "/sync").respond(200, SYNC_DATA);
            httpBackend.when("GET", "/sync").respond(200, NEXT_SYNC_DATA);
            let fired = false;
            client.on("User.presence", function(event, user) {
                fired = true;
                expect(user).toBeTruthy();
                expect(event).toBeTruthy();
                if (!user || !event) {
                    return;
                }

                expect(event.event).toEqual(SYNC_DATA.presence.events[0]);
                expect(user.presence).toEqual(
                    SYNC_DATA.presence.events[0].content.presence,
                );
            });
            client.startClient();

            httpBackend.flush().done(function() {
                expect(fired).toBe(true, "User.presence didn't fire.");
                done();
            });
        });

        it("should emit Room events", function(done) {
            httpBackend.when("GET", "/sync").respond(200, SYNC_DATA);
            httpBackend.when("GET", "/sync").respond(200, NEXT_SYNC_DATA);
<<<<<<< HEAD
            var roomInvokeCount = 0;
            var roomNameInvokeCount = 0;
            var roomTopicInvokeCount = 0;
            var timelineFireCount = 0;

=======
            let roomInvokeCount = 0;
            let roomNameInvokeCount = 0;
            let timelineFireCount = 0;
>>>>>>> 68948dba
            client.on("Room", function(room) {
                roomInvokeCount++;
                expect(room.roomId).toEqual("!erufh:bar");
            });
            client.on("Room.timeline", function(event, room) {
                timelineFireCount++;
                expect(room.roomId).toEqual("!erufh:bar");
            });
            client.on("Room.name", function(room) {
                roomNameInvokeCount++;
            });

            client.on("Room.topic", function(room) {
                roomTopicInvokeCount++;
            });

            client.startClient();

            httpBackend.flush().done(function() {
                expect(roomInvokeCount).toEqual(
                    1, "Room fired wrong number of times.",
                );
                expect(roomNameInvokeCount).toEqual(
                    1, "Room.name fired wrong number of times.",
                );
                expect(roomTopicInvokeCount).toEqual(
                    1, "Room.topic fired wrong number of times."
                );
                expect(timelineFireCount).toEqual(
                    3, "Room.timeline fired the wrong number of times",
                );
                done();
            });
        });

        it("should emit RoomState events", function(done) {
            httpBackend.when("GET", "/sync").respond(200, SYNC_DATA);
            httpBackend.when("GET", "/sync").respond(200, NEXT_SYNC_DATA);

<<<<<<< HEAD
            var roomStateEventTypes = [
                "m.room.member", "m.room.create", "m.room.topic"
=======
            const roomStateEventTypes = [
                "m.room.member", "m.room.create",
>>>>>>> 68948dba
            ];
            let eventsInvokeCount = 0;
            let membersInvokeCount = 0;
            let newMemberInvokeCount = 0;
            client.on("RoomState.events", function(event, state) {
                eventsInvokeCount++;
                const index = roomStateEventTypes.indexOf(event.getType());
                expect(index).toNotEqual(
                    -1, "Unexpected room state event type: " + event.getType(),
                );
                if (index >= 0) {
                    roomStateEventTypes.splice(index, 1);
                }
            });
            client.on("RoomState.members", function(event, state, member) {
                membersInvokeCount++;
                expect(member.roomId).toEqual("!erufh:bar");
                expect(member.userId).toEqual("@foo:bar");
                expect(member.membership).toEqual("join");
            });
            client.on("RoomState.newMember", function(event, state, member) {
                newMemberInvokeCount++;
                expect(member.roomId).toEqual("!erufh:bar");
                expect(member.userId).toEqual("@foo:bar");
                expect(member.membership).toBeFalsy();
            });

            client.startClient();

            httpBackend.flush().done(function() {
                expect(membersInvokeCount).toEqual(
                    1, "RoomState.members fired wrong number of times",
                );
                expect(newMemberInvokeCount).toEqual(
                    1, "RoomState.newMember fired wrong number of times",
                );
                expect(eventsInvokeCount).toEqual(
<<<<<<< HEAD
                    3, "RoomState.events fired wrong number of times"
=======
                    2, "RoomState.events fired wrong number of times",
>>>>>>> 68948dba
                );
                done();
            });
        });

        it("should emit RoomMember events", function(done) {
            httpBackend.when("GET", "/sync").respond(200, SYNC_DATA);
            httpBackend.when("GET", "/sync").respond(200, NEXT_SYNC_DATA);

            let typingInvokeCount = 0;
            let powerLevelInvokeCount = 0;
            let nameInvokeCount = 0;
            let membershipInvokeCount = 0;
            client.on("RoomMember.name", function(event, member) {
                nameInvokeCount++;
            });
            client.on("RoomMember.typing", function(event, member) {
                typingInvokeCount++;
                expect(member.typing).toBe(true);
            });
            client.on("RoomMember.powerLevel", function(event, member) {
                powerLevelInvokeCount++;
            });
            client.on("RoomMember.membership", function(event, member) {
                membershipInvokeCount++;
                expect(member.membership).toEqual("join");
            });

            client.startClient();

            httpBackend.flush().done(function() {
                expect(typingInvokeCount).toEqual(
                    1, "RoomMember.typing fired wrong number of times",
                );
                expect(powerLevelInvokeCount).toEqual(
                    0, "RoomMember.powerLevel fired wrong number of times",
                );
                expect(nameInvokeCount).toEqual(
                    0, "RoomMember.name fired wrong number of times",
                );
                expect(membershipInvokeCount).toEqual(
                    1, "RoomMember.membership fired wrong number of times",
                );
                done();
            });
        });

        it("should emit Session.logged_out on M_UNKNOWN_TOKEN", function(done) {
            httpBackend.when("GET", "/sync").respond(401, { errcode: 'M_UNKNOWN_TOKEN' });

            let sessionLoggedOutCount = 0;
            client.on("Session.logged_out", function(event, member) {
                sessionLoggedOutCount++;
            });

            client.startClient();

            httpBackend.flush().done(function() {
                expect(sessionLoggedOutCount).toEqual(
                    1, "Session.logged_out fired wrong number of times",
                );
                done();
            });
        });
    });
});<|MERGE_RESOLUTION|>--- conflicted
+++ resolved
@@ -61,29 +61,18 @@
                                     type: "m.room.create", room: "!erufh:bar",
                                     user: "@foo:bar",
                                     content: {
-<<<<<<< HEAD
-                                        creator: "@foo:bar"
-                                    }
+                                        creator: "@foo:bar",
+                                    },
                                 }),
                                 utils.mkEvent({
                                     type: "m.room.topic",
                                     content: { topic: "Topic" }
-                                })
-                            ]
-                        }
-                    }
-                }
-            }
-=======
-                                        creator: "@foo:bar",
-                                    },
                                 }),
                             ],
                         },
                     },
                 },
             },
->>>>>>> 68948dba
         };
         const NEXT_SYNC_DATA = {
             next_batch: "e_6_7",
@@ -181,17 +170,12 @@
         it("should emit Room events", function(done) {
             httpBackend.when("GET", "/sync").respond(200, SYNC_DATA);
             httpBackend.when("GET", "/sync").respond(200, NEXT_SYNC_DATA);
-<<<<<<< HEAD
-            var roomInvokeCount = 0;
-            var roomNameInvokeCount = 0;
-            var roomTopicInvokeCount = 0;
-            var timelineFireCount = 0;
-
-=======
+
             let roomInvokeCount = 0;
             let roomNameInvokeCount = 0;
+            let roomTopicInvokeCount = 0;
             let timelineFireCount = 0;
->>>>>>> 68948dba
+
             client.on("Room", function(room) {
                 roomInvokeCount++;
                 expect(room.roomId).toEqual("!erufh:bar");
@@ -231,13 +215,8 @@
             httpBackend.when("GET", "/sync").respond(200, SYNC_DATA);
             httpBackend.when("GET", "/sync").respond(200, NEXT_SYNC_DATA);
 
-<<<<<<< HEAD
-            var roomStateEventTypes = [
+            const roomStateEventTypes = [
                 "m.room.member", "m.room.create", "m.room.topic"
-=======
-            const roomStateEventTypes = [
-                "m.room.member", "m.room.create",
->>>>>>> 68948dba
             ];
             let eventsInvokeCount = 0;
             let membersInvokeCount = 0;
@@ -275,11 +254,7 @@
                     1, "RoomState.newMember fired wrong number of times",
                 );
                 expect(eventsInvokeCount).toEqual(
-<<<<<<< HEAD
-                    3, "RoomState.events fired wrong number of times"
-=======
-                    2, "RoomState.events fired wrong number of times",
->>>>>>> 68948dba
+                    3, "RoomState.events fired wrong number of times",
                 );
                 done();
             });
