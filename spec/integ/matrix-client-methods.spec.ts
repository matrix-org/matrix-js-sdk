--- conflicted
+++ resolved
@@ -13,19 +13,12 @@
 See the License for the specific language governing permissions and
 limitations under the License.
 */
-<<<<<<< HEAD
+import { type Mocked } from "jest-mock";
 import HttpBackend from "matrix-mock-request";
-=======
-import { type Mocked } from "jest-mock";
->>>>>>> ff1db2b5
 
 import type HttpBackend from "matrix-mock-request";
 import * as utils from "../test-utils/test-utils";
-<<<<<<< HEAD
-import { IStoredClientOpts, MatrixClient } from "../../src/client";
-=======
-import { CRYPTO_ENABLED, type IStoredClientOpts, MatrixClient } from "../../src/client";
->>>>>>> ff1db2b5
+import { type IStoredClientOpts, MatrixClient } from "../../src/client";
 import { MatrixEvent } from "../../src/models/event";
 import {
     Filter,
@@ -39,16 +32,9 @@
 } from "../../src/matrix";
 import { TestClient } from "../TestClient";
 import { THREAD_RELATION_TYPE } from "../../src/models/thread";
-<<<<<<< HEAD
-import { IFilterDefinition } from "../../src/filter";
-import { ISearchResults } from "../../src/@types/search";
-import { IStore } from "../../src/store";
-=======
 import { type IFilterDefinition } from "../../src/filter";
 import { type ISearchResults } from "../../src/@types/search";
 import { type IStore } from "../../src/store";
-import { type CryptoBackend } from "../../src/common-crypto/CryptoBackend";
->>>>>>> ff1db2b5
 import { SetPresence } from "../../src/sync";
 import { KnownMembership } from "../../src/@types/membership";
 
