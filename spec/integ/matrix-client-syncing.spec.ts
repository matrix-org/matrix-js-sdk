/*
Copyright 2022 The Matrix.org Foundation C.I.C.

Licensed under the Apache License, Version 2.0 (the "License");
you may not use this file except in compliance with the License.
You may obtain a copy of the License at

    http://www.apache.org/licenses/LICENSE-2.0

Unless required by applicable law or agreed to in writing, software
distributed under the License is distributed on an "AS IS" BASIS,
WITHOUT WARRANTIES OR CONDITIONS OF ANY KIND, either express or implied.
See the License for the specific language governing permissions and
limitations under the License.
*/

import "fake-indexeddb/auto";

import HttpBackend from "matrix-mock-request";

import {
    EventTimeline,
    MatrixEvent,
    RoomEvent,
    RoomStateEvent,
    RoomMemberEvent,
    UNSTABLE_MSC2716_MARKER,
    MatrixClient,
    ClientEvent,
    IndexedDBCryptoStore,
    ISyncResponse,
    IRoomEvent,
    IJoinedRoom,
    IStateEvent,
    IMinimalEvent,
    NotificationCountType,
    IEphemeral,
    Room,
    IndexedDBStore,
    RelationType,
    EventType,
} from "../../src";
import { ReceiptType } from "../../src/@types/read_receipts";
import { UNREAD_THREAD_NOTIFICATIONS } from "../../src/@types/sync";
import * as utils from "../test-utils/test-utils";
import { TestClient } from "../TestClient";
import { emitPromise, mkEvent, mkMessage } from "../test-utils/test-utils";
import { THREAD_RELATION_TYPE } from "../../src/models/thread";
<<<<<<< HEAD
import { IActionsObject } from "../../src/pushprocessor";
=======
import { KnownMembership } from "../../src/@types/membership";
>>>>>>> afc3c621

describe("MatrixClient syncing", () => {
    const selfUserId = "@alice:localhost";
    const selfAccessToken = "aseukfgwef";
    const otherUserId = "@bob:localhost";
    const userA = "@alice:bar";
    const userB = "@bob:bar";
    const userC = "@claire:bar";
    const roomOne = "!foo:localhost";
    const roomTwo = "!bar:localhost";
    let client: MatrixClient | undefined;
    let httpBackend: HttpBackend | undefined;

    const setupTestClient = (): [MatrixClient, HttpBackend] => {
        const testClient = new TestClient(selfUserId, "DEVICE", selfAccessToken);
        const httpBackend = testClient.httpBackend;
        const client = testClient.client;
        httpBackend!.when("GET", "/versions").respond(200, {});
        httpBackend!.when("GET", "/pushrules").respond(200, {});
        httpBackend!.when("POST", "/filter").respond(200, { filter_id: "a filter id" });
        return [client, httpBackend];
    };

    beforeEach(() => {
        [client, httpBackend] = setupTestClient();
    });

    afterEach(() => {
        httpBackend!.verifyNoOutstandingExpectation();
        client!.stopClient();
        return httpBackend!.stop();
    });

    describe("startClient", () => {
        const syncData = {
            next_batch: "batch_token",
            rooms: {},
            presence: {},
        };

        it("should /sync after /pushrules and /filter.", async () => {
            httpBackend!.when("GET", "/sync").respond(200, syncData);

            client!.startClient();

            await httpBackend!.flushAllExpected();
        });

        it("should pass the 'next_batch' token from /sync to the since= param  of the next /sync", async () => {
            httpBackend!.when("GET", "/sync").respond(200, syncData);
            httpBackend!
                .when("GET", "/sync")
                .check((req) => {
                    expect(req.queryParams!.since).toEqual(syncData.next_batch);
                })
                .respond(200, syncData);

            client!.startClient();

            await httpBackend!.flushAllExpected();
        });

        it("should emit RoomEvent.MyMembership for invite->leave->invite cycles", async () => {
            await client!.initCrypto();

            const roomId = "!cycles:example.org";

            // First sync: an invite
            const inviteSyncRoomSection = {
                invite: {
                    [roomId]: {
                        invite_state: {
                            events: [
                                {
                                    type: "m.room.member",
                                    state_key: selfUserId,
                                    content: {
                                        membership: KnownMembership.Invite,
                                    },
                                },
                            ],
                        },
                    },
                },
            };
            httpBackend!.when("GET", "/sync").respond(200, {
                ...syncData,
                rooms: inviteSyncRoomSection,
            });

            // Second sync: a leave (reject of some kind)
            httpBackend!.when("POST", "/leave").respond(200, {});
            httpBackend!.when("GET", "/sync").respond(200, {
                ...syncData,
                rooms: {
                    leave: {
                        [roomId]: {
                            account_data: { events: [] },
                            ephemeral: { events: [] },
                            state: {
                                events: [
                                    {
                                        type: "m.room.member",
                                        state_key: selfUserId,
                                        content: {
                                            membership: KnownMembership.Leave,
                                        },
                                        prev_content: {
                                            membership: KnownMembership.Invite,
                                        },
                                        // XXX: And other fields required on an event
                                    },
                                ],
                            },
                            timeline: {
                                limited: false,
                                events: [
                                    {
                                        type: "m.room.member",
                                        state_key: selfUserId,
                                        content: {
                                            membership: KnownMembership.Leave,
                                        },
                                        prev_content: {
                                            membership: KnownMembership.Invite,
                                        },
                                        // XXX: And other fields required on an event
                                    },
                                ],
                            },
                        },
                    },
                },
            });

            // Third sync: another invite
            httpBackend!.when("GET", "/sync").respond(200, {
                ...syncData,
                rooms: inviteSyncRoomSection,
            });

            // First fire: an initial invite
            let fires = 0;
            client!.once(RoomEvent.MyMembership, (room, membership, oldMembership) => {
                // Room, string, string
                fires++;
                expect(room.roomId).toBe(roomId);
                expect(membership).toBe(KnownMembership.Invite);
                expect(oldMembership).toBeFalsy();

                // Second fire: a leave
                client!.once(RoomEvent.MyMembership, (room, membership, oldMembership) => {
                    fires++;
                    expect(room.roomId).toBe(roomId);
                    expect(membership).toBe(KnownMembership.Leave);
                    expect(oldMembership).toBe(KnownMembership.Invite);

                    // Third/final fire: a second invite
                    client!.once(RoomEvent.MyMembership, (room, membership, oldMembership) => {
                        fires++;
                        expect(room.roomId).toBe(roomId);
                        expect(membership).toBe(KnownMembership.Invite);
                        expect(oldMembership).toBe(KnownMembership.Leave);
                    });
                });

                // For maximum safety, "leave" the room after we register the handler
                client!.leave(roomId);
            });

            // noinspection ES6MissingAwait
            client!.startClient();
            await httpBackend!.flushAllExpected();

            expect(fires).toBe(3);
        });

        it("should emit RoomEvent.MyMembership for knock->leave->knock cycles", async () => {
            await client!.initCrypto();

            const roomId = "!cycles:example.org";

            // First sync: an knock
            const knockSyncRoomSection = {
                knock: {
                    [roomId]: {
                        knock_state: {
                            events: [
                                {
                                    type: "m.room.member",
                                    state_key: selfUserId,
                                    content: {
                                        membership: KnownMembership.Knock,
                                    },
                                },
                            ],
                        },
                    },
                },
            };
            httpBackend!.when("GET", "/sync").respond(200, {
                ...syncData,
                rooms: knockSyncRoomSection,
            });

            // Second sync: a leave (reject of some kind)
            httpBackend!.when("POST", "/leave").respond(200, {});
            httpBackend!.when("GET", "/sync").respond(200, {
                ...syncData,
                rooms: {
                    leave: {
                        [roomId]: {
                            account_data: { events: [] },
                            ephemeral: { events: [] },
                            state: {
                                events: [
                                    {
                                        type: "m.room.member",
                                        state_key: selfUserId,
                                        content: {
                                            membership: KnownMembership.Leave,
                                        },
                                        prev_content: {
                                            membership: KnownMembership.Knock,
                                        },
                                        // XXX: And other fields required on an event
                                    },
                                ],
                            },
                            timeline: {
                                limited: false,
                                events: [
                                    {
                                        type: "m.room.member",
                                        state_key: selfUserId,
                                        content: {
                                            membership: KnownMembership.Leave,
                                        },
                                        prev_content: {
                                            membership: KnownMembership.Knock,
                                        },
                                        // XXX: And other fields required on an event
                                    },
                                ],
                            },
                        },
                    },
                },
            });

            // Third sync: another knock
            httpBackend!.when("GET", "/sync").respond(200, {
                ...syncData,
                rooms: knockSyncRoomSection,
            });

            // First fire: an initial knock
            let fires = 0;
            client!.once(RoomEvent.MyMembership, (room, membership, oldMembership) => {
                // Room, string, string
                fires++;
                expect(room.roomId).toBe(roomId);
                expect(membership).toBe(KnownMembership.Knock);
                expect(oldMembership).toBeFalsy();

                // Second fire: a leave
                client!.once(RoomEvent.MyMembership, (room, membership, oldMembership) => {
                    fires++;
                    expect(room.roomId).toBe(roomId);
                    expect(membership).toBe(KnownMembership.Leave);
                    expect(oldMembership).toBe(KnownMembership.Knock);

                    // Third/final fire: a second knock
                    client!.once(RoomEvent.MyMembership, (room, membership, oldMembership) => {
                        fires++;
                        expect(room.roomId).toBe(roomId);
                        expect(membership).toBe(KnownMembership.Knock);
                        expect(oldMembership).toBe(KnownMembership.Leave);
                    });
                });

                // For maximum safety, "leave" the room after we register the handler
                client!.leave(roomId);
            });

            // noinspection ES6MissingAwait
            client!.startClient();
            await httpBackend!.flushAllExpected();

            expect(fires).toBe(3);
        });

        it("should honour lazyLoadMembers if user is not a guest", () => {
            httpBackend!
                .when("GET", "/sync")
                .check((req) => {
                    expect(JSON.parse(req.queryParams!.filter).room.state.lazy_load_members).toBeTruthy();
                })
                .respond(200, syncData);

            client!.setGuest(false);
            client!.startClient({ lazyLoadMembers: true });

            return httpBackend!.flushAllExpected();
        });

        it("should not honour lazyLoadMembers if user is a guest", () => {
            httpBackend!.expectedRequests = [];
            httpBackend!.when("GET", "/versions").respond(200, {});
            httpBackend!
                .when("GET", "/sync")
                .check((req) => {
                    expect(JSON.parse(req.queryParams!.filter).room?.state?.lazy_load_members).toBeFalsy();
                })
                .respond(200, syncData);

            client!.setGuest(true);
            client!.startClient({ lazyLoadMembers: true });

            return httpBackend!.flushAllExpected();
        });

        it("should emit ClientEvent.Room when invited while crypto is disabled", async () => {
            const roomId = "!invite:example.org";

            // First sync: an invite
            const inviteSyncRoomSection = {
                invite: {
                    [roomId]: {
                        invite_state: {
                            events: [
                                {
                                    type: "m.room.member",
                                    state_key: selfUserId,
                                    content: {
                                        membership: KnownMembership.Invite,
                                    },
                                },
                            ],
                        },
                    },
                },
            };
            httpBackend!.when("GET", "/sync").respond(200, {
                ...syncData,
                rooms: inviteSyncRoomSection,
            });

            // First fire: an initial invite
            let fires = 0;
            client!.once(ClientEvent.Room, (room) => {
                fires++;
                expect(room.roomId).toBe(roomId);
            });

            // noinspection ES6MissingAwait
            client!.startClient();
            await httpBackend!.flushAllExpected();

            expect(fires).toBe(1);
        });

        it("should emit ClientEvent.Room when knocked while crypto is disabled", async () => {
            const roomId = "!knock:example.org";

            // First sync: a knock
            const knockSyncRoomSection = {
                knock: {
                    [roomId]: {
                        knock_state: {
                            events: [
                                {
                                    type: "m.room.member",
                                    state_key: selfUserId,
                                    content: {
                                        membership: KnownMembership.Knock,
                                    },
                                },
                            ],
                        },
                    },
                },
            };
            httpBackend!.when("GET", "/sync").respond(200, {
                ...syncData,
                rooms: knockSyncRoomSection,
            });

            // First fire: an initial knock
            let fires = 0;
            client!.once(ClientEvent.Room, (room) => {
                fires++;
                expect(room.roomId).toBe(roomId);
            });

            // noinspection ES6MissingAwait
            client!.startClient();
            await httpBackend!.flushAllExpected();

            expect(fires).toBe(1);
        });

        it("should work when all network calls fail", async () => {
            httpBackend!.expectedRequests = [];
            httpBackend!.when("GET", "").fail(0, new Error("CORS or something"));
            const prom = client!.startClient();
            await Promise.all([expect(prom).resolves.toBeUndefined(), httpBackend!.flushAllExpected()]);
        });
    });

    describe("initial sync", () => {
        const syncData = {
            next_batch: "batch_token",
            rooms: {},
            presence: {},
        };

        it("should only apply initialSyncLimit to the initial sync", () => {
            // 1st request
            httpBackend!
                .when("GET", "/sync")
                .check((req) => {
                    expect(JSON.parse(req.queryParams!.filter).room.timeline.limit).toEqual(1);
                })
                .respond(200, syncData);
            // 2nd request
            httpBackend!
                .when("GET", "/sync")
                .check((req) => {
                    expect(req.queryParams!.filter).toEqual("a filter id");
                })
                .respond(200, syncData);

            client!.startClient({ initialSyncLimit: 1 });

            httpBackend!.flushSync(undefined);
            return httpBackend!.flushAllExpected();
        });

        it("should not apply initialSyncLimit to a first sync if we have a stored token", () => {
            httpBackend!
                .when("GET", "/sync")
                .check((req) => {
                    expect(req.queryParams!.filter).toEqual("a filter id");
                })
                .respond(200, syncData);

            client!.store.getSavedSyncToken = jest.fn().mockResolvedValue("this-is-a-token");
            client!.startClient({ initialSyncLimit: 1 });

            return httpBackend!.flushAllExpected();
        });
    });

    describe("resolving invites to profile info", () => {
        const syncData: ISyncResponse = {
            account_data: {
                events: [],
            },
            next_batch: "s_5_3",
            presence: {
                events: [],
            },
            rooms: {
                join: {},
                invite: {},
                leave: {},
                knock: {},
            },
        };

        beforeEach(() => {
            syncData.presence!.events = [];
            syncData.rooms.join[roomOne] = {
                timeline: {
                    events: [
                        utils.mkMessage({
                            room: roomOne,
                            user: otherUserId,
                            msg: "hello",
                        }) as IRoomEvent,
                    ],
                },
                state: {
                    events: [
                        utils.mkMembership({
                            room: roomOne,
                            mship: KnownMembership.Join,
                            user: otherUserId,
                        }),
                        utils.mkMembership({
                            room: roomOne,
                            mship: KnownMembership.Join,
                            user: selfUserId,
                        }),
                        utils.mkEvent({
                            type: "m.room.create",
                            room: roomOne,
                            user: selfUserId,
                            content: {},
                        }),
                    ],
                },
            } as unknown as IJoinedRoom;
        });

        it("should resolve incoming invites from /sync", () => {
            syncData.rooms.join[roomOne].state.events.push(
                utils.mkMembership({
                    room: roomOne,
                    mship: KnownMembership.Invite,
                    user: userC,
                }) as IStateEvent,
            );

            httpBackend!.when("GET", "/sync").respond(200, syncData);
            httpBackend!.when("GET", "/profile/" + encodeURIComponent(userC)).respond(200, {
                avatar_url: "mxc://flibble/wibble",
                displayname: "The Boss",
            });

            client!.startClient({
                resolveInvitesToProfiles: true,
            });

            return Promise.all([httpBackend!.flushAllExpected(), awaitSyncEvent()]).then(() => {
                const member = client!.getRoom(roomOne)!.getMember(userC)!;
                expect(member.name).toEqual("The Boss");
                expect(member.getAvatarUrl("home.server.url", 1, 1, "", false, false)).toBeTruthy();
            });
        });

        it("should use cached values from m.presence wherever possible", () => {
            syncData.presence!.events = [
                utils.mkPresence({
                    user: userC,
                    presence: "online",
                    name: "The Ghost",
                }) as IMinimalEvent,
            ];
            syncData.rooms.join[roomOne].state.events.push(
                utils.mkMembership({
                    room: roomOne,
                    mship: KnownMembership.Invite,
                    user: userC,
                }) as IStateEvent,
            );

            httpBackend!.when("GET", "/sync").respond(200, syncData);

            client!.startClient({
                resolveInvitesToProfiles: true,
            });

            return Promise.all([httpBackend!.flushAllExpected(), awaitSyncEvent()]).then(() => {
                const member = client!.getRoom(roomOne)!.getMember(userC)!;
                expect(member.name).toEqual("The Ghost");
            });
        });

        it("should result in events on the room member firing", () => {
            syncData.presence!.events = [
                utils.mkPresence({
                    user: userC,
                    presence: "online",
                    name: "The Ghost",
                }) as IMinimalEvent,
            ];
            syncData.rooms.join[roomOne].state.events.push(
                utils.mkMembership({
                    room: roomOne,
                    mship: KnownMembership.Invite,
                    user: userC,
                }) as IStateEvent,
            );

            httpBackend!.when("GET", "/sync").respond(200, syncData);

            let latestFiredName: string;
            client!.on(RoomMemberEvent.Name, (event, m) => {
                if (m.userId === userC && m.roomId === roomOne) {
                    latestFiredName = m.name;
                }
            });

            client!.startClient({
                resolveInvitesToProfiles: true,
            });

            return Promise.all([httpBackend!.flushAllExpected(), awaitSyncEvent()]).then(() => {
                expect(latestFiredName).toEqual("The Ghost");
            });
        });

        it("should no-op if resolveInvitesToProfiles is not set", () => {
            syncData.rooms.join[roomOne].state.events.push(
                utils.mkMembership({
                    room: roomOne,
                    mship: KnownMembership.Invite,
                    user: userC,
                }) as IStateEvent,
            );

            httpBackend!.when("GET", "/sync").respond(200, syncData);

            client!.startClient();

            return Promise.all([httpBackend!.flushAllExpected(), awaitSyncEvent()]).then(() => {
                const member = client!.getRoom(roomOne)!.getMember(userC)!;
                expect(member.name).toEqual(userC);
                expect(member.getAvatarUrl("home.server.url", 1, 1, "", false, false)).toBe(null);
            });
        });
    });

    describe("users", () => {
        const syncData = {
            next_batch: "nb",
            presence: {
                events: [
                    utils.mkPresence({
                        user: userA,
                        presence: "online",
                    }),
                    utils.mkPresence({
                        user: userB,
                        presence: "unavailable",
                    }),
                ],
            },
        };

        it("should create users for presence events from /sync", () => {
            httpBackend!.when("GET", "/sync").respond(200, syncData);

            client!.startClient();

            return Promise.all([httpBackend!.flushAllExpected(), awaitSyncEvent()]).then(() => {
                expect(client!.getUser(userA)!.presence).toEqual("online");
                expect(client!.getUser(userB)!.presence).toEqual("unavailable");
            });
        });
    });

    describe("room state", () => {
        const msgText = "some text here";
        const otherDisplayName = "Bob Smith";

        const syncData = {
            rooms: {
                join: {
                    [roomOne]: {
                        timeline: {
                            events: [
                                utils.mkMessage({
                                    room: roomOne,
                                    user: otherUserId,
                                    msg: "hello",
                                }),
                            ],
                        },
                        state: {
                            events: [
                                utils.mkEvent({
                                    type: "m.room.name",
                                    room: roomOne,
                                    user: otherUserId,
                                    content: {
                                        name: "Old room name",
                                    },
                                }),
                                utils.mkMembership({
                                    room: roomOne,
                                    mship: KnownMembership.Join,
                                    user: otherUserId,
                                }),
                                utils.mkMembership({
                                    room: roomOne,
                                    mship: KnownMembership.Join,
                                    user: selfUserId,
                                }),
                                utils.mkEvent({
                                    type: "m.room.create",
                                    room: roomOne,
                                    user: selfUserId,
                                    content: {},
                                }),
                            ],
                        },
                    },
                    [roomTwo]: {
                        timeline: {
                            events: [
                                utils.mkMessage({
                                    room: roomTwo,
                                    user: otherUserId,
                                    msg: "hiii",
                                }),
                            ],
                        },
                        state: {
                            events: [
                                utils.mkMembership({
                                    room: roomTwo,
                                    mship: KnownMembership.Join,
                                    user: otherUserId,
                                    name: otherDisplayName,
                                }),
                                utils.mkMembership({
                                    room: roomTwo,
                                    mship: KnownMembership.Join,
                                    user: selfUserId,
                                }),
                                utils.mkEvent({
                                    type: "m.room.create",
                                    room: roomTwo,
                                    user: selfUserId,
                                    content: {},
                                }),
                            ],
                        },
                    },
                },
            },
        };

        const nextSyncData = {
            rooms: {
                join: {
                    [roomOne]: {
                        state: {
                            events: [
                                utils.mkEvent({
                                    type: "m.room.name",
                                    room: roomOne,
                                    user: selfUserId,
                                    content: { name: "A new room name" },
                                }),
                            ],
                        },
                    },
                    [roomTwo]: {
                        timeline: {
                            events: [
                                utils.mkMessage({
                                    room: roomTwo,
                                    user: otherUserId,
                                    msg: msgText,
                                }),
                            ],
                        },
                        ephemeral: {
                            events: [
                                utils.mkEvent({
                                    type: "m.typing",
                                    room: roomTwo,
                                    content: { user_ids: [otherUserId] },
                                }),
                            ],
                        },
                    },
                },
            },
        };

        it("should continually recalculate the right room name.", () => {
            httpBackend!.when("GET", "/sync").respond(200, syncData);
            httpBackend!.when("GET", "/sync").respond(200, nextSyncData);

            client!.startClient();

            return Promise.all([httpBackend!.flushAllExpected(), awaitSyncEvent(2)]).then(() => {
                const room = client!.getRoom(roomOne)!;
                // should have clobbered the name to the one from /events
                expect(room.name).toEqual(nextSyncData.rooms.join[roomOne].state.events[0].content?.name);
            });
        });

        it("should store the right events in the timeline.", () => {
            httpBackend!.when("GET", "/sync").respond(200, syncData);
            httpBackend!.when("GET", "/sync").respond(200, nextSyncData);

            client!.startClient();

            return Promise.all([httpBackend!.flushAllExpected(), awaitSyncEvent(2)]).then(() => {
                const room = client!.getRoom(roomTwo)!;
                // should have added the message from /events
                expect(room.timeline.length).toEqual(2);
                expect(room.timeline[1].getContent().body).toEqual(msgText);
            });
        });

        it("should set the right room name.", () => {
            httpBackend!.when("GET", "/sync").respond(200, syncData);
            httpBackend!.when("GET", "/sync").respond(200, nextSyncData);

            client!.startClient();
            return Promise.all([httpBackend!.flushAllExpected(), awaitSyncEvent(2)]).then(() => {
                const room = client!.getRoom(roomTwo)!;
                // should use the display name of the other person.
                expect(room.name).toEqual(otherDisplayName);
            });
        });

        it("should set the right user's typing flag.", () => {
            httpBackend!.when("GET", "/sync").respond(200, syncData);
            httpBackend!.when("GET", "/sync").respond(200, nextSyncData);

            client!.startClient();

            return Promise.all([httpBackend!.flushAllExpected(), awaitSyncEvent(2)]).then(() => {
                const room = client!.getRoom(roomTwo)!;
                let member = room.getMember(otherUserId)!;
                expect(member).toBeTruthy();
                expect(member.typing).toEqual(true);
                member = room.getMember(selfUserId)!;
                expect(member).toBeTruthy();
                expect(member.typing).toEqual(false);
            });
        });

        // XXX: This test asserts that the js-sdk obeys the spec and treats state
        // events that arrive in the incremental sync as if they preceeded the
        // timeline events, however this breaks peeking, so it's disabled
        // (see sync.js)
        it.skip("should correctly interpret state in incremental sync.", () => {
            httpBackend!.when("GET", "/sync").respond(200, syncData);
            httpBackend!.when("GET", "/sync").respond(200, nextSyncData);

            client!.startClient();
            return Promise.all([httpBackend!.flushAllExpected(), awaitSyncEvent(2)]).then(() => {
                const room = client!.getRoom(roomOne)!;
                const stateAtStart = room.getLiveTimeline().getState(EventTimeline.BACKWARDS)!;
                const startRoomNameEvent = stateAtStart.getStateEvents("m.room.name", "");
                expect(startRoomNameEvent!.getContent().name).toEqual("Old room name");

                const stateAtEnd = room.getLiveTimeline().getState(EventTimeline.FORWARDS)!;
                const endRoomNameEvent = stateAtEnd.getStateEvents("m.room.name", "");
                expect(endRoomNameEvent!.getContent().name).toEqual("A new room name");
            });
        });

        it.skip("should update power levels for users in a room", () => {});

        it.skip("should update the room topic", () => {});

        describe("onMarkerStateEvent", () => {
            const normalMessageEvent = utils.mkMessage({
                room: roomOne,
                user: otherUserId,
                msg: "hello",
            });

            it(
                "new marker event *NOT* from the room creator in a subsequent syncs " +
                    "should *NOT* mark the timeline as needing a refresh",
                async () => {
                    const roomCreateEvent = utils.mkEvent({
                        type: "m.room.create",
                        room: roomOne,
                        user: otherUserId,
                        content: {
                            room_version: "9",
                        },
                    });
                    const normalFirstSync = {
                        next_batch: "batch_token",
                        rooms: {
                            join: {
                                [roomOne]: {
                                    timeline: {
                                        events: [normalMessageEvent],
                                        prev_batch: "pagTok",
                                    },
                                    state: {
                                        events: [roomCreateEvent],
                                    },
                                },
                            },
                        },
                    };

                    const nextSyncData = {
                        next_batch: "batch_token",
                        rooms: {
                            join: {
                                [roomOne]: {
                                    timeline: {
                                        events: [
                                            // In subsequent syncs, a marker event in timeline
                                            // range should normally trigger
                                            // `timelineNeedsRefresh=true` but this marker isn't
                                            // being sent by the room creator so it has no
                                            // special meaning in existing room versions.
                                            utils.mkEvent({
                                                type: UNSTABLE_MSC2716_MARKER.name,
                                                room: roomOne,
                                                // The important part we're testing is here!
                                                // `userC` is not the room creator.
                                                user: userC,
                                                skey: "",
                                                content: {
                                                    "m.insertion_id": "$abc",
                                                },
                                            }),
                                        ],
                                        prev_batch: "pagTok",
                                    },
                                },
                            },
                        },
                    };

                    // Ensure the marker is being sent by someone who is not the room creator
                    // because this is the main thing we're testing in this spec.
                    const markerEvent = nextSyncData.rooms.join[roomOne].timeline.events[0];
                    expect(markerEvent.sender).toBeDefined();
                    expect(markerEvent.sender).not.toEqual(roomCreateEvent.sender);

                    httpBackend!.when("GET", "/sync").respond(200, normalFirstSync);
                    httpBackend!.when("GET", "/sync").respond(200, nextSyncData);

                    client!.startClient();
                    await Promise.all([httpBackend!.flushAllExpected(), awaitSyncEvent(2)]);

                    const room = client!.getRoom(roomOne)!;
                    expect(room.getTimelineNeedsRefresh()).toEqual(false);
                },
            );

            [
                {
                    label: "In existing room versions (when the room creator sends the MSC2716 events)",
                    roomVersion: "9",
                },
                {
                    label: "In a MSC2716 supported room version",
                    roomVersion: "org.matrix.msc2716v3",
                },
            ].forEach((testMeta) => {
                // eslint-disable-next-line jest/valid-title
                describe(testMeta.label, () => {
                    const roomCreateEvent = utils.mkEvent({
                        type: "m.room.create",
                        room: roomOne,
                        user: otherUserId,
                        content: {
                            room_version: testMeta.roomVersion,
                        },
                    });

                    const markerEventFromRoomCreator = utils.mkEvent({
                        type: UNSTABLE_MSC2716_MARKER.name,
                        room: roomOne,
                        user: otherUserId,
                        skey: "",
                        content: {
                            "m.insertion_id": "$abc",
                        },
                    });

                    const normalFirstSync = {
                        next_batch: "batch_token",
                        rooms: {
                            join: {
                                [roomOne]: {
                                    timeline: {
                                        events: [normalMessageEvent],
                                        prev_batch: "pagTok",
                                    },
                                    state: {
                                        events: [roomCreateEvent],
                                    },
                                },
                            },
                        },
                    };

                    it(
                        "no marker event in sync response " +
                            "should *NOT* mark the timeline as needing a refresh (check for a sane default)",
                        async () => {
                            const syncData = {
                                next_batch: "batch_token",
                                rooms: {
                                    join: {
                                        [roomOne]: {
                                            timeline: {
                                                events: [normalMessageEvent],
                                                prev_batch: "pagTok",
                                            },
                                            state: {
                                                events: [roomCreateEvent],
                                            },
                                        },
                                    },
                                },
                            };

                            httpBackend!.when("GET", "/sync").respond(200, syncData);

                            client!.startClient();
                            await Promise.all([httpBackend!.flushAllExpected(), awaitSyncEvent()]);

                            const room = client!.getRoom(roomOne)!;
                            expect(room.getTimelineNeedsRefresh()).toEqual(false);
                        },
                    );

                    it(
                        "marker event already sent within timeline range when you join " +
                            "should *NOT* mark the timeline as needing a refresh (timelineWasEmpty)",
                        async () => {
                            const syncData = {
                                next_batch: "batch_token",
                                rooms: {
                                    join: {
                                        [roomOne]: {
                                            timeline: {
                                                events: [markerEventFromRoomCreator],
                                                prev_batch: "pagTok",
                                            },
                                            state: {
                                                events: [roomCreateEvent],
                                            },
                                        },
                                    },
                                },
                            };

                            httpBackend!.when("GET", "/sync").respond(200, syncData);

                            client!.startClient();
                            await Promise.all([httpBackend!.flushAllExpected(), awaitSyncEvent()]);

                            const room = client!.getRoom(roomOne)!;
                            expect(room.getTimelineNeedsRefresh()).toEqual(false);
                        },
                    );

                    it(
                        "marker event already sent before joining (in state) " +
                            "should *NOT* mark the timeline as needing a refresh (timelineWasEmpty)",
                        async () => {
                            const syncData = {
                                next_batch: "batch_token",
                                rooms: {
                                    join: {
                                        [roomOne]: {
                                            timeline: {
                                                events: [normalMessageEvent],
                                                prev_batch: "pagTok",
                                            },
                                            state: {
                                                events: [roomCreateEvent, markerEventFromRoomCreator],
                                            },
                                        },
                                    },
                                },
                            };

                            httpBackend!.when("GET", "/sync").respond(200, syncData);

                            client!.startClient();
                            await Promise.all([httpBackend!.flushAllExpected(), awaitSyncEvent()]);

                            const room = client!.getRoom(roomOne)!;
                            expect(room.getTimelineNeedsRefresh()).toEqual(false);
                        },
                    );

                    it(
                        "new marker event in a subsequent syncs timeline range " +
                            "should mark the timeline as needing a refresh",
                        async () => {
                            const nextSyncData = {
                                next_batch: "batch_token",
                                rooms: {
                                    join: {
                                        [roomOne]: {
                                            timeline: {
                                                events: [
                                                    // In subsequent syncs, a marker event in timeline
                                                    // range should trigger `timelineNeedsRefresh=true`
                                                    markerEventFromRoomCreator,
                                                ],
                                                prev_batch: "pagTok",
                                            },
                                        },
                                    },
                                },
                            };

                            const markerEventId = nextSyncData.rooms.join[roomOne].timeline.events[0].event_id;

                            // Only do the first sync
                            httpBackend!.when("GET", "/sync").respond(200, normalFirstSync);
                            client!.startClient();
                            await Promise.all([httpBackend!.flushAllExpected(), awaitSyncEvent()]);

                            // Get the room after the first sync so the room is created
                            const room = client!.getRoom(roomOne)!;

                            let emitCount = 0;
                            room.on(RoomEvent.HistoryImportedWithinTimeline, (markerEvent, room) => {
                                expect(markerEvent.getId()).toEqual(markerEventId);
                                expect(room.roomId).toEqual(roomOne);
                                emitCount += 1;
                            });

                            // Now do a subsequent sync with the marker event
                            httpBackend!.when("GET", "/sync").respond(200, nextSyncData);
                            await Promise.all([httpBackend!.flushAllExpected(), awaitSyncEvent()]);

                            expect(room.getTimelineNeedsRefresh()).toEqual(true);
                            // Make sure `RoomEvent.HistoryImportedWithinTimeline` was emitted
                            expect(emitCount).toEqual(1);
                        },
                    );

                    // Mimic a marker event being sent far back in the scroll back but since our last sync
                    it("new marker event in sync state should mark the timeline as needing a refresh", async () => {
                        const nextSyncData = {
                            next_batch: "batch_token",
                            rooms: {
                                join: {
                                    [roomOne]: {
                                        timeline: {
                                            events: [
                                                utils.mkMessage({
                                                    room: roomOne,
                                                    user: otherUserId,
                                                    msg: "hello again",
                                                }),
                                            ],
                                            prev_batch: "pagTok",
                                        },
                                        state: {
                                            events: [
                                                // In subsequent syncs, a marker event in state
                                                // should trigger `timelineNeedsRefresh=true`
                                                markerEventFromRoomCreator,
                                            ],
                                        },
                                    },
                                },
                            },
                        };

                        httpBackend!.when("GET", "/sync").respond(200, normalFirstSync);
                        httpBackend!.when("GET", "/sync").respond(200, nextSyncData);

                        client!.startClient();
                        await Promise.all([httpBackend!.flushAllExpected(), awaitSyncEvent(2)]);

                        const room = client!.getRoom(roomOne)!;
                        expect(room.getTimelineNeedsRefresh()).toEqual(true);
                    });
                });
            });
        });

        // Make sure the state listeners work and events are re-emitted properly from
        // the client regardless if we reset and refresh the timeline.
        describe("state listeners and re-registered when RoomEvent.CurrentStateUpdated is fired", () => {
            const EVENTS = [
                utils.mkMessage({
                    room: roomOne,
                    user: userA,
                    msg: "we",
                }),
                utils.mkMessage({
                    room: roomOne,
                    user: userA,
                    msg: "could",
                }),
                utils.mkMessage({
                    room: roomOne,
                    user: userA,
                    msg: "be",
                }),
                utils.mkMessage({
                    room: roomOne,
                    user: userA,
                    msg: "heroes",
                }),
            ];

            const SOME_STATE_EVENT = utils.mkEvent({
                event: true,
                type: "org.matrix.test_state",
                room: roomOne,
                user: userA,
                skey: "",
                content: {
                    foo: "bar",
                },
            });

            const USER_MEMBERSHIP_EVENT = utils.mkMembership({
                room: roomOne,
                mship: KnownMembership.Join,
                user: userA,
            });

            // This appears to work even if we comment out
            // `RoomEvent.CurrentStateUpdated` part which triggers everything to
            // re-listen after the `room.currentState` reference changes. I'm
            // not sure how it's getting re-emitted.
            it(
                "should be able to listen to state events even after " +
                    "the timeline is reset during `limited` sync response",
                async () => {
                    // Create a room from the sync
                    httpBackend!.when("GET", "/sync").respond(200, syncData);
                    client!.startClient();
                    await Promise.all([httpBackend!.flushAllExpected(), awaitSyncEvent()]);

                    // Get the room after the first sync so the room is created
                    const room = client!.getRoom(roomOne)!;
                    expect(room).toBeTruthy();

                    let stateEventEmitCount = 0;
                    client!.on(RoomStateEvent.Update, () => {
                        stateEventEmitCount += 1;
                    });

                    // Cause `RoomStateEvent.Update` to be fired
                    room.currentState.setStateEvents([SOME_STATE_EVENT]);
                    // Make sure we can listen to the room state events before the reset
                    expect(stateEventEmitCount).toEqual(1);

                    // Make a `limited` sync which will cause a `room.resetLiveTimeline`
                    const limitedSyncData = {
                        next_batch: "batch_token",
                        rooms: {
                            join: {
                                [roomOne]: {
                                    timeline: {
                                        events: [
                                            utils.mkMessage({
                                                room: roomOne,
                                                user: otherUserId,
                                                msg: "world",
                                            }),
                                        ],
                                        // The important part, make the sync `limited`
                                        limited: true,
                                        prev_batch: "newerTok",
                                    },
                                },
                            },
                        },
                    };
                    httpBackend!.when("GET", "/sync").respond(200, limitedSyncData);

                    await Promise.all([httpBackend!.flushAllExpected(), awaitSyncEvent()]);

                    // This got incremented again from processing the sync response
                    expect(stateEventEmitCount).toEqual(2);

                    // Cause `RoomStateEvent.Update` to be fired
                    room.currentState.setStateEvents([SOME_STATE_EVENT]);
                    // Make sure we can still listen to the room state events after the reset
                    expect(stateEventEmitCount).toEqual(3);
                },
            );

            // Make sure it re-registers the state listeners after the
            // `room.currentState` reference changes
            it("should be able to listen to state events even after " + "refreshing the timeline", async () => {
                const testClientWithTimelineSupport = new TestClient(selfUserId, "DEVICE", selfAccessToken, undefined, {
                    timelineSupport: true,
                });
                httpBackend = testClientWithTimelineSupport.httpBackend;
                httpBackend!.when("GET", "/versions").respond(200, {});
                httpBackend!.when("GET", "/pushrules").respond(200, {});
                httpBackend!.when("POST", "/filter").respond(200, { filter_id: "a filter id" });
                client = testClientWithTimelineSupport.client;

                // Create a room from the sync
                httpBackend!.when("GET", "/sync").respond(200, syncData);
                client!.startClient();
                await Promise.all([httpBackend!.flushAllExpected(), awaitSyncEvent()]);

                // Get the room after the first sync so the room is created
                const room = client!.getRoom(roomOne)!;
                expect(room).toBeTruthy();

                let stateEventEmitCount = 0;
                client!.on(RoomStateEvent.Update, () => {
                    stateEventEmitCount += 1;
                });

                // Cause `RoomStateEvent.Update` to be fired
                room.currentState.setStateEvents([SOME_STATE_EVENT]);
                // Make sure we can listen to the room state events before the reset
                expect(stateEventEmitCount).toEqual(1);

                const eventsInRoom = syncData.rooms.join[roomOne].timeline.events;
                const contextUrl =
                    `/rooms/${encodeURIComponent(roomOne)}/context/` +
                    `${encodeURIComponent(eventsInRoom[0].event_id!)}`;
                httpBackend!.when("GET", contextUrl).respond(200, () => {
                    return {
                        start: "start_token",
                        events_before: [EVENTS[1], EVENTS[0]],
                        event: EVENTS[2],
                        events_after: [EVENTS[3]],
                        state: [USER_MEMBERSHIP_EVENT],
                        end: "end_token",
                    };
                });

                // Refresh the timeline. This will cause the `room.currentState`
                // reference to change
                await Promise.all([room.refreshLiveTimeline(), httpBackend!.flushAllExpected()]);

                // Cause `RoomStateEvent.Update` to be fired
                room.currentState.setStateEvents([SOME_STATE_EVENT]);
                // Make sure we can still listen to the room state events after the reset
                expect(stateEventEmitCount).toEqual(2);
            });
        });
    });

    describe("timeline", () => {
        beforeEach(() => {
            const syncData = {
                next_batch: "batch_token",
                rooms: {
                    join: {
                        [roomOne]: {
                            timeline: {
                                events: [
                                    utils.mkMessage({
                                        room: roomOne,
                                        user: otherUserId,
                                        msg: "hello",
                                    }),
                                ],
                                prev_batch: "pagTok",
                            },
                        },
                    },
                },
            };

            httpBackend!.when("GET", "/sync").respond(200, syncData);

            client!.startClient();
            return Promise.all([httpBackend!.flushAllExpected(), awaitSyncEvent()]);
        });

        it("should set the back-pagination token on new rooms", () => {
            const syncData = {
                next_batch: "batch_token",
                rooms: {
                    join: {
                        [roomTwo]: {
                            timeline: {
                                events: [
                                    utils.mkMessage({
                                        room: roomTwo,
                                        user: otherUserId,
                                        msg: "roomtwo",
                                    }),
                                ],
                                prev_batch: "roomtwotok",
                            },
                        },
                    },
                },
            };

            httpBackend!.when("GET", "/sync").respond(200, syncData);

            return Promise.all([httpBackend!.flushAllExpected(), awaitSyncEvent()]).then(() => {
                const room = client!.getRoom(roomTwo)!;
                expect(room).toBeTruthy();
                const tok = room.getLiveTimeline().getPaginationToken(EventTimeline.BACKWARDS);
                expect(tok).toEqual("roomtwotok");
            });
        });

        it("should set the back-pagination token on gappy syncs", () => {
            const syncData = {
                next_batch: "batch_token",
                rooms: {
                    join: {
                        [roomOne]: {
                            timeline: {
                                events: [
                                    utils.mkMessage({
                                        room: roomOne,
                                        user: otherUserId,
                                        msg: "world",
                                    }),
                                ],
                                limited: true,
                                prev_batch: "newerTok",
                            },
                        },
                    },
                },
            };
            httpBackend!.when("GET", "/sync").respond(200, syncData);

            let resetCallCount = 0;
            // the token should be set *before* timelineReset is emitted
            client!.on(RoomEvent.TimelineReset, (room) => {
                resetCallCount++;

                const tl = room?.getLiveTimeline();
                expect(tl?.getEvents().length).toEqual(0);
                const tok = tl?.getPaginationToken(EventTimeline.BACKWARDS);
                expect(tok).toEqual("newerTok");
            });

            return Promise.all([httpBackend!.flushAllExpected(), awaitSyncEvent()]).then(() => {
                const room = client!.getRoom(roomOne)!;
                const tl = room.getLiveTimeline();
                expect(tl.getEvents().length).toEqual(1);
                expect(resetCallCount).toEqual(1);
            });
        });
    });

    describe("receipts", () => {
        const syncData = {
            rooms: {
                join: {
                    [roomOne]: {
                        ephemeral: {
                            events: [],
                        } as IEphemeral,
                        timeline: {
                            events: [
                                utils.mkMessage({
                                    room: roomOne,
                                    user: otherUserId,
                                    msg: "hello",
                                }),
                                utils.mkMessage({
                                    room: roomOne,
                                    user: otherUserId,
                                    msg: "world",
                                }),
                            ],
                        },
                        state: {
                            events: [
                                utils.mkEvent({
                                    type: "m.room.name",
                                    room: roomOne,
                                    user: otherUserId,
                                    content: {
                                        name: "Old room name",
                                    },
                                }),
                                utils.mkMembership({
                                    room: roomOne,
                                    mship: KnownMembership.Join,
                                    user: otherUserId,
                                }),
                                utils.mkMembership({
                                    room: roomOne,
                                    mship: KnownMembership.Join,
                                    user: selfUserId,
                                }),
                                utils.mkEvent({
                                    type: "m.room.create",
                                    room: roomOne,
                                    user: selfUserId,
                                    content: {},
                                }),
                            ],
                        } as Partial<IJoinedRoom>,
                    },
                },
            },
        };

        beforeEach(() => {
            syncData.rooms.join[roomOne].ephemeral = {
                events: [],
            };
        });

        it("should sync receipts from /sync.", () => {
            const ackEvent = syncData.rooms.join[roomOne].timeline.events[0];
            const receipt: Record<string, any> = {};
            receipt[ackEvent.event_id!] = {
                "m.read": {},
            };
            receipt[ackEvent.event_id!]["m.read"][userC] = {
                ts: 176592842636,
            };
            syncData.rooms.join[roomOne].ephemeral.events = [
                {
                    content: receipt,
                    type: "m.receipt",
                },
            ];
            httpBackend!.when("GET", "/sync").respond(200, syncData);

            client!.startClient();

            return Promise.all([httpBackend!.flushAllExpected(), awaitSyncEvent()]).then(() => {
                const room = client!.getRoom(roomOne)!;
                expect(room.getReceiptsForEvent(new MatrixEvent(ackEvent))).toEqual([
                    {
                        type: "m.read",
                        userId: userC,
                        data: {
                            ts: 176592842636,
                        },
                    },
                ]);
            });
        });
    });

    describe("unread notifications", () => {
        const THREAD_ID = "$ThisIsARandomEventId";

        const syncData = {
            rooms: {
                join: {
                    [roomOne]: {
                        ephemeral: {
                            events: [],
                        },
                        timeline: {
                            events: [
                                utils.mkMessage({
                                    room: roomOne,
                                    user: otherUserId,
                                    msg: "hello",
                                }),
                                utils.mkMessage({
                                    room: roomOne,
                                    user: otherUserId,
                                    msg: "world",
                                }),
                            ],
                        },
                        state: {
                            events: [
                                utils.mkEvent({
                                    type: "m.room.name",
                                    room: roomOne,
                                    user: otherUserId,
                                    content: {
                                        name: "Room name",
                                    },
                                }),
                                utils.mkMembership({
                                    room: roomOne,
                                    mship: KnownMembership.Join,
                                    user: otherUserId,
                                }),
                                utils.mkMembership({
                                    room: roomOne,
                                    mship: KnownMembership.Join,
                                    user: selfUserId,
                                }),
                                utils.mkEvent({
                                    type: "m.room.create",
                                    room: roomOne,
                                    user: selfUserId,
                                    content: {},
                                }),
                            ],
                        },
                    },
                },
            },
        } as unknown as ISyncResponse;
        it("should sync unread notifications.", () => {
            syncData.rooms.join[roomOne][UNREAD_THREAD_NOTIFICATIONS.name] = {
                [THREAD_ID]: {
                    highlight_count: 2,
                    notification_count: 5,
                },
            };

            httpBackend!.when("GET", "/sync").respond(200, syncData);

            client!.startClient();

            return Promise.all([httpBackend!.flushAllExpected(), awaitSyncEvent()]).then(() => {
                const room = client!.getRoom(roomOne);

                expect(room!.getThreadUnreadNotificationCount(THREAD_ID, NotificationCountType.Total)).toBe(5);
                expect(room!.getThreadUnreadNotificationCount(THREAD_ID, NotificationCountType.Highlight)).toBe(2);
            });
        });

        it("caches unknown threads receipts and replay them when the thread is created", async () => {
            const THREAD_ID = "$unknownthread:localhost";

            const receipt = {
                type: "m.receipt",
                room_id: "!foo:bar",
                content: {
                    "$event1:localhost": {
                        [ReceiptType.Read]: {
                            "@alice:localhost": { ts: 666, thread_id: THREAD_ID },
                        },
                    },
                },
            };
            syncData.rooms.join[roomOne].ephemeral.events = [receipt];

            httpBackend!.when("GET", "/sync").respond(200, syncData);
            client!.startClient();

            return Promise.all([httpBackend!.flushAllExpected(), awaitSyncEvent()]).then(() => {
                const room = client?.getRoom(roomOne);
                expect(room).toBeInstanceOf(Room);

                expect(room?.cachedThreadReadReceipts.has(THREAD_ID)).toBe(true);

                const thread = room!.createThread(THREAD_ID, undefined, [], true);

                expect(room?.cachedThreadReadReceipts.has(THREAD_ID)).toBe(false);

                const receipt = thread.getReadReceiptForUserId("@alice:localhost");

                expect(receipt).toStrictEqual({
                    data: {
                        thread_id: "$unknownthread:localhost",
                        ts: 666,
                    },
                    eventId: "$event1:localhost",
                });
            });
        });

        it("only replays receipts relevant to the current context", async () => {
            const THREAD_ID = "$unknownthread:localhost";

            const receipt = {
                type: "m.receipt",
                room_id: "!foo:bar",
                content: {
                    "$event1:localhost": {
                        [ReceiptType.Read]: {
                            "@alice:localhost": { ts: 666, thread_id: THREAD_ID },
                        },
                    },
                    "$otherevent:localhost": {
                        [ReceiptType.Read]: {
                            "@alice:localhost": { ts: 999, thread_id: "$otherthread:localhost" },
                        },
                    },
                },
            };
            syncData.rooms.join[roomOne].ephemeral.events = [receipt];

            httpBackend!.when("GET", "/sync").respond(200, syncData);
            client!.startClient();

            return Promise.all([httpBackend!.flushAllExpected(), awaitSyncEvent()]).then(() => {
                const room = client?.getRoom(roomOne);
                expect(room).toBeInstanceOf(Room);

                expect(room?.cachedThreadReadReceipts.has(THREAD_ID)).toBe(true);

                const thread = room!.createThread(THREAD_ID, undefined, [], true);

                expect(room?.cachedThreadReadReceipts.has(THREAD_ID)).toBe(false);

                const receipt = thread.getReadReceiptForUserId("@alice:localhost");

                expect(receipt).toStrictEqual({
                    data: {
                        thread_id: "$unknownthread:localhost",
                        ts: 666,
                    },
                    eventId: "$event1:localhost",
                });
            });
        });

        describe("encrypted notification logic", () => {
            let roomId: string;
            let syncData: ISyncResponse;

            beforeEach(() => {
                roomId = "!room123:server";
                syncData = {
                    rooms: {
                        join: {
                            [roomId]: {
                                ephemeral: {
                                    events: [],
                                },
                                timeline: {
                                    events: [
                                        utils.mkEvent({
                                            room: roomId,
                                            event: true,
                                            skey: "",
                                            type: EventType.RoomEncryption,
                                            content: {},
                                        }),
                                        utils.mkMessage({
                                            room: roomId,
                                            user: otherUserId,
                                            msg: "hello",
                                        }),
                                    ],
                                },
                                state: {
                                    events: [
                                        utils.mkMembership({
                                            room: roomId,
                                            mship: "join",
                                            user: otherUserId,
                                        }),
                                        utils.mkMembership({
                                            room: roomId,
                                            mship: "join",
                                            user: selfUserId,
                                        }),
                                        utils.mkEvent({
                                            type: "m.room.create",
                                            room: roomId,
                                            user: selfUserId,
                                            content: {},
                                        }),
                                    ],
                                },
                            },
<<<<<<< HEAD
                        },
                    },
                } as unknown as ISyncResponse;
            });

            it("should apply encrypted notification logic for events within the same sync blob", async () => {
                httpBackend!.when("GET", "/sync").respond(200, syncData);
                client!.startClient();

                await Promise.all([httpBackend!.flushAllExpected(), awaitSyncEvent()]);

                const room = client!.getRoom(roomId)!;
                expect(room).toBeInstanceOf(Room);
                expect(room.getRoomUnreadNotificationCount(NotificationCountType.Total)).toBe(0);
            });

            it("should recalculate highlights on receipt for encrypted rooms", async () => {
                const myUserId = client!.getUserId()!;

                const firstEventId = syncData.rooms.join[roomId].timeline.events[1].event_id;

                // add a receipt for the first event in the room (let's say the user has already read that one)
                syncData.rooms.join[roomId].ephemeral.events = [
                    {
                        content: {
                            [firstEventId]: {
                                "m.read": {
                                    [myUserId]: { ts: 1 },
                                },
=======
                            state: {
                                events: [
                                    utils.mkMembership({
                                        room: roomId,
                                        mship: KnownMembership.Join,
                                        user: otherUserId,
                                    }),
                                    utils.mkMembership({
                                        room: roomId,
                                        mship: KnownMembership.Join,
                                        user: selfUserId,
                                    }),
                                    utils.mkEvent({
                                        type: "m.room.create",
                                        room: roomId,
                                        user: selfUserId,
                                        content: {},
                                    }),
                                ],
>>>>>>> afc3c621
                            },
                        },
                        type: "m.receipt",
                    },
                ];

                // Now add a highlighting event after that receipt
                const pingEvent = utils.mkMessage({
                    room: roomId,
                    user: otherUserId,
                    msg: client?.getUserId() + " ping",
                }) as IRoomEvent;
                syncData.rooms.join[roomId].timeline.events.push(pingEvent);

                // fudge this to make it a highlight
                client!.getPushActionsForEvent = (ev: MatrixEvent): IActionsObject | null => {
                    if (ev.getId() === pingEvent.event_id) {
                        return {
                            notify: true,
                            tweaks: {
                                highlight: true,
                            },
                        };
                    }
                    return null;
                };

                httpBackend!.when("GET", "/sync").respond(200, syncData);
                client!.startClient();

                await Promise.all([httpBackend!.flushAllExpected(), awaitSyncEvent()]);

                const room = client!.getRoom(roomId)!;
                expect(room).toBeInstanceOf(Room);
                // the room should now have one highlight since our receipt was before the ping message
                expect(room.getRoomUnreadNotificationCount(NotificationCountType.Highlight)).toBe(1);
            });
        });
    });

    describe("of a room", () => {
        it.skip(
            "should sync when a join event (which changes state) for the user" +
                " arrives down the event stream (e.g. join from another device)",
            () => {},
        );

        it.skip("should sync when the user explicitly calls joinRoom", () => {});
    });

    describe("syncLeftRooms", () => {
        beforeEach(async () => {
            client!.startClient();

            await httpBackend!.flushAllExpected();
            // the /sync call from syncLeftRooms ends up in the request
            // queue behind the call from the running client; add a response
            // to flush the client's one out.
            await httpBackend!.when("GET", "/sync").respond(200, {});
        });

        it("should create and use an appropriate filter", () => {
            httpBackend!
                .when("POST", "/filter")
                .check((req) => {
                    expect(req.data).toEqual({
                        room: {
                            timeline: { limit: 1 },
                            include_leave: true,
                        },
                    });
                })
                .respond(200, { filter_id: "another_id" });

            const prom = new Promise<void>((resolve) => {
                httpBackend!
                    .when("GET", "/sync")
                    .check((req) => {
                        expect(req.queryParams!.filter).toEqual("another_id");
                        resolve();
                    })
                    .respond(200, {});
            });

            client!.syncLeftRooms();

            // first flush the filter request; this will make syncLeftRooms
            // make its /sync call
            return Promise.all([
                httpBackend!.flush("/filter").then(() => {
                    // flush the syncs
                    return httpBackend!.flushAllExpected();
                }),
                prom,
            ]);
        });

        it("should set the back-pagination token on left rooms", () => {
            const syncData = {
                next_batch: "batch_token",
                rooms: {
                    leave: {
                        [roomTwo]: {
                            timeline: {
                                events: [
                                    utils.mkMessage({
                                        room: roomTwo,
                                        user: otherUserId,
                                        msg: "hello",
                                    }),
                                ],
                                prev_batch: "pagTok",
                            },
                        },
                    },
                },
            };

            httpBackend!.when("POST", "/filter").respond(200, {
                filter_id: "another_id",
            });

            httpBackend!.when("GET", "/sync").respond(200, syncData);

            return Promise.all([
                client!.syncLeftRooms().then(() => {
                    const room = client!.getRoom(roomTwo)!;
                    const tok = room.getLiveTimeline().getPaginationToken(EventTimeline.BACKWARDS);

                    expect(tok).toEqual("pagTok");
                }),

                // first flush the filter request; this will make syncLeftRooms make its /sync call
                httpBackend!.flush("/filter").then(() => {
                    return httpBackend!.flushAllExpected();
                }),
            ]);
        });
    });

    describe("peek", () => {
        beforeEach(() => {
            httpBackend!.expectedRequests = [];
        });

        it("should return a room based on the room initialSync API", async () => {
            httpBackend!.when("GET", `/rooms/${encodeURIComponent(roomOne)}/initialSync`).respond(200, {
                room_id: roomOne,
                membership: KnownMembership.Leave,
                messages: {
                    start: "start",
                    end: "end",
                    chunk: [
                        {
                            content: { body: "Message 1" },
                            type: "m.room.message",
                            event_id: "$eventId1",
                            sender: userA,
                            origin_server_ts: 12313525,
                            room_id: roomOne,
                        },
                        {
                            content: { body: "Message 2" },
                            type: "m.room.message",
                            event_id: "$eventId2",
                            sender: userB,
                            origin_server_ts: 12315625,
                            room_id: roomOne,
                        },
                    ],
                },
                state: [
                    {
                        content: { name: "Room Name" },
                        type: "m.room.name",
                        event_id: "$eventId",
                        sender: userA,
                        origin_server_ts: 12314525,
                        state_key: "",
                        room_id: roomOne,
                    },
                ],
                presence: [
                    {
                        content: {},
                        type: "m.presence",
                        sender: userA,
                    },
                ],
            });
            httpBackend!.when("GET", "/events").respond(200, { chunk: [] });

            const prom = client!.peekInRoom(roomOne);
            await httpBackend!.flushAllExpected();
            const room = await prom;

            expect(room.roomId).toBe(roomOne);
            expect(room.getMyMembership()).toBe(KnownMembership.Leave);
            expect(room.name).toBe("Room Name");
            expect(room.currentState.getStateEvents("m.room.name", "")?.getId()).toBe("$eventId");
            expect(room.timeline[0].getContent().body).toBe("Message 1");
            expect(room.timeline[1].getContent().body).toBe("Message 2");
            client?.stopPeeking();
            httpBackend!.when("GET", "/events").respond(200, { chunk: [] });
            await httpBackend!.flushAllExpected();
        });
    });

    describe("user account data", () => {
        it("should include correct prevEv in the ClientEvent.AccountData emit", async () => {
            const eventA1 = new MatrixEvent({ type: "a", content: { body: "1" } });
            const eventA2 = new MatrixEvent({ type: "a", content: { body: "2" } });
            const eventB1 = new MatrixEvent({ type: "b", content: { body: "1" } });
            const eventB2 = new MatrixEvent({ type: "b", content: { body: "2" } });

            client!.store.storeAccountDataEvents([eventA1, eventB1]);
            const fn = jest.fn();
            client!.on(ClientEvent.AccountData, fn);

            httpBackend!.when("GET", "/sync").respond(200, {
                next_batch: "batch_token",
                rooms: {},
                presence: {},
                account_data: {
                    events: [eventA2.event, eventB2.event],
                },
            });

            await Promise.all([client!.startClient(), httpBackend!.flushAllExpected()]);

            const eventA = client?.getAccountData("a");
            expect(eventA).not.toBe(eventA1);
            const eventB = client?.getAccountData("b");
            expect(eventB).not.toBe(eventB1);

            expect(fn).toHaveBeenCalledWith(eventA, eventA1);
            expect(fn).toHaveBeenCalledWith(eventB, eventB1);

            expect(eventA?.getContent().body).toBe("2");
            expect(eventB?.getContent().body).toBe("2");

            client!.off(ClientEvent.AccountData, fn);
        });
    });

    /**
     * waits for the MatrixClient to emit one or more 'sync' events.
     *
     * @param numSyncs - number of syncs to wait for
     * @returns promise which resolves after the sync events have happened
     */
    function awaitSyncEvent(numSyncs?: number) {
        return utils.syncPromise(client!, numSyncs);
    }
});

describe("MatrixClient syncing (IndexedDB version)", () => {
    const selfUserId = "@alice:localhost";
    const selfAccessToken = "aseukfgwef";
    const syncData = {
        next_batch: "batch_token",
        rooms: {},
        presence: {},
    };

    it("should emit ClientEvent.Room when invited while using indexeddb crypto store", async () => {
        const idbTestClient = new TestClient(selfUserId, "DEVICE", selfAccessToken, undefined, {
            cryptoStore: new IndexedDBCryptoStore(global.indexedDB, "tests"),
        });
        const idbHttpBackend = idbTestClient.httpBackend;
        const idbClient = idbTestClient.client;
        idbHttpBackend.when("GET", "/versions").respond(200, {});
        idbHttpBackend.when("GET", "/pushrules/").respond(200, {});
        idbHttpBackend.when("POST", "/filter").respond(200, { filter_id: "a filter id" });

        await idbClient.initCrypto();

        const roomId = "!invite:example.org";

        // First sync: an invite
        const inviteSyncRoomSection = {
            invite: {
                [roomId]: {
                    invite_state: {
                        events: [
                            {
                                type: "m.room.member",
                                state_key: selfUserId,
                                content: {
                                    membership: KnownMembership.Invite,
                                },
                            },
                        ],
                    },
                },
            },
        };
        idbHttpBackend.when("GET", "/sync").respond(200, {
            ...syncData,
            rooms: inviteSyncRoomSection,
        });

        // First fire: an initial invite
        let fires = 0;
        idbClient.once(ClientEvent.Room, (room) => {
            fires++;
            expect(room.roomId).toBe(roomId);
        });

        // noinspection ES6MissingAwait
        idbClient.startClient();
        await idbHttpBackend.flushAllExpected();

        expect(fires).toBe(1);

        idbHttpBackend.verifyNoOutstandingExpectation();
        idbClient.stopClient();
        idbHttpBackend.stop();
    });

    it("should query server for which thread a 2nd order relation belongs to and stash in sync accumulator", async () => {
        const roomId = "!room:example.org";

        async function startClient(client: MatrixClient): Promise<void> {
            await Promise.all([
                idbClient.startClient({
                    // Without this all events just go into the main timeline
                    threadSupport: true,
                }),
                idbHttpBackend.flushAllExpected(),
                emitPromise(idbClient, ClientEvent.Room),
            ]);
        }

        function assertEventsExpected(client: MatrixClient): void {
            const room = client.getRoom(roomId);
            const mainTimelineEvents = room!.getLiveTimeline().getEvents();
            expect(mainTimelineEvents).toHaveLength(1);
            expect(mainTimelineEvents[0].getContent().body).toEqual("Test");

            const thread = room!.getThread("$someThreadId")!;
            expect(thread.replayEvents).toHaveLength(1);
            expect(thread.replayEvents![0].getRelation()!.key).toEqual("🪿");
        }

        let idbTestClient = new TestClient(selfUserId, "DEVICE", selfAccessToken, undefined, {
            store: new IndexedDBStore({
                indexedDB: global.indexedDB,
                dbName: "test",
            }),
        });
        let idbHttpBackend = idbTestClient.httpBackend;
        let idbClient = idbTestClient.client;
        await idbClient.store.startup();

        idbHttpBackend.when("GET", "/versions").respond(200, { versions: ["v1.4"] });
        idbHttpBackend.when("GET", "/pushrules/").respond(200, {});
        idbHttpBackend.when("POST", "/filter").respond(200, { filter_id: "a filter id" });

        const syncRoomSection = {
            join: {
                [roomId]: {
                    timeline: {
                        prev_batch: "foo",
                        events: [
                            mkMessage({
                                room: roomId,
                                user: selfUserId,
                                msg: "Test",
                            }),
                            mkEvent({
                                room: roomId,
                                user: selfUserId,
                                content: {
                                    "m.relates_to": {
                                        rel_type: RelationType.Annotation,
                                        event_id: "$someUnknownEvent",
                                        key: "🪿",
                                    },
                                },
                                type: "m.reaction",
                            }),
                        ],
                    },
                },
            },
        };
        idbHttpBackend.when("GET", "/sync").respond(200, {
            ...syncData,
            rooms: syncRoomSection,
        });
        idbHttpBackend.when("GET", `/rooms/${encodeURIComponent(roomId)}/event/%24someUnknownEvent`).respond(
            200,
            mkEvent({
                room: roomId,
                user: selfUserId,
                content: {
                    "body": "Thread response",
                    "m.relates_to": {
                        rel_type: THREAD_RELATION_TYPE.name,
                        event_id: "$someThreadId",
                    },
                },
                type: "m.room.message",
            }),
        );

        await startClient(idbClient);
        assertEventsExpected(idbClient);

        idbHttpBackend.verifyNoOutstandingExpectation();
        // Force sync accumulator to persist, reset client, assert it doesn't re-fetch event on next start-up
        await idbClient.store.save(true);
        await idbClient.stopClient();
        await idbClient.store.destroy();
        await idbHttpBackend.stop();

        idbTestClient = new TestClient(selfUserId, "DEVICE", selfAccessToken, undefined, {
            store: new IndexedDBStore({
                indexedDB: global.indexedDB,
                dbName: "test",
            }),
        });
        idbHttpBackend = idbTestClient.httpBackend;
        idbClient = idbTestClient.client;
        await idbClient.store.startup();

        idbHttpBackend.when("GET", "/versions").respond(200, { versions: ["v1.4"] });
        idbHttpBackend.when("GET", "/pushrules/").respond(200, {});
        idbHttpBackend.when("POST", "/filter").respond(200, { filter_id: "a filter id" });
        idbHttpBackend.when("GET", "/sync").respond(200, syncData);

        await startClient(idbClient);
        assertEventsExpected(idbClient);

        idbHttpBackend.verifyNoOutstandingExpectation();
        await idbClient.stopClient();
        await idbHttpBackend.stop();
    });
});<|MERGE_RESOLUTION|>--- conflicted
+++ resolved
@@ -46,11 +46,8 @@
 import { TestClient } from "../TestClient";
 import { emitPromise, mkEvent, mkMessage } from "../test-utils/test-utils";
 import { THREAD_RELATION_TYPE } from "../../src/models/thread";
-<<<<<<< HEAD
 import { IActionsObject } from "../../src/pushprocessor";
-=======
 import { KnownMembership } from "../../src/@types/membership";
->>>>>>> afc3c621
 
 describe("MatrixClient syncing", () => {
     const selfUserId = "@alice:localhost";
@@ -1770,12 +1767,12 @@
                                     events: [
                                         utils.mkMembership({
                                             room: roomId,
-                                            mship: "join",
+                                            mship: KnownMembership.Join,
                                             user: otherUserId,
                                         }),
                                         utils.mkMembership({
                                             room: roomId,
-                                            mship: "join",
+                                            mship: KnownMembership.Join,
                                             user: selfUserId,
                                         }),
                                         utils.mkEvent({
@@ -1787,7 +1784,6 @@
                                     ],
                                 },
                             },
-<<<<<<< HEAD
                         },
                     },
                 } as unknown as ISyncResponse;
@@ -1817,27 +1813,6 @@
                                 "m.read": {
                                     [myUserId]: { ts: 1 },
                                 },
-=======
-                            state: {
-                                events: [
-                                    utils.mkMembership({
-                                        room: roomId,
-                                        mship: KnownMembership.Join,
-                                        user: otherUserId,
-                                    }),
-                                    utils.mkMembership({
-                                        room: roomId,
-                                        mship: KnownMembership.Join,
-                                        user: selfUserId,
-                                    }),
-                                    utils.mkEvent({
-                                        type: "m.room.create",
-                                        room: roomId,
-                                        user: selfUserId,
-                                        content: {},
-                                    }),
-                                ],
->>>>>>> afc3c621
                             },
                         },
                         type: "m.receipt",
