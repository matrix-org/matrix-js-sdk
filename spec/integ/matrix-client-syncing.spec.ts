/*
Copyright 2022 The Matrix.org Foundation C.I.C.

Licensed under the Apache License, Version 2.0 (the "License");
you may not use this file except in compliance with the License.
You may obtain a copy of the License at

    http://www.apache.org/licenses/LICENSE-2.0

Unless required by applicable law or agreed to in writing, software
distributed under the License is distributed on an "AS IS" BASIS,
WITHOUT WARRANTIES OR CONDITIONS OF ANY KIND, either express or implied.
See the License for the specific language governing permissions and
limitations under the License.
*/

import 'fake-indexeddb/auto';

import HttpBackend from "matrix-mock-request";

import {
    EventTimeline,
    MatrixEvent,
    RoomEvent,
    RoomStateEvent,
    RoomMemberEvent,
    UNSTABLE_MSC2716_MARKER,
    MatrixClient,
    ClientEvent,
    IndexedDBCryptoStore,
<<<<<<< HEAD
    ISyncResponse,
    IRoomEvent,
    IJoinedRoom,
    IStateEvent,
    IMinimalEvent,
=======
    NotificationCountType,
>>>>>>> 21a6f61b
} from "../../src";
import { UNREAD_THREAD_NOTIFICATIONS } from '../../src/@types/sync';
import * as utils from "../test-utils/test-utils";
import { TestClient } from "../TestClient";

describe("MatrixClient syncing", () => {
    const selfUserId = "@alice:localhost";
    const selfAccessToken = "aseukfgwef";
    const otherUserId = "@bob:localhost";
    const userA = "@alice:bar";
    const userB = "@bob:bar";
    const userC = "@claire:bar";
    const roomOne = "!foo:localhost";
    const roomTwo = "!bar:localhost";
    let client: MatrixClient | undefined;
    let httpBackend: HttpBackend | undefined;

    const setupTestClient = (): [MatrixClient, HttpBackend] => {
        const testClient = new TestClient(selfUserId, "DEVICE", selfAccessToken);
        const httpBackend = testClient.httpBackend;
        const client = testClient.client;
        httpBackend!.when("GET", "/versions").respond(200, {});
        httpBackend!.when("GET", "/pushrules").respond(200, {});
        httpBackend!.when("POST", "/filter").respond(200, { filter_id: "a filter id" });
        return [client, httpBackend];
    };

    beforeEach(() => {
        [client, httpBackend] = setupTestClient();
    });

    afterEach(() => {
        httpBackend!.verifyNoOutstandingExpectation();
        client!.stopClient();
        return httpBackend!.stop();
    });

    describe("startClient", () => {
        const syncData = {
            next_batch: "batch_token",
            rooms: {},
            presence: {},
        };

        it("should /sync after /pushrules and /filter.", (done) => {
            httpBackend!.when("GET", "/sync").respond(200, syncData);

            client!.startClient();

            httpBackend!.flushAllExpected().then(() => {
                done();
            });
        });

        it("should pass the 'next_batch' token from /sync to the since= param  of the next /sync", (done) => {
            httpBackend!.when("GET", "/sync").respond(200, syncData);
            httpBackend!.when("GET", "/sync").check((req) => {
                expect(req.queryParams!.since).toEqual(syncData.next_batch);
            }).respond(200, syncData);

            client!.startClient();

            httpBackend!.flushAllExpected().then(() => {
                done();
            });
        });

        it("should emit RoomEvent.MyMembership for invite->leave->invite cycles", async () => {
            await client!.initCrypto();

            const roomId = "!cycles:example.org";

            // First sync: an invite
            const inviteSyncRoomSection = {
                invite: {
                    [roomId]: {
                        invite_state: {
                            events: [{
                                type: "m.room.member",
                                state_key: selfUserId,
                                content: {
                                    membership: "invite",
                                },
                            }],
                        },
                    },
                },
            };
            httpBackend!.when("GET", "/sync").respond(200, {
                ...syncData,
                rooms: inviteSyncRoomSection,
            });

            // Second sync: a leave (reject of some kind)
            httpBackend!.when("POST", "/leave").respond(200, {});
            httpBackend!.when("GET", "/sync").respond(200, {
                ...syncData,
                rooms: {
                    leave: {
                        [roomId]: {
                            account_data: { events: [] },
                            ephemeral: { events: [] },
                            state: {
                                events: [{
                                    type: "m.room.member",
                                    state_key: selfUserId,
                                    content: {
                                        membership: "leave",
                                    },
                                    prev_content: {
                                        membership: "invite",
                                    },
                                    // XXX: And other fields required on an event
                                }],
                            },
                            timeline: {
                                limited: false,
                                events: [{
                                    type: "m.room.member",
                                    state_key: selfUserId,
                                    content: {
                                        membership: "leave",
                                    },
                                    prev_content: {
                                        membership: "invite",
                                    },
                                    // XXX: And other fields required on an event
                                }],
                            },
                        },
                    },
                },
            });

            // Third sync: another invite
            httpBackend!.when("GET", "/sync").respond(200, {
                ...syncData,
                rooms: inviteSyncRoomSection,
            });

            // First fire: an initial invite
            let fires = 0;
            client!.once(RoomEvent.MyMembership, (room, membership, oldMembership) => { // Room, string, string
                fires++;
                expect(room.roomId).toBe(roomId);
                expect(membership).toBe("invite");
                expect(oldMembership).toBeFalsy();

                // Second fire: a leave
                client!.once(RoomEvent.MyMembership, (room, membership, oldMembership) => {
                    fires++;
                    expect(room.roomId).toBe(roomId);
                    expect(membership).toBe("leave");
                    expect(oldMembership).toBe("invite");

                    // Third/final fire: a second invite
                    client!.once(RoomEvent.MyMembership, (room, membership, oldMembership) => {
                        fires++;
                        expect(room.roomId).toBe(roomId);
                        expect(membership).toBe("invite");
                        expect(oldMembership).toBe("leave");
                    });
                });

                // For maximum safety, "leave" the room after we register the handler
                client!.leave(roomId);
            });

            // noinspection ES6MissingAwait
            client!.startClient();
            await httpBackend!.flushAllExpected();

            expect(fires).toBe(3);
        });

        it("should honour lazyLoadMembers if user is not a guest", () => {
            client!.doesServerSupportLazyLoading = jest.fn().mockResolvedValue(true);

            httpBackend!.when("GET", "/sync").check((req) => {
                expect(JSON.parse(req.queryParams!.filter).room.state.lazy_load_members).toBeTruthy();
            }).respond(200, syncData);

            client!.setGuest(false);
            client!.startClient({ lazyLoadMembers: true });

            return httpBackend!.flushAllExpected();
        });

        it("should not honour lazyLoadMembers if user is a guest", () => {
            httpBackend!.expectedRequests = [];
            httpBackend!.when("GET", "/versions").respond(200, {});
            client!.doesServerSupportLazyLoading = jest.fn().mockResolvedValue(true);

            httpBackend!.when("GET", "/sync").check((req) => {
                expect(JSON.parse(req.queryParams!.filter).room?.state?.lazy_load_members).toBeFalsy();
            }).respond(200, syncData);

            client!.setGuest(true);
            client!.startClient({ lazyLoadMembers: true });

            return httpBackend!.flushAllExpected();
        });

        it("should emit ClientEvent.Room when invited while crypto is disabled", async () => {
            const roomId = "!invite:example.org";

            // First sync: an invite
            const inviteSyncRoomSection = {
                invite: {
                    [roomId]: {
                        invite_state: {
                            events: [{
                                type: "m.room.member",
                                state_key: selfUserId,
                                content: {
                                    membership: "invite",
                                },
                            }],
                        },
                    },
                },
            };
            httpBackend!.when("GET", "/sync").respond(200, {
                ...syncData,
                rooms: inviteSyncRoomSection,
            });

            // First fire: an initial invite
            let fires = 0;
            client!.once(ClientEvent.Room, (room) => {
                fires++;
                expect(room.roomId).toBe(roomId);
            });

            // noinspection ES6MissingAwait
            client!.startClient();
            await httpBackend!.flushAllExpected();

            expect(fires).toBe(1);
        });
    });

    describe("initial sync", () => {
        const syncData = {
            next_batch: "batch_token",
            rooms: {},
            presence: {},
        };

        it("should only apply initialSyncLimit to the initial sync", () => {
            // 1st request
            httpBackend!.when("GET", "/sync").check((req) => {
                expect(JSON.parse(req.queryParams!.filter).room.timeline.limit).toEqual(1);
            }).respond(200, syncData);
            // 2nd request
            httpBackend!.when("GET", "/sync").check((req) => {
                expect(req.queryParams!.filter).toEqual("a filter id");
            }).respond(200, syncData);

            client!.startClient({ initialSyncLimit: 1 });

            httpBackend!.flushSync(undefined);
            return httpBackend!.flushAllExpected();
        });

        it("should not apply initialSyncLimit to a first sync if we have a stored token", () => {
            httpBackend!.when("GET", "/sync").check((req) => {
                expect(req.queryParams!.filter).toEqual("a filter id");
            }).respond(200, syncData);

            client!.store.getSavedSyncToken = jest.fn().mockResolvedValue("this-is-a-token");
            client!.startClient({ initialSyncLimit: 1 });

            return httpBackend!.flushAllExpected();
        });
    });

    describe("resolving invites to profile info", () => {
        const syncData: ISyncResponse = {
            account_data: {
                events: [],
            },
            next_batch: "s_5_3",
            presence: {
                events: [],
            },
            rooms: {
                join: {},
                invite: {},
                leave: {},
            },
        };

        beforeEach(() => {
            syncData.presence!.events = [];
            syncData.rooms.join[roomOne] = {
                timeline: {
                    events: [
                        utils.mkMessage({
                            room: roomOne, user: otherUserId, msg: "hello",
                        }) as IRoomEvent,
                    ],
                },
                state: {
                    events: [
                        utils.mkMembership({
                            room: roomOne, mship: "join", user: otherUserId,
                        }),
                        utils.mkMembership({
                            room: roomOne, mship: "join", user: selfUserId,
                        }),
                        utils.mkEvent({
                            type: "m.room.create", room: roomOne, user: selfUserId,
                            content: {
                                creator: selfUserId,
                            },
                        }),
                    ],
                },
            } as unknown as IJoinedRoom;
        });

        it("should resolve incoming invites from /sync", () => {
            syncData.rooms.join[roomOne].state.events.push(
                utils.mkMembership({
                    room: roomOne, mship: "invite", user: userC,
                }) as IStateEvent,
            );

            httpBackend!.when("GET", "/sync").respond(200, syncData);
            httpBackend!.when("GET", "/profile/" + encodeURIComponent(userC)).respond(
                200, {
                    avatar_url: "mxc://flibble/wibble",
                    displayname: "The Boss",
                },
            );

            client!.startClient({
                resolveInvitesToProfiles: true,
            });

            return Promise.all([
                httpBackend!.flushAllExpected(),
                awaitSyncEvent(),
            ]).then(() => {
                const member = client!.getRoom(roomOne)!.getMember(userC)!;
                expect(member.name).toEqual("The Boss");
                expect(
                    member.getAvatarUrl("home.server.url", 1, 1, '', false, false),
                ).toBeTruthy();
            });
        });

        it("should use cached values from m.presence wherever possible", () => {
            syncData.presence!.events = [
                utils.mkPresence({
                    user: userC,
                    presence: "online",
                    name: "The Ghost",
                }) as IMinimalEvent,
            ];
            syncData.rooms.join[roomOne].state.events.push(
                utils.mkMembership({
                    room: roomOne, mship: "invite", user: userC,
                }) as IStateEvent,
            );

            httpBackend!.when("GET", "/sync").respond(200, syncData);

            client!.startClient({
                resolveInvitesToProfiles: true,
            });

            return Promise.all([
                httpBackend!.flushAllExpected(),
                awaitSyncEvent(),
            ]).then(() => {
                const member = client!.getRoom(roomOne)!.getMember(userC)!;
                expect(member.name).toEqual("The Ghost");
            });
        });

        it("should result in events on the room member firing", () => {
            syncData.presence!.events = [
                utils.mkPresence({
                    user: userC,
                    presence: "online",
                    name: "The Ghost",
                }) as IMinimalEvent,
            ];
            syncData.rooms.join[roomOne].state.events.push(
                utils.mkMembership({
                    room: roomOne, mship: "invite", user: userC,
                }) as IStateEvent,
            );

            httpBackend!.when("GET", "/sync").respond(200, syncData);

            let latestFiredName: string;
            client!.on(RoomMemberEvent.Name, (event, m) => {
                if (m.userId === userC && m.roomId === roomOne) {
                    latestFiredName = m.name;
                }
            });

            client!.startClient({
                resolveInvitesToProfiles: true,
            });

            return Promise.all([
                httpBackend!.flushAllExpected(),
                awaitSyncEvent(),
            ]).then(() => {
                expect(latestFiredName).toEqual("The Ghost");
            });
        });

        it("should no-op if resolveInvitesToProfiles is not set", () => {
            syncData.rooms.join[roomOne].state.events.push(
                utils.mkMembership({
                    room: roomOne, mship: "invite", user: userC,
                }) as IStateEvent,
            );

            httpBackend!.when("GET", "/sync").respond(200, syncData);

            client!.startClient();

            return Promise.all([
                httpBackend!.flushAllExpected(),
                awaitSyncEvent(),
            ]).then(() => {
                const member = client!.getRoom(roomOne)!.getMember(userC)!;
                expect(member.name).toEqual(userC);
                expect(
                    member.getAvatarUrl("home.server.url", 1, 1, '', false, false),
                ).toBe(null);
            });
        });
    });

    describe("users", () => {
        const syncData = {
            next_batch: "nb",
            presence: {
                events: [
                    utils.mkPresence({
                        user: userA,
                        presence: "online",
                    }),
                    utils.mkPresence({
                        user: userB,
                        presence: "unavailable",
                    }),
                ],
            },
        };

        it("should create users for presence events from /sync", () => {
            httpBackend!.when("GET", "/sync").respond(200, syncData);

            client!.startClient();

            return Promise.all([
                httpBackend!.flushAllExpected(),
                awaitSyncEvent(),
            ]).then(() => {
                expect(client!.getUser(userA)!.presence).toEqual("online");
                expect(client!.getUser(userB)!.presence).toEqual("unavailable");
            });
        });
    });

    describe("room state", () => {
        const msgText = "some text here";
        const otherDisplayName = "Bob Smith";

        const syncData = {
            rooms: {
                join: {

                },
            },
        };
        syncData.rooms.join[roomOne] = {
            timeline: {
                events: [
                    utils.mkMessage({
                        room: roomOne, user: otherUserId, msg: "hello",
                    }),
                ],
            },
            state: {
                events: [
                    utils.mkEvent({
                        type: "m.room.name", room: roomOne, user: otherUserId,
                        content: {
                            name: "Old room name",
                        },
                    }),
                    utils.mkMembership({
                        room: roomOne, mship: "join", user: otherUserId,
                    }),
                    utils.mkMembership({
                        room: roomOne, mship: "join", user: selfUserId,
                    }),
                    utils.mkEvent({
                        type: "m.room.create", room: roomOne, user: selfUserId,
                        content: {
                            creator: selfUserId,
                        },
                    }),
                ],
            },
        };
        syncData.rooms.join[roomTwo] = {
            timeline: {
                events: [
                    utils.mkMessage({
                        room: roomTwo, user: otherUserId, msg: "hiii",
                    }),
                ],
            },
            state: {
                events: [
                    utils.mkMembership({
                        room: roomTwo, mship: "join", user: otherUserId,
                        name: otherDisplayName,
                    }),
                    utils.mkMembership({
                        room: roomTwo, mship: "join", user: selfUserId,
                    }),
                    utils.mkEvent({
                        type: "m.room.create", room: roomTwo, user: selfUserId,
                        content: {
                            creator: selfUserId,
                        },
                    }),
                ],
            },
        };

        const nextSyncData = {
            rooms: {
                join: {

                },
            },
        };

        nextSyncData.rooms.join[roomOne] = {
            state: {
                events: [
                    utils.mkEvent({
                        type: "m.room.name", room: roomOne, user: selfUserId,
                        content: { name: "A new room name" },
                    }),
                ],
            },
        };

        nextSyncData.rooms.join[roomTwo] = {
            timeline: {
                events: [
                    utils.mkMessage({
                        room: roomTwo, user: otherUserId, msg: msgText,
                    }),
                ],
            },
            ephemeral: {
                events: [
                    utils.mkEvent({
                        type: "m.typing", room: roomTwo,
                        content: { user_ids: [otherUserId] },
                    }),
                ],
            },
        };

        it("should continually recalculate the right room name.", () => {
            httpBackend!.when("GET", "/sync").respond(200, syncData);
            httpBackend!.when("GET", "/sync").respond(200, nextSyncData);

            client!.startClient();

            return Promise.all([
                httpBackend!.flushAllExpected(),
                awaitSyncEvent(2),
            ]).then(() => {
                const room = client!.getRoom(roomOne)!;
                // should have clobbered the name to the one from /events
                expect(room.name).toEqual(
                    nextSyncData.rooms.join[roomOne].state.events[0].content.name,
                );
            });
        });

        it("should store the right events in the timeline.", () => {
            httpBackend!.when("GET", "/sync").respond(200, syncData);
            httpBackend!.when("GET", "/sync").respond(200, nextSyncData);

            client!.startClient();

            return Promise.all([
                httpBackend!.flushAllExpected(),
                awaitSyncEvent(2),
            ]).then(() => {
                const room = client!.getRoom(roomTwo)!;
                // should have added the message from /events
                expect(room.timeline.length).toEqual(2);
                expect(room.timeline[1].getContent().body).toEqual(msgText);
            });
        });

        it("should set the right room name.", () => {
            httpBackend!.when("GET", "/sync").respond(200, syncData);
            httpBackend!.when("GET", "/sync").respond(200, nextSyncData);

            client!.startClient();
            return Promise.all([
                httpBackend!.flushAllExpected(),
                awaitSyncEvent(2),
            ]).then(() => {
                const room = client!.getRoom(roomTwo)!;
                // should use the display name of the other person.
                expect(room.name).toEqual(otherDisplayName);
            });
        });

        it("should set the right user's typing flag.", () => {
            httpBackend!.when("GET", "/sync").respond(200, syncData);
            httpBackend!.when("GET", "/sync").respond(200, nextSyncData);

            client!.startClient();

            return Promise.all([
                httpBackend!.flushAllExpected(),
                awaitSyncEvent(2),
            ]).then(() => {
                const room = client!.getRoom(roomTwo)!;
                let member = room.getMember(otherUserId)!;
                expect(member).toBeTruthy();
                expect(member.typing).toEqual(true);
                member = room.getMember(selfUserId)!;
                expect(member).toBeTruthy();
                expect(member.typing).toEqual(false);
            });
        });

        // XXX: This test asserts that the js-sdk obeys the spec and treats state
        // events that arrive in the incremental sync as if they preceeded the
        // timeline events, however this breaks peeking, so it's disabled
        // (see sync.js)
        xit("should correctly interpret state in incremental sync.", () => {
            httpBackend!.when("GET", "/sync").respond(200, syncData);
            httpBackend!.when("GET", "/sync").respond(200, nextSyncData);

            client!.startClient();
            return Promise.all([
                httpBackend!.flushAllExpected(),
                awaitSyncEvent(2),
            ]).then(() => {
                const room = client!.getRoom(roomOne)!;
                const stateAtStart = room.getLiveTimeline().getState(
                    EventTimeline.BACKWARDS,
                );
                const startRoomNameEvent = stateAtStart.getStateEvents('m.room.name', '');
                expect(startRoomNameEvent.getContent().name).toEqual('Old room name');

                const stateAtEnd = room.getLiveTimeline().getState(
                    EventTimeline.FORWARDS,
                );
                const endRoomNameEvent = stateAtEnd.getStateEvents('m.room.name', '');
                expect(endRoomNameEvent.getContent().name).toEqual('A new room name');
            });
        });

        xit("should update power levels for users in a room", () => {

        });

        xit("should update the room topic", () => {

        });

        describe("onMarkerStateEvent", () => {
            const normalMessageEvent = utils.mkMessage({
                room: roomOne, user: otherUserId, msg: "hello",
            });

            it('new marker event *NOT* from the room creator in a subsequent syncs ' +
                'should *NOT* mark the timeline as needing a refresh', async () => {
                const roomCreateEvent = utils.mkEvent({
                    type: "m.room.create", room: roomOne, user: otherUserId,
                    content: {
                        creator: otherUserId,
                        room_version: '9',
                    },
                });
                const normalFirstSync = {
                    next_batch: "batch_token",
                    rooms: {
                        join: {},
                    },
                };
                normalFirstSync.rooms.join[roomOne] = {
                    timeline: {
                        events: [normalMessageEvent],
                        prev_batch: "pagTok",
                    },
                    state: {
                        events: [roomCreateEvent],
                    },
                };

                const nextSyncData = {
                    next_batch: "batch_token",
                    rooms: {
                        join: {},
                    },
                };
                nextSyncData.rooms.join[roomOne] = {
                    timeline: {
                        events: [
                            // In subsequent syncs, a marker event in timeline
                            // range should normally trigger
                            // `timelineNeedsRefresh=true` but this marker isn't
                            // being sent by the room creator so it has no
                            // special meaning in existing room versions.
                            utils.mkEvent({
                                type: UNSTABLE_MSC2716_MARKER.name,
                                room: roomOne,
                                // The important part we're testing is here!
                                // `userC` is not the room creator.
                                user: userC,
                                skey: "",
                                content: {
                                    "m.insertion_id": "$abc",
                                },
                            }),
                        ],
                        prev_batch: "pagTok",
                    },
                };

                // Ensure the marker is being sent by someone who is not the room creator
                // because this is the main thing we're testing in this spec.
                const markerEvent = nextSyncData.rooms.join[roomOne].timeline.events[0];
                expect(markerEvent.sender).toBeDefined();
                expect(markerEvent.sender).not.toEqual(roomCreateEvent.sender);

                httpBackend!.when("GET", "/sync").respond(200, normalFirstSync);
                httpBackend!.when("GET", "/sync").respond(200, nextSyncData);

                client!.startClient();
                await Promise.all([
                    httpBackend!.flushAllExpected(),
                    awaitSyncEvent(2),
                ]);

                const room = client!.getRoom(roomOne)!;
                expect(room.getTimelineNeedsRefresh()).toEqual(false);
            });

            [{
                label: 'In existing room versions (when the room creator sends the MSC2716 events)',
                roomVersion: '9',
            }, {
                label: 'In a MSC2716 supported room version',
                roomVersion: 'org.matrix.msc2716v3',
            }].forEach((testMeta) => {
                describe(testMeta.label, () => {
                    const roomCreateEvent = utils.mkEvent({
                        type: "m.room.create", room: roomOne, user: otherUserId,
                        content: {
                            creator: otherUserId,
                            room_version: testMeta.roomVersion,
                        },
                    });

                    const markerEventFromRoomCreator = utils.mkEvent({
                        type: UNSTABLE_MSC2716_MARKER.name, room: roomOne, user: otherUserId,
                        skey: "",
                        content: {
                            "m.insertion_id": "$abc",
                        },
                    });

                    const normalFirstSync = {
                        next_batch: "batch_token",
                        rooms: {
                            join: {},
                        },
                    };
                    normalFirstSync.rooms.join[roomOne] = {
                        timeline: {
                            events: [normalMessageEvent],
                            prev_batch: "pagTok",
                        },
                        state: {
                            events: [roomCreateEvent],
                        },
                    };

                    it('no marker event in sync response '+
                        'should *NOT* mark the timeline as needing a refresh (check for a sane default)', async () => {
                        const syncData = {
                            next_batch: "batch_token",
                            rooms: {
                                join: {},
                            },
                        };
                        syncData.rooms.join[roomOne] = {
                            timeline: {
                                events: [normalMessageEvent],
                                prev_batch: "pagTok",
                            },
                            state: {
                                events: [roomCreateEvent],
                            },
                        };

                        httpBackend!.when("GET", "/sync").respond(200, syncData);

                        client!.startClient();
                        await Promise.all([
                            httpBackend!.flushAllExpected(),
                            awaitSyncEvent(),
                        ]);

                        const room = client!.getRoom(roomOne)!;
                        expect(room.getTimelineNeedsRefresh()).toEqual(false);
                    });

                    it('marker event already sent within timeline range when you join ' +
                        'should *NOT* mark the timeline as needing a refresh (timelineWasEmpty)', async () => {
                        const syncData = {
                            next_batch: "batch_token",
                            rooms: {
                                join: {},
                            },
                        };
                        syncData.rooms.join[roomOne] = {
                            timeline: {
                                events: [markerEventFromRoomCreator],
                                prev_batch: "pagTok",
                            },
                            state: {
                                events: [roomCreateEvent],
                            },
                        };

                        httpBackend!.when("GET", "/sync").respond(200, syncData);

                        client!.startClient();
                        await Promise.all([
                            httpBackend!.flushAllExpected(),
                            awaitSyncEvent(),
                        ]);

                        const room = client!.getRoom(roomOne)!;
                        expect(room.getTimelineNeedsRefresh()).toEqual(false);
                    });

                    it('marker event already sent before joining (in state) ' +
                        'should *NOT* mark the timeline as needing a refresh (timelineWasEmpty)', async () => {
                        const syncData = {
                            next_batch: "batch_token",
                            rooms: {
                                join: {},
                            },
                        };
                        syncData.rooms.join[roomOne] = {
                            timeline: {
                                events: [normalMessageEvent],
                                prev_batch: "pagTok",
                            },
                            state: {
                                events: [
                                    roomCreateEvent,
                                    markerEventFromRoomCreator,
                                ],
                            },
                        };

                        httpBackend!.when("GET", "/sync").respond(200, syncData);

                        client!.startClient();
                        await Promise.all([
                            httpBackend!.flushAllExpected(),
                            awaitSyncEvent(),
                        ]);

                        const room = client!.getRoom(roomOne)!;
                        expect(room.getTimelineNeedsRefresh()).toEqual(false);
                    });

                    it('new marker event in a subsequent syncs timeline range ' +
                        'should mark the timeline as needing a refresh', async () => {
                        const nextSyncData = {
                            next_batch: "batch_token",
                            rooms: {
                                join: {},
                            },
                        };
                        nextSyncData.rooms.join[roomOne] = {
                            timeline: {
                                events: [
                                    // In subsequent syncs, a marker event in timeline
                                    // range should trigger `timelineNeedsRefresh=true`
                                    markerEventFromRoomCreator,
                                ],
                                prev_batch: "pagTok",
                            },
                        };

                        const markerEventId = nextSyncData.rooms.join[roomOne].timeline.events[0].event_id;

                        // Only do the first sync
                        httpBackend!.when("GET", "/sync").respond(200, normalFirstSync);
                        client!.startClient();
                        await Promise.all([
                            httpBackend!.flushAllExpected(),
                            awaitSyncEvent(),
                        ]);

                        // Get the room after the first sync so the room is created
                        const room = client!.getRoom(roomOne)!;

                        let emitCount = 0;
                        room.on(RoomEvent.HistoryImportedWithinTimeline, (markerEvent, room) => {
                            expect(markerEvent.getId()).toEqual(markerEventId);
                            expect(room.roomId).toEqual(roomOne);
                            emitCount += 1;
                        });

                        // Now do a subsequent sync with the marker event
                        httpBackend!.when("GET", "/sync").respond(200, nextSyncData);
                        await Promise.all([
                            httpBackend!.flushAllExpected(),
                            awaitSyncEvent(),
                        ]);

                        expect(room.getTimelineNeedsRefresh()).toEqual(true);
                        // Make sure `RoomEvent.HistoryImportedWithinTimeline` was emitted
                        expect(emitCount).toEqual(1);
                    });

                    // Mimic a marker event being sent far back in the scroll back but since our last sync
                    it('new marker event in sync state should mark the timeline as needing a refresh', async () => {
                        const nextSyncData = {
                            next_batch: "batch_token",
                            rooms: {
                                join: {},
                            },
                        };
                        nextSyncData.rooms.join[roomOne] = {
                            timeline: {
                                events: [
                                    utils.mkMessage({
                                        room: roomOne, user: otherUserId, msg: "hello again",
                                    }),
                                ],
                                prev_batch: "pagTok",
                            },
                            state: {
                                events: [
                                    // In subsequent syncs, a marker event in state
                                    // should trigger `timelineNeedsRefresh=true`
                                    markerEventFromRoomCreator,
                                ],
                            },
                        };

                        httpBackend!.when("GET", "/sync").respond(200, normalFirstSync);
                        httpBackend!.when("GET", "/sync").respond(200, nextSyncData);

                        client!.startClient();
                        await Promise.all([
                            httpBackend!.flushAllExpected(),
                            awaitSyncEvent(2),
                        ]);

                        const room = client!.getRoom(roomOne)!;
                        expect(room.getTimelineNeedsRefresh()).toEqual(true);
                    });
                });
            });
        });

        // Make sure the state listeners work and events are re-emitted properly from
        // the client regardless if we reset and refresh the timeline.
        describe('state listeners and re-registered when RoomEvent.CurrentStateUpdated is fired', () => {
            const EVENTS = [
                utils.mkMessage({
                    room: roomOne, user: userA, msg: "we",
                }),
                utils.mkMessage({
                    room: roomOne, user: userA, msg: "could",
                }),
                utils.mkMessage({
                    room: roomOne, user: userA, msg: "be",
                }),
                utils.mkMessage({
                    room: roomOne, user: userA, msg: "heroes",
                }),
            ];

            const SOME_STATE_EVENT = utils.mkEvent({
                event: true,
                type: 'org.matrix.test_state',
                room: roomOne,
                user: userA,
                skey: "",
                content: {
                    "foo": "bar",
                },
            });

            const USER_MEMBERSHIP_EVENT = utils.mkMembership({
                room: roomOne, mship: "join", user: userA,
            });

            // This appears to work even if we comment out
            // `RoomEvent.CurrentStateUpdated` part which triggers everything to
            // re-listen after the `room.currentState` reference changes. I'm
            // not sure how it's getting re-emitted.
            it("should be able to listen to state events even after " +
               "the timeline is reset during `limited` sync response", async () => {
                // Create a room from the sync
                httpBackend!.when("GET", "/sync").respond(200, syncData);
                client!.startClient();
                await Promise.all([
                    httpBackend!.flushAllExpected(),
                    awaitSyncEvent(),
                ]);

                // Get the room after the first sync so the room is created
                const room = client!.getRoom(roomOne)!;
                expect(room).toBeTruthy();

                let stateEventEmitCount = 0;
                client!.on(RoomStateEvent.Update, () => {
                    stateEventEmitCount += 1;
                });

                // Cause `RoomStateEvent.Update` to be fired
                room.currentState.setStateEvents([SOME_STATE_EVENT]);
                // Make sure we can listen to the room state events before the reset
                expect(stateEventEmitCount).toEqual(1);

                // Make a `limited` sync which will cause a `room.resetLiveTimeline`
                const limitedSyncData = {
                    next_batch: "batch_token",
                    rooms: {
                        join: {},
                    },
                };
                limitedSyncData.rooms.join[roomOne] = {
                    timeline: {
                        events: [
                            utils.mkMessage({
                                room: roomOne, user: otherUserId, msg: "world",
                            }),
                        ],
                        // The important part, make the sync `limited`
                        limited: true,
                        prev_batch: "newerTok",
                    },
                };
                httpBackend!.when("GET", "/sync").respond(200, limitedSyncData);

                await Promise.all([
                    httpBackend!.flushAllExpected(),
                    awaitSyncEvent(),
                ]);

                // This got incremented again from processing the sync response
                expect(stateEventEmitCount).toEqual(2);

                // Cause `RoomStateEvent.Update` to be fired
                room.currentState.setStateEvents([SOME_STATE_EVENT]);
                // Make sure we can still listen to the room state events after the reset
                expect(stateEventEmitCount).toEqual(3);
            });

            // Make sure it re-registers the state listeners after the
            // `room.currentState` reference changes
            it("should be able to listen to state events even after " +
               "refreshing the timeline", async () => {
                const testClientWithTimelineSupport = new TestClient(
                    selfUserId,
                    "DEVICE",
                    selfAccessToken,
                    undefined,
                    { timelineSupport: true },
                );
                httpBackend = testClientWithTimelineSupport.httpBackend;
                httpBackend!.when("GET", "/versions").respond(200, {});
                httpBackend!.when("GET", "/pushrules").respond(200, {});
                httpBackend!.when("POST", "/filter").respond(200, { filter_id: "a filter id" });
                client = testClientWithTimelineSupport.client;

                // Create a room from the sync
                httpBackend!.when("GET", "/sync").respond(200, syncData);
                client!.startClient();
                await Promise.all([
                    httpBackend!.flushAllExpected(),
                    awaitSyncEvent(),
                ]);

                // Get the room after the first sync so the room is created
                const room = client!.getRoom(roomOne)!;
                expect(room).toBeTruthy();

                let stateEventEmitCount = 0;
                client!.on(RoomStateEvent.Update, () => {
                    stateEventEmitCount += 1;
                });

                // Cause `RoomStateEvent.Update` to be fired
                room.currentState.setStateEvents([SOME_STATE_EVENT]);
                // Make sure we can listen to the room state events before the reset
                expect(stateEventEmitCount).toEqual(1);

                const eventsInRoom = syncData.rooms.join[roomOne].timeline.events;
                const contextUrl = `/rooms/${encodeURIComponent(roomOne)}/context/` +
                    `${encodeURIComponent(eventsInRoom[0].event_id)}`;
                httpBackend!.when("GET", contextUrl)
                    .respond(200, () => {
                        return {
                            start: "start_token",
                            events_before: [EVENTS[1], EVENTS[0]],
                            event: EVENTS[2],
                            events_after: [EVENTS[3]],
                            state: [
                                USER_MEMBERSHIP_EVENT,
                            ],
                            end: "end_token",
                        };
                    });

                // Refresh the timeline. This will cause the `room.currentState`
                // reference to change
                await Promise.all([
                    room.refreshLiveTimeline(),
                    httpBackend!.flushAllExpected(),
                ]);

                // Cause `RoomStateEvent.Update` to be fired
                room.currentState.setStateEvents([SOME_STATE_EVENT]);
                // Make sure we can still listen to the room state events after the reset
                expect(stateEventEmitCount).toEqual(2);
            });
        });
    });

    describe("timeline", () => {
        beforeEach(() => {
            const syncData = {
                next_batch: "batch_token",
                rooms: {
                    join: {},
                },
            };
            syncData.rooms.join[roomOne] = {
                timeline: {
                    events: [
                        utils.mkMessage({
                            room: roomOne, user: otherUserId, msg: "hello",
                        }),
                    ],
                    prev_batch: "pagTok",
                },
            };

            httpBackend!.when("GET", "/sync").respond(200, syncData);

            client!.startClient();
            return Promise.all([
                httpBackend!.flushAllExpected(),
                awaitSyncEvent(),
            ]);
        });

        it("should set the back-pagination token on new rooms", () => {
            const syncData = {
                next_batch: "batch_token",
                rooms: {
                    join: {},
                },
            };
            syncData.rooms.join[roomTwo] = {
                timeline: {
                    events: [
                        utils.mkMessage({
                            room: roomTwo, user: otherUserId, msg: "roomtwo",
                        }),
                    ],
                    prev_batch: "roomtwotok",
                },
            };

            httpBackend!.when("GET", "/sync").respond(200, syncData);

            return Promise.all([
                httpBackend!.flushAllExpected(),
                awaitSyncEvent(),
            ]).then(() => {
                const room = client!.getRoom(roomTwo)!;
                expect(room).toBeTruthy();
                const tok = room.getLiveTimeline()
                    .getPaginationToken(EventTimeline.BACKWARDS);
                expect(tok).toEqual("roomtwotok");
            });
        });

        it("should set the back-pagination token on gappy syncs", () => {
            const syncData = {
                next_batch: "batch_token",
                rooms: {
                    join: {},
                },
            };
            syncData.rooms.join[roomOne] = {
                timeline: {
                    events: [
                        utils.mkMessage({
                            room: roomOne, user: otherUserId, msg: "world",
                        }),
                    ],
                    limited: true,
                    prev_batch: "newerTok",
                },
            };
            httpBackend!.when("GET", "/sync").respond(200, syncData);

            let resetCallCount = 0;
            // the token should be set *before* timelineReset is emitted
            client!.on(RoomEvent.TimelineReset, (room) => {
                resetCallCount++;

                const tl = room.getLiveTimeline();
                expect(tl.getEvents().length).toEqual(0);
                const tok = tl.getPaginationToken(EventTimeline.BACKWARDS);
                expect(tok).toEqual("newerTok");
            });

            return Promise.all([
                httpBackend!.flushAllExpected(),
                awaitSyncEvent(),
            ]).then(() => {
                const room = client!.getRoom(roomOne)!;
                const tl = room.getLiveTimeline();
                expect(tl.getEvents().length).toEqual(1);
                expect(resetCallCount).toEqual(1);
            });
        });
    });

    describe("receipts", () => {
        const syncData = {
            rooms: {
                join: {

                },
            },
        };
        syncData.rooms.join[roomOne] = {
            timeline: {
                events: [
                    utils.mkMessage({
                        room: roomOne, user: otherUserId, msg: "hello",
                    }),
                    utils.mkMessage({
                        room: roomOne, user: otherUserId, msg: "world",
                    }),
                ],
            },
            state: {
                events: [
                    utils.mkEvent({
                        type: "m.room.name", room: roomOne, user: otherUserId,
                        content: {
                            name: "Old room name",
                        },
                    }),
                    utils.mkMembership({
                        room: roomOne, mship: "join", user: otherUserId,
                    }),
                    utils.mkMembership({
                        room: roomOne, mship: "join", user: selfUserId,
                    }),
                    utils.mkEvent({
                        type: "m.room.create", room: roomOne, user: selfUserId,
                        content: {
                            creator: selfUserId,
                        },
                    }),
                ],
            },
        };

        beforeEach(() => {
            syncData.rooms.join[roomOne].ephemeral = {
                events: [],
            };
        });

        it("should sync receipts from /sync.", () => {
            const ackEvent = syncData.rooms.join[roomOne].timeline.events[0];
            const receipt = {};
            receipt[ackEvent.event_id] = {
                "m.read": {},
            };
            receipt[ackEvent.event_id]["m.read"][userC] = {
                ts: 176592842636,
            };
            syncData.rooms.join[roomOne].ephemeral.events = [{
                content: receipt,
                room_id: roomOne,
                type: "m.receipt",
            }];
            httpBackend!.when("GET", "/sync").respond(200, syncData);

            client!.startClient();

            return Promise.all([
                httpBackend!.flushAllExpected(),
                awaitSyncEvent(),
            ]).then(() => {
                const room = client!.getRoom(roomOne)!;
                expect(room.getReceiptsForEvent(new MatrixEvent(ackEvent))).toEqual([{
                    type: "m.read",
                    userId: userC,
                    data: {
                        ts: 176592842636,
                    },
                }]);
            });
        });
    });

    describe("unread notifications", () => {
        const THREAD_ID = "$ThisIsARandomEventId";

        const syncData = {
            rooms: {
                join: {
                    [roomOne]: {
                        timeline: {
                            events: [
                                utils.mkMessage({
                                    room: roomOne, user: otherUserId, msg: "hello",
                                }),
                                utils.mkMessage({
                                    room: roomOne, user: otherUserId, msg: "world",
                                }),
                            ],
                        },
                        state: {
                            events: [
                                utils.mkEvent({
                                    type: "m.room.name", room: roomOne, user: otherUserId,
                                    content: {
                                        name: "Room name",
                                    },
                                }),
                                utils.mkMembership({
                                    room: roomOne, mship: "join", user: otherUserId,
                                }),
                                utils.mkMembership({
                                    room: roomOne, mship: "join", user: selfUserId,
                                }),
                                utils.mkEvent({
                                    type: "m.room.create", room: roomOne, user: selfUserId,
                                    content: {
                                        creator: selfUserId,
                                    },
                                }),
                            ],
                        },
                    },
                },
            },
        };
        it("should sync unread notifications.", () => {
            syncData.rooms.join[roomOne][UNREAD_THREAD_NOTIFICATIONS.name] = {
                [THREAD_ID]: {
                    "highlight_count": 2,
                    "notification_count": 5,
                },
            };

            httpBackend!.when("GET", "/sync").respond(200, syncData);

            client!.startClient();

            return Promise.all([
                httpBackend!.flushAllExpected(),
                awaitSyncEvent(),
            ]).then(() => {
                const room = client!.getRoom(roomOne);

                expect(room.getThreadUnreadNotificationCount(THREAD_ID, NotificationCountType.Total)).toBe(5);
                expect(room.getThreadUnreadNotificationCount(THREAD_ID, NotificationCountType.Highlight)).toBe(2);
            });
        });
    });

    describe("of a room", () => {
        xit("should sync when a join event (which changes state) for the user" +
        " arrives down the event stream (e.g. join from another device)", () => {

        });

        xit("should sync when the user explicitly calls joinRoom", () => {

        });
    });

    describe("syncLeftRooms", () => {
        beforeEach((done) => {
            client!.startClient();

            httpBackend!.flushAllExpected().then(() => {
                // the /sync call from syncLeftRooms ends up in the request
                // queue behind the call from the running client; add a response
                // to flush the client's one out.
                httpBackend!.when("GET", "/sync").respond(200, {});

                done();
            });
        });

        it("should create and use an appropriate filter", () => {
            httpBackend!.when("POST", "/filter").check((req) => {
                expect(req.data).toEqual({
                    room: {
                        timeline: { limit: 1 },
                        include_leave: true,
                    },
                });
            }).respond(200, { filter_id: "another_id" });

            const prom = new Promise<void>((resolve) => {
                httpBackend!.when("GET", "/sync").check((req) => {
                    expect(req.queryParams!.filter).toEqual("another_id");
                    resolve();
                }).respond(200, {});
            });

            client!.syncLeftRooms();

            // first flush the filter request; this will make syncLeftRooms
            // make its /sync call
            return Promise.all([
                httpBackend!.flush("/filter").then(() => {
                    // flush the syncs
                    return httpBackend!.flushAllExpected();
                }),
                prom,
            ]);
        });

        it("should set the back-pagination token on left rooms", () => {
            const syncData = {
                next_batch: "batch_token",
                rooms: {
                    leave: {},
                },
            };

            syncData.rooms.leave[roomTwo] = {
                timeline: {
                    events: [
                        utils.mkMessage({
                            room: roomTwo, user: otherUserId, msg: "hello",
                        }),
                    ],
                    prev_batch: "pagTok",
                },
            };

            httpBackend!.when("POST", "/filter").respond(200, {
                filter_id: "another_id",
            });

            httpBackend!.when("GET", "/sync").respond(200, syncData);

            return Promise.all([
                client!.syncLeftRooms().then(() => {
                    const room = client!.getRoom(roomTwo)!;
                    const tok = room.getLiveTimeline().getPaginationToken(
                        EventTimeline.BACKWARDS);

                    expect(tok).toEqual("pagTok");
                }),

                // first flush the filter request; this will make syncLeftRooms make its /sync call
                httpBackend!.flush("/filter").then(() => {
                    return httpBackend!.flushAllExpected();
                }),
            ]);
        });
    });

    /**
     * waits for the MatrixClient to emit one or more 'sync' events.
     *
     * @param {Number?} numSyncs number of syncs to wait for
     * @returns {Promise} promise which resolves after the sync events have happened
     */
    function awaitSyncEvent(numSyncs?: number) {
        return utils.syncPromise(client!, numSyncs);
    }
});

describe("MatrixClient syncing (IndexedDB version)", () => {
    const selfUserId = "@alice:localhost";
    const selfAccessToken = "aseukfgwef";
    const syncData = {
        next_batch: "batch_token",
        rooms: {},
        presence: {},
    };

    it("should emit ClientEvent.Room when invited while using indexeddb crypto store", async () => {
        const idbTestClient = new TestClient(
            selfUserId,
            "DEVICE",
            selfAccessToken,
            undefined,
            { cryptoStore: new IndexedDBCryptoStore(global.indexedDB, "tests") },
        );
        const idbHttpBackend = idbTestClient.httpBackend;
        const idbClient = idbTestClient.client;
        idbHttpBackend.when("GET", "/versions").respond(200, {});
        idbHttpBackend.when("GET", "/pushrules").respond(200, {});
        idbHttpBackend.when("POST", "/filter").respond(200, { filter_id: "a filter id" });

        await idbClient.initCrypto();

        const roomId = "!invite:example.org";

        // First sync: an invite
        const inviteSyncRoomSection = {
            invite: {
                [roomId]: {
                    invite_state: {
                        events: [{
                            type: "m.room.member",
                            state_key: selfUserId,
                            content: {
                                membership: "invite",
                            },
                        }],
                    },
                },
            },
        };
        idbHttpBackend.when("GET", "/sync").respond(200, {
            ...syncData,
            rooms: inviteSyncRoomSection,
        });

        // First fire: an initial invite
        let fires = 0;
        idbClient.once(ClientEvent.Room, (room) => {
            fires++;
            expect(room.roomId).toBe(roomId);
        });

        // noinspection ES6MissingAwait
        idbClient.startClient();
        await idbHttpBackend.flushAllExpected();

        expect(fires).toBe(1);

        idbHttpBackend.verifyNoOutstandingExpectation();
        idbClient.stopClient();
        idbHttpBackend.stop();
    });
});<|MERGE_RESOLUTION|>--- conflicted
+++ resolved
@@ -28,15 +28,12 @@
     MatrixClient,
     ClientEvent,
     IndexedDBCryptoStore,
-<<<<<<< HEAD
     ISyncResponse,
     IRoomEvent,
     IJoinedRoom,
     IStateEvent,
     IMinimalEvent,
-=======
     NotificationCountType,
->>>>>>> 21a6f61b
 } from "../../src";
 import { UNREAD_THREAD_NOTIFICATIONS } from '../../src/@types/sync';
 import * as utils from "../test-utils/test-utils";
@@ -1441,8 +1438,8 @@
             ]).then(() => {
                 const room = client!.getRoom(roomOne);
 
-                expect(room.getThreadUnreadNotificationCount(THREAD_ID, NotificationCountType.Total)).toBe(5);
-                expect(room.getThreadUnreadNotificationCount(THREAD_ID, NotificationCountType.Highlight)).toBe(2);
+                expect(room!.getThreadUnreadNotificationCount(THREAD_ID, NotificationCountType.Total)).toBe(5);
+                expect(room!.getThreadUnreadNotificationCount(THREAD_ID, NotificationCountType.Highlight)).toBe(2);
             });
         });
     });
