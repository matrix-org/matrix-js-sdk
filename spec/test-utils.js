// load olm before the sdk if possible
import './olm-loader';

import { logger } from '../src/logger';
import { MatrixEvent } from "../src/models/event";

/**
 * Return a promise that is resolved when the client next emits a
 * SYNCING event.
 * @param {Object} client The client
 * @param {Number=} count Number of syncs to wait for (default 1)
 * @return {Promise} Resolves once the client has emitted a SYNCING event
 */
export function syncPromise(client, count) {
    if (count === undefined) {
        count = 1;
    }
    if (count <= 0) {
        return Promise.resolve();
    }

    const p = new Promise((resolve, reject) => {
        const cb = (state) => {
            logger.log(`${Date.now()} syncPromise(${count}): ${state}`);
            if (state === 'SYNCING') {
                resolve();
            } else {
                client.once('sync', cb);
            }
        };
        client.once('sync', cb);
    });

    return p.then(() => {
        return syncPromise(client, count-1);
    });
}

/**
 * Create a spy for an object and automatically spy its methods.
 * @param {*} constr The class constructor (used with 'new')
 * @param {string} name The name of the class
 * @return {Object} An instantiated object with spied methods/properties.
 */
export function mock(constr, name) {
    // Based on
    // http://eclipsesource.com/blogs/2014/03/27/mocks-in-jasmine-tests/
    const HelperConstr = new Function(); // jshint ignore:line
    HelperConstr.prototype = constr.prototype;
    const result = new HelperConstr();
    result.toString = function() {
        return "mock" + (name ? " of " + name : "");
    };
    for (const key of Object.getOwnPropertyNames(constr.prototype)) { // eslint-disable-line guard-for-in
        try {
            if (constr.prototype[key] instanceof Function) {
                result[key] = jest.fn();
            }
        } catch (ex) {
            // Direct access to some non-function fields of DOM prototypes may
            // cause exceptions.
            // Overwriting will not work either in that case.
        }
    }
    return result;
}

/**
 * Create an Event.
 * @param {Object} opts Values for the event.
 * @param {string} opts.type The event.type
 * @param {string} opts.room The event.room_id
 * @param {string} opts.sender The event.sender
 * @param {string} opts.skey Optional. The state key (auto inserts empty string)
 * @param {Object} opts.content The event.content
 * @param {boolean} opts.event True to make a MatrixEvent.
 * @return {Object} a JSON object representing this event.
 */
export function mkEvent(opts) {
    if (!opts.type || !opts.content) {
        throw new Error("Missing .type or .content =>" + JSON.stringify(opts));
    }
    const event = {
        type: opts.type,
        room_id: opts.room,
        sender: opts.sender || opts.user, // opts.user for backwards-compat
        content: opts.content,
        event_id: "$" + Math.random() + "-" + Math.random(),
    };
    if (opts.skey !== undefined) {
        event.state_key = opts.skey;
    } else if (["m.room.name", "m.room.topic", "m.room.create", "m.room.join_rules",
         "m.room.power_levels", "m.room.topic",
         "com.example.state"].includes(opts.type)) {
        event.state_key = "";
    }
    return opts.event ? new MatrixEvent(event) : event;
}

/**
 * Create an m.presence event.
 * @param {Object} opts Values for the presence.
 * @return {Object|MatrixEvent} The event
 */
export function mkPresence(opts) {
    if (!opts.user) {
        throw new Error("Missing user");
    }
    const event = {
        event_id: "$" + Math.random() + "-" + Math.random(),
        type: "m.presence",
        sender: opts.sender || opts.user, // opts.user for backwards-compat
        content: {
            avatar_url: opts.url,
            displayname: opts.name,
            last_active_ago: opts.ago,
            presence: opts.presence || "offline",
        },
    };
    return opts.event ? new MatrixEvent(event) : event;
}

/**
 * Create an m.room.member event.
 * @param {Object} opts Values for the membership.
 * @param {string} opts.room The room ID for the event.
 * @param {string} opts.mship The content.membership for the event.
 * @param {string} opts.sender The sender user ID for the event.
 * @param {string} opts.skey The target user ID for the event if applicable
 * e.g. for invites/bans.
 * @param {string} opts.name The content.displayname for the event.
 * @param {string} opts.url The content.avatar_url for the event.
 * @param {boolean} opts.event True to make a MatrixEvent.
 * @return {Object|MatrixEvent} The event
 */
export function mkMembership(opts) {
    opts.type = "m.room.member";
    if (!opts.skey) {
        opts.skey = opts.sender || opts.user;
    }
    if (!opts.mship) {
        throw new Error("Missing .mship => " + JSON.stringify(opts));
    }
    opts.content = {
        membership: opts.mship,
    };
    if (opts.name) {
        opts.content.displayname = opts.name;
    }
    if (opts.url) {
        opts.content.avatar_url = opts.url;
    }
    return mkEvent(opts);
}

/**
 * Create an m.room.message event.
 * @param {Object} opts Values for the message
 * @param {string} opts.room The room ID for the event.
 * @param {string} opts.user The user ID for the event.
 * @param {string} opts.msg Optional. The content.body for the event.
 * @param {boolean} opts.event True to make a MatrixEvent.
 * @return {Object|MatrixEvent} The event
 */
export function mkMessage(opts) {
    opts.type = "m.room.message";
    if (!opts.msg) {
        opts.msg = "Random->" + Math.random();
    }
    if (!opts.room || !opts.user) {
        throw new Error("Missing .room or .user from %s", opts);
    }
    opts.content = {
        msgtype: "m.text",
        body: opts.msg,
    };
    return mkEvent(opts);
}

/**
 * A mock implementation of webstorage
 *
 * @constructor
 */
export function MockStorageApi() {
    this.data = {};
}
MockStorageApi.prototype = {
    get length() {
        return Object.keys(this.data).length;
    },
    key: function(i) {
        return Object.keys(this.data)[i];
    },
    setItem: function(k, v) {
        this.data[k] = v;
    },
    getItem: function(k) {
        return this.data[k] || null;
    },
    removeItem: function(k) {
        delete this.data[k];
    },
};

/**
 * If an event is being decrypted, wait for it to finish being decrypted.
 *
 * @param {MatrixEvent} event
 * @returns {Promise} promise which resolves (to `event`) when the event has been decrypted
 */
export function awaitDecryption(event) {
    // An event is not always decrypted ahead of time
    // getClearContent is a good signal to know whether an event has been decrypted
    // already
    if (event.getClearContent() !== null) {
        return event;
    } else {
        logger.log(`${Date.now()} event ${event.getId()} is being decrypted; waiting`);

        return new Promise((resolve, reject) => {
            event.once('Event.decrypted', (ev) => {
                logger.log(`${Date.now()} event ${event.getId()} now decrypted`);
                resolve(ev);
            });
        });
    }
}

export function HttpResponse(
    httpLookups, acceptKeepalives, ignoreUnhandledSync,
) {
    this.httpLookups = httpLookups;
    this.acceptKeepalives = acceptKeepalives === undefined ? true : acceptKeepalives;
    this.ignoreUnhandledSync = ignoreUnhandledSync;
    this.pendingLookup = null;
}

HttpResponse.prototype.request = function(
    cb, method, path, qp, data, prefix,
) {
    if (path === HttpResponse.KEEP_ALIVE_PATH && this.acceptKeepalives) {
        return Promise.resolve();
    }
    const next = this.httpLookups.shift();
    const logLine = (
        "MatrixClient[UT] RECV " + method + " " + path + "  " +
            "EXPECT " + (next ? next.method : next) + " " + (next ? next.path : next)
    );
    logger.log(logLine);

    if (!next) { // no more things to return
        if (method === "GET" && path === "/sync" && this.ignoreUnhandledSync) {
            logger.log("MatrixClient[UT] Ignoring.");
            return new Promise(() => {});
        }
        if (this.pendingLookup) {
            if (this.pendingLookup.method === method
                && this.pendingLookup.path === path) {
                return this.pendingLookup.promise;
            }
            // >1 pending thing, and they are different, whine.
            expect(false).toBe(
                true, ">1 pending request. You should probably handle them. " +
                    "PENDING: " + JSON.stringify(this.pendingLookup) + " JUST GOT: " +
                    method + " " + path,
            );
        }
        this.pendingLookup = {
            promise: new Promise(() => {}),
            method: method,
            path: path,
        };
        return this.pendingLookup.promise;
    }
    if (next.path === path && next.method === method) {
        logger.log(
            "MatrixClient[UT] Matched. Returning " +
                (next.error ? "BAD" : "GOOD") + " response",
        );
        if (next.expectBody) {
            expect(next.expectBody).toEqual(data);
        }
        if (next.expectQueryParams) {
            Object.keys(next.expectQueryParams).forEach(function(k) {
                expect(qp[k]).toEqual(next.expectQueryParams[k]);
            });
        }

        if (next.thenCall) {
            process.nextTick(next.thenCall, 0); // next tick so we return first.
        }

        if (next.error) {
            return Promise.reject({
                errcode: next.error.errcode,
                httpStatus: next.error.httpStatus,
                name: next.error.errcode,
                message: "Expected testing error",
                data: next.error,
            });
        }
        return Promise.resolve(next.data);
    } else if (method === "GET" && path === "/sync" && this.ignoreUnhandledSync) {
        logger.log("MatrixClient[UT] Ignoring.");
        this.httpLookups.unshift(next);
        return new Promise(() => {});
    }
    expect(true).toBe(false, "Expected different request. " + logLine);
    return new Promise(() => {});
};

HttpResponse.KEEP_ALIVE_PATH = "/_matrix/client/versions";

HttpResponse.PUSH_RULES_RESPONSE = {
    method: "GET",
    path: "/pushrules/",
    data: {},
};

HttpResponse.USER_ID = "@alice:bar";

HttpResponse.filterResponse = function(userId) {
    const filterPath = "/user/" + encodeURIComponent(userId) + "/filter";
    return {
        method: "POST",
        path: filterPath,
        data: { filter_id: "f1lt3r" },
    };
};

HttpResponse.SYNC_DATA = {
    next_batch: "s_5_3",
    presence: { events: [] },
    rooms: {},
};

HttpResponse.SYNC_RESPONSE = {
    method: "GET",
    path: "/sync",
    data: HttpResponse.SYNC_DATA,
};

HttpResponse.CAPABILITIES_RESPONSE = {
    method: "GET",
    path: "/capabilities",
    data: { capabilities: {} },
};

HttpResponse.defaultResponses = function(userId) {
    return [
        HttpResponse.CAPABILITIES_RESPONSE,
        HttpResponse.PUSH_RULES_RESPONSE,
        HttpResponse.filterResponse(userId),
        HttpResponse.SYNC_RESPONSE,
    ];
};

export function setHttpResponses(
    httpBackend, responses,
) {
<<<<<<< HEAD
    const httpResponseObj = new HttpResponse(
        responses, acceptKeepalives, ignoreUnhandledSyncs,
    );

    const httpReq = httpResponseObj.request.bind(httpResponseObj);
    client.http = [
        "authedRequest", "authedRequestWithPrefix", "getContentUri",
        "request", "requestWithPrefix", "uploadContent",
    ].reduce((r, k) => {r[k] = jest.fn(); return r;}, {});
    client.http.authedRequest.mockImplementation(httpReq);
    client.http.authedRequestWithPrefix.mockImplementation(httpReq);
    client.http.requestWithPrefix.mockImplementation(httpReq);
    client.http.request.mockImplementation(httpReq);
}

export const emitPromise = (e, k) => new Promise(r => e.once(k, r));
=======
    responses.forEach(response => {
        httpBackend
            .when(response.method, response.path)
            .respond(200, response.data);
    });
}
>>>>>>> bd47667e
<|MERGE_RESOLUTION|>--- conflicted
+++ resolved
@@ -359,28 +359,11 @@
 export function setHttpResponses(
     httpBackend, responses,
 ) {
-<<<<<<< HEAD
-    const httpResponseObj = new HttpResponse(
-        responses, acceptKeepalives, ignoreUnhandledSyncs,
-    );
-
-    const httpReq = httpResponseObj.request.bind(httpResponseObj);
-    client.http = [
-        "authedRequest", "authedRequestWithPrefix", "getContentUri",
-        "request", "requestWithPrefix", "uploadContent",
-    ].reduce((r, k) => {r[k] = jest.fn(); return r;}, {});
-    client.http.authedRequest.mockImplementation(httpReq);
-    client.http.authedRequestWithPrefix.mockImplementation(httpReq);
-    client.http.requestWithPrefix.mockImplementation(httpReq);
-    client.http.request.mockImplementation(httpReq);
-}
-
-export const emitPromise = (e, k) => new Promise(r => e.once(k, r));
-=======
     responses.forEach(response => {
         httpBackend
             .when(response.method, response.path)
             .respond(200, response.data);
     });
 }
->>>>>>> bd47667e
+
+export const emitPromise = (e, k) => new Promise(r => e.once(k, r));