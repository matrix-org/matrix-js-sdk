/*
Copyright 2023 The Matrix.org Foundation C.I.C.

Licensed under the Apache License, Version 2.0 (the "License");
you may not use this file except in compliance with the License.
You may obtain a copy of the License at

    http://www.apache.org/licenses/LICENSE-2.0

Unless required by applicable law or agreed to in writing, software
distributed under the License is distributed on an "AS IS" BASIS,
WITHOUT WARRANTIES OR CONDITIONS OF ANY KIND, either express or implied.
See the License for the specific language governing permissions and
limitations under the License.
*/

import { readFile } from "node:fs/promises";
import { resolve } from "node:path";

/**
 * Populate an IndexedDB store with a set of test data.
 *
 * @param name - Name of the IndexedDB database to create.
 * @param dumpPath - The path to the dump file to import.
 */
export async function populateStore(name: string, dumpPath: string): Promise<IDBDatabase> {
    const req = indexedDB.open(name, 11);

    const db = await new Promise<IDBDatabase>((resolve, reject) => {
        req.onupgradeneeded = (ev): void => {
            const db = req.result;
            const oldVersion = ev.oldVersion;
            upgradeDatabase(oldVersion, db);
        };

        req.onerror = (ev): void => {
            reject(req.error);
        };

        req.onsuccess = (): void => {
            const db = req.result;
            resolve(db);
        };
    });

    await importData(db, dumpPath);

    return db;
}

/** Create the schema for the indexed db store */
function upgradeDatabase(oldVersion: number, db: IDBDatabase) {
    if (oldVersion < 1) {
        const outgoingRoomKeyRequestsStore = db.createObjectStore("outgoingRoomKeyRequests", { keyPath: "requestId" });
        outgoingRoomKeyRequestsStore.createIndex("session", ["requestBody.room_id", "requestBody.session_id"]);
        outgoingRoomKeyRequestsStore.createIndex("state", "state");
    }

    if (oldVersion < 2) {
        db.createObjectStore("account");
    }

    if (oldVersion < 3) {
        const sessionsStore = db.createObjectStore("sessions", { keyPath: ["deviceKey", "sessionId"] });
        sessionsStore.createIndex("deviceKey", "deviceKey");
    }

    if (oldVersion < 4) {
        db.createObjectStore("inbound_group_sessions", { keyPath: ["senderCurve25519Key", "sessionId"] });
    }

    if (oldVersion < 5) {
        db.createObjectStore("device_data");
    }

    if (oldVersion < 6) {
        db.createObjectStore("rooms");
    }

    if (oldVersion < 7) {
        db.createObjectStore("sessions_needing_backup", { keyPath: ["senderCurve25519Key", "sessionId"] });
    }

    if (oldVersion < 8) {
        db.createObjectStore("inbound_group_sessions_withheld", { keyPath: ["senderCurve25519Key", "sessionId"] });
    }

    if (oldVersion < 9) {
        const problemsStore = db.createObjectStore("session_problems", { keyPath: ["deviceKey", "time"] });
        problemsStore.createIndex("deviceKey", "deviceKey");

        db.createObjectStore("notified_error_devices", { keyPath: ["userId", "deviceId"] });
    }

    if (oldVersion < 10) {
        db.createObjectStore("shared_history_inbound_group_sessions", { keyPath: ["roomId"] });
    }

    if (oldVersion < 11) {
        db.createObjectStore("parked_shared_history", { keyPath: ["roomId"] });
    }
}

async function importData(db: IDBDatabase, dumpPath: string) {
    const path = resolve(dumpPath);
    const json: Record<string, Array<{ key?: any; value: any }>> = JSON.parse(
        await readFile(path, { encoding: "utf8" }),
    );

    for (const [storeName, data] of Object.entries(json)) {
        await new Promise((resolve, reject) => {
            const store = db.transaction(storeName, "readwrite").objectStore(storeName);

            function putEntry(idx: number) {
                if (idx >= data.length) {
                    resolve(undefined);
                    return;
                }

                const { key, value } = data[idx];
                try {
                    const putReq = store.put(value, key);
                    putReq.onsuccess = (_) => putEntry(idx + 1);
                    putReq.onerror = (_) => reject(putReq.error);
                } catch (e) {
                    throw new Error(
                        `Error populating '${storeName}' with key ${JSON.stringify(key)}, value ${JSON.stringify(
                            value,
                        )}: ${e}`,
                    );
                }
            }

            putEntry(0);
        });
    }
}

export interface DumpDataSetInfo {
    /** The user ID to use for the test.*/
    userId: string;
    /** The device ID to use for the test.*/
    deviceId: string;
<<<<<<< HEAD
    /** The path to the dump file to import {@link populateStore}.*/
=======
    /** The path to the dump file to import via {@link populateStore}.*/
>>>>>>> 475f82c5
    dumpPath: string;
    /** The pickle key to use for the dumped account.*/
    pickleKey: string;
    /** The response to use for the keys query. */
    keyQueryResponse: any;
    /** The response to use for the backup query.*/
    backupResponse?: any;
    /** Additional dump info specific for some tests.*/
    [key: string]: any;
}<|MERGE_RESOLUTION|>--- conflicted
+++ resolved
@@ -141,11 +141,7 @@
     userId: string;
     /** The device ID to use for the test.*/
     deviceId: string;
-<<<<<<< HEAD
-    /** The path to the dump file to import {@link populateStore}.*/
-=======
     /** The path to the dump file to import via {@link populateStore}.*/
->>>>>>> 475f82c5
     dumpPath: string;
     /** The pickle key to use for the dumped account.*/
     pickleKey: string;
