--- conflicted
+++ resolved
@@ -15,14 +15,9 @@
 */
 
 import {
-<<<<<<< HEAD
-    type ClientEvent,
-    type ClientEventHandlerMap,
-=======
     ClientEvent,
     ClientEventHandlerMap,
     EmptyObject,
->>>>>>> 6e72b355
     EventType,
     type GroupCall,
     GroupCallIntent,
