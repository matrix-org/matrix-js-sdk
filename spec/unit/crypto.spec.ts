--- conflicted
+++ resolved
@@ -1147,8 +1147,6 @@
             await client!.client.crypto!.start();
         });
     });
-<<<<<<< HEAD
-=======
 
     describe("setRoomEncryption", () => {
         let mockClient: MatrixClient;
@@ -1193,5 +1191,4 @@
             expect(mockRoomList!.setRoomEncryption).not.toHaveBeenCalled();
         });
     });
->>>>>>> 11d8f562
 });