/*
Copyright 2022 The Matrix.org Foundation C.I.C.

Licensed under the Apache License, Version 2.0 (the "License");
you may not use this file except in compliance with the License.
You may obtain a copy of the License at

    http://www.apache.org/licenses/LICENSE-2.0

Unless required by applicable law or agreed to in writing, software
distributed under the License is distributed on an "AS IS" BASIS,
WITHOUT WARRANTIES OR CONDITIONS OF ANY KIND, either express or implied.
See the License for the specific language governing permissions and
limitations under the License.
*/

import { mocked, MockedObject } from 'jest-mock';

import '../../../olm-loader';
import * as algorithms from "../../../../src/crypto/algorithms";
import { MemoryCryptoStore } from "../../../../src/crypto/store/memory-crypto-store";
import * as testUtils from "../../../test-utils/test-utils";
import { OlmDevice } from "../../../../src/crypto/OlmDevice";
import { Crypto, IncomingRoomKeyRequest } from "../../../../src/crypto";
import { logger } from "../../../../src/logger";
import { MatrixEvent } from "../../../../src/models/event";
import { TestClient } from "../../../TestClient";
import { Room } from "../../../../src/models/room";
import * as olmlib from "../../../../src/crypto/olmlib";
import { TypedEventEmitter } from '../../../../src/models/typed-event-emitter';
import { ClientEvent, MatrixClient, RoomMember } from '../../../../src';
import { DeviceInfo, IDevice } from '../../../../src/crypto/deviceinfo';
import { DeviceTrustLevel, UserTrustLevel } from '../../../../src/crypto/CrossSigning';
import { resetCrossSigningKeys } from "../crypto-utils";

const MegolmDecryption = algorithms.DECRYPTION_CLASSES['m.megolm.v1.aes-sha2'];
const MegolmEncryption = algorithms.ENCRYPTION_CLASSES['m.megolm.v1.aes-sha2'];

const ROOM_ID = '!ROOM:ID';

const Olm = global.Olm;

describe("MegolmDecryption", function() {
    if (!global.Olm) {
        logger.warn('Not running megolm unit tests: libolm not present');
        return;
    }

    beforeAll(function() {
        return Olm.init();
    });

    let megolmDecryption: algorithms.DecryptionAlgorithm;
    let mockOlmLib: MockedObject<typeof olmlib>;
    let mockCrypto: MockedObject<Crypto>;
    let mockBaseApis: MockedObject<MatrixClient>;

    beforeEach(async function() {
        mockCrypto = testUtils.mock(Crypto, 'Crypto') as MockedObject<Crypto>;
        mockBaseApis = {
            claimOneTimeKeys: jest.fn(),
            sendToDevice: jest.fn(),
            queueToDevice: jest.fn(),
        } as unknown as MockedObject<MatrixClient>;

        const cryptoStore = new MemoryCryptoStore();

        const olmDevice = new OlmDevice(cryptoStore);

        megolmDecryption = new MegolmDecryption({
            userId: '@user:id',
            crypto: mockCrypto,
            olmDevice: olmDevice,
            baseApis: mockBaseApis,
            roomId: ROOM_ID,
        });

        // we stub out the olm encryption bits
        mockOlmLib = {
            encryptMessageForDevice: jest.fn().mockResolvedValue(undefined),
            ensureOlmSessionsForDevices: jest.fn(),
        } as unknown as MockedObject<typeof olmlib>;

        // @ts-ignore illegal assignment that makes these tests work :/
        megolmDecryption.olmlib = mockOlmLib;

        jest.clearAllMocks();
    });

    describe('receives some keys:', function() {
        let groupSession;
        beforeEach(async function() {
            groupSession = new global.Olm.OutboundGroupSession();
            groupSession.create();

            // construct a fake decrypted key event via the use of a mocked
            // 'crypto' implementation.
            const event = new MatrixEvent({
                type: 'm.room.encrypted',
            });
            const decryptedData = {
                clearEvent: {
                    type: 'm.room_key',
                    content: {
                        algorithm: 'm.megolm.v1.aes-sha2',
                        room_id: ROOM_ID,
                        session_id: groupSession.session_id(),
                        session_key: groupSession.session_key(),
                    },
                },
                senderCurve25519Key: "SENDER_CURVE25519",
                claimedEd25519Key: "SENDER_ED25519",
            };

            const mockCrypto = {
                decryptEvent: function() {
                    return Promise.resolve(decryptedData);
                },
            } as unknown as Crypto;

            await event.attemptDecryption(mockCrypto).then(() => {
                megolmDecryption.onRoomKeyEvent(event);
            });
        });

        it('can decrypt an event', function() {
            const event = new MatrixEvent({
                type: 'm.room.encrypted',
                room_id: ROOM_ID,
                content: {
                    algorithm: 'm.megolm.v1.aes-sha2',
                    sender_key: "SENDER_CURVE25519",
                    session_id: groupSession.session_id(),
                    ciphertext: groupSession.encrypt(JSON.stringify({
                        room_id: ROOM_ID,
                        content: 'testytest',
                    })),
                },
            });

            return megolmDecryption.decryptEvent(event).then((res) => {
                expect(res.clearEvent.content).toEqual('testytest');
            });
        });

        it('can respond to a key request event', function() {
            const keyRequest: IncomingRoomKeyRequest = {
                requestId: '123',
                share: jest.fn(),
                userId: '@alice:foo',
                deviceId: 'alidevice',
                requestBody: {
                    algorithm: '',
                    room_id: ROOM_ID,
                    sender_key: "SENDER_CURVE25519",
                    session_id: groupSession.session_id(),
                },
            };

            return megolmDecryption.hasKeysForKeyRequest(
                keyRequest,
            ).then((hasKeys) => {
                expect(hasKeys).toBe(true);

                // set up some pre-conditions for the share call
                const deviceInfo = {} as DeviceInfo;
                mockCrypto.getStoredDevice.mockReturnValue(deviceInfo);

                mockOlmLib.ensureOlmSessionsForDevices.mockResolvedValue({
                    '@alice:foo': { 'alidevice': {
                        sessionId: 'alisession',
                        device: new DeviceInfo('alidevice'),
                    } },
                });

                const awaitEncryptForDevice = new Promise<void>((res, rej) => {
                    mockOlmLib.encryptMessageForDevice.mockImplementation(() => {
                        res();
                        return Promise.resolve();
                    });
                });

                mockBaseApis.sendToDevice.mockReset();
                mockBaseApis.queueToDevice.mockReset();

                // do the share
                megolmDecryption.shareKeysWithDevice(keyRequest);

                // it's asynchronous, so we have to wait a bit
                return awaitEncryptForDevice;
            }).then(() => {
                // check that it called encryptMessageForDevice with
                // appropriate args.
                expect(mockOlmLib.encryptMessageForDevice).toBeCalledTimes(1);

                const call = mockOlmLib.encryptMessageForDevice.mock.calls[0];
                const payload = call[6];

                expect(payload.type).toEqual("m.forwarded_room_key");
                expect(payload.content).toMatchObject({
                    sender_key: "SENDER_CURVE25519",
                    sender_claimed_ed25519_key: "SENDER_ED25519",
                    session_id: groupSession.session_id(),
                    chain_index: 0,
                    forwarding_curve25519_key_chain: [],
                });
                expect(payload.content.session_key).toBeDefined();
            });
        });

        it("can detect replay attacks", function() {
            // trying to decrypt two different messages (marked by different
            // event IDs or timestamps) using the same (sender key, session id,
            // message index) triple should result in an exception being thrown
            // as it should be detected as a replay attack.
            const sessionId = groupSession.session_id();
            const cipherText = groupSession.encrypt(JSON.stringify({
                room_id: ROOM_ID,
                content: 'testytest',
            }));
            const event1 = new MatrixEvent({
                type: 'm.room.encrypted',
                room_id: ROOM_ID,
                content: {
                    algorithm: 'm.megolm.v1.aes-sha2',
                    sender_key: "SENDER_CURVE25519",
                    session_id: sessionId,
                    ciphertext: cipherText,
                },
                event_id: "$event1",
                origin_server_ts: 1507753886000,
            });

            const successHandler = jest.fn();
            const failureHandler = jest.fn((err) => {
                expect(err.toString()).toMatch(
                    /Duplicate message index, possible replay attack/,
                );
            });

            return megolmDecryption.decryptEvent(event1).then((res) => {
                const event2 = new MatrixEvent({
                    type: 'm.room.encrypted',
                    room_id: ROOM_ID,
                    content: {
                        algorithm: 'm.megolm.v1.aes-sha2',
                        sender_key: "SENDER_CURVE25519",
                        session_id: sessionId,
                        ciphertext: cipherText,
                    },
                    event_id: "$event2",
                    origin_server_ts: 1507754149000,
                });

                return megolmDecryption.decryptEvent(event2);
            }).then(
                successHandler,
                failureHandler,
            ).then(() => {
                expect(successHandler).not.toHaveBeenCalled();
                expect(failureHandler).toHaveBeenCalled();
            });
        });

        it("allows re-decryption of the same event", function() {
            // in contrast with the previous test, if the event ID and
            // timestamp are the same, then it should not be considered a
            // replay attack
            const sessionId = groupSession.session_id();
            const cipherText = groupSession.encrypt(JSON.stringify({
                room_id: ROOM_ID,
                content: 'testytest',
            }));
            const event = new MatrixEvent({
                type: 'm.room.encrypted',
                room_id: ROOM_ID,
                content: {
                    algorithm: 'm.megolm.v1.aes-sha2',
                    sender_key: "SENDER_CURVE25519",
                    session_id: sessionId,
                    ciphertext: cipherText,
                },
                event_id: "$event1",
                origin_server_ts: 1507753886000,
            });

            return megolmDecryption.decryptEvent(event).then((res) => {
                return megolmDecryption.decryptEvent(event);
                // test is successful if no exception is thrown
            });
        });

        describe("session reuse and key reshares", () => {
            const rotationPeriodMs = 999 * 24 * 60 * 60 * 1000; // 999 days, so we don't have to deal with it

            let megolmEncryption;
            let aliceDeviceInfo;
            let mockRoom;
            let olmDevice;

            beforeEach(async () => {
                // @ts-ignore assigning to readonly prop
                mockCrypto.backupManager = {
                    backupGroupSession: () => {},
                };
                const cryptoStore = new MemoryCryptoStore();

                olmDevice = new OlmDevice(cryptoStore);
                olmDevice.verifySignature = jest.fn();
                await olmDevice.init();

                mockBaseApis.claimOneTimeKeys.mockResolvedValue({
                    failures: {},
                    one_time_keys: {
                        '@alice:home.server': {
                            aliceDevice: {
                                'signed_curve25519:flooble': {
                                    key: 'YmJiYmJiYmJiYmJiYmJiYmJiYmJiYmJiYmJiYmJiYmI',
                                    signatures: {
                                        '@alice:home.server': {
                                            'ed25519:aliceDevice': 'totally valid',
                                        },
                                    },
                                },
                            },
                        },
                    },
                });
                mockBaseApis.sendToDevice.mockResolvedValue(undefined);
                mockBaseApis.queueToDevice.mockResolvedValue(undefined);

                aliceDeviceInfo = {
                    deviceId: 'aliceDevice',
                    isBlocked: jest.fn().mockReturnValue(false),
                    isUnverified: jest.fn().mockReturnValue(false),
                    getIdentityKey: jest.fn().mockReturnValue(
                        'YWFhYWFhYWFhYWFhYWFhYWFhYWFhYWFhYWFhYWFhYWE',
                    ),
                    getFingerprint: jest.fn().mockReturnValue(''),
                };

                mockCrypto.downloadKeys.mockReturnValue(Promise.resolve({
                    '@alice:home.server': {
                        aliceDevice: aliceDeviceInfo,
                    },
                }));

                mockCrypto.checkUserTrust.mockReturnValue({
                    isVerified: () => false,
                } as UserTrustLevel);

                mockCrypto.checkDeviceTrust.mockReturnValue({
                    isVerified: () => false,
                } as DeviceTrustLevel);

                megolmEncryption = new MegolmEncryption({
                    userId: '@user:id',
                    deviceId: '12345',
                    crypto: mockCrypto,
                    olmDevice: olmDevice,
                    baseApis: mockBaseApis,
                    roomId: ROOM_ID,
                    config: {
                        algorithm: 'm.megolm.v1.aes-sha2',
                        rotation_period_ms: rotationPeriodMs,
                    },
                });

                // Splice the real method onto the mock object as megolm uses this method
                // on the crypto class in order to encrypt / start sessions
<<<<<<< HEAD
                mockCrypto.encryptAndSendToDevices.mockImplementation(Crypto.prototype.encryptAndSendToDevices);
                // @ts-ignore assigning to readonly prop
                mockCrypto.olmDevice = olmDevice;
                // @ts-ignore assigning to readonly prop
=======
                // @ts-ignore Mock
                mockCrypto.encryptAndSendToDevices = Crypto.prototype.encryptAndSendToDevices;
                // @ts-ignore Mock
                mockCrypto.olmDevice = olmDevice;
                // @ts-ignore Mock
>>>>>>> 471f1748
                mockCrypto.baseApis = mockBaseApis;

                mockRoom = {
                    getEncryptionTargetMembers: jest.fn().mockReturnValue(
                        [{ userId: "@alice:home.server" }],
                    ),
                    getBlacklistUnverifiedDevices: jest.fn().mockReturnValue(false),
                };
            });

            it("should use larger otkTimeout when preparing to encrypt room", async () => {
                megolmEncryption.prepareToEncrypt(mockRoom);
                await megolmEncryption.encryptMessage(mockRoom, "a.fake.type", {
                    body: "Some text",
                });
                expect(mockRoom.getEncryptionTargetMembers).toHaveBeenCalled();

                expect(mockBaseApis.claimOneTimeKeys).toHaveBeenCalledWith(
                    [['@alice:home.server', 'aliceDevice']], 'signed_curve25519', 10000,
                );
            });

            it("should generate a new session if this one needs rotation", async () => {
                const session = await megolmEncryption.prepareNewSession(false);
                session.creationTime -= rotationPeriodMs + 10000; // a smidge over the rotation time
                // Inject expired session which needs rotation
                megolmEncryption.setupPromise = Promise.resolve(session);

                const prepareNewSessionSpy = jest.spyOn(megolmEncryption, "prepareNewSession");
                await megolmEncryption.encryptMessage(mockRoom, "a.fake.type", {
                    body: "Some text",
                });
                expect(prepareNewSessionSpy).toHaveBeenCalledTimes(1);
            });

            it("re-uses sessions for sequential messages", async function() {
                const ct1 = await megolmEncryption.encryptMessage(mockRoom, "a.fake.type", {
                    body: "Some text",
                });
                expect(mockRoom.getEncryptionTargetMembers).toHaveBeenCalled();

                // this should have claimed a key for alice as it's starting a new session
                expect(mockBaseApis.claimOneTimeKeys).toHaveBeenCalledWith(
                    [['@alice:home.server', 'aliceDevice']], 'signed_curve25519', 2000,
                );
                expect(mockCrypto.downloadKeys).toHaveBeenCalledWith(
                    ['@alice:home.server'], false,
                );
                expect(mockBaseApis.queueToDevice).toHaveBeenCalled();
                expect(mockBaseApis.claimOneTimeKeys).toHaveBeenCalledWith(
                    [['@alice:home.server', 'aliceDevice']], 'signed_curve25519', 2000,
                );

                mockBaseApis.claimOneTimeKeys.mockReset();

                const ct2 = await megolmEncryption.encryptMessage(mockRoom, "a.fake.type", {
                    body: "Some more text",
                });

                // this should *not* have claimed a key as it should be using the same session
                expect(mockBaseApis.claimOneTimeKeys).not.toHaveBeenCalled();

                // likewise they should show the same session ID
                expect(ct2.session_id).toEqual(ct1.session_id);
            });

            it("re-shares keys to devices it's already sent to", async function() {
                const ct1 = await megolmEncryption.encryptMessage(mockRoom, "a.fake.type", {
                    body: "Some text",
                });

                mockBaseApis.sendToDevice.mockClear();
                await megolmEncryption.reshareKeyWithDevice(
                    olmDevice.deviceCurve25519Key,
                    ct1.session_id,
                    '@alice:home.server',
                    aliceDeviceInfo,
                );

                expect(mockBaseApis.sendToDevice).toHaveBeenCalled();
            });

            it("does not re-share keys to devices whose keys have changed", async function() {
                const ct1 = await megolmEncryption.encryptMessage(mockRoom, "a.fake.type", {
                    body: "Some text",
                });

                aliceDeviceInfo.getIdentityKey = jest.fn().mockReturnValue(
                    'YWFhYWFhYWFhYWFhYWFhYWFhYWFhYWFhYWFhYWFhYWI',
                );

                mockBaseApis.queueToDevice.mockClear();
                await megolmEncryption.reshareKeyWithDevice(
                    olmDevice.deviceCurve25519Key,
                    ct1.session_id,
                    '@alice:home.server',
                    aliceDeviceInfo,
                );

                expect(mockBaseApis.queueToDevice).not.toHaveBeenCalled();
            });
        });
    });

    it("notifies devices that have been blocked", async function() {
        const aliceClient = (new TestClient(
            "@alice:example.com", "alicedevice",
        )).client;
        const bobClient1 = (new TestClient(
            "@bob:example.com", "bobdevice1",
        )).client;
        const bobClient2 = (new TestClient(
            "@bob:example.com", "bobdevice2",
        )).client;
        await Promise.all([
            aliceClient.initCrypto(),
            bobClient1.initCrypto(),
            bobClient2.initCrypto(),
        ]);
        const aliceDevice = aliceClient.crypto.olmDevice;
        const bobDevice1 = bobClient1.crypto.olmDevice;
        const bobDevice2 = bobClient2.crypto.olmDevice;

        const encryptionCfg = {
            "algorithm": "m.megolm.v1.aes-sha2",
        };
        const roomId = "!someroom";
        const room = new Room(roomId, aliceClient, "@alice:example.com", {});

        const bobMember = new RoomMember(roomId, "@bob:example.com");
        room.getEncryptionTargetMembers = async function() {
            return [bobMember];
        };
        room.setBlacklistUnverifiedDevices(true);
        aliceClient.store.storeRoom(room);
        await aliceClient.setRoomEncryption(roomId, encryptionCfg);

        const BOB_DEVICES: Record<string, IDevice> = {
            bobdevice1: {
                algorithms: [olmlib.OLM_ALGORITHM, olmlib.MEGOLM_ALGORITHM],
                keys: {
                    "ed25519:Dynabook": bobDevice1.deviceEd25519Key,
                    "curve25519:Dynabook": bobDevice1.deviceCurve25519Key,
                },
                verified: 0,
                known: false,
            },
            bobdevice2: {
                algorithms: [olmlib.OLM_ALGORITHM, olmlib.MEGOLM_ALGORITHM],
                keys: {
                    "ed25519:Dynabook": bobDevice2.deviceEd25519Key,
                    "curve25519:Dynabook": bobDevice2.deviceCurve25519Key,
                },
                verified: -1,
                known: false,
            },
        };

        aliceClient.crypto.deviceList.storeDevicesForUser(
            "@bob:example.com", BOB_DEVICES,
        );
        aliceClient.crypto.deviceList.downloadKeys = async function(userIds) {
            return this.getDevicesFromStore(userIds);
        };

        aliceClient.sendToDevice = jest.fn().mockResolvedValue({});

        const event = new MatrixEvent({
            type: "m.room.message",
            sender: "@alice:example.com",
            room_id: roomId,
            event_id: "$event",
            content: {
                msgtype: "m.text",
                body: "secret",
            },
        });
        await aliceClient.crypto.encryptEvent(event, room);

        expect(aliceClient.sendToDevice).toHaveBeenCalled();
        const [msgtype, contentMap] = mocked(aliceClient.sendToDevice).mock.calls[0];
        expect(msgtype).toMatch(/^(org.matrix|m).room_key.withheld$/);
        delete contentMap["@bob:example.com"].bobdevice1.session_id;
        delete contentMap["@bob:example.com"].bobdevice2.session_id;
        expect(contentMap).toStrictEqual({
            '@bob:example.com': {
                bobdevice1: {
                    algorithm: "m.megolm.v1.aes-sha2",
                    room_id: roomId,
                    code: 'm.unverified',
                    reason:
                    'The sender has disabled encrypting to unverified devices.',
                    sender_key: aliceDevice.deviceCurve25519Key,
                },
                bobdevice2: {
                    algorithm: "m.megolm.v1.aes-sha2",
                    room_id: roomId,
                    code: 'm.blacklisted',
                    reason: 'The sender has blocked you.',
                    sender_key: aliceDevice.deviceCurve25519Key,
                },
            },
        });

        aliceClient.stopClient();
        bobClient1.stopClient();
        bobClient2.stopClient();
    });

    it("always blocks unverified devices of verified users", async function() {
        const keys = {};
        function getCrossSigningKey(keyType: string) {
            return keys[keyType];
        }

        function saveCrossSigningKeys(k: Record<string, Uint8Array>) {
            Object.assign(keys, k);
        }

        const aliceClient = (new TestClient(
            "@alice:example.com", "alicedevice",
            undefined, undefined,
            { cryptoCallbacks: { getCrossSigningKey, saveCrossSigningKeys } },
        )).client;
        const bobClient1 = (new TestClient(
            "@bob:example.com", "bobdevice1",
        )).client;
        await Promise.all([
            aliceClient.initCrypto(),
            bobClient1.initCrypto(),
        ]);
        const aliceDevice = aliceClient.crypto.olmDevice;
        const bobDevice1 = bobClient1.crypto.olmDevice;

        aliceClient.uploadDeviceSigningKeys = async () => ({});
        aliceClient.uploadKeySignatures = async () => ({ failures: {} });
        // set Alice's cross-signing key
        await resetCrossSigningKeys(aliceClient);
        // Alice downloads Bob's device key
        aliceClient.crypto.deviceList.storeCrossSigningForUser("@bob:example.com", {
            keys: {
                master: {
                    user_id: "@bob:example.com",
                    usage: ["master"],
                    keys: {
                        "ed25519:bobs+master+pubkey": "bobs+master+pubkey",
                    },
                },
            },
            firstUse: false,
            crossSigningVerifiedBefore: false,
        });
        await aliceClient.setDeviceVerified("@bob:example.com", "bobs+master+pubkey", true);

        const encryptionCfg = {
            "algorithm": "m.megolm.v1.aes-sha2",
        };
        const roomId = "!someroom";
        const room = new Room(roomId, aliceClient, "@alice:example.com", {});
        const bobMember = new RoomMember(roomId, "@bob:example.com");
        room.getEncryptionTargetMembers = async function() {
            return [bobMember];
        };
        room.setBlacklistUnverifiedDevices(false);
        aliceClient.store.storeRoom(room);
        await aliceClient.setRoomEncryption(roomId, encryptionCfg);

        const BOB_DEVICES = {
            bobdevice1: {
                user_id: "@bob:example.com",
                device_id: "bobdevice1",
                algorithms: [olmlib.OLM_ALGORITHM, olmlib.MEGOLM_ALGORITHM],
                keys: {
                    "ed25519:Dynabook": bobDevice1.deviceEd25519Key,
                    "curve25519:Dynabook": bobDevice1.deviceCurve25519Key,
                },
                verified: 0,
                known: true,
            },
        };

        aliceClient.crypto.deviceList.storeDevicesForUser(
            "@bob:example.com", BOB_DEVICES,
        );
        aliceClient.crypto.deviceList.downloadKeys = async function(userIds) {
            return this.getDevicesFromStore(userIds);
        };

        aliceClient.sendToDevice = jest.fn().mockResolvedValue({});

        const event = new MatrixEvent({
            type: "m.room.message",
            sender: "@alice:example.com",
            room_id: roomId,
            event_id: "$event",
            content: {
                msgtype: "m.text",
                body: "secret",
            },
        });
        await aliceClient.crypto.encryptEvent(event, room);

        expect(aliceClient.sendToDevice).toHaveBeenCalled();
        const [msgtype, contentMap] = mocked(aliceClient.sendToDevice).mock.calls[0];
        expect(msgtype).toMatch(/^(org.matrix|m).room_key.withheld$/);
        delete contentMap["@bob:example.com"].bobdevice1.session_id;
        expect(contentMap).toStrictEqual({
            '@bob:example.com': {
                bobdevice1: {
                    algorithm: "m.megolm.v1.aes-sha2",
                    room_id: roomId,
                    code: 'm.unverified',
                    reason:
                    'The sender has disabled encrypting to unverified devices.',
                    sender_key: aliceDevice.deviceCurve25519Key,
                },
            },
        });

        aliceClient.stopClient();
        bobClient1.stopClient();
    });

    it("notifies devices when unable to create olm session", async function() {
        const aliceClient = (new TestClient(
            "@alice:example.com", "alicedevice",
        )).client;
        const bobClient = (new TestClient(
            "@bob:example.com", "bobdevice",
        )).client;
        await Promise.all([
            aliceClient.initCrypto(),
            bobClient.initCrypto(),
        ]);
        const aliceDevice = aliceClient.crypto.olmDevice;
        const bobDevice = bobClient.crypto.olmDevice;

        const encryptionCfg = {
            "algorithm": "m.megolm.v1.aes-sha2",
        };
        const roomId = "!someroom";
        const aliceRoom = new Room(roomId, aliceClient, "@alice:example.com", {});
        const bobRoom = new Room(roomId, bobClient, "@bob:example.com", {});
        aliceClient.store.storeRoom(aliceRoom);
        bobClient.store.storeRoom(bobRoom);
        await aliceClient.setRoomEncryption(roomId, encryptionCfg);
        await bobClient.setRoomEncryption(roomId, encryptionCfg);

        aliceRoom.getEncryptionTargetMembers = jest.fn().mockResolvedValue([
            {
                userId: "@alice:example.com",
                membership: "join",
            },
            {
                userId: "@bob:example.com",
                membership: "join",
            },
        ]);
        const BOB_DEVICES = {
            bobdevice: {
                user_id: "@bob:example.com",
                device_id: "bobdevice",
                algorithms: [olmlib.OLM_ALGORITHM, olmlib.MEGOLM_ALGORITHM],
                keys: {
                    "ed25519:bobdevice": bobDevice.deviceEd25519Key,
                    "curve25519:bobdevice": bobDevice.deviceCurve25519Key,
                },
                known: true,
                verified: 1,
            },
        };

        aliceClient.crypto.deviceList.storeDevicesForUser(
            "@bob:example.com", BOB_DEVICES,
        );
        aliceClient.crypto.deviceList.downloadKeys = async function(userIds) {
            return this.getDevicesFromStore(userIds);
        };

        aliceClient.claimOneTimeKeys = jest.fn().mockResolvedValue({
            // Bob has no one-time keys
            one_time_keys: {},
            failures: {},
        });

        aliceClient.sendToDevice = jest.fn().mockResolvedValue({});

        const event = new MatrixEvent({
            type: "m.room.message",
            sender: "@alice:example.com",
            room_id: roomId,
            event_id: "$event",
            content: {},
        });
        await aliceClient.crypto.encryptEvent(event, aliceRoom);

        expect(aliceClient.sendToDevice).toHaveBeenCalled();
        const [msgtype, contentMap] = mocked(aliceClient.sendToDevice).mock.calls[0];
        expect(msgtype).toMatch(/^(org.matrix|m).room_key.withheld$/);
        expect(contentMap).toStrictEqual({
            '@bob:example.com': {
                bobdevice: {
                    algorithm: "m.megolm.v1.aes-sha2",
                    code: 'm.no_olm',
                    reason: 'Unable to establish a secure channel.',
                    sender_key: aliceDevice.deviceCurve25519Key,
                },
            },
        });

        aliceClient.stopClient();
        bobClient.stopClient();
    });

    it("throws an error describing why it doesn't have a key", async function() {
        const aliceClient = (new TestClient(
            "@alice:example.com", "alicedevice",
        )).client;
        const bobClient = (new TestClient(
            "@bob:example.com", "bobdevice",
        )).client;
        await Promise.all([
            aliceClient.initCrypto(),
            bobClient.initCrypto(),
        ]);
        const bobDevice = bobClient.crypto.olmDevice;

        const aliceEventEmitter = new TypedEventEmitter<ClientEvent.ToDeviceEvent, any>();
        aliceClient.crypto.registerEventHandlers(aliceEventEmitter);

        const roomId = "!someroom";

        aliceEventEmitter.emit(ClientEvent.ToDeviceEvent, new MatrixEvent({
            type: "m.room_key.withheld",
            sender: "@bob:example.com",
            content: {
                algorithm: "m.megolm.v1.aes-sha2",
                room_id: roomId,
                session_id: "session_id1",
                sender_key: bobDevice.deviceCurve25519Key,
                code: "m.blacklisted",
                reason: "You have been blocked",
            },
        }));

        await expect(aliceClient.crypto.decryptEvent(new MatrixEvent({
            type: "m.room.encrypted",
            sender: "@bob:example.com",
            event_id: "$event",
            room_id: roomId,
            content: {
                algorithm: "m.megolm.v1.aes-sha2",
                ciphertext: "blablabla",
                device_id: "bobdevice",
                sender_key: bobDevice.deviceCurve25519Key,
                session_id: "session_id1",
            },
        }))).rejects.toThrow("The sender has blocked you.");

        aliceEventEmitter.emit(ClientEvent.ToDeviceEvent, new MatrixEvent({
            type: "m.room_key.withheld",
            sender: "@bob:example.com",
            content: {
                algorithm: "m.megolm.v1.aes-sha2",
                room_id: roomId,
                session_id: "session_id2",
                sender_key: bobDevice.deviceCurve25519Key,
                code: "m.blacklisted",
                reason: "You have been blocked",
            },
        }));

        await expect(aliceClient.crypto.decryptEvent(new MatrixEvent({
            type: "m.room.encrypted",
            sender: "@bob:example.com",
            event_id: "$event",
            room_id: roomId,
            content: {
                algorithm: "m.megolm.v1.aes-sha2",
                ciphertext: "blablabla",
                device_id: "bobdevice",
                sender_key: bobDevice.deviceCurve25519Key,
                session_id: "session_id2",
            },
        }))).rejects.toThrow("The sender has blocked you.");
        aliceClient.stopClient();
        bobClient.stopClient();
    });

    it("throws an error describing the lack of an olm session", async function() {
        const aliceClient = (new TestClient(
            "@alice:example.com", "alicedevice",
        )).client;
        const bobClient = (new TestClient(
            "@bob:example.com", "bobdevice",
        )).client;
        await Promise.all([
            aliceClient.initCrypto(),
            bobClient.initCrypto(),
        ]);

        const aliceEventEmitter = new TypedEventEmitter<ClientEvent.ToDeviceEvent, any>();
        aliceClient.crypto.registerEventHandlers(aliceEventEmitter);

        aliceClient.crypto.downloadKeys = jest.fn();
        const bobDevice = bobClient.crypto.olmDevice;

        const roomId = "!someroom";

        const now = Date.now();

        aliceEventEmitter.emit(ClientEvent.ToDeviceEvent, new MatrixEvent({
            type: "m.room_key.withheld",
            sender: "@bob:example.com",
            content: {
                algorithm: "m.megolm.v1.aes-sha2",
                room_id: roomId,
                session_id: "session_id1",
                sender_key: bobDevice.deviceCurve25519Key,
                code: "m.no_olm",
                reason: "Unable to establish a secure channel.",
            },
        }));

        await new Promise((resolve) => {
            setTimeout(resolve, 100);
        });

        await expect(aliceClient.crypto.decryptEvent(new MatrixEvent({
            type: "m.room.encrypted",
            sender: "@bob:example.com",
            event_id: "$event",
            room_id: roomId,
            content: {
                algorithm: "m.megolm.v1.aes-sha2",
                ciphertext: "blablabla",
                device_id: "bobdevice",
                sender_key: bobDevice.deviceCurve25519Key,
                session_id: "session_id1",
            },
            origin_server_ts: now,
        }))).rejects.toThrow("The sender was unable to establish a secure channel.");

        aliceEventEmitter.emit(ClientEvent.ToDeviceEvent, new MatrixEvent({
            type: "m.room_key.withheld",
            sender: "@bob:example.com",
            content: {
                algorithm: "m.megolm.v1.aes-sha2",
                room_id: roomId,
                session_id: "session_id2",
                sender_key: bobDevice.deviceCurve25519Key,
                code: "m.no_olm",
                reason: "Unable to establish a secure channel.",
            },
        }));

        await new Promise((resolve) => {
            setTimeout(resolve, 100);
        });

        await expect(aliceClient.crypto.decryptEvent(new MatrixEvent({
            type: "m.room.encrypted",
            sender: "@bob:example.com",
            event_id: "$event",
            room_id: roomId,
            content: {
                algorithm: "m.megolm.v1.aes-sha2",
                ciphertext: "blablabla",
                device_id: "bobdevice",
                sender_key: bobDevice.deviceCurve25519Key,
                session_id: "session_id2",
            },
            origin_server_ts: now,
        }))).rejects.toThrow("The sender was unable to establish a secure channel.");
        aliceClient.stopClient();
        bobClient.stopClient();
    });

    it("throws an error to indicate a wedged olm session", async function() {
        const aliceClient = (new TestClient(
            "@alice:example.com", "alicedevice",
        )).client;
        const bobClient = (new TestClient(
            "@bob:example.com", "bobdevice",
        )).client;
        await Promise.all([
            aliceClient.initCrypto(),
            bobClient.initCrypto(),
        ]);
        const aliceEventEmitter = new TypedEventEmitter<ClientEvent.ToDeviceEvent, any>();
        aliceClient.crypto.registerEventHandlers(aliceEventEmitter);

        const bobDevice = bobClient.crypto.olmDevice;
        aliceClient.crypto.downloadKeys = jest.fn();

        const roomId = "!someroom";

        const now = Date.now();

        // pretend we got an event that we can't decrypt
        aliceEventEmitter.emit(ClientEvent.ToDeviceEvent, new MatrixEvent({
            type: "m.room.encrypted",
            sender: "@bob:example.com",
            content: {
                msgtype: "m.bad.encrypted",
                algorithm: "m.megolm.v1.aes-sha2",
                session_id: "session_id",
                sender_key: bobDevice.deviceCurve25519Key,
            },
        }));

        await new Promise((resolve) => {
            setTimeout(resolve, 100);
        });

        await expect(aliceClient.crypto.decryptEvent(new MatrixEvent({
            type: "m.room.encrypted",
            sender: "@bob:example.com",
            event_id: "$event",
            room_id: roomId,
            content: {
                algorithm: "m.megolm.v1.aes-sha2",
                ciphertext: "blablabla",
                device_id: "bobdevice",
                sender_key: bobDevice.deviceCurve25519Key,
                session_id: "session_id",
            },
            origin_server_ts: now,
        }))).rejects.toThrow("The secure channel with the sender was corrupted.");
        aliceClient.stopClient();
        bobClient.stopClient();
    });
});<|MERGE_RESOLUTION|>--- conflicted
+++ resolved
@@ -368,18 +368,11 @@
 
                 // Splice the real method onto the mock object as megolm uses this method
                 // on the crypto class in order to encrypt / start sessions
-<<<<<<< HEAD
-                mockCrypto.encryptAndSendToDevices.mockImplementation(Crypto.prototype.encryptAndSendToDevices);
-                // @ts-ignore assigning to readonly prop
-                mockCrypto.olmDevice = olmDevice;
-                // @ts-ignore assigning to readonly prop
-=======
                 // @ts-ignore Mock
                 mockCrypto.encryptAndSendToDevices = Crypto.prototype.encryptAndSendToDevices;
                 // @ts-ignore Mock
                 mockCrypto.olmDevice = olmDevice;
                 // @ts-ignore Mock
->>>>>>> 471f1748
                 mockCrypto.baseApis = mockBaseApis;
 
                 mockRoom = {
