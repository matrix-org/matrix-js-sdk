--- conflicted
+++ resolved
@@ -30,11 +30,8 @@
     ITurnServer,
     IRoomEvent,
     IOpenIDCredentials,
-<<<<<<< HEAD
     ISendEventFromWidgetResponseData,
-=======
     WidgetApiResponseError,
->>>>>>> 98f76376
 } from "matrix-widget-api";
 
 import { createRoomWidgetClient, MatrixError, MsgType, UpdateDelayedEventAction } from "../../src/matrix";
@@ -196,7 +193,7 @@
                     .map((e) => e.getEffectiveEvent()),
             ).toEqual([event]);
         });
-<<<<<<< HEAD
+
         it("updates local echo", async () => {
             await makeClient({
                 receiveEvent: ["org.matrix.rageshake_request"],
@@ -218,7 +215,7 @@
                 `action:${WidgetApiToWidgetAction.SendEvent}`,
                 new CustomEvent(`action:${WidgetApiToWidgetAction.SendEvent}`, { detail: { data: event } }),
             );
-=======
+        });
 
         it("handles widget errors with generic error data", async () => {
             const error = new Error("failed to send");
@@ -258,7 +255,6 @@
             await expect(
                 client.sendEvent("!1:example.org", "org.matrix.rageshake_request", { request_id: 123 }),
             ).rejects.toThrow(matrixError);
->>>>>>> 98f76376
         });
     });
 
