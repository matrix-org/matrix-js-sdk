/**
 * @jest-environment jsdom
 */

/*
Copyright 2022 The Matrix.org Foundation C.I.C.

Licensed under the Apache License, Version 2.0 (the "License");
you may not use this file except in compliance with the License.
You may obtain a copy of the License at

    http://www.apache.org/licenses/LICENSE-2.0

Unless required by applicable law or agreed to in writing, software
distributed under the License is distributed on an "AS IS" BASIS,
WITHOUT WARRANTIES OR CONDITIONS OF ANY KIND, either express or implied.
See the License for the specific language governing permissions and
limitations under the License.
*/

// We have to use EventEmitter here to mock part of the matrix-widget-api
// project, which doesn't know about our TypeEventEmitter implementation at all
// eslint-disable-next-line no-restricted-imports
import { EventEmitter } from "events";
import { MockedObject } from "jest-mock";
import {
    WidgetApi,
    WidgetApiToWidgetAction,
    MatrixCapabilities,
    ITurnServer,
    IRoomEvent,
    IOpenIDCredentials,
} from "matrix-widget-api";

import { createRoomWidgetClient, MsgType } from "../../src/matrix";
import { MatrixClient, ClientEvent, ITurnServer as IClientTurnServer } from "../../src/client";
import { SyncState } from "../../src/sync";
import { ICapabilities } from "../../src/embedded";
import { MatrixEvent } from "../../src/models/event";
import { ToDeviceBatch } from "../../src/models/ToDeviceMessage";
import { DeviceInfo } from "../../src/crypto/deviceinfo";

const testOIDCToken = {
    access_token: "12345678",
    expires_in: "10",
    matrix_server_name: "homeserver.oabc",
    token_type: "Bearer",
};
<<<<<<< HEAD

=======
>>>>>>> b6982174
class MockWidgetApi extends EventEmitter {
    public start = jest.fn();
    public requestCapability = jest.fn();
    public requestCapabilities = jest.fn();
    public requestCapabilityForRoomTimeline = jest.fn();
    public requestCapabilityToSendEvent = jest.fn();
    public requestCapabilityToReceiveEvent = jest.fn();
    public requestCapabilityToSendMessage = jest.fn();
    public requestCapabilityToReceiveMessage = jest.fn();
    public requestCapabilityToSendState = jest.fn();
    public requestCapabilityToReceiveState = jest.fn();
    public requestCapabilityToSendToDevice = jest.fn();
    public requestCapabilityToReceiveToDevice = jest.fn();
    public sendRoomEvent = jest.fn(() => ({ event_id: `$${Math.random()}` }));
    public sendStateEvent = jest.fn();
    public sendToDevice = jest.fn();
<<<<<<< HEAD
    public requestOpenIDConnectToken = jest.fn(() => testOIDCToken);
=======
    public requestOpenIDConnectToken = jest.fn(() => {
        return testOIDCToken;
        return new Promise<IOpenIDCredentials>(() => {
            return testOIDCToken;
        });
    });
>>>>>>> b6982174
    public readStateEvents = jest.fn(() => []);
    public getTurnServers = jest.fn(() => []);
    public sendContentLoaded = jest.fn();

    public transport = { reply: jest.fn() };
}

describe("RoomWidgetClient", () => {
    let widgetApi: MockedObject<WidgetApi>;
    let client: MatrixClient;

    beforeEach(() => {
        widgetApi = new MockWidgetApi() as unknown as MockedObject<WidgetApi>;
    });

    afterEach(() => {
        client.stopClient();
    });

    const makeClient = async (capabilities: ICapabilities): Promise<void> => {
        const baseUrl = "https://example.org";
        client = createRoomWidgetClient(widgetApi, capabilities, "!1:example.org", { baseUrl });
        expect(widgetApi.start).toHaveBeenCalled(); // needs to have been called early in order to not miss messages
        widgetApi.emit("ready");
        await client.startClient();
    };

    describe("events", () => {
        it("sends", async () => {
            await makeClient({ sendEvent: ["org.matrix.rageshake_request"] });
            expect(widgetApi.requestCapabilityForRoomTimeline).toHaveBeenCalledWith("!1:example.org");
            expect(widgetApi.requestCapabilityToSendEvent).toHaveBeenCalledWith("org.matrix.rageshake_request");
            await client.sendEvent("!1:example.org", "org.matrix.rageshake_request", { request_id: 123 });
            expect(widgetApi.sendRoomEvent).toHaveBeenCalledWith(
                "org.matrix.rageshake_request",
                { request_id: 123 },
                "!1:example.org",
            );
        });

        it("receives", async () => {
            const event = new MatrixEvent({
                type: "org.matrix.rageshake_request",
                event_id: "$pduhfiidph",
                room_id: "!1:example.org",
                sender: "@alice:example.org",
                content: { request_id: 123 },
            }).getEffectiveEvent();

            await makeClient({ receiveEvent: ["org.matrix.rageshake_request"] });
            expect(widgetApi.requestCapabilityForRoomTimeline).toHaveBeenCalledWith("!1:example.org");
            expect(widgetApi.requestCapabilityToReceiveEvent).toHaveBeenCalledWith("org.matrix.rageshake_request");

            const emittedEvent = new Promise<MatrixEvent>((resolve) => client.once(ClientEvent.Event, resolve));
            const emittedSync = new Promise<SyncState>((resolve) => client.once(ClientEvent.Sync, resolve));
            widgetApi.emit(
                `action:${WidgetApiToWidgetAction.SendEvent}`,
                new CustomEvent(`action:${WidgetApiToWidgetAction.SendEvent}`, { detail: { data: event } }),
            );

            // The client should've emitted about the received event
            expect((await emittedEvent).getEffectiveEvent()).toEqual(event);
            expect(await emittedSync).toEqual(SyncState.Syncing);
            // It should've also inserted the event into the room object
            const room = client.getRoom("!1:example.org");
            expect(room).not.toBeNull();
            expect(
                room!
                    .getLiveTimeline()
                    .getEvents()
                    .map((e) => e.getEffectiveEvent()),
            ).toEqual([event]);
        });
    });

    describe("messages", () => {
        it("requests permissions for specific message types", async () => {
            await makeClient({ sendMessage: [MsgType.Text], receiveMessage: [MsgType.Text] });
            expect(widgetApi.requestCapabilityForRoomTimeline).toHaveBeenCalledWith("!1:example.org");
            expect(widgetApi.requestCapabilityToSendMessage).toHaveBeenCalledWith(MsgType.Text);
            expect(widgetApi.requestCapabilityToReceiveMessage).toHaveBeenCalledWith(MsgType.Text);
        });

        it("requests permissions for all message types", async () => {
            await makeClient({ sendMessage: true, receiveMessage: true });
            expect(widgetApi.requestCapabilityForRoomTimeline).toHaveBeenCalledWith("!1:example.org");
            expect(widgetApi.requestCapabilityToSendMessage).toHaveBeenCalledWith();
            expect(widgetApi.requestCapabilityToReceiveMessage).toHaveBeenCalledWith();
        });

        // No point in testing sending and receiving since it's done exactly the
        // same way as non-message events
    });

    describe("state events", () => {
        const event = new MatrixEvent({
            type: "org.example.foo",
            event_id: "$sfkjfsksdkfsd",
            room_id: "!1:example.org",
            sender: "@alice:example.org",
            state_key: "bar",
            content: { hello: "world" },
        }).getEffectiveEvent();

        it("sends", async () => {
            await makeClient({ sendState: [{ eventType: "org.example.foo", stateKey: "bar" }] });
            expect(widgetApi.requestCapabilityForRoomTimeline).toHaveBeenCalledWith("!1:example.org");
            expect(widgetApi.requestCapabilityToSendState).toHaveBeenCalledWith("org.example.foo", "bar");
            await client.sendStateEvent("!1:example.org", "org.example.foo", { hello: "world" }, "bar");
            expect(widgetApi.sendStateEvent).toHaveBeenCalledWith(
                "org.example.foo",
                "bar",
                { hello: "world" },
                "!1:example.org",
            );
        });

        it("receives", async () => {
            await makeClient({ receiveState: [{ eventType: "org.example.foo", stateKey: "bar" }] });
            expect(widgetApi.requestCapabilityForRoomTimeline).toHaveBeenCalledWith("!1:example.org");
            expect(widgetApi.requestCapabilityToReceiveState).toHaveBeenCalledWith("org.example.foo", "bar");

            const emittedEvent = new Promise<MatrixEvent>((resolve) => client.once(ClientEvent.Event, resolve));
            const emittedSync = new Promise<SyncState>((resolve) => client.once(ClientEvent.Sync, resolve));
            widgetApi.emit(
                `action:${WidgetApiToWidgetAction.SendEvent}`,
                new CustomEvent(`action:${WidgetApiToWidgetAction.SendEvent}`, { detail: { data: event } }),
            );

            // The client should've emitted about the received event
            expect((await emittedEvent).getEffectiveEvent()).toEqual(event);
            expect(await emittedSync).toEqual(SyncState.Syncing);
            // It should've also inserted the event into the room object
            const room = client.getRoom("!1:example.org");
            expect(room).not.toBeNull();
            expect(room!.currentState.getStateEvents("org.example.foo", "bar")?.getEffectiveEvent()).toEqual(event);
        });

        it("backfills", async () => {
            widgetApi.readStateEvents.mockImplementation(async (eventType, limit, stateKey) =>
                eventType === "org.example.foo" && (limit ?? Infinity) > 0 && stateKey === "bar"
                    ? [event as IRoomEvent]
                    : [],
            );

            await makeClient({ receiveState: [{ eventType: "org.example.foo", stateKey: "bar" }] });
            expect(widgetApi.requestCapabilityForRoomTimeline).toHaveBeenCalledWith("!1:example.org");
            expect(widgetApi.requestCapabilityToReceiveState).toHaveBeenCalledWith("org.example.foo", "bar");

            const room = client.getRoom("!1:example.org");
            expect(room).not.toBeNull();
            expect(room!.currentState.getStateEvents("org.example.foo", "bar")?.getEffectiveEvent()).toEqual(event);
        });
    });

    describe("to-device messages", () => {
        const unencryptedContentMap = new Map([
            ["@alice:example.org", new Map([["*", { hello: "alice!" }]])],
            ["@bob:example.org", new Map([["bobDesktop", { hello: "bob!" }]])],
        ]);

        const expectedRequestData = {
            ["@alice:example.org"]: { ["*"]: { hello: "alice!" } },
            ["@bob:example.org"]: { ["bobDesktop"]: { hello: "bob!" } },
        };

        it("sends unencrypted (sendToDevice)", async () => {
            await makeClient({ sendToDevice: ["org.example.foo"] });
            expect(widgetApi.requestCapabilityToSendToDevice).toHaveBeenCalledWith("org.example.foo");

            await client.sendToDevice("org.example.foo", unencryptedContentMap);
            expect(widgetApi.sendToDevice).toHaveBeenCalledWith("org.example.foo", false, expectedRequestData);
        });

        it("sends unencrypted (queueToDevice)", async () => {
            await makeClient({ sendToDevice: ["org.example.foo"] });
            expect(widgetApi.requestCapabilityToSendToDevice).toHaveBeenCalledWith("org.example.foo");

            const batch: ToDeviceBatch = {
                eventType: "org.example.foo",
                batch: [
                    { userId: "@alice:example.org", deviceId: "*", payload: { hello: "alice!" } },
                    { userId: "@bob:example.org", deviceId: "bobDesktop", payload: { hello: "bob!" } },
                ],
            };
            await client.queueToDevice(batch);
            expect(widgetApi.sendToDevice).toHaveBeenCalledWith("org.example.foo", false, expectedRequestData);
        });

        it("sends encrypted (encryptAndSendToDevices)", async () => {
            await makeClient({ sendToDevice: ["org.example.foo"] });
            expect(widgetApi.requestCapabilityToSendToDevice).toHaveBeenCalledWith("org.example.foo");

            const payload = { type: "org.example.foo", hello: "world" };
            await client.encryptAndSendToDevices(
                [
                    { userId: "@alice:example.org", deviceInfo: new DeviceInfo("aliceWeb") },
                    { userId: "@bob:example.org", deviceInfo: new DeviceInfo("bobDesktop") },
                ],
                payload,
            );
            expect(widgetApi.sendToDevice).toHaveBeenCalledWith("org.example.foo", true, {
                "@alice:example.org": { aliceWeb: payload },
                "@bob:example.org": { bobDesktop: payload },
            });
        });

        it.each([
            { encrypted: false, title: "unencrypted" },
            { encrypted: true, title: "encrypted" },
        ])("receives $title", async ({ encrypted }) => {
            await makeClient({ receiveToDevice: ["org.example.foo"] });
            expect(widgetApi.requestCapabilityToReceiveToDevice).toHaveBeenCalledWith("org.example.foo");

            const event = {
                type: "org.example.foo",
                sender: "@alice:example.org",
                encrypted,
                content: { hello: "world" },
            };

            const emittedEvent = new Promise<MatrixEvent>((resolve) => client.once(ClientEvent.ToDeviceEvent, resolve));
            const emittedSync = new Promise<SyncState>((resolve) => client.once(ClientEvent.Sync, resolve));
            widgetApi.emit(
                `action:${WidgetApiToWidgetAction.SendToDevice}`,
                new CustomEvent(`action:${WidgetApiToWidgetAction.SendToDevice}`, { detail: { data: event } }),
            );

            expect((await emittedEvent).getEffectiveEvent()).toEqual({
                type: event.type,
                sender: event.sender,
                content: event.content,
            });
            expect((await emittedEvent).isEncrypted()).toEqual(encrypted);
            expect(await emittedSync).toEqual(SyncState.Syncing);
        });
    });
<<<<<<< HEAD

=======
>>>>>>> b6982174
    describe("oidc token", () => {
        it("requests an oidc token", async () => {
            await makeClient({});
            expect(await client.getOpenIdToken()).toStrictEqual(testOIDCToken);
        });
    });
<<<<<<< HEAD

=======
>>>>>>> b6982174
    it("gets TURN servers", async () => {
        const server1: ITurnServer = {
            uris: [
                "turn:turn.example.com:3478?transport=udp",
                "turn:10.20.30.40:3478?transport=tcp",
                "turns:10.20.30.40:443?transport=tcp",
            ],
            username: "1443779631:@user:example.com",
            password: "JlKfBy1QwLrO20385QyAtEyIv0=",
        };
        const server2: ITurnServer = {
            uris: [
                "turn:turn.example.com:3478?transport=udp",
                "turn:10.20.30.40:3478?transport=tcp",
                "turns:10.20.30.40:443?transport=tcp",
            ],
            username: "1448999322:@user:example.com",
            password: "hunter2",
        };
        const clientServer1: IClientTurnServer = {
            urls: server1.uris,
            username: server1.username,
            credential: server1.password,
        };
        const clientServer2: IClientTurnServer = {
            urls: server2.uris,
            username: server2.username,
            credential: server2.password,
        };

        let emitServer2: () => void;
        const getServer2 = new Promise<ITurnServer>((resolve) => (emitServer2 = () => resolve(server2)));
        widgetApi.getTurnServers.mockImplementation(async function* () {
            yield server1;
            yield await getServer2;
        });

        await makeClient({ turnServers: true });
        expect(widgetApi.requestCapability).toHaveBeenCalledWith(MatrixCapabilities.MSC3846TurnServers);

        // The first server should've arrived immediately
        expect(client.getTurnServers()).toEqual([clientServer1]);

        // Subsequent servers arrive asynchronously and should emit an event
        const emittedServer = new Promise<IClientTurnServer[]>((resolve) =>
            client.once(ClientEvent.TurnServers, resolve),
        );
        emitServer2!();
        expect(await emittedServer).toEqual([clientServer2]);
        expect(client.getTurnServers()).toEqual([clientServer2]);
    });
});<|MERGE_RESOLUTION|>--- conflicted
+++ resolved
@@ -46,10 +46,6 @@
     matrix_server_name: "homeserver.oabc",
     token_type: "Bearer",
 };
-<<<<<<< HEAD
-
-=======
->>>>>>> b6982174
 class MockWidgetApi extends EventEmitter {
     public start = jest.fn();
     public requestCapability = jest.fn();
@@ -66,16 +62,12 @@
     public sendRoomEvent = jest.fn(() => ({ event_id: `$${Math.random()}` }));
     public sendStateEvent = jest.fn();
     public sendToDevice = jest.fn();
-<<<<<<< HEAD
-    public requestOpenIDConnectToken = jest.fn(() => testOIDCToken);
-=======
     public requestOpenIDConnectToken = jest.fn(() => {
         return testOIDCToken;
         return new Promise<IOpenIDCredentials>(() => {
             return testOIDCToken;
         });
     });
->>>>>>> b6982174
     public readStateEvents = jest.fn(() => []);
     public getTurnServers = jest.fn(() => []);
     public sendContentLoaded = jest.fn();
@@ -313,20 +305,12 @@
             expect(await emittedSync).toEqual(SyncState.Syncing);
         });
     });
-<<<<<<< HEAD
-
-=======
->>>>>>> b6982174
     describe("oidc token", () => {
         it("requests an oidc token", async () => {
             await makeClient({});
             expect(await client.getOpenIdToken()).toStrictEqual(testOIDCToken);
         });
     });
-<<<<<<< HEAD
-
-=======
->>>>>>> b6982174
     it("gets TURN servers", async () => {
         const server1: ITurnServer = {
             uris: [
