--- conflicted
+++ resolved
@@ -284,44 +284,28 @@
                     sender,
                 });
 
-<<<<<<< HEAD
-            // Mock methods that call out to HTTP endpoints
-            jest.spyOn(client, "paginateEventTimeline").mockResolvedValue(true);
-            jest.spyOn(client, "relations").mockResolvedValue({ events: [] });
-            jest.spyOn(client, "fetchRoomEvent").mockResolvedValue({});
-
-            // Create a thread and wait for it to be initialised
-            const thread = room.createThread(root.getId()!, root, [], false);
-            await new Promise<void>((res) => thread.once(RoomEvent.TimelineReset, () => res()));
-
-            // When a message and an edit are added to the thread
-            await thread.addEvent(threadReply, false);
-            await thread.addEvent(editToThreadReply, false);
-
-            // Then both events end up in the timeline
-            const lastEvent = thread.timeline.at(-1)!;
-            const secondLastEvent = thread.timeline.at(-2)!;
-            expect(lastEvent).toBe(editToThreadReply);
-            expect(secondLastEvent).toBe(threadReply);
-
-            // And the first message has been edited
-            expect(secondLastEvent.getContent().body).toEqual("edit");
-=======
-                jest.spyOn(client, "paginateEventTimeline").mockImplementation(async () => {
-                    thread.timelineSet.getLiveTimeline().addEvent(threadReply, { toStartOfTimeline: true });
-                    return true;
-                });
-                jest.spyOn(client, "relations").mockResolvedValue({
-                    events: [],
-                });
-
-                const thread = room.createThread(root.getId()!, root, [threadReply, editToThreadReply], false);
-                thread.once(RoomEvent.TimelineReset, () => {
-                    const lastEvent = thread.timeline.at(-1)!;
-                    expect(lastEvent.getContent().body).toBe(" * edit");
-                });
-            });
->>>>>>> d1bfdca0
+                // Mock methods that call out to HTTP endpoints
+                jest.spyOn(client, "paginateEventTimeline").mockResolvedValue(true);
+                jest.spyOn(client, "relations").mockResolvedValue({ events: [] });
+                jest.spyOn(client, "fetchRoomEvent").mockResolvedValue({});
+
+                // Create a thread and wait for it to be initialised
+                const thread = room.createThread(root.getId()!, root, [], false);
+                await new Promise<void>((res) => thread.once(RoomEvent.TimelineReset, () => res()));
+
+                // When a message and an edit are added to the thread
+                await thread.addEvent(threadReply, false);
+                await thread.addEvent(editToThreadReply, false);
+
+                // Then both events end up in the timeline
+                const lastEvent = thread.timeline.at(-1)!;
+                const secondLastEvent = thread.timeline.at(-2)!;
+                expect(lastEvent).toBe(editToThreadReply);
+                expect(secondLastEvent).toBe(threadReply);
+
+                // And the first message has been edited
+                expect(secondLastEvent.getContent().body).toEqual("edit");
+            });
         });
 
         describe("non-room timeline", () => {
