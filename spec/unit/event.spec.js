--- conflicted
+++ resolved
@@ -17,12 +17,7 @@
 import sdk from '../..';
 const MatrixEvent = sdk.MatrixEvent;
 
-<<<<<<< HEAD
-import Promise from 'bluebird';
 import logger from '../../lib/logger';
-=======
-import logger from '../../src/logger';
->>>>>>> 70eb8a73
 
 describe("MatrixEvent", () => {
     describe(".attemptDecryption", () => {
