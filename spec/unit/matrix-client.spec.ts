/*
Copyright 2022 The Matrix.org Foundation C.I.C.

Licensed under the Apache License, Version 2.0 (the "License");
you may not use this file except in compliance with the License.
You may obtain a copy of the License at

    http://www.apache.org/licenses/LICENSE-2.0

Unless required by applicable law or agreed to in writing, software
distributed under the License is distributed on an "AS IS" BASIS,
WITHOUT WARRANTIES OR CONDITIONS OF ANY KIND, either express or implied.
See the License for the specific language governing permissions and
limitations under the License.
*/

import { mocked } from "jest-mock";

import { logger } from "../../src/logger";
import { ClientEvent, ITurnServerResponse, MatrixClient, Store } from "../../src/client";
import { Filter } from "../../src/filter";
import { DEFAULT_TREE_POWER_LEVELS_TEMPLATE } from "../../src/models/MSC3089TreeSpace";
import {
    EventType,
    RoomCreateTypeField,
    RoomType,
    UNSTABLE_MSC3088_ENABLED,
    UNSTABLE_MSC3088_PURPOSE,
    UNSTABLE_MSC3089_TREE_SUBTYPE,
} from "../../src/@types/event";
import { MEGOLM_ALGORITHM } from "../../src/crypto/olmlib";
import { Crypto } from "../../src/crypto";
import { EventStatus, MatrixEvent } from "../../src/models/event";
import { Preset } from "../../src/@types/partials";
import { ReceiptType } from "../../src/@types/read_receipts";
import * as testUtils from "../test-utils/test-utils";
import { makeBeaconInfoContent } from "../../src/content-helpers";
import { M_BEACON_INFO } from "../../src/@types/beacon";
import {
    ContentHelpers,
<<<<<<< HEAD
    ClientPrefix,
    Direction,
    EventTimeline, ICreateRoomOpts,
=======
    EventTimeline,
    ICreateRoomOpts,
>>>>>>> 193c3852
    IRequestOpts,
    MatrixError,
    MatrixHttpApi,
    MatrixScheduler,
    Method,
    Room,
} from "../../src";
import { supportsMatrixCall } from "../../src/webrtc/call";
import { makeBeaconEvent } from "../test-utils/beacon";
import {
    IGNORE_INVITES_ACCOUNT_EVENT_KEY,
    POLICIES_ACCOUNT_EVENT_TYPE,
    PolicyScope,
} from "../../src/models/invites-ignorer";
import { IOlmDevice } from "../../src/crypto/algorithms/megolm";
import { QueryDict } from "../../src/utils";
import { SyncState } from "../../src/sync";

jest.useFakeTimers();

jest.mock("../../src/webrtc/call", () => ({
    ...jest.requireActual("../../src/webrtc/call"),
    supportsMatrixCall: jest.fn(() => false),
}));

// Utility function to ease the transition from our QueryDict type to a string record
// which we can use to stringify with URLSearchParams
function convertQueryDictToStringRecord(queryDict?: QueryDict): Record<string, string> {
    if (!queryDict) {
        return {};
    }

    return Object.entries(queryDict).reduce((resultant, [key, value]) => {
        resultant[key] = String(value);
        return resultant;
    }, {} as Record<string, string>);
}

type HttpLookup = {
    method: string;
    path: string;
    prefix?: string;
    data?: Record<string, any>;
    error?: object;
    expectBody?: Record<string, any>;
    expectQueryParams?: QueryDict;
    thenCall?: Function;
};

interface Options extends ICreateRoomOpts {
    _roomId?: string;
}

type WrappedRoom = Room & {
    _options: Options;
    _state: Map<string, any>;
};

describe("MatrixClient", function () {
    const userId = "@alice:bar";
    const identityServerUrl = "https://identity.server";
    const identityServerDomain = "identity.server";
    let client: MatrixClient;
    let store: Store;
    let scheduler: MatrixScheduler;

    const KEEP_ALIVE_PATH = "/_matrix/client/versions";

    const PUSH_RULES_RESPONSE: HttpLookup = {
        method: "GET",
        path: "/pushrules/",
        data: {},
    };

    const FILTER_PATH = "/user/" + encodeURIComponent(userId) + "/filter";

    const FILTER_RESPONSE: HttpLookup = {
        method: "POST",
        path: FILTER_PATH,
        data: { filter_id: "f1lt3r" },
    };

    const SYNC_DATA = {
        next_batch: "s_5_3",
        presence: { events: [] },
        rooms: {},
    };

    const SYNC_RESPONSE: HttpLookup = {
        method: "GET",
        path: "/sync",
        data: SYNC_DATA,
    };

    // items are popped off when processed and block if no items left.
    let httpLookups: HttpLookup[] = [];
    let acceptKeepalives: boolean;
    let pendingLookup: {
        promise: Promise<any>;
        method: string;
        path: string;
    } | null = null;
    function httpReq(
        method: Method,
        path: string,
        queryParams?: QueryDict,
        body?: BodyInit,
        requestOpts: IRequestOpts = {},
    ) {
        const { prefix } = requestOpts;
        if (path === KEEP_ALIVE_PATH && acceptKeepalives) {
            return Promise.resolve({
                unstable_features: {
                    "org.matrix.msc3440.stable": true,
                },
                versions: ["r0.6.0", "r0.6.1"],
            });
        }
        const next = httpLookups.shift();
        const logLine =
            "MatrixClient[UT] RECV " +
            method +
            " " +
            path +
            "  " +
            "EXPECT " +
            (next ? next.method : next) +
            " " +
            (next ? next.path : next);
        logger.log(logLine);

        if (!next) {
            // no more things to return
            if (pendingLookup) {
                if (pendingLookup.method === method && pendingLookup.path === path) {
                    return pendingLookup.promise;
                }
                // >1 pending thing, and they are different, whine.
                expect(false).toBe(true);
            }
            pendingLookup = {
                promise: new Promise(() => {}),
                method: method,
                path: path,
            };
            return pendingLookup.promise;
        }
<<<<<<< HEAD
        // Either we don't care about the prefix if it wasn't defined in the expected
        // lookup or it should match.
        const doesMatchPrefix = !next.prefix || next.prefix === prefix;
        if (doesMatchPrefix && next.path === path && next.method === method) {
            logger.log(
                "MatrixClient[UT] Matched. Returning " +
                (next.error ? "BAD" : "GOOD") + " response",
            );
=======
        if (next.path === path && next.method === method) {
            logger.log("MatrixClient[UT] Matched. Returning " + (next.error ? "BAD" : "GOOD") + " response");
>>>>>>> 193c3852
            if (next.expectBody) {
                expect(body).toEqual(next.expectBody);
            }
            if (next.expectQueryParams) {
<<<<<<< HEAD
                Object.keys(next.expectQueryParams).forEach(function(k) {
                    expect(queryParams?.[k]).toEqual(next.expectQueryParams![k]);
=======
                Object.keys(next.expectQueryParams).forEach(function (k) {
                    expect(qp?.[k]).toEqual(next.expectQueryParams![k]);
>>>>>>> 193c3852
                });
            }

            if (next.thenCall) {
                process.nextTick(next.thenCall, 0); // next tick so we return first.
            }

            if (next.error) {
                // eslint-disable-next-line
                return Promise.reject({
                    errcode: (<MatrixError>next.error).errcode,
                    httpStatus: (<MatrixError>next.error).httpStatus,
                    name: (<MatrixError>next.error).errcode,
                    message: "Expected testing error",
                    data: next.error,
                });
            }
            return Promise.resolve(next.data);
        }

        const receivedRequestQueryString = new URLSearchParams(
            convertQueryDictToStringRecord(queryParams),
        ).toString();
        const receivedRequestDebugString = `${method} ${prefix}${path}${receivedRequestQueryString}`;
        const expectedQueryString = new URLSearchParams(
            convertQueryDictToStringRecord(next.expectQueryParams),
        ).toString();
        const expectedRequestDebugString = `${next.method} ${next.prefix ?? ''}${next.path}${expectedQueryString}`;
        // If you're seeing this then you forgot to handle at least 1 pending request.
        throw new Error(
            `A pending request was not handled: ${receivedRequestDebugString} ` +
            `(next request expected was ${expectedRequestDebugString})\n` +
            `Check your tests to ensure your number of expectations lines up with your number of requests ` +
            `made, and that those requests match your expectations.`,
        );
    }

    function makeClient() {
        client = new MatrixClient({
            baseUrl: "https://my.home.server",
            idBaseUrl: identityServerUrl,
            accessToken: "my.access.token",
            fetchFn: function () {} as any, // NOP
            store: store,
            scheduler: scheduler,
            userId: userId,
        });
        // FIXME: We shouldn't be yanking http like this.
        client.http = (["authedRequest", "getContentUri", "request", "uploadContent"] as const).reduce((r, k) => {
            r[k] = jest.fn();
            return r;
        }, {} as MatrixHttpApi<any>);
        mocked(client.http.authedRequest).mockImplementation(httpReq);
        mocked(client.http.request).mockImplementation(httpReq);
    }

    beforeEach(function () {
        scheduler = (["getQueueForEvent", "queueEvent", "removeEventFromQueue", "setProcessFunction"] as const).reduce(
            (r, k) => {
                r[k] = jest.fn();
                return r;
            },
            {} as MatrixScheduler,
        );
        store = (
            [
                "getRoom",
                "getRooms",
                "getUser",
                "getSyncToken",
                "scrollback",
                "save",
                "wantsSave",
                "setSyncToken",
                "storeEvents",
                "storeRoom",
                "storeUser",
                "getFilterIdByName",
                "setFilterIdByName",
                "getFilter",
                "storeFilter",
                "startup",
                "deleteAllData",
            ] as const
        ).reduce((r, k) => {
            r[k] = jest.fn();
            return r;
        }, {} as Store);
        store.getSavedSync = jest.fn().mockReturnValue(Promise.resolve(null));
        store.getSavedSyncToken = jest.fn().mockReturnValue(Promise.resolve(null));
        store.setSyncData = jest.fn().mockReturnValue(Promise.resolve(null));
        store.getClientOptions = jest.fn().mockReturnValue(Promise.resolve(null));
        store.storeClientOptions = jest.fn().mockReturnValue(Promise.resolve(null));
        store.isNewlyCreated = jest.fn().mockReturnValue(Promise.resolve(true));
        makeClient();

        // set reasonable working defaults
        acceptKeepalives = true;
        pendingLookup = null;
        httpLookups = [];
        httpLookups.push(PUSH_RULES_RESPONSE);
        httpLookups.push(FILTER_RESPONSE);
        httpLookups.push(SYNC_RESPONSE);
    });

    afterEach(function () {
        // need to re-stub the requests with NOPs because there are no guarantees
        // clients from previous tests will be GC'd before the next test. This
        // means they may call /events and then fail an expect() which will fail
        // a DIFFERENT test (pollution between tests!) - we return unresolved
        // promises to stop the client from continuing to run.
        mocked(client.http.authedRequest).mockImplementation(function () {
            return new Promise(() => {});
        });
        client.stopClient();
    });

    describe('timestampToEvent', () => {
        const roomId = '!room:server.org';
        const eventId = "$eventId:example.org";
        const unstableMSC3030Prefix = "/_matrix/client/unstable/org.matrix.msc3030";

        it('should call stable endpoint', async () => {
            httpLookups = [{
                method: "GET",
                path: `/rooms/${encodeURIComponent(roomId)}/timestamp_to_event`,
                data: { event_id: eventId },
                expectQueryParams: {
                    ts: '0',
                    dir: 'f',
                },
            }];

            await client.timestampToEvent(roomId, 0, Direction.Forward);

            expect(mocked(client.http.authedRequest).mock.calls.length).toStrictEqual(1);
            const [method, path, queryParams,, { prefix }] = mocked(client.http.authedRequest).mock.calls[0];
            expect(method).toStrictEqual('GET');
            expect(prefix).toStrictEqual(ClientPrefix.V1);
            expect(path).toStrictEqual(
                `/rooms/${encodeURIComponent(roomId)}/timestamp_to_event`,
            );
            expect(queryParams).toStrictEqual({
                ts: '0',
                dir: 'f',
            });
        });

        it('should fallback to unstable endpoint when no support for stable endpoint', async () => {
            httpLookups = [{
                method: "GET",
                path: `/rooms/${encodeURIComponent(roomId)}/timestamp_to_event`,
                prefix: ClientPrefix.V1,
                error: {
                    httpStatus: 404,
                    errcode: "M_UNRECOGNIZED",
                },
                expectQueryParams: {
                    ts: '0',
                    dir: 'f',
                },
            }, {
                method: "GET",
                path: `/rooms/${encodeURIComponent(roomId)}/timestamp_to_event`,
                prefix: unstableMSC3030Prefix,
                data: { event_id: eventId },
                expectQueryParams: {
                    ts: '0',
                    dir: 'f',
                },
            }];

            await client.timestampToEvent(roomId, 0, Direction.Forward);

            expect(mocked(client.http.authedRequest).mock.calls.length).toStrictEqual(2);
            const [
                stableMethod,
                stablePath,
                stableQueryParams,
                ,
                { prefix: stablePrefix },
            ] = mocked(client.http.authedRequest).mock.calls[0];
            expect(stableMethod).toStrictEqual('GET');
            expect(stablePrefix).toStrictEqual(ClientPrefix.V1);
            expect(stablePath).toStrictEqual(
                `/rooms/${encodeURIComponent(roomId)}/timestamp_to_event`,
            );
            expect(stableQueryParams).toStrictEqual({
                ts: '0',
                dir: 'f',
            });

            const [
                unstableMethod,
                unstablePath,
                unstableQueryParams,
                ,
                { prefix: unstablePrefix },
            ] = mocked(client.http.authedRequest).mock.calls[1];
            expect(unstableMethod).toStrictEqual('GET');
            expect(unstablePrefix).toStrictEqual(unstableMSC3030Prefix);
            expect(unstablePath).toStrictEqual(
                `/rooms/${encodeURIComponent(roomId)}/timestamp_to_event`,
            );
            expect(unstableQueryParams).toStrictEqual({
                ts: '0',
                dir: 'f',
            });
        });

        it('should not fallback to unstable endpoint when stable endpoint returns an error', async () => {
            httpLookups = [{
                method: "GET",
                path: `/rooms/${encodeURIComponent(roomId)}/timestamp_to_event`,
                prefix: ClientPrefix.V1,
                error: {
                    httpStatus: 500,
                    errcode: "Fake response error",
                },
                expectQueryParams: {
                    ts: '0',
                    dir: 'f',
                },
            }];

            await expect(client.timestampToEvent(roomId, 0, Direction.Forward)).rejects.toBeDefined();

            expect(mocked(client.http.authedRequest).mock.calls.length).toStrictEqual(1);
            const [method, path, queryParams,, { prefix }] = mocked(client.http.authedRequest).mock.calls[0];
            expect(method).toStrictEqual('GET');
            expect(prefix).toStrictEqual(ClientPrefix.V1);
            expect(path).toStrictEqual(
                `/rooms/${encodeURIComponent(roomId)}/timestamp_to_event`,
            );
            expect(queryParams).toStrictEqual({
                ts: '0',
                dir: 'f',
            });
        });
    });

    describe("sendEvent", () => {
        const roomId = "!room:example.org";
        const body = "This is the body";
        const content = { body };

        it("overload without threadId works", async () => {
            const eventId = "$eventId:example.org";
            const txnId = client.makeTxnId();
            httpLookups = [
                {
                    method: "PUT",
                    path: `/rooms/${encodeURIComponent(roomId)}/send/m.room.message/${txnId}`,
                    data: { event_id: eventId },
                    expectBody: content,
                },
            ];

            await client.sendEvent(roomId, EventType.RoomMessage, { ...content }, txnId);
        });

        it("overload with null threadId works", async () => {
            const eventId = "$eventId:example.org";
            const txnId = client.makeTxnId();
            httpLookups = [
                {
                    method: "PUT",
                    path: `/rooms/${encodeURIComponent(roomId)}/send/m.room.message/${txnId}`,
                    data: { event_id: eventId },
                    expectBody: content,
                },
            ];

            await client.sendEvent(roomId, null, EventType.RoomMessage, { ...content }, txnId);
        });

        it("overload with threadId works", async () => {
            const eventId = "$eventId:example.org";
            const txnId = client.makeTxnId();
            const threadId = "$threadId:server";
            httpLookups = [
                {
                    method: "PUT",
                    path: `/rooms/${encodeURIComponent(roomId)}/send/m.room.message/${txnId}`,
                    data: { event_id: eventId },
                    expectBody: {
                        ...content,
                        "m.relates_to": {
                            event_id: threadId,
                            is_falling_back: true,
                            rel_type: "m.thread",
                        },
                    },
                },
            ];

            await client.sendEvent(roomId, threadId, EventType.RoomMessage, { ...content }, txnId);
        });

        it("should add thread relation if threadId is passed and the relation is missing", async () => {
            const eventId = "$eventId:example.org";
            const threadId = "$threadId:server";
            const txnId = client.makeTxnId();

            const room = new Room(roomId, client, userId);
            mocked(store.getRoom).mockReturnValue(room);

            const rootEvent = new MatrixEvent({ event_id: threadId });
            room.createThread(threadId, rootEvent, [rootEvent], false);

            httpLookups = [
                {
                    method: "PUT",
                    path: `/rooms/${encodeURIComponent(roomId)}/send/m.room.message/${txnId}`,
                    data: { event_id: eventId },
                    expectBody: {
                        ...content,
                        "m.relates_to": {
                            "m.in_reply_to": {
                                event_id: threadId,
                            },
                            "event_id": threadId,
                            "is_falling_back": true,
                            "rel_type": "m.thread",
                        },
                    },
                },
            ];

            await client.sendEvent(roomId, threadId, EventType.RoomMessage, { ...content }, txnId);
        });

        it("should add thread relation if threadId is passed and the relation is missing with reply", async () => {
            const eventId = "$eventId:example.org";
            const threadId = "$threadId:server";
            const txnId = client.makeTxnId();

            const content = {
                body,
                "m.relates_to": {
                    "m.in_reply_to": {
                        event_id: "$other:event",
                    },
                },
            };

            const room = new Room(roomId, client, userId);
            mocked(store.getRoom).mockReturnValue(room);

            const rootEvent = new MatrixEvent({ event_id: threadId });
            room.createThread(threadId, rootEvent, [rootEvent], false);

            httpLookups = [
                {
                    method: "PUT",
                    path: `/rooms/${encodeURIComponent(roomId)}/send/m.room.message/${txnId}`,
                    data: { event_id: eventId },
                    expectBody: {
                        ...content,
                        "m.relates_to": {
                            "m.in_reply_to": {
                                event_id: "$other:event",
                            },
                            "event_id": threadId,
                            "is_falling_back": false,
                            "rel_type": "m.thread",
                        },
                    },
                },
            ];

            await client.sendEvent(roomId, threadId, EventType.RoomMessage, { ...content }, txnId);
        });
    });

    it("should create (unstable) file trees", async () => {
        const userId = "@test:example.org";
        const roomId = "!room:example.org";
        const roomName = "Test Tree";
        const mockRoom = {} as unknown as Room;
        const fn = jest.fn().mockImplementation((opts) => {
            expect(opts).toMatchObject({
                name: roomName,
                preset: Preset.PrivateChat,
                power_level_content_override: {
                    ...DEFAULT_TREE_POWER_LEVELS_TEMPLATE,
                    users: {
                        [userId]: 100,
                    },
                },
                creation_content: {
                    [RoomCreateTypeField]: RoomType.Space,
                },
                initial_state: [
                    {
                        // We use `unstable` to ensure that the code is actually using the right identifier
                        type: UNSTABLE_MSC3088_PURPOSE.unstable,
                        state_key: UNSTABLE_MSC3089_TREE_SUBTYPE.unstable,
                        content: {
                            [UNSTABLE_MSC3088_ENABLED.unstable!]: true,
                        },
                    },
                    {
                        type: EventType.RoomEncryption,
                        state_key: "",
                        content: {
                            algorithm: MEGOLM_ALGORITHM,
                        },
                    },
                ],
            });
            return { room_id: roomId };
        });
        client.getUserId = () => userId;
        client.createRoom = fn;
        client.getRoom = (getRoomId) => {
            expect(getRoomId).toEqual(roomId);
            return mockRoom;
        };
        const tree = await client.unstableCreateFileTree(roomName);
        expect(tree).toBeDefined();
        expect(tree.roomId).toEqual(roomId);
        expect(tree.room).toBe(mockRoom);
        expect(fn.mock.calls.length).toBe(1);
    });

    it("should get (unstable) file trees with valid state", async () => {
        const roomId = "!room:example.org";
        const mockRoom = {
            getMyMembership: () => "join",
            currentState: {
                getStateEvents: (eventType, stateKey) => {
                    if (eventType === EventType.RoomCreate) {
                        expect(stateKey).toEqual("");
                        return new MatrixEvent({
                            content: {
                                [RoomCreateTypeField]: RoomType.Space,
                            },
                        });
                    } else if (eventType === UNSTABLE_MSC3088_PURPOSE.unstable) {
                        // We use `unstable` to ensure that the code is actually using the right identifier
                        expect(stateKey).toEqual(UNSTABLE_MSC3089_TREE_SUBTYPE.unstable);
                        return new MatrixEvent({
                            content: {
                                [UNSTABLE_MSC3088_ENABLED.unstable!]: true,
                            },
                        });
                    } else {
                        throw new Error("Unexpected event type or state key");
                    }
                },
            } as Room["currentState"],
        } as unknown as Room;
        client.getRoom = (getRoomId) => {
            expect(getRoomId).toEqual(roomId);
            return mockRoom;
        };
        const tree = client.unstableGetFileTreeSpace(roomId);
        expect(tree).toBeDefined();
        expect(tree!.roomId).toEqual(roomId);
        expect(tree!.room).toBe(mockRoom);
    });

    it("should not get (unstable) file trees if not joined", async () => {
        const roomId = "!room:example.org";
        const mockRoom = {
            getMyMembership: () => "leave", // "not join"
        } as unknown as Room;
        client.getRoom = (getRoomId) => {
            expect(getRoomId).toEqual(roomId);
            return mockRoom;
        };
        const tree = client.unstableGetFileTreeSpace(roomId);
        expect(tree).toBeFalsy();
    });

    it("should not get (unstable) file trees for unknown rooms", async () => {
        const roomId = "!room:example.org";
        client.getRoom = (getRoomId) => {
            expect(getRoomId).toEqual(roomId);
            return null; // imply unknown
        };
        const tree = client.unstableGetFileTreeSpace(roomId);
        expect(tree).toBeFalsy();
    });

    it("should not get (unstable) file trees with invalid create contents", async () => {
        const roomId = "!room:example.org";
        const mockRoom = {
            getMyMembership: () => "join",
            currentState: {
                getStateEvents: (eventType, stateKey) => {
                    if (eventType === EventType.RoomCreate) {
                        expect(stateKey).toEqual("");
                        return new MatrixEvent({
                            content: {
                                [RoomCreateTypeField]: "org.example.not_space",
                            },
                        });
                    } else if (eventType === UNSTABLE_MSC3088_PURPOSE.unstable) {
                        // We use `unstable` to ensure that the code is actually using the right identifier
                        expect(stateKey).toEqual(UNSTABLE_MSC3089_TREE_SUBTYPE.unstable);
                        return new MatrixEvent({
                            content: {
                                [UNSTABLE_MSC3088_ENABLED.unstable!]: true,
                            },
                        });
                    } else {
                        throw new Error("Unexpected event type or state key");
                    }
                },
            } as Room["currentState"],
        } as unknown as Room;
        client.getRoom = (getRoomId) => {
            expect(getRoomId).toEqual(roomId);
            return mockRoom;
        };
        const tree = client.unstableGetFileTreeSpace(roomId);
        expect(tree).toBeFalsy();
    });

    it("should not get (unstable) file trees with invalid purpose/subtype contents", async () => {
        const roomId = "!room:example.org";
        const mockRoom = {
            getMyMembership: () => "join",
            currentState: {
                getStateEvents: (eventType, stateKey) => {
                    if (eventType === EventType.RoomCreate) {
                        expect(stateKey).toEqual("");
                        return new MatrixEvent({
                            content: {
                                [RoomCreateTypeField]: RoomType.Space,
                            },
                        });
                    } else if (eventType === UNSTABLE_MSC3088_PURPOSE.unstable) {
                        expect(stateKey).toEqual(UNSTABLE_MSC3089_TREE_SUBTYPE.unstable);
                        return new MatrixEvent({
                            content: {
                                [UNSTABLE_MSC3088_ENABLED.unstable!]: false,
                            },
                        });
                    } else {
                        throw new Error("Unexpected event type or state key");
                    }
                },
            } as Room["currentState"],
        } as unknown as Room;
        client.getRoom = (getRoomId) => {
            expect(getRoomId).toEqual(roomId);
            return mockRoom;
        };
        const tree = client.unstableGetFileTreeSpace(roomId);
        expect(tree).toBeFalsy();
    });

    it("should not POST /filter if a matching filter already exists", async function () {
        httpLookups = [PUSH_RULES_RESPONSE, SYNC_RESPONSE];
        const filterId = "ehfewf";
        mocked(store.getFilterIdByName).mockReturnValue(filterId);
        const filter = new Filter("0", filterId);
        filter.setDefinition({ room: { timeline: { limit: 8 } } });
        mocked(store.getFilter).mockReturnValue(filter);
        const syncPromise = new Promise<void>((resolve, reject) => {
            client.on(ClientEvent.Sync, function syncListener(state) {
                if (state === "SYNCING") {
                    expect(httpLookups.length).toEqual(0);
                    client.removeListener(ClientEvent.Sync, syncListener);
                    resolve();
                } else if (state === "ERROR") {
                    reject(new Error("sync error"));
                }
            });
        });
        await client.startClient({ filter });
        await syncPromise;
    });

    describe("getSyncState", function () {
        it("should return null if the client isn't started", function () {
            expect(client.getSyncState()).toBe(null);
        });

        it("should return the same sync state as emitted sync events", async function () {
            const syncingPromise = new Promise<void>((resolve) => {
                client.on(ClientEvent.Sync, function syncListener(state) {
                    expect(state).toEqual(client.getSyncState());
                    if (state === "SYNCING") {
                        client.removeListener(ClientEvent.Sync, syncListener);
                        resolve();
                    }
                });
            });
            await client.startClient();
            await syncingPromise;
        });
    });

    describe("getOrCreateFilter", function () {
        it("should POST createFilter if no id is present in localStorage", function () {});
        it("should use an existing filter if id is present in localStorage", function () {});
        it("should handle localStorage filterId missing from the server", function (done) {
            function getFilterName(userId: string, suffix?: string) {
                // scope this on the user ID because people may login on many accounts
                // and they all need to be stored!
                return "FILTER_SYNC_" + userId + (suffix ? "_" + suffix : "");
            }
            const invalidFilterId = "invalidF1lt3r";
            httpLookups = [];
            httpLookups.push({
                method: "GET",
                path: FILTER_PATH + "/" + invalidFilterId,
                error: {
                    errcode: "M_UNKNOWN",
                    name: "M_UNKNOWN",
                    message: "No row found",
                    data: { errcode: "M_UNKNOWN", error: "No row found" },
                    httpStatus: 404,
                },
            });
            httpLookups.push(FILTER_RESPONSE);
            mocked(store.getFilterIdByName).mockReturnValue(invalidFilterId);

            const filterName = getFilterName(client.credentials.userId!);
            client.store.setFilterIdByName(filterName, invalidFilterId);
            const filter = new Filter(client.credentials.userId);

            client.getOrCreateFilter(filterName, filter).then(function (filterId) {
                expect(filterId).toEqual(FILTER_RESPONSE.data?.filter_id);
                done();
            });
        });
    });

    describe("retryImmediately", function () {
        it("should return false if there is no request waiting", async function () {
            httpLookups = [];
            await client.startClient();
            expect(client.retryImmediately()).toBe(false);
        });

        it("should work on /filter", function (done) {
            httpLookups = [];
            httpLookups.push(PUSH_RULES_RESPONSE);
            httpLookups.push({
                method: "POST",
                path: FILTER_PATH,
                error: { errcode: "NOPE_NOPE_NOPE" },
            });
            httpLookups.push(FILTER_RESPONSE);
            httpLookups.push(SYNC_RESPONSE);

            client.on(ClientEvent.Sync, function syncListener(state) {
                if (state === "ERROR" && httpLookups.length > 0) {
                    expect(httpLookups.length).toEqual(2);
                    expect(client.retryImmediately()).toBe(true);
                    jest.advanceTimersByTime(1);
                } else if (state === "PREPARED" && httpLookups.length === 0) {
                    client.removeListener(ClientEvent.Sync, syncListener);
                    done();
                } else {
                    // unexpected state transition!
                    expect(state).toEqual(null);
                }
            });
            client.startClient();
        });

        it("should work on /sync", function (done) {
            httpLookups.push({
                method: "GET",
                path: "/sync",
                error: { errcode: "NOPE_NOPE_NOPE" },
            });
            httpLookups.push({
                method: "GET",
                path: "/sync",
                data: SYNC_DATA,
            });

            client.on(ClientEvent.Sync, function syncListener(state) {
                if (state === "ERROR" && httpLookups.length > 0) {
                    expect(httpLookups.length).toEqual(1);
                    expect(client.retryImmediately()).toBe(true);
                    jest.advanceTimersByTime(1);
                } else if (state === "RECONNECTING" && httpLookups.length > 0) {
                    jest.advanceTimersByTime(10000);
                } else if (state === "SYNCING" && httpLookups.length === 0) {
                    client.removeListener(ClientEvent.Sync, syncListener);
                    done();
                }
            });
            client.startClient();
        });

        it("should work on /pushrules", function (done) {
            httpLookups = [];
            httpLookups.push({
                method: "GET",
                path: "/pushrules/",
                error: { errcode: "NOPE_NOPE_NOPE" },
            });
            httpLookups.push(PUSH_RULES_RESPONSE);
            httpLookups.push(FILTER_RESPONSE);
            httpLookups.push(SYNC_RESPONSE);

            client.on(ClientEvent.Sync, function syncListener(state) {
                if (state === "ERROR" && httpLookups.length > 0) {
                    expect(httpLookups.length).toEqual(3);
                    expect(client.retryImmediately()).toBe(true);
                    jest.advanceTimersByTime(1);
                } else if (state === "PREPARED" && httpLookups.length === 0) {
                    client.removeListener(ClientEvent.Sync, syncListener);
                    done();
                } else {
                    // unexpected state transition!
                    expect(state).toEqual(null);
                }
            });
            client.startClient();
        });
    });

    describe("emitted sync events", function () {
        function syncChecker(expectedStates: [string, string | null][], done: Function) {
            return function syncListener(state: SyncState, old: SyncState | null) {
                const expected = expectedStates.shift();
                logger.log("'sync' curr=%s old=%s EXPECT=%s", state, old, expected);
                if (!expected) {
                    done();
                    return;
                }
                expect(state).toEqual(expected[0]);
                expect(old).toEqual(expected[1]);
                if (expectedStates.length === 0) {
                    client.removeListener(ClientEvent.Sync, syncListener);
                    done();
                }
                // standard retry time is 5 to 10 seconds
                jest.advanceTimersByTime(10000);
            };
        }

        it("should transition null -> PREPARED after the first /sync", function (done) {
            const expectedStates: [string, string | null][] = [];
            expectedStates.push(["PREPARED", null]);
            client.on(ClientEvent.Sync, syncChecker(expectedStates, done));
            client.startClient();
        });

        it("should transition null -> ERROR after a failed /filter", function (done) {
            const expectedStates: [string, string | null][] = [];
            httpLookups = [];
            httpLookups.push(PUSH_RULES_RESPONSE);
            httpLookups.push({
                method: "POST",
                path: FILTER_PATH,
                error: { errcode: "NOPE_NOPE_NOPE" },
            });
            expectedStates.push(["ERROR", null]);
            client.on(ClientEvent.Sync, syncChecker(expectedStates, done));
            client.startClient();
        });

        // Disabled because now `startClient` makes a legit call to `/versions`
        // And those tests are really unhappy about it... Not possible to figure
        // out what a good resolution would look like
        xit("should transition ERROR -> CATCHUP after /sync if prev failed", function (done) {
            const expectedStates: [string, string | null][] = [];
            acceptKeepalives = false;
            httpLookups = [];
            httpLookups.push(PUSH_RULES_RESPONSE);
            httpLookups.push(FILTER_RESPONSE);
            httpLookups.push({
                method: "GET",
                path: "/sync",
                error: { errcode: "NOPE_NOPE_NOPE" },
            });
            httpLookups.push({
                method: "GET",
                path: KEEP_ALIVE_PATH,
                error: { errcode: "KEEPALIVE_FAIL" },
            });
            httpLookups.push({
                method: "GET",
                path: KEEP_ALIVE_PATH,
                data: {},
            });
            httpLookups.push({
                method: "GET",
                path: "/sync",
                data: SYNC_DATA,
            });

            expectedStates.push(["RECONNECTING", null]);
            expectedStates.push(["ERROR", "RECONNECTING"]);
            expectedStates.push(["CATCHUP", "ERROR"]);
            client.on(ClientEvent.Sync, syncChecker(expectedStates, done));
            client.startClient();
        });

        it("should transition PREPARED -> SYNCING after /sync", function (done) {
            const expectedStates: [string, string | null][] = [];
            expectedStates.push(["PREPARED", null]);
            expectedStates.push(["SYNCING", "PREPARED"]);
            client.on(ClientEvent.Sync, syncChecker(expectedStates, done));
            client.startClient();
        });

        xit("should transition SYNCING -> ERROR after a failed /sync", function (done) {
            acceptKeepalives = false;
            const expectedStates: [string, string | null][] = [];
            httpLookups.push({
                method: "GET",
                path: "/sync",
                error: { errcode: "NONONONONO" },
            });
            httpLookups.push({
                method: "GET",
                path: KEEP_ALIVE_PATH,
                error: { errcode: "KEEPALIVE_FAIL" },
            });

            expectedStates.push(["PREPARED", null]);
            expectedStates.push(["SYNCING", "PREPARED"]);
            expectedStates.push(["RECONNECTING", "SYNCING"]);
            expectedStates.push(["ERROR", "RECONNECTING"]);
            client.on(ClientEvent.Sync, syncChecker(expectedStates, done));
            client.startClient();
        });

        xit("should transition ERROR -> SYNCING after /sync if prev failed", function (done) {
            const expectedStates: [string, string | null][] = [];
            httpLookups.push({
                method: "GET",
                path: "/sync",
                error: { errcode: "NONONONONO" },
            });
            httpLookups.push(SYNC_RESPONSE);

            expectedStates.push(["PREPARED", null]);
            expectedStates.push(["SYNCING", "PREPARED"]);
            expectedStates.push(["ERROR", "SYNCING"]);
            client.on(ClientEvent.Sync, syncChecker(expectedStates, done));
            client.startClient();
        });

        it("should transition SYNCING -> SYNCING on subsequent /sync successes", function (done) {
            const expectedStates: [string, string | null][] = [];
            httpLookups.push(SYNC_RESPONSE);
            httpLookups.push(SYNC_RESPONSE);

            expectedStates.push(["PREPARED", null]);
            expectedStates.push(["SYNCING", "PREPARED"]);
            expectedStates.push(["SYNCING", "SYNCING"]);
            client.on(ClientEvent.Sync, syncChecker(expectedStates, done));
            client.startClient();
        });

        xit("should transition ERROR -> ERROR if keepalive keeps failing", function (done) {
            acceptKeepalives = false;
            const expectedStates: [string, string | null][] = [];
            httpLookups.push({
                method: "GET",
                path: "/sync",
                error: { errcode: "NONONONONO" },
            });
            httpLookups.push({
                method: "GET",
                path: KEEP_ALIVE_PATH,
                error: { errcode: "KEEPALIVE_FAIL" },
            });
            httpLookups.push({
                method: "GET",
                path: KEEP_ALIVE_PATH,
                error: { errcode: "KEEPALIVE_FAIL" },
            });

            expectedStates.push(["PREPARED", null]);
            expectedStates.push(["SYNCING", "PREPARED"]);
            expectedStates.push(["RECONNECTING", "SYNCING"]);
            expectedStates.push(["ERROR", "RECONNECTING"]);
            expectedStates.push(["ERROR", "ERROR"]);
            client.on(ClientEvent.Sync, syncChecker(expectedStates, done));
            client.startClient();
        });
    });

    describe("inviteByEmail", function () {
        const roomId = "!foo:bar";

        it("should send an invite HTTP POST", function () {
            httpLookups = [
                {
                    method: "POST",
                    path: "/rooms/!foo%3Abar/invite",
                    data: {},
                    expectBody: {
                        id_server: identityServerDomain,
                        medium: "email",
                        address: "alice@gmail.com",
                    },
                },
            ];
            client.inviteByEmail(roomId, "alice@gmail.com");
            expect(httpLookups.length).toEqual(0);
        });
    });

    describe("guest rooms", function () {
        it("should only do /sync calls (without filter/pushrules)", async function () {
            httpLookups = []; // no /pushrules or /filter
            httpLookups.push({
                method: "GET",
                path: "/sync",
                data: SYNC_DATA,
            });
            client.setGuest(true);
            await client.startClient();
            expect(httpLookups.length).toBe(0);
        });

        xit("should be able to peek into a room using peekInRoom", function (done) {});
    });

    describe("getPresence", function () {
        it("should send a presence HTTP GET", function () {
            httpLookups = [
                {
                    method: "GET",
                    path: `/presence/${encodeURIComponent(userId)}/status`,
                    data: {
                        presence: "unavailable",
                        last_active_ago: 420845,
                    },
                },
            ];
            client.getPresence(userId);
            expect(httpLookups.length).toEqual(0);
        });
    });

    describe("redactEvent", () => {
        const roomId = "!room:example.org";
        const mockRoom = {
            getMyMembership: () => "join",
            currentState: {
                getStateEvents: (eventType, stateKey) => {
                    if (eventType === EventType.RoomEncryption) {
                        expect(stateKey).toEqual("");
                        return new MatrixEvent({ content: {} });
                    } else {
                        throw new Error("Unexpected event type or state key");
                    }
                },
            } as Room["currentState"],
            getThread: jest.fn(),
            addPendingEvent: jest.fn(),
            updatePendingEvent: jest.fn(),
            reEmitter: {
                reEmit: jest.fn(),
            },
        } as unknown as Room;

        beforeEach(() => {
            client.getRoom = (getRoomId) => {
                expect(getRoomId).toEqual(roomId);
                return mockRoom;
            };
        });

        it("overload without threadId works", async () => {
            const eventId = "$eventId:example.org";
            const txnId = client.makeTxnId();
            httpLookups = [
                {
                    method: "PUT",
                    path: `/rooms/${encodeURIComponent(roomId)}/redact/${encodeURIComponent(eventId)}/${txnId}`,
                    data: { event_id: eventId },
                },
            ];

            await client.redactEvent(roomId, eventId, txnId);
        });

        it("overload with null threadId works", async () => {
            const eventId = "$eventId:example.org";
            const txnId = client.makeTxnId();
            httpLookups = [
                {
                    method: "PUT",
                    path: `/rooms/${encodeURIComponent(roomId)}/redact/${encodeURIComponent(eventId)}/${txnId}`,
                    data: { event_id: eventId },
                },
            ];

            await client.redactEvent(roomId, null, eventId, txnId);
        });

        it("overload with threadId works", async () => {
            const eventId = "$eventId:example.org";
            const txnId = client.makeTxnId();
            httpLookups = [
                {
                    method: "PUT",
                    path: `/rooms/${encodeURIComponent(roomId)}/redact/${encodeURIComponent(eventId)}/${txnId}`,
                    data: { event_id: eventId },
                },
            ];

            await client.redactEvent(roomId, "$threadId:server", eventId, txnId);
        });

        it("does not get wrongly encrypted", async () => {
            const eventId = "$eventId:example.org";
            const txnId = client.makeTxnId();
            const reason = "This is the redaction reason";
            httpLookups = [
                {
                    method: "PUT",
                    path: `/rooms/${encodeURIComponent(roomId)}/redact/${encodeURIComponent(eventId)}/${txnId}`,
                    expectBody: { reason }, // NOT ENCRYPTED
                    data: { event_id: eventId },
                },
            ];

            await client.redactEvent(roomId, eventId, txnId, { reason });
        });
    });

    describe("cancelPendingEvent", () => {
        const roomId = "!room:server";
        const txnId = "m12345";

        const mockRoom = {
            getMyMembership: () => "join",
            updatePendingEvent: (event: MatrixEvent, status: EventStatus) => event.setStatus(status),
            currentState: {
                getStateEvents: (eventType, stateKey) => {
                    if (eventType === EventType.RoomCreate) {
                        expect(stateKey).toEqual("");
                        return new MatrixEvent({
                            content: {
                                [RoomCreateTypeField]: RoomType.Space,
                            },
                        });
                    } else if (eventType === EventType.RoomEncryption) {
                        expect(stateKey).toEqual("");
                        return new MatrixEvent({ content: {} });
                    } else {
                        throw new Error("Unexpected event type or state key");
                    }
                },
            } as Room["currentState"],
        } as unknown as Room;

        let event: MatrixEvent;
        beforeEach(async () => {
            event = new MatrixEvent({
                event_id: "~" + roomId + ":" + txnId,
                sender: client.credentials.userId!,
                room_id: roomId,
                origin_server_ts: new Date().getTime(),
            });
            event.setTxnId(txnId);

            client.getRoom = (getRoomId) => {
                expect(getRoomId).toEqual(roomId);
                return mockRoom;
            };
            client.crypto = {
                // mock crypto
                encryptEvent: () => new Promise(() => {}),
                stop: jest.fn(),
            } as unknown as Crypto;
        });

        function assertCancelled() {
            expect(event.status).toBe(EventStatus.CANCELLED);
            expect(client.scheduler?.removeEventFromQueue(event)).toBeFalsy();
            expect(httpLookups.filter((h) => h.path.includes("/send/")).length).toBe(0);
        }

        it("should cancel an event which is queued", () => {
            event.setStatus(EventStatus.QUEUED);
            client.scheduler?.queueEvent(event);
            client.cancelPendingEvent(event);
            assertCancelled();
        });

        it("should cancel an event which is encrypting", async () => {
            // @ts-ignore protected method access
            client.encryptAndSendEvent(null, event);
            await testUtils.emitPromise(event, "Event.status");
            client.cancelPendingEvent(event);
            assertCancelled();
        });

        it("should cancel an event which is not sent", () => {
            event.setStatus(EventStatus.NOT_SENT);
            client.cancelPendingEvent(event);
            assertCancelled();
        });

        it("should error when given any other event status", () => {
            event.setStatus(EventStatus.SENDING);
            expect(() => client.cancelPendingEvent(event)).toThrow("cannot cancel an event with status sending");
            expect(event.status).toBe(EventStatus.SENDING);
        });
    });

    describe("threads", () => {
        it("partitions root events to room timeline and thread timeline", () => {
            const supportsExperimentalThreads = client.supportsExperimentalThreads;
            client.supportsExperimentalThreads = () => true;
            const room = new Room("!room1:matrix.org", client, userId);

            const rootEvent = new MatrixEvent({
                content: {},
                origin_server_ts: 1,
                room_id: "!room1:matrix.org",
                sender: "@alice:matrix.org",
                type: "m.room.message",
                unsigned: {
                    "m.relations": {
                        "m.thread": {
                            latest_event: {},
                            count: 33,
                            current_user_participated: false,
                        },
                    },
                },
                event_id: "$ev1",
                user_id: "@alice:matrix.org",
            });

            expect(rootEvent.isThreadRoot).toBe(true);

            const [roomEvents, threadEvents] = room.partitionThreadedEvents([rootEvent]);
            expect(roomEvents).toHaveLength(1);
            expect(threadEvents).toHaveLength(1);

            // Restore method
            client.supportsExperimentalThreads = supportsExperimentalThreads;
        });
    });

    describe("read-markers and read-receipts", () => {
        it("setRoomReadMarkers", () => {
            client.setRoomReadMarkersHttpRequest = jest.fn();
            const room = {
                hasPendingEvent: jest.fn().mockReturnValue(false),
                addLocalEchoReceipt: jest.fn(),
            } as unknown as Room;
            const rrEvent = new MatrixEvent({ event_id: "read_event_id" });
            const rpEvent = new MatrixEvent({ event_id: "read_private_event_id" });
            client.getRoom = () => room;

            client.setRoomReadMarkers("room_id", "read_marker_event_id", rrEvent, rpEvent);

            expect(client.setRoomReadMarkersHttpRequest).toHaveBeenCalledWith(
                "room_id",
                "read_marker_event_id",
                "read_event_id",
                "read_private_event_id",
            );
            expect(room.addLocalEchoReceipt).toHaveBeenCalledTimes(2);
            expect(room.addLocalEchoReceipt).toHaveBeenNthCalledWith(
                1,
                client.credentials.userId,
                rrEvent,
                ReceiptType.Read,
            );
            expect(room.addLocalEchoReceipt).toHaveBeenNthCalledWith(
                2,
                client.credentials.userId,
                rpEvent,
                ReceiptType.ReadPrivate,
            );
        });
    });

    describe("beacons", () => {
        const roomId = "!room:server.org";
        const content = makeBeaconInfoContent(100, true);

        beforeEach(() => {
            mocked(client.http.authedRequest).mockClear().mockResolvedValue({});
        });

        it("creates new beacon info", async () => {
            await client.unstable_createLiveBeacon(roomId, content);

            // event type combined
            const expectedEventType = M_BEACON_INFO.name;
            const [method, path, queryParams, requestContent] = mocked(client.http.authedRequest).mock.calls[0];
            expect(method).toBe("PUT");
            expect(path).toEqual(
                `/rooms/${encodeURIComponent(roomId)}/state/` +
                    `${encodeURIComponent(expectedEventType)}/${encodeURIComponent(userId)}`,
            );
            expect(queryParams).toBeFalsy();
            expect(requestContent).toEqual(content);
        });

        it("updates beacon info with specific event type", async () => {
            await client.unstable_setLiveBeacon(roomId, content);

            // event type combined
            const [, path, , requestContent] = mocked(client.http.authedRequest).mock.calls[0];
            expect(path).toEqual(
                `/rooms/${encodeURIComponent(roomId)}/state/` +
                    `${encodeURIComponent(M_BEACON_INFO.name)}/${encodeURIComponent(userId)}`,
            );
            expect(requestContent).toEqual(content);
        });

        describe("processBeaconEvents()", () => {
            it("does nothing when events is falsy", () => {
                const room = new Room(roomId, client, userId);
                const roomStateProcessSpy = jest.spyOn(room.currentState, "processBeaconEvents");

                client.processBeaconEvents(room, undefined);
                expect(roomStateProcessSpy).not.toHaveBeenCalled();
            });

            it("does nothing when events is of length 0", () => {
                const room = new Room(roomId, client, userId);
                const roomStateProcessSpy = jest.spyOn(room.currentState, "processBeaconEvents");

                client.processBeaconEvents(room, []);
                expect(roomStateProcessSpy).not.toHaveBeenCalled();
            });

            it("calls room states processBeaconEvents with events", () => {
                const room = new Room(roomId, client, userId);
                const roomStateProcessSpy = jest.spyOn(room.currentState, "processBeaconEvents");

                const messageEvent = testUtils.mkMessage({ room: roomId, user: userId, event: true });
                const beaconEvent = makeBeaconEvent(userId);

                client.processBeaconEvents(room, [messageEvent, beaconEvent]);
                expect(roomStateProcessSpy).toHaveBeenCalledWith([messageEvent, beaconEvent], client);
            });
        });
    });

    describe("setRoomTopic", () => {
        const roomId = "!foofoofoofoofoofoo:matrix.org";
        const createSendStateEventMock = (topic: string, htmlTopic?: string) => {
            return jest.fn().mockImplementation((roomId: string, eventType: string, content: any, stateKey: string) => {
                expect(roomId).toEqual(roomId);
                expect(eventType).toEqual(EventType.RoomTopic);
                expect(content).toMatchObject(ContentHelpers.makeTopicContent(topic, htmlTopic));
                expect(stateKey).toBeUndefined();
                return Promise.resolve();
            });
        };

        it("is called with plain text topic and sends state event", async () => {
            const sendStateEvent = createSendStateEventMock("pizza");
            client.sendStateEvent = sendStateEvent;
            await client.setRoomTopic(roomId, "pizza");
            expect(sendStateEvent).toHaveBeenCalledTimes(1);
        });

        it("is called with plain text topic and callback and sends state event", async () => {
            const sendStateEvent = createSendStateEventMock("pizza");
            client.sendStateEvent = sendStateEvent;
            await client.setRoomTopic(roomId, "pizza");
            expect(sendStateEvent).toHaveBeenCalledTimes(1);
        });

        it("is called with plain text and HTML topic and sends state event", async () => {
            const sendStateEvent = createSendStateEventMock("pizza", "<b>pizza</b>");
            client.sendStateEvent = sendStateEvent;
            await client.setRoomTopic(roomId, "pizza", "<b>pizza</b>");
            expect(sendStateEvent).toHaveBeenCalledTimes(1);
        });
    });

    describe("setPassword", () => {
        const auth = { session: "abcdef", type: "foo" };
        const newPassword = "newpassword";

        const passwordTest = (expectedRequestContent: any) => {
            const [method, path, queryParams, requestContent] = mocked(client.http.authedRequest).mock.calls[0];
            expect(method).toBe("POST");
            expect(path).toEqual("/account/password");
            expect(queryParams).toBeFalsy();
            expect(requestContent).toEqual(expectedRequestContent);
        };

        beforeEach(() => {
            mocked(client.http.authedRequest).mockClear().mockResolvedValue({});
        });

        it("no logout_devices specified", async () => {
            await client.setPassword(auth, newPassword);
            passwordTest({ auth, new_password: newPassword });
        });

        it("no logout_devices specified + callback", async () => {
            await client.setPassword(auth, newPassword);
            passwordTest({ auth, new_password: newPassword });
        });

        it("overload logoutDevices=true", async () => {
            await client.setPassword(auth, newPassword, true);
            passwordTest({ auth, new_password: newPassword, logout_devices: true });
        });

        it("overload logoutDevices=true + callback", async () => {
            await client.setPassword(auth, newPassword, true);
            passwordTest({ auth, new_password: newPassword, logout_devices: true });
        });

        it("overload logoutDevices=false", async () => {
            await client.setPassword(auth, newPassword, false);
            passwordTest({ auth, new_password: newPassword, logout_devices: false });
        });

        it("overload logoutDevices=false + callback", async () => {
            await client.setPassword(auth, newPassword, false);
            passwordTest({ auth, new_password: newPassword, logout_devices: false });
        });
    });

    describe("getLocalAliases", () => {
        it("should call the right endpoint", async () => {
            const response = {
                aliases: ["#woop:example.org", "#another:example.org"],
            };
            mocked(client.http.authedRequest).mockClear().mockResolvedValue(response);

            const roomId = "!whatever:example.org";
            const result = await client.getLocalAliases(roomId);

            // Current version of the endpoint we support is v3
            const [method, path, queryParams, data, opts] = mocked(client.http.authedRequest).mock.calls[0];
            expect(data).toBeFalsy();
            expect(method).toBe("GET");
            expect(path).toEqual(`/rooms/${encodeURIComponent(roomId)}/aliases`);
            expect(opts).toMatchObject({ prefix: "/_matrix/client/v3" });
            expect(queryParams).toBeFalsy();
            expect(result!.aliases).toEqual(response.aliases);
        });
    });

    describe("pollingTurnServers", () => {
        afterEach(() => {
            mocked(supportsMatrixCall).mockReset();
        });

        it("is false if the client isn't started", () => {
            expect(client.clientRunning).toBe(false);
            expect(client.pollingTurnServers).toBe(false);
        });

        it("is false if VoIP is not supported", async () => {
            mocked(supportsMatrixCall).mockReturnValue(false);
            makeClient(); // create the client a second time so it picks up the supportsMatrixCall mock
            await client.startClient();
            expect(client.pollingTurnServers).toBe(false);
        });

        it("is true if VoIP is supported", async () => {
            mocked(supportsMatrixCall).mockReturnValue(true);
            makeClient(); // create the client a second time so it picks up the supportsMatrixCall mock
            await client.startClient();
            expect(client.pollingTurnServers).toBe(true);
        });
    });

    describe("checkTurnServers", () => {
        beforeAll(() => {
            mocked(supportsMatrixCall).mockReturnValue(true);
        });

        beforeEach(() => {
            makeClient(); // create the client a second time so it picks up the supportsMatrixCall mock
        });

        afterAll(() => {
            mocked(supportsMatrixCall).mockReset();
        });

        it("emits an event when new TURN creds are found", async () => {
            const turnServer = {
                uris: [
                    "turn:turn.example.com:3478?transport=udp",
                    "turn:10.20.30.40:3478?transport=tcp",
                    "turns:10.20.30.40:443?transport=tcp",
                ],
                username: "1443779631:@user:example.com",
                password: "JlKfBy1QwLrO20385QyAtEyIv0=",
            } as unknown as ITurnServerResponse;
            jest.spyOn(client, "turnServer").mockResolvedValue(turnServer);

            const events: any[][] = [];
            const onTurnServers = (...args: any[]) => events.push(args);
            client.on(ClientEvent.TurnServers, onTurnServers);
            expect(await client.checkTurnServers()).toBe(true);
            client.off(ClientEvent.TurnServers, onTurnServers);
            expect(events).toEqual([
                [
                    [
                        {
                            urls: turnServer.uris,
                            username: turnServer.username,
                            credential: turnServer.password,
                        },
                    ],
                ],
            ]);
        });

        it("emits an event when an error occurs", async () => {
            const error = new Error(":(");
            jest.spyOn(client, "turnServer").mockRejectedValue(error);

            const events: any[][] = [];
            const onTurnServersError = (...args: any[]) => events.push(args);
            client.on(ClientEvent.TurnServersError, onTurnServersError);
            expect(await client.checkTurnServers()).toBe(false);
            client.off(ClientEvent.TurnServersError, onTurnServersError);
            expect(events).toEqual([[error, false]]); // non-fatal
        });

        it("considers 403 errors fatal", async () => {
            const error = { httpStatus: 403 };
            jest.spyOn(client, "turnServer").mockRejectedValue(error);

            const events: any[][] = [];
            const onTurnServersError = (...args: any[]) => events.push(args);
            client.on(ClientEvent.TurnServersError, onTurnServersError);
            expect(await client.checkTurnServers()).toBe(false);
            client.off(ClientEvent.TurnServersError, onTurnServersError);
            expect(events).toEqual([[error, true]]); // fatal
        });
    });

    describe("encryptAndSendToDevices", () => {
        it("throws an error if crypto is unavailable", () => {
            client.crypto = undefined;
            expect(() => client.encryptAndSendToDevices([], {})).toThrow();
        });

        it("is an alias for the crypto method", async () => {
            client.crypto = testUtils.mock(Crypto, "Crypto");
            const deviceInfos: IOlmDevice[] = [];
            const payload = {};
            await client.encryptAndSendToDevices(deviceInfos, payload);
            expect(client.crypto.encryptAndSendToDevices).toHaveBeenLastCalledWith(deviceInfos, payload);
        });
    });

    describe("support for ignoring invites", () => {
        beforeEach(() => {
            // Mockup `getAccountData`/`setAccountData`.
            const dataStore = new Map();
            client.setAccountData = function (eventType, content) {
                dataStore.set(eventType, content);
                return Promise.resolve({});
            };
            client.getAccountData = function (eventType) {
                const data = dataStore.get(eventType);
                return new MatrixEvent({
                    content: data,
                });
            };

            // Mockup `createRoom`/`getRoom`/`joinRoom`, including state.
            const rooms = new Map();
            client.createRoom = function (options: Options = {}) {
                const roomId = options["_roomId"] || `!room-${rooms.size}:example.org`;
                const state = new Map<string, any>();
                const room = {
                    roomId,
                    _options: options,
                    _state: state,
                    getUnfilteredTimelineSet: function () {
                        return {
                            getLiveTimeline: function () {
                                return {
                                    getState: function (direction) {
                                        expect(direction).toBe(EventTimeline.FORWARDS);
                                        return {
                                            getStateEvents: function (type) {
                                                const store = state.get(type) || {};
                                                return Object.keys(store).map((key) => store[key]);
                                            },
                                        };
                                    },
                                } as EventTimeline;
                            },
                        };
                    },
                } as unknown as WrappedRoom;
                rooms.set(roomId, room);
                return Promise.resolve({ room_id: roomId });
            };
            client.getRoom = function (roomId) {
                return rooms.get(roomId);
            };
            client.joinRoom = async function (roomId) {
                return this.getRoom(roomId)! || this.createRoom({ _roomId: roomId } as ICreateRoomOpts);
            };

            // Mockup state events
            client.sendStateEvent = function (roomId, type, content) {
                const room = this.getRoom(roomId) as WrappedRoom;
                const state: Map<string, any> = room._state;
                let store = state.get(type);
                if (!store) {
                    store = {};
                    state.set(type, store);
                }
                const eventId = `$event-${Math.random()}:example.org`;
                store[eventId] = {
                    getId: function () {
                        return eventId;
                    },
                    getRoomId: function () {
                        return roomId;
                    },
                    getContent: function () {
                        return content;
                    },
                };
                return Promise.resolve({ event_id: eventId });
            };
            client.redactEvent = function (roomId, eventId) {
                const room = this.getRoom(roomId) as WrappedRoom;
                const state: Map<string, any> = room._state;
                for (const store of state.values()) {
                    delete store[eventId!];
                }
                return Promise.resolve({ event_id: "$" + eventId + "-" + Math.random() });
            };
        });

        it("should initialize and return the same `target` consistently", async () => {
            const target1 = await client.ignoredInvites.getOrCreateTargetRoom();
            const target2 = await client.ignoredInvites.getOrCreateTargetRoom();
            expect(target1).toBeTruthy();
            expect(target1).toBe(target2);
        });

        it("should initialize and return the same `sources` consistently", async () => {
            const sources1 = await client.ignoredInvites.getOrCreateSourceRooms();
            const sources2 = await client.ignoredInvites.getOrCreateSourceRooms();
            expect(sources1).toBeTruthy();
            expect(sources1).toHaveLength(1);
            expect(sources1).toEqual(sources2);
        });

        it("should initially not reject any invite", async () => {
            const rule = await client.ignoredInvites.getRuleForInvite({
                sender: "@foobar:example.org",
                roomId: "!snafu:somewhere.org",
            });
            expect(rule).toBeFalsy();
        });

        it("should reject invites once we have added a matching rule in the target room (scope: user)", async () => {
            await client.ignoredInvites.addRule(PolicyScope.User, "*:example.org", "just a test");

            // We should reject this invite.
            const ruleMatch = await client.ignoredInvites.getRuleForInvite({
                sender: "@foobar:example.org",
                roomId: "!snafu:somewhere.org",
            });
            expect(ruleMatch).toBeTruthy();
            expect(ruleMatch!.getContent()).toMatchObject({
                recommendation: "m.ban",
                reason: "just a test",
            });

            // We should let these invites go through.
            const ruleWrongServer = await client.ignoredInvites.getRuleForInvite({
                sender: "@foobar:somewhere.org",
                roomId: "!snafu:somewhere.org",
            });
            expect(ruleWrongServer).toBeFalsy();

            const ruleWrongServerRoom = await client.ignoredInvites.getRuleForInvite({
                sender: "@foobar:somewhere.org",
                roomId: "!snafu:example.org",
            });
            expect(ruleWrongServerRoom).toBeFalsy();
        });

        it("should reject invites once we have added a matching rule in the target room (scope: server)", async () => {
            const REASON = `Just a test ${Math.random()}`;
            await client.ignoredInvites.addRule(PolicyScope.Server, "example.org", REASON);

            // We should reject these invites.
            const ruleSenderMatch = await client.ignoredInvites.getRuleForInvite({
                sender: "@foobar:example.org",
                roomId: "!snafu:somewhere.org",
            });
            expect(ruleSenderMatch).toBeTruthy();
            expect(ruleSenderMatch!.getContent()).toMatchObject({
                recommendation: "m.ban",
                reason: REASON,
            });

            const ruleRoomMatch = await client.ignoredInvites.getRuleForInvite({
                sender: "@foobar:somewhere.org",
                roomId: "!snafu:example.org",
            });
            expect(ruleRoomMatch).toBeTruthy();
            expect(ruleRoomMatch!.getContent()).toMatchObject({
                recommendation: "m.ban",
                reason: REASON,
            });

            // We should let these invites go through.
            const ruleWrongServer = await client.ignoredInvites.getRuleForInvite({
                sender: "@foobar:somewhere.org",
                roomId: "!snafu:somewhere.org",
            });
            expect(ruleWrongServer).toBeFalsy();
        });

        it("should reject invites once we have added a matching rule in the target room (scope: room)", async () => {
            const REASON = `Just a test ${Math.random()}`;
            const BAD_ROOM_ID = "!bad:example.org";
            const GOOD_ROOM_ID = "!good:example.org";
            await client.ignoredInvites.addRule(PolicyScope.Room, BAD_ROOM_ID, REASON);

            // We should reject this invite.
            const ruleSenderMatch = await client.ignoredInvites.getRuleForInvite({
                sender: "@foobar:example.org",
                roomId: BAD_ROOM_ID,
            });
            expect(ruleSenderMatch).toBeTruthy();
            expect(ruleSenderMatch!.getContent()).toMatchObject({
                recommendation: "m.ban",
                reason: REASON,
            });

            // We should let these invites go through.
            const ruleWrongRoom = await client.ignoredInvites.getRuleForInvite({
                sender: BAD_ROOM_ID,
                roomId: GOOD_ROOM_ID,
            });
            expect(ruleWrongRoom).toBeFalsy();
        });

        it("should reject invites once we have added a matching rule in a non-target source room", async () => {
            const NEW_SOURCE_ROOM_ID = "!another-source:example.org";

            // Make sure that everything is initialized.
            await client.ignoredInvites.getOrCreateSourceRooms();
            await client.joinRoom(NEW_SOURCE_ROOM_ID);
            await client.ignoredInvites.addSource(NEW_SOURCE_ROOM_ID);

            // Add a rule in the new source room.
            await client.sendStateEvent(NEW_SOURCE_ROOM_ID, PolicyScope.User, {
                entity: "*:example.org",
                reason: "just a test",
                recommendation: "m.ban",
            });

            // We should reject this invite.
            const ruleMatch = await client.ignoredInvites.getRuleForInvite({
                sender: "@foobar:example.org",
                roomId: "!snafu:somewhere.org",
            });
            expect(ruleMatch).toBeTruthy();
            expect(ruleMatch!.getContent()).toMatchObject({
                recommendation: "m.ban",
                reason: "just a test",
            });

            // We should let these invites go through.
            const ruleWrongServer = await client.ignoredInvites.getRuleForInvite({
                sender: "@foobar:somewhere.org",
                roomId: "!snafu:somewhere.org",
            });
            expect(ruleWrongServer).toBeFalsy();

            const ruleWrongServerRoom = await client.ignoredInvites.getRuleForInvite({
                sender: "@foobar:somewhere.org",
                roomId: "!snafu:example.org",
            });
            expect(ruleWrongServerRoom).toBeFalsy();
        });

        it("should not reject invites anymore once we have removed a rule", async () => {
            await client.ignoredInvites.addRule(PolicyScope.User, "*:example.org", "just a test");

            // We should reject this invite.
            const ruleMatch = await client.ignoredInvites.getRuleForInvite({
                sender: "@foobar:example.org",
                roomId: "!snafu:somewhere.org",
            });
            expect(ruleMatch).toBeTruthy();
            expect(ruleMatch!.getContent()).toMatchObject({
                recommendation: "m.ban",
                reason: "just a test",
            });

            // After removing the invite, we shouldn't reject it anymore.
            await client.ignoredInvites.removeRule(ruleMatch as MatrixEvent);
            const ruleMatch2 = await client.ignoredInvites.getRuleForInvite({
                sender: "@foobar:example.org",
                roomId: "!snafu:somewhere.org",
            });
            expect(ruleMatch2).toBeFalsy();
        });

        it("should add new rules in the target room, rather than any other source room", async () => {
            const NEW_SOURCE_ROOM_ID = "!another-source:example.org";

            // Make sure that everything is initialized.
            await client.ignoredInvites.getOrCreateSourceRooms();
            await client.joinRoom(NEW_SOURCE_ROOM_ID);
            const newSourceRoom = client.getRoom(NEW_SOURCE_ROOM_ID) as WrappedRoom;

            // Fetch the list of sources and check that we do not have the new room yet.
            const policies = await client.getAccountData(POLICIES_ACCOUNT_EVENT_TYPE.name)!.getContent();
            expect(policies).toBeTruthy();
            const ignoreInvites = policies[IGNORE_INVITES_ACCOUNT_EVENT_KEY.name];
            expect(ignoreInvites).toBeTruthy();
            expect(ignoreInvites.sources).toBeTruthy();
            expect(ignoreInvites.sources).not.toContain(NEW_SOURCE_ROOM_ID);

            // Add a source.
            const added = await client.ignoredInvites.addSource(NEW_SOURCE_ROOM_ID);
            expect(added).toBe(true);
            const added2 = await client.ignoredInvites.addSource(NEW_SOURCE_ROOM_ID);
            expect(added2).toBe(false);

            // Fetch the list of sources and check that we have added the new room.
            const policies2 = await client.getAccountData(POLICIES_ACCOUNT_EVENT_TYPE.name)!.getContent();
            expect(policies2).toBeTruthy();
            const ignoreInvites2 = policies2[IGNORE_INVITES_ACCOUNT_EVENT_KEY.name];
            expect(ignoreInvites2).toBeTruthy();
            expect(ignoreInvites2.sources).toBeTruthy();
            expect(ignoreInvites2.sources).toContain(NEW_SOURCE_ROOM_ID);

            // Add a rule.
            const eventId = await client.ignoredInvites.addRule(PolicyScope.User, "*:example.org", "just a test");

            // Check where it shows up.
            const targetRoomId = ignoreInvites2.target;
            const targetRoom = client.getRoom(targetRoomId) as WrappedRoom;
            expect(targetRoom._state.get(PolicyScope.User)[eventId]).toBeTruthy();
            expect(newSourceRoom._state.get(PolicyScope.User)?.[eventId]).toBeFalsy();
        });
    });

    describe("using E2EE in group calls", () => {
        const opts = {
            baseUrl: "https://my.home.server",
            idBaseUrl: identityServerUrl,
            accessToken: "my.access.token",
            store: store,
            scheduler: scheduler,
            userId: userId,
        };

        it("enables E2EE by default", () => {
            const client = new MatrixClient(opts);

            expect(client.getUseE2eForGroupCall()).toBe(true);
        });

        it("enables E2EE when enabled explicitly", () => {
            const client = new MatrixClient({
                useE2eForGroupCall: true,
                ...opts,
            });

            expect(client.getUseE2eForGroupCall()).toBe(true);
        });

        it("disables E2EE if disabled explicitly", () => {
            const client = new MatrixClient({
                useE2eForGroupCall: false,
                ...opts,
            });

            expect(client.getUseE2eForGroupCall()).toBe(false);
        });
    });
});<|MERGE_RESOLUTION|>--- conflicted
+++ resolved
@@ -38,14 +38,10 @@
 import { M_BEACON_INFO } from "../../src/@types/beacon";
 import {
     ContentHelpers,
-<<<<<<< HEAD
     ClientPrefix,
     Direction,
-    EventTimeline, ICreateRoomOpts,
-=======
     EventTimeline,
     ICreateRoomOpts,
->>>>>>> 193c3852
     IRequestOpts,
     MatrixError,
     MatrixHttpApi,
@@ -193,30 +189,17 @@
             };
             return pendingLookup.promise;
         }
-<<<<<<< HEAD
         // Either we don't care about the prefix if it wasn't defined in the expected
         // lookup or it should match.
         const doesMatchPrefix = !next.prefix || next.prefix === prefix;
         if (doesMatchPrefix && next.path === path && next.method === method) {
-            logger.log(
-                "MatrixClient[UT] Matched. Returning " +
-                (next.error ? "BAD" : "GOOD") + " response",
-            );
-=======
-        if (next.path === path && next.method === method) {
             logger.log("MatrixClient[UT] Matched. Returning " + (next.error ? "BAD" : "GOOD") + " response");
->>>>>>> 193c3852
             if (next.expectBody) {
                 expect(body).toEqual(next.expectBody);
             }
             if (next.expectQueryParams) {
-<<<<<<< HEAD
-                Object.keys(next.expectQueryParams).forEach(function(k) {
+                Object.keys(next.expectQueryParams).forEach(function (k) {
                     expect(queryParams?.[k]).toEqual(next.expectQueryParams![k]);
-=======
-                Object.keys(next.expectQueryParams).forEach(function (k) {
-                    expect(qp?.[k]).toEqual(next.expectQueryParams![k]);
->>>>>>> 193c3852
                 });
             }
 
