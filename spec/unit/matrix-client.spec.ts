/*
Copyright 2022 - 2023 The Matrix.org Foundation C.I.C.

Licensed under the Apache License, Version 2.0 (the "License");
you may not use this file except in compliance with the License.
You may obtain a copy of the License at

    http://www.apache.org/licenses/LICENSE-2.0

Unless required by applicable law or agreed to in writing, software
distributed under the License is distributed on an "AS IS" BASIS,
WITHOUT WARRANTIES OR CONDITIONS OF ANY KIND, either express or implied.
See the License for the specific language governing permissions and
limitations under the License.
*/

import { type Mocked, mocked } from "jest-mock";
import fetchMock from "fetch-mock-jest";

import { logger } from "../../src/logger";
import {
    ClientEvent,
    type IMatrixClientCreateOpts,
    type ITurnServerResponse,
    MatrixClient,
    type Store,
} from "../../src/client";
import { Filter } from "../../src/filter";
import { DEFAULT_TREE_POWER_LEVELS_TEMPLATE } from "../../src/models/MSC3089TreeSpace";
import {
    EventType,
    MsgType,
    RelationType,
    RoomCreateTypeField,
    RoomType,
    UNSTABLE_MSC3088_ENABLED,
    UNSTABLE_MSC3088_PURPOSE,
    UNSTABLE_MSC3089_TREE_SUBTYPE,
} from "../../src/@types/event";
import { EventStatus, MatrixEvent } from "../../src/models/event";
import { Preset } from "../../src/@types/partials";
import { ReceiptType } from "../../src/@types/read_receipts";
import * as testUtils from "../test-utils/test-utils";
import { makeBeaconInfoContent } from "../../src/content-helpers";
import { M_BEACON_INFO } from "../../src/@types/beacon";
import {
    ClientPrefix,
    ConditionKind,
    ContentHelpers,
    Direction,
    EventTimeline,
    EventTimelineSet,
    getHttpUriForMxc,
    type ICreateRoomOpts,
    type IPushRule,
    type IRequestOpts,
    MatrixError,
    type MatrixHttpApi,
    type MatrixScheduler,
    Method,
    PushRuleActionName,
    Room,
    RuleId,
    TweakName,
    UpdateDelayedEventAction,
} from "../../src";
import { supportsMatrixCall } from "../../src/webrtc/call";
import { makeBeaconEvent } from "../test-utils/beacon";
import {
    IGNORE_INVITES_ACCOUNT_EVENT_KEY,
    POLICIES_ACCOUNT_EVENT_TYPE,
    PolicyRecommendation,
    PolicyScope,
} from "../../src/models/invites-ignorer";
<<<<<<< HEAD
import { defer, QueryDict } from "../../src/utils";
import { SyncState } from "../../src/sync";
import * as featureUtils from "../../src/feature";
import { StubStore } from "../../src/store/stub";
import { ServerSideSecretStorageImpl } from "../../src/secret-storage";
=======
import { type IOlmDevice } from "../../src/crypto/algorithms/megolm";
import { defer, type QueryDict } from "../../src/utils";
import { type SyncState } from "../../src/sync";
import * as featureUtils from "../../src/feature";
import { StubStore } from "../../src/store/stub";
import { type SecretStorageKeyDescriptionAesV1, type ServerSideSecretStorageImpl } from "../../src/secret-storage";
import { type CryptoBackend } from "../../src/common-crypto/CryptoBackend";
>>>>>>> ff1db2b5
import { KnownMembership } from "../../src/@types/membership";
import { type RoomMessageEventContent } from "../../src/@types/events";
import { mockOpenIdConfiguration } from "../test-utils/oidc.ts";
import { CryptoBackend } from "../../src/common-crypto/CryptoBackend";

jest.useFakeTimers();

jest.mock("../../src/webrtc/call", () => ({
    ...jest.requireActual("../../src/webrtc/call"),
    supportsMatrixCall: jest.fn(() => false),
}));

// Utility function to ease the transition from our QueryDict type to a Map
// which we can use to build a URLSearchParams
function convertQueryDictToMap(queryDict?: QueryDict): Map<string, string> {
    if (!queryDict) {
        return new Map();
    }

    return new Map(Object.entries(queryDict).map(([k, v]) => [k, String(v)]));
}

declare module "../../src/@types/event" {
    interface AccountDataEvents {
        "im.vector.test": {};
    }
}

type HttpLookup = {
    method: string;
    path: string;
    prefix?: string;
    data?: Record<string, any> | Record<string, any>[];
    error?: object;
    expectBody?: Record<string, any>;
    expectQueryParams?: QueryDict;
    thenCall?: () => void;
};

interface Options extends ICreateRoomOpts {
    _roomId?: string;
}

type WrappedRoom = Room & {
    _options: Options;
    _state: Map<string, any>;
};

describe("convertQueryDictToMap", () => {
    it("returns an empty map when dict is undefined", () => {
        expect(convertQueryDictToMap(undefined)).toEqual(new Map());
    });

    it("converts an empty QueryDict to an empty map", () => {
        expect(convertQueryDictToMap({})).toEqual(new Map());
    });

    it("converts a QueryDict of strings to the equivalent map", () => {
        expect(convertQueryDictToMap({ a: "b", c: "d" })).toEqual(
            new Map([
                ["a", "b"],
                ["c", "d"],
            ]),
        );
    });

    it("converts the values of the supplied QueryDict to strings", () => {
        expect(convertQueryDictToMap({ arr: ["b", "c"], num: 45, boo: true, und: undefined })).toEqual(
            new Map([
                ["arr", "b,c"],
                ["num", "45"],
                ["boo", "true"],
                ["und", "undefined"],
            ]),
        );
    });

    it("produces sane URLSearchParams conversions", () => {
        expect(new URLSearchParams(Array.from(convertQueryDictToMap({ a: "b", c: "d" }))).toString()).toEqual(
            "a=b&c=d",
        );
    });
});

describe("MatrixClient", function () {
    const userId = "@alice:bar";
    const identityServerUrl = "https://identity.server";
    const identityServerDomain = "identity.server";
    let client: MatrixClient;
    let store: Store;
    let scheduler: MatrixScheduler;

    const KEEP_ALIVE_PATH = "/_matrix/client/versions";

    const PUSH_RULES_RESPONSE: HttpLookup = {
        method: "GET",
        path: "/pushrules/",
        data: {},
    };

    const FILTER_PATH = "/user/" + encodeURIComponent(userId) + "/filter";

    const FILTER_RESPONSE: HttpLookup = {
        method: "POST",
        path: FILTER_PATH,
        data: { filter_id: "f1lt3r" },
    };

    const SYNC_DATA = {
        next_batch: "s_5_3",
        presence: { events: [] },
        rooms: {},
    };

    const SYNC_RESPONSE: HttpLookup = {
        method: "GET",
        path: "/sync",
        data: SYNC_DATA,
    };

    let unstableFeatures: Record<string, boolean> = {};

    // items are popped off when processed and block if no items left.
    let httpLookups: HttpLookup[] = [];
    let acceptKeepalives: boolean;
    let pendingLookup: {
        promise: Promise<any>;
        method: string;
        path: string;
    } | null = null;
    function httpReq(
        method: Method,
        path: string,
        queryParams?: QueryDict,
        body?: BodyInit,
        requestOpts: IRequestOpts = {},
    ) {
        const { prefix } = requestOpts;
        if (path === KEEP_ALIVE_PATH && acceptKeepalives) {
            return Promise.resolve({
                unstable_features: unstableFeatures,
                versions: ["v1.1"],
            });
        }
        const next = httpLookups.shift();
        const logLine =
            "MatrixClient[UT] RECV " +
            method +
            " " +
            path +
            "  " +
            "EXPECT " +
            (next ? next.method : next) +
            " " +
            (next ? next.path : next);
        logger.log(logLine);

        if (!next) {
            // no more things to return
            if (pendingLookup) {
                if (pendingLookup.method === method && pendingLookup.path === path) {
                    return pendingLookup.promise;
                }
                // >1 pending thing, and they are different, whine.
                expect(false).toBe(true);
            }
            pendingLookup = {
                promise: new Promise(() => {}),
                method: method,
                path: path,
            };
            return pendingLookup.promise;
        }
        // Either we don't care about the prefix if it wasn't defined in the expected
        // lookup or it should match.
        const doesMatchPrefix = !next.prefix || next.prefix === prefix;
        if (doesMatchPrefix && next.path === path && next.method === method) {
            logger.log("MatrixClient[UT] Matched. Returning " + (next.error ? "BAD" : "GOOD") + " response");
            if (next.expectBody) {
                expect(body).toEqual(next.expectBody);
            }
            if (next.expectQueryParams) {
                Object.keys(next.expectQueryParams).forEach(function (k) {
                    expect(queryParams?.[k]).toEqual(next.expectQueryParams![k]);
                });
            }

            if (next.thenCall) {
                process.nextTick(next.thenCall, 0); // next tick so we return first.
            }

            if (next.error) {
                // eslint-disable-next-line
                return Promise.reject(
                    new MatrixError(
                        {
                            errcode: (<MatrixError>next.error).errcode,
                            name: (<MatrixError>next.error).errcode,
                            message: "Expected testing error",
                            data: next.error,
                        },
                        (<MatrixError>next.error).httpStatus,
                    ),
                );
            }
            return Promise.resolve(next.data);
        }

        const receivedRequestQueryString = new URLSearchParams(
            Array.from(convertQueryDictToMap(queryParams)),
        ).toString();
        const receivedRequestDebugString = `${method} ${prefix}${path}${receivedRequestQueryString}`;
        const expectedQueryString = new URLSearchParams(
            Array.from(convertQueryDictToMap(next.expectQueryParams)),
        ).toString();
        const expectedRequestDebugString = `${next.method} ${next.prefix ?? ""}${next.path}${expectedQueryString}`;
        // If you're seeing this then you forgot to handle at least 1 pending request.
        throw new Error(
            `A pending request was not handled: ${receivedRequestDebugString} ` +
                `(next request expected was ${expectedRequestDebugString})\n` +
                `Check your tests to ensure your number of expectations lines up with your number of requests ` +
                `made, and that those requests match your expectations.`,
        );
    }

    function makeClient(opts?: Partial<IMatrixClientCreateOpts>) {
        client = new MatrixClient({
            baseUrl: "https://my.home.server",
            idBaseUrl: identityServerUrl,
            accessToken: "my.access.token",
            fetchFn: function () {} as any, // NOP
            store: store,
            scheduler: scheduler,
            userId: userId,
            ...(opts || {}),
        });
        // FIXME: We shouldn't be yanking http like this.
        client.http = (
            ["authedRequest", "getContentUri", "request", "uploadContent", "idServerRequest"] as const
        ).reduce((r, k) => {
            r[k] = jest.fn();
            return r;
        }, {} as MatrixHttpApi<any>);
        mocked(client.http.authedRequest).mockImplementation(httpReq);
        mocked(client.http.request).mockImplementation(httpReq);
    }

    beforeEach(function () {
        scheduler = (["getQueueForEvent", "queueEvent", "removeEventFromQueue", "setProcessFunction"] as const).reduce(
            (r, k) => {
                r[k] = jest.fn();
                return r;
            },
            {} as MatrixScheduler,
        );
        store = (
            [
                "getRoom",
                "getRooms",
                "getUser",
                "getSyncToken",
                "scrollback",
                "save",
                "wantsSave",
                "setSyncToken",
                "storeEvents",
                "storeRoom",
                "storeUser",
                "getFilterIdByName",
                "setFilterIdByName",
                "getFilter",
                "storeFilter",
                "startup",
                "deleteAllData",
                "setUserCreator",
            ] as const
        ).reduce((r, k) => {
            r[k] = jest.fn();
            return r;
        }, {} as Store);
        store.getSavedSync = jest.fn().mockReturnValue(Promise.resolve(null));
        store.getSavedSyncToken = jest.fn().mockReturnValue(Promise.resolve(null));
        store.setSyncData = jest.fn().mockReturnValue(Promise.resolve(null));
        store.getClientOptions = jest.fn().mockReturnValue(Promise.resolve(null));
        store.storeClientOptions = jest.fn().mockReturnValue(Promise.resolve(null));
        store.isNewlyCreated = jest.fn().mockReturnValue(Promise.resolve(true));

        // set unstableFeatures to a defined state before each test
        unstableFeatures = {
            "org.matrix.msc3440.stable": true,
        };

        makeClient();

        // set reasonable working defaults
        acceptKeepalives = true;
        pendingLookup = null;
        httpLookups = [];
        httpLookups.push(PUSH_RULES_RESPONSE);
        httpLookups.push(FILTER_RESPONSE);
        httpLookups.push(SYNC_RESPONSE);
    });

    afterEach(function () {
        // need to re-stub the requests with NOPs because there are no guarantees
        // clients from previous tests will be GC'd before the next test. This
        // means they may call /events and then fail an expect() which will fail
        // a DIFFERENT test (pollution between tests!) - we return unresolved
        // promises to stop the client from continuing to run.
        mocked(client.http.authedRequest).mockImplementation(function () {
            return new Promise(() => {});
        });
        client.stopClient();
    });

    describe("mxcUrlToHttp", () => {
        it("should call getHttpUriForMxc", () => {
            const mxc = "mxc://server/example";
            expect(client.mxcUrlToHttp(mxc)).toBe(getHttpUriForMxc(client.baseUrl, mxc));
            expect(client.mxcUrlToHttp(mxc, 32)).toBe(getHttpUriForMxc(client.baseUrl, mxc, 32));
            expect(client.mxcUrlToHttp(mxc, 32, 46)).toBe(getHttpUriForMxc(client.baseUrl, mxc, 32, 46));
            expect(client.mxcUrlToHttp(mxc, 32, 46, "scale")).toBe(
                getHttpUriForMxc(client.baseUrl, mxc, 32, 46, "scale"),
            );
            expect(client.mxcUrlToHttp(mxc, 32, 46, "scale", false, true)).toBe(
                getHttpUriForMxc(client.baseUrl, mxc, 32, 46, "scale", false, true),
            );
            expect(client.mxcUrlToHttp(mxc, 32, 46, "scale", false, true, true)).toBe(
                getHttpUriForMxc(client.baseUrl, mxc, 32, 46, "scale", false, true, true),
            );
        });
    });

    describe("timestampToEvent", () => {
        const roomId = "!room:server.org";
        const eventId = "$eventId:example.org";
        const unstableMSC3030Prefix = "/_matrix/client/unstable/org.matrix.msc3030";

        async function assertRequestsMade(
            responses: {
                prefix?: string;
                error?: { httpStatus: number; errcode: string };
                data?: { event_id: string };
            }[],
            expectRejects = false,
        ) {
            const queryParams = {
                ts: "0",
                dir: "f",
            };
            const path = `/rooms/${encodeURIComponent(roomId)}/timestamp_to_event`;
            // Set up the responses we are going to send back
            httpLookups = responses.map((res) => {
                return {
                    method: "GET",
                    path,
                    expectQueryParams: queryParams,
                    ...res,
                };
            });

            // When we ask for the event timestamp (this is what we are testing)
            const answer = client.timestampToEvent(roomId, 0, Direction.Forward);

            if (expectRejects) {
                await expect(answer).rejects.toBeDefined();
            } else {
                await answer;
            }

            // Then the number of requests me made matches our expectation
            const calls = mocked(client.http.authedRequest).mock.calls;
            expect(calls.length).toStrictEqual(responses.length);

            // And each request was as we expected
            let i = 0;
            for (const call of calls) {
                const response = responses[i];
                const [callMethod, callPath, callQueryParams, , callOpts] = call;
                const callPrefix = callOpts?.prefix;

                expect(callMethod).toStrictEqual("GET");
                if (response.prefix) {
                    expect(callPrefix).toStrictEqual(response.prefix);
                }
                expect(callPath).toStrictEqual(path);
                expect(callQueryParams).toStrictEqual(queryParams);
                i++;
            }
        }

        it("should call stable endpoint", async () => {
            await assertRequestsMade([
                {
                    data: { event_id: eventId },
                },
            ]);
        });

        it("should fallback to unstable endpoint when stable endpoint 400s", async () => {
            await assertRequestsMade([
                {
                    prefix: ClientPrefix.V1,
                    error: {
                        httpStatus: 400,
                        errcode: "M_UNRECOGNIZED",
                    },
                },
                {
                    prefix: unstableMSC3030Prefix,
                    data: { event_id: eventId },
                },
            ]);
        });

        it("should fallback to unstable endpoint when stable endpoint 404s", async () => {
            await assertRequestsMade([
                {
                    prefix: ClientPrefix.V1,
                    error: {
                        httpStatus: 404,
                        errcode: "M_UNRECOGNIZED",
                    },
                },
                {
                    prefix: unstableMSC3030Prefix,
                    data: { event_id: eventId },
                },
            ]);
        });

        it("should fallback to unstable endpoint when stable endpoint 405s", async () => {
            await assertRequestsMade([
                {
                    prefix: ClientPrefix.V1,
                    error: {
                        httpStatus: 405,
                        errcode: "M_UNRECOGNIZED",
                    },
                },
                {
                    prefix: unstableMSC3030Prefix,
                    data: { event_id: eventId },
                },
            ]);
        });

        it("should not fallback to unstable endpoint when stable endpoint returns an error (500)", async () => {
            await assertRequestsMade(
                [
                    {
                        prefix: ClientPrefix.V1,
                        error: {
                            httpStatus: 500,
                            errcode: "Fake response error",
                        },
                    },
                ],
                true,
            );
        });

        it("should not fallback to unstable endpoint when stable endpoint is rate-limiting (429)", async () => {
            await assertRequestsMade(
                [
                    {
                        prefix: ClientPrefix.V1,
                        error: {
                            httpStatus: 429,
                            errcode: "M_UNRECOGNIZED", // Still refuses even if the errcode claims unrecognised
                        },
                    },
                ],
                true,
            );
        });

        it("should not fallback to unstable endpoint when stable endpoint says bad gateway (502)", async () => {
            await assertRequestsMade(
                [
                    {
                        prefix: ClientPrefix.V1,
                        error: {
                            httpStatus: 502,
                            errcode: "Fake response error",
                        },
                    },
                ],
                true,
            );
        });
    });

    describe("getSafeUserId()", () => {
        it("returns the logged in user id", () => {
            expect(client.getSafeUserId()).toEqual(userId);
        });

        it("throws when there is not logged in user", () => {
            const notLoggedInClient = new MatrixClient({
                baseUrl: "https://my.home.server",
                idBaseUrl: identityServerUrl,
                fetchFn: function () {} as any, // NOP
                store: store,
                scheduler: scheduler,
            });
            expect(() => notLoggedInClient.getSafeUserId()).toThrow("Expected logged in user but found none.");
        });
    });

    describe("sendEvent", () => {
        const roomId = "!room:example.org";
        const body = "This is the body";
        const content = { body, msgtype: MsgType.Text } satisfies RoomMessageEventContent;

        it("overload without threadId works", async () => {
            const eventId = "$eventId:example.org";
            const txnId = client.makeTxnId();
            httpLookups = [
                {
                    method: "PUT",
                    path: `/rooms/${encodeURIComponent(roomId)}/send/m.room.message/${txnId}`,
                    data: { event_id: eventId },
                    expectBody: content,
                },
            ];

            await client.sendEvent(roomId, EventType.RoomMessage, { ...content }, txnId);
        });

        it("overload with null threadId works", async () => {
            const eventId = "$eventId:example.org";
            const txnId = client.makeTxnId();
            httpLookups = [
                {
                    method: "PUT",
                    path: `/rooms/${encodeURIComponent(roomId)}/send/m.room.message/${txnId}`,
                    data: { event_id: eventId },
                    expectBody: content,
                },
            ];

            await client.sendEvent(roomId, null, EventType.RoomMessage, { ...content }, txnId);
        });

        it("overload with threadId works", async () => {
            const eventId = "$eventId:example.org";
            const txnId = client.makeTxnId();
            const threadId = "$threadId:server";
            httpLookups = [
                {
                    method: "PUT",
                    path: `/rooms/${encodeURIComponent(roomId)}/send/m.room.message/${txnId}`,
                    data: { event_id: eventId },
                    expectBody: {
                        ...content,
                        "m.relates_to": {
                            event_id: threadId,
                            is_falling_back: true,
                            rel_type: "m.thread",
                        },
                    },
                },
            ];

            await client.sendEvent(roomId, threadId, EventType.RoomMessage, { ...content }, txnId);
        });

        it("should add thread relation if threadId is passed and the relation is missing", async () => {
            const eventId = "$eventId:example.org";
            const threadId = "$threadId:server";
            const txnId = client.makeTxnId();

            const room = new Room(roomId, client, userId);
            mocked(store.getRoom).mockReturnValue(room);

            const rootEvent = new MatrixEvent({ event_id: threadId });
            room.createThread(threadId, rootEvent, [rootEvent], false);

            httpLookups = [
                {
                    method: "PUT",
                    path: `/rooms/${encodeURIComponent(roomId)}/send/m.room.message/${txnId}`,
                    data: { event_id: eventId },
                    expectBody: {
                        ...content,
                        "m.relates_to": {
                            "m.in_reply_to": {
                                event_id: threadId,
                            },
                            "event_id": threadId,
                            "is_falling_back": true,
                            "rel_type": "m.thread",
                        },
                    },
                },
            ];

            await client.sendEvent(roomId, threadId, EventType.RoomMessage, { ...content }, txnId);
        });

        it("should add thread relation if threadId is passed and the relation is missing with reply", async () => {
            const eventId = "$eventId:example.org";
            const threadId = "$threadId:server";
            const txnId = client.makeTxnId();

            const content = {
                body,
                "msgtype": MsgType.Text,
                "m.relates_to": {
                    "m.in_reply_to": {
                        event_id: "$other:event",
                    },
                },
            } satisfies RoomMessageEventContent;

            const room = new Room(roomId, client, userId);
            mocked(store.getRoom).mockReturnValue(room);

            const rootEvent = new MatrixEvent({ event_id: threadId });
            room.createThread(threadId, rootEvent, [rootEvent], false);

            httpLookups = [
                {
                    method: "PUT",
                    path: `/rooms/${encodeURIComponent(roomId)}/send/m.room.message/${txnId}`,
                    data: { event_id: eventId },
                    expectBody: {
                        ...content,
                        "m.relates_to": {
                            "m.in_reply_to": {
                                event_id: "$other:event",
                            },
                            "event_id": threadId,
                            "is_falling_back": false,
                            "rel_type": "m.thread",
                        },
                    },
                },
            ];

            await client.sendEvent(roomId, threadId, EventType.RoomMessage, { ...content }, txnId);
        });
    });

    describe("_unstable_sendDelayedEvent", () => {
        const unstableMSC4140Prefix = `${ClientPrefix.Unstable}/org.matrix.msc4140`;

        const roomId = "!room:example.org";
        const body = "This is the body";
        const content = { body, msgtype: MsgType.Text } satisfies RoomMessageEventContent;
        const timeoutDelayOpts = { delay: 2000 };
        const realTimeoutDelayOpts = { "org.matrix.msc4140.delay": 2000 };

        beforeEach(() => {
            unstableFeatures["org.matrix.msc4140"] = true;
        });

        it("throws when unsupported by server", async () => {
            unstableFeatures["org.matrix.msc4140"] = false;
            const errorMessage = "Server does not support";

            await expect(
                client._unstable_sendDelayedEvent(
                    roomId,
                    timeoutDelayOpts,
                    null,
                    EventType.RoomMessage,
                    { ...content },
                    client.makeTxnId(),
                ),
            ).rejects.toThrow(errorMessage);

            await expect(
                client._unstable_sendDelayedStateEvent(roomId, timeoutDelayOpts, EventType.RoomTopic, {
                    topic: "topic",
                }),
            ).rejects.toThrow(errorMessage);

            await expect(client._unstable_getDelayedEvents()).rejects.toThrow(errorMessage);

            await expect(
                client._unstable_updateDelayedEvent("anyDelayId", UpdateDelayedEventAction.Send),
            ).rejects.toThrow(errorMessage);
        });

        it("works with null threadId", async () => {
            httpLookups = [];

            const timeoutDelayTxnId = client.makeTxnId();
            httpLookups.push({
                method: "PUT",
                path: `/rooms/${encodeURIComponent(roomId)}/send/m.room.message/${timeoutDelayTxnId}`,
                expectQueryParams: realTimeoutDelayOpts,
                data: { delay_id: "id1" },
                expectBody: content,
            });

            const { delay_id: timeoutDelayId } = await client._unstable_sendDelayedEvent(
                roomId,
                timeoutDelayOpts,
                null,
                EventType.RoomMessage,
                { ...content },
                timeoutDelayTxnId,
            );

            const actionDelayTxnId = client.makeTxnId();
            httpLookups.push({
                method: "PUT",
                path: `/rooms/${encodeURIComponent(roomId)}/send/m.room.message/${actionDelayTxnId}`,
                expectQueryParams: { "org.matrix.msc4140.parent_delay_id": timeoutDelayId },
                data: { delay_id: "id2" },
                expectBody: content,
            });

            await client._unstable_sendDelayedEvent(
                roomId,
                { parent_delay_id: timeoutDelayId },
                null,
                EventType.RoomMessage,
                { ...content },
                actionDelayTxnId,
            );
        });

        it("works with non-null threadId", async () => {
            httpLookups = [];
            const threadId = "$threadId:server";
            const expectBody = {
                ...content,
                "m.relates_to": {
                    event_id: threadId,
                    is_falling_back: true,
                    rel_type: "m.thread",
                },
            };

            const timeoutDelayTxnId = client.makeTxnId();
            httpLookups.push({
                method: "PUT",
                path: `/rooms/${encodeURIComponent(roomId)}/send/m.room.message/${timeoutDelayTxnId}`,
                expectQueryParams: realTimeoutDelayOpts,
                data: { delay_id: "id1" },
                expectBody,
            });

            const { delay_id: timeoutDelayId } = await client._unstable_sendDelayedEvent(
                roomId,
                timeoutDelayOpts,
                threadId,
                EventType.RoomMessage,
                { ...content },
                timeoutDelayTxnId,
            );

            const actionDelayTxnId = client.makeTxnId();
            httpLookups.push({
                method: "PUT",
                path: `/rooms/${encodeURIComponent(roomId)}/send/m.room.message/${actionDelayTxnId}`,
                expectQueryParams: { "org.matrix.msc4140.parent_delay_id": timeoutDelayId },
                data: { delay_id: "id2" },
                expectBody,
            });

            await client._unstable_sendDelayedEvent(
                roomId,
                { parent_delay_id: timeoutDelayId },
                threadId,
                EventType.RoomMessage,
                { ...content },
                actionDelayTxnId,
            );
        });

        it("should add thread relation if threadId is passed and the relation is missing", async () => {
            httpLookups = [];
            const threadId = "$threadId:server";
            const expectBody = {
                ...content,
                "m.relates_to": {
                    "m.in_reply_to": {
                        event_id: threadId,
                    },
                    "event_id": threadId,
                    "is_falling_back": true,
                    "rel_type": "m.thread",
                },
            };

            const room = new Room(roomId, client, userId);
            mocked(store.getRoom).mockReturnValue(room);

            const rootEvent = new MatrixEvent({ event_id: threadId });
            room.createThread(threadId, rootEvent, [rootEvent], false);

            const timeoutDelayTxnId = client.makeTxnId();
            httpLookups.push({
                method: "PUT",
                path: `/rooms/${encodeURIComponent(roomId)}/send/m.room.message/${timeoutDelayTxnId}`,
                expectQueryParams: realTimeoutDelayOpts,
                data: { delay_id: "id1" },
                expectBody,
            });

            const { delay_id: timeoutDelayId } = await client._unstable_sendDelayedEvent(
                roomId,
                timeoutDelayOpts,
                threadId,
                EventType.RoomMessage,
                { ...content },
                timeoutDelayTxnId,
            );

            const actionDelayTxnId = client.makeTxnId();
            httpLookups.push({
                method: "PUT",
                path: `/rooms/${encodeURIComponent(roomId)}/send/m.room.message/${actionDelayTxnId}`,
                expectQueryParams: { "org.matrix.msc4140.parent_delay_id": timeoutDelayId },
                data: { delay_id: "id2" },
                expectBody,
            });

            await client._unstable_sendDelayedEvent(
                roomId,
                { parent_delay_id: timeoutDelayId },
                threadId,
                EventType.RoomMessage,
                { ...content },
                actionDelayTxnId,
            );
        });

        it("should add thread relation if threadId is passed and the relation is missing with reply", async () => {
            httpLookups = [];
            const threadId = "$threadId:server";

            const content = {
                body,
                "msgtype": MsgType.Text,
                "m.relates_to": {
                    "m.in_reply_to": {
                        event_id: "$other:event",
                    },
                },
            } satisfies RoomMessageEventContent;
            const expectBody = {
                ...content,
                "m.relates_to": {
                    "m.in_reply_to": {
                        event_id: "$other:event",
                    },
                    "event_id": threadId,
                    "is_falling_back": false,
                    "rel_type": "m.thread",
                },
            };

            const room = new Room(roomId, client, userId);
            mocked(store.getRoom).mockReturnValue(room);

            const rootEvent = new MatrixEvent({ event_id: threadId });
            room.createThread(threadId, rootEvent, [rootEvent], false);

            const timeoutDelayTxnId = client.makeTxnId();
            httpLookups.push({
                method: "PUT",
                path: `/rooms/${encodeURIComponent(roomId)}/send/m.room.message/${timeoutDelayTxnId}`,
                expectQueryParams: realTimeoutDelayOpts,
                data: { delay_id: "id1" },
                expectBody,
            });

            const { delay_id: timeoutDelayId } = await client._unstable_sendDelayedEvent(
                roomId,
                timeoutDelayOpts,
                threadId,
                EventType.RoomMessage,
                { ...content },
                timeoutDelayTxnId,
            );

            const actionDelayTxnId = client.makeTxnId();
            httpLookups.push({
                method: "PUT",
                path: `/rooms/${encodeURIComponent(roomId)}/send/m.room.message/${actionDelayTxnId}`,
                expectQueryParams: { "org.matrix.msc4140.parent_delay_id": timeoutDelayId },
                data: { delay_id: "id2" },
                expectBody,
            });

            await client._unstable_sendDelayedEvent(
                roomId,
                { parent_delay_id: timeoutDelayId },
                threadId,
                EventType.RoomMessage,
                { ...content },
                actionDelayTxnId,
            );
        });

        it("can send a delayed state event", async () => {
            httpLookups = [];
            const content = { topic: "The year 2000" };

            httpLookups.push({
                method: "PUT",
                path: `/rooms/${encodeURIComponent(roomId)}/state/m.room.topic/`,
                expectQueryParams: realTimeoutDelayOpts,
                data: { delay_id: "id1" },
                expectBody: content,
            });

            const { delay_id: timeoutDelayId } = await client._unstable_sendDelayedStateEvent(
                roomId,
                timeoutDelayOpts,
                EventType.RoomTopic,
                { ...content },
            );

            httpLookups.push({
                method: "PUT",
                path: `/rooms/${encodeURIComponent(roomId)}/state/m.room.topic/`,
                expectQueryParams: { "org.matrix.msc4140.parent_delay_id": timeoutDelayId },
                data: { delay_id: "id2" },
                expectBody: content,
            });

            await client._unstable_sendDelayedStateEvent(
                roomId,
                { parent_delay_id: timeoutDelayId },
                EventType.RoomTopic,
                { ...content },
            );
        });

        it("can look up delayed events", async () => {
            httpLookups = [
                {
                    method: "GET",
                    prefix: unstableMSC4140Prefix,
                    path: "/delayed_events",
                    data: [],
                },
            ];

            await client._unstable_getDelayedEvents();
        });

        it("can update delayed events", async () => {
            const delayId = "id";
            const action = UpdateDelayedEventAction.Restart;
            httpLookups = [
                {
                    method: "POST",
                    prefix: unstableMSC4140Prefix,
                    path: `/delayed_events/${encodeURIComponent(delayId)}`,
                    data: {
                        action,
                    },
                },
            ];

            await client._unstable_updateDelayedEvent(delayId, action);
        });
    });

    describe("extended profiles", () => {
        const unstableMSC4133Prefix = `${ClientPrefix.Unstable}/uk.tcpip.msc4133`;
        const userId = "@profile_user:example.org";

        beforeEach(() => {
            unstableFeatures["uk.tcpip.msc4133"] = true;
        });

        it("throws when unsupported by server", async () => {
            unstableFeatures["uk.tcpip.msc4133"] = false;
            const errorMessage = "Server does not support extended profiles";

            await expect(client.doesServerSupportExtendedProfiles()).resolves.toEqual(false);

            await expect(client.getExtendedProfile(userId)).rejects.toThrow(errorMessage);
            await expect(client.getExtendedProfileProperty(userId, "test_key")).rejects.toThrow(errorMessage);
            await expect(client.setExtendedProfileProperty("test_key", "foo")).rejects.toThrow(errorMessage);
            await expect(client.deleteExtendedProfileProperty("test_key")).rejects.toThrow(errorMessage);
            await expect(client.patchExtendedProfile({ test_key: "foo" })).rejects.toThrow(errorMessage);
            await expect(client.setExtendedProfile({ test_key: "foo" })).rejects.toThrow(errorMessage);
        });

        it("can fetch a extended user profile", async () => {
            const testProfile = {
                test_key: "foo",
            };
            httpLookups = [
                {
                    method: "GET",
                    prefix: unstableMSC4133Prefix,
                    path: "/profile/" + encodeURIComponent(userId),
                    data: testProfile,
                },
            ];
            await expect(client.getExtendedProfile(userId)).resolves.toEqual(testProfile);
            expect(httpLookups).toHaveLength(0);
        });

        it("can fetch a property from a extended user profile", async () => {
            const testProfile = {
                test_key: "foo",
            };
            httpLookups = [
                {
                    method: "GET",
                    prefix: unstableMSC4133Prefix,
                    path: "/profile/" + encodeURIComponent(userId) + "/test_key",
                    data: testProfile,
                },
            ];
            await expect(client.getExtendedProfileProperty(userId, "test_key")).resolves.toEqual("foo");
            expect(httpLookups).toHaveLength(0);
        });

        it("can set a property in our extended profile", async () => {
            httpLookups = [
                {
                    method: "PUT",
                    prefix: unstableMSC4133Prefix,
                    path: "/profile/" + encodeURIComponent(client.credentials.userId!) + "/test_key",
                    expectBody: {
                        test_key: "foo",
                    },
                },
            ];
            await expect(client.setExtendedProfileProperty("test_key", "foo")).resolves.toEqual(undefined);
            expect(httpLookups).toHaveLength(0);
        });

        it("can delete a property in our extended profile", async () => {
            httpLookups = [
                {
                    method: "DELETE",
                    prefix: unstableMSC4133Prefix,
                    path: "/profile/" + encodeURIComponent(client.credentials.userId!) + "/test_key",
                },
            ];
            await expect(client.deleteExtendedProfileProperty("test_key")).resolves.toEqual(undefined);
            expect(httpLookups).toHaveLength(0);
        });

        it("can patch our extended profile", async () => {
            const testProfile = {
                test_key: "foo",
            };
            const patchedProfile = {
                existing: "key",
                test_key: "foo",
            };
            httpLookups = [
                {
                    method: "PATCH",
                    prefix: unstableMSC4133Prefix,
                    path: "/profile/" + encodeURIComponent(client.credentials.userId!),
                    data: patchedProfile,
                    expectBody: testProfile,
                },
            ];
            await expect(client.patchExtendedProfile(testProfile)).resolves.toEqual(patchedProfile);
        });

        it("can replace our extended profile", async () => {
            const testProfile = {
                test_key: "foo",
            };
            httpLookups = [
                {
                    method: "PUT",
                    prefix: unstableMSC4133Prefix,
                    path: "/profile/" + encodeURIComponent(client.credentials.userId!),
                    data: testProfile,
                    expectBody: testProfile,
                },
            ];
            await expect(client.setExtendedProfile(testProfile)).resolves.toEqual(undefined);
        });
    });

    it("should create (unstable) file trees", async () => {
        const userId = "@test:example.org";
        const roomId = "!room:example.org";
        const roomName = "Test Tree";
        const mockRoom = {} as unknown as Room;
        const fn = jest.fn().mockImplementation((opts) => {
            expect(opts).toMatchObject({
                name: roomName,
                preset: Preset.PrivateChat,
                power_level_content_override: {
                    ...DEFAULT_TREE_POWER_LEVELS_TEMPLATE,
                    users: {
                        [userId]: 100,
                    },
                },
                creation_content: {
                    [RoomCreateTypeField]: RoomType.Space,
                },
                initial_state: [
                    {
                        // We use `unstable` to ensure that the code is actually using the right identifier
                        type: UNSTABLE_MSC3088_PURPOSE.unstable,
                        state_key: UNSTABLE_MSC3089_TREE_SUBTYPE.unstable,
                        content: {
                            [UNSTABLE_MSC3088_ENABLED.unstable!]: true,
                        },
                    },
                    {
                        type: EventType.RoomEncryption,
                        state_key: "",
                        content: {
                            algorithm: "m.megolm.v1.aes-sha2",
                        },
                    },
                ],
            });
            return { room_id: roomId };
        });
        client.getUserId = () => userId;
        client.createRoom = fn;
        client.getRoom = (getRoomId) => {
            expect(getRoomId).toEqual(roomId);
            return mockRoom;
        };
        const tree = await client.unstableCreateFileTree(roomName);
        expect(tree).toBeDefined();
        expect(tree.roomId).toEqual(roomId);
        expect(tree.room).toBe(mockRoom);
        expect(fn.mock.calls.length).toBe(1);
    });

    it("should get (unstable) file trees with valid state", async () => {
        const roomId = "!room:example.org";
        const mockRoom = {
            getMyMembership: () => KnownMembership.Join,
            currentState: {
                getStateEvents: (eventType, stateKey) => {
                    /* eslint-disable jest/no-conditional-expect */
                    if (eventType === EventType.RoomCreate) {
                        expect(stateKey).toEqual("");
                        return new MatrixEvent({
                            content: {
                                [RoomCreateTypeField]: RoomType.Space,
                            },
                        });
                    } else if (eventType === UNSTABLE_MSC3088_PURPOSE.unstable) {
                        // We use `unstable` to ensure that the code is actually using the right identifier
                        expect(stateKey).toEqual(UNSTABLE_MSC3089_TREE_SUBTYPE.unstable);
                        return new MatrixEvent({
                            content: {
                                [UNSTABLE_MSC3088_ENABLED.unstable!]: true,
                            },
                        });
                    } else {
                        throw new Error("Unexpected event type or state key");
                    }
                    /* eslint-enable jest/no-conditional-expect */
                },
            } as Room["currentState"],
        } as unknown as Room;
        client.getRoom = (getRoomId) => {
            expect(getRoomId).toEqual(roomId);
            return mockRoom;
        };
        const tree = client.unstableGetFileTreeSpace(roomId);
        expect(tree).toBeDefined();
        expect(tree!.roomId).toEqual(roomId);
        expect(tree!.room).toBe(mockRoom);
    });

    it("should not get (unstable) file trees if not joined", async () => {
        const roomId = "!room:example.org";
        const mockRoom = {
            getMyMembership: () => KnownMembership.Leave, // "not join"
        } as unknown as Room;
        client.getRoom = (getRoomId) => {
            expect(getRoomId).toEqual(roomId);
            return mockRoom;
        };
        const tree = client.unstableGetFileTreeSpace(roomId);
        expect(tree).toBeFalsy();
    });

    it("should not get (unstable) file trees for unknown rooms", async () => {
        const roomId = "!room:example.org";
        client.getRoom = (getRoomId) => {
            expect(getRoomId).toEqual(roomId);
            return null; // imply unknown
        };
        const tree = client.unstableGetFileTreeSpace(roomId);
        expect(tree).toBeFalsy();
    });

    it("should not get (unstable) file trees with invalid create contents", async () => {
        const roomId = "!room:example.org";
        const mockRoom = {
            getMyMembership: () => KnownMembership.Join,
            currentState: {
                getStateEvents: (eventType, stateKey) => {
                    /* eslint-disable jest/no-conditional-expect */
                    if (eventType === EventType.RoomCreate) {
                        expect(stateKey).toEqual("");
                        return new MatrixEvent({
                            content: {
                                [RoomCreateTypeField]: "org.example.not_space",
                            },
                        });
                    } else if (eventType === UNSTABLE_MSC3088_PURPOSE.unstable) {
                        // We use `unstable` to ensure that the code is actually using the right identifier
                        expect(stateKey).toEqual(UNSTABLE_MSC3089_TREE_SUBTYPE.unstable);
                        return new MatrixEvent({
                            content: {
                                [UNSTABLE_MSC3088_ENABLED.unstable!]: true,
                            },
                        });
                    } else {
                        throw new Error("Unexpected event type or state key");
                    }
                    /* eslint-enable jest/no-conditional-expect */
                },
            } as Room["currentState"],
        } as unknown as Room;
        client.getRoom = (getRoomId) => {
            expect(getRoomId).toEqual(roomId);
            return mockRoom;
        };
        const tree = client.unstableGetFileTreeSpace(roomId);
        expect(tree).toBeFalsy();
    });

    it("should not get (unstable) file trees with invalid purpose/subtype contents", async () => {
        const roomId = "!room:example.org";
        const mockRoom = {
            getMyMembership: () => KnownMembership.Join,
            currentState: {
                getStateEvents: (eventType, stateKey) => {
                    /* eslint-disable jest/no-conditional-expect */
                    if (eventType === EventType.RoomCreate) {
                        expect(stateKey).toEqual("");
                        return new MatrixEvent({
                            content: {
                                [RoomCreateTypeField]: RoomType.Space,
                            },
                        });
                    } else if (eventType === UNSTABLE_MSC3088_PURPOSE.unstable) {
                        expect(stateKey).toEqual(UNSTABLE_MSC3089_TREE_SUBTYPE.unstable);
                        return new MatrixEvent({
                            content: {
                                [UNSTABLE_MSC3088_ENABLED.unstable!]: false,
                            },
                        });
                    } else {
                        throw new Error("Unexpected event type or state key");
                    }
                    /* eslint-enable jest/no-conditional-expect */
                },
            } as Room["currentState"],
        } as unknown as Room;
        client.getRoom = (getRoomId) => {
            expect(getRoomId).toEqual(roomId);
            return mockRoom;
        };
        const tree = client.unstableGetFileTreeSpace(roomId);
        expect(tree).toBeFalsy();
    });

    it("should not POST /filter if a matching filter already exists", async function () {
        httpLookups = [PUSH_RULES_RESPONSE, SYNC_RESPONSE];
        const filterId = "ehfewf";
        mocked(store.getFilterIdByName).mockReturnValue(filterId);
        const filter = new Filter("0", filterId);
        filter.setDefinition({ room: { timeline: { limit: 8 } } });
        mocked(store.getFilter).mockReturnValue(filter);
        const syncPromise = new Promise<void>((resolve, reject) => {
            client.on(ClientEvent.Sync, function syncListener(state) {
                if (state === "SYNCING") {
                    // eslint-disable-next-line jest/no-conditional-expect
                    expect(httpLookups.length).toEqual(0);
                    client.removeListener(ClientEvent.Sync, syncListener);
                    resolve();
                } else if (state === "ERROR") {
                    reject(new Error("sync error"));
                }
            });
        });
        await client.startClient({ filter });
        await syncPromise;
    });

    describe("getSyncState", function () {
        it("should return null if the client isn't started", function () {
            expect(client.getSyncState()).toBe(null);
        });

        it("should return the same sync state as emitted sync events", async function () {
            const syncingPromise = new Promise<void>((resolve) => {
                client.on(ClientEvent.Sync, function syncListener(state) {
                    expect(state).toEqual(client.getSyncState());
                    if (state === "SYNCING") {
                        client.removeListener(ClientEvent.Sync, syncListener);
                        resolve();
                    }
                });
            });
            await client.startClient();
            await syncingPromise;
        });
    });

    describe("getOrCreateFilter", function () {
        it("should POST createFilter if no id is present in localStorage", function () {});
        it("should use an existing filter if id is present in localStorage", function () {});
        it("should handle localStorage filterId missing from the server", async () => {
            function getFilterName(userId: string, suffix?: string) {
                // scope this on the user ID because people may login on many accounts
                // and they all need to be stored!
                return "FILTER_SYNC_" + userId + (suffix ? "_" + suffix : "");
            }
            const invalidFilterId = "invalidF1lt3r";
            httpLookups = [];
            httpLookups.push({
                method: "GET",
                path: FILTER_PATH + "/" + invalidFilterId,
                error: {
                    errcode: "M_UNKNOWN",
                    name: "M_UNKNOWN",
                    message: "No row found",
                    data: { errcode: "M_UNKNOWN", error: "No row found" },
                    httpStatus: 404,
                },
            });
            httpLookups.push(FILTER_RESPONSE);
            mocked(store.getFilterIdByName).mockReturnValue(invalidFilterId);

            const filterName = getFilterName(client.credentials.userId!);
            client.store.setFilterIdByName(filterName, invalidFilterId);
            const filter = new Filter(client.credentials.userId);

            const filterId = await client.getOrCreateFilter(filterName, filter);
            expect(filterId).toEqual(!Array.isArray(FILTER_RESPONSE.data) && FILTER_RESPONSE.data?.filter_id);
        });
    });

    describe("retryImmediately", function () {
        it("should return false if there is no request waiting", async function () {
            httpLookups = [];
            await client.startClient();
            expect(client.retryImmediately()).toBe(false);
        });

        it("should work on /filter", async () => {
            httpLookups = [];
            httpLookups.push(PUSH_RULES_RESPONSE);
            httpLookups.push({
                method: "POST",
                path: FILTER_PATH,
                error: { errcode: "NOPE_NOPE_NOPE" },
            });
            httpLookups.push(FILTER_RESPONSE);
            httpLookups.push(SYNC_RESPONSE);

            const wasPreparedPromise = new Promise((resolve) => {
                client.on(ClientEvent.Sync, function syncListener(state) {
                    /* eslint-disable jest/no-conditional-expect */
                    if (state === "ERROR" && httpLookups.length > 0) {
                        expect(httpLookups.length).toEqual(2);
                        expect(client.retryImmediately()).toBe(true);
                        jest.advanceTimersByTime(1);
                    } else if (state === "PREPARED" && httpLookups.length === 0) {
                        client.removeListener(ClientEvent.Sync, syncListener);
                        resolve(null);
                    } else {
                        // unexpected state transition!
                        expect(state).toEqual(null);
                    }
                    /* eslint-enable jest/no-conditional-expect */
                });
            });
            await client.startClient();
            await wasPreparedPromise;
        });

        it("should work on /sync", async () => {
            httpLookups.push({
                method: "GET",
                path: "/sync",
                error: { errcode: "NOPE_NOPE_NOPE" },
            });
            httpLookups.push({
                method: "GET",
                path: "/sync",
                data: SYNC_DATA,
            });

            const isSyncingPromise = new Promise((resolve) => {
                client.on(ClientEvent.Sync, function syncListener(state) {
                    if (state === "ERROR" && httpLookups.length > 0) {
                        /* eslint-disable jest/no-conditional-expect */
                        expect(httpLookups.length).toEqual(1);
                        expect(client.retryImmediately()).toBe(true);
                        /* eslint-enable jest/no-conditional-expect */
                        jest.advanceTimersByTime(1);
                    } else if (state === "RECONNECTING" && httpLookups.length > 0) {
                        jest.advanceTimersByTime(10000);
                    } else if (state === "SYNCING" && httpLookups.length === 0) {
                        client.removeListener(ClientEvent.Sync, syncListener);
                        resolve(null);
                    }
                });
            });
            await client.startClient();
            await isSyncingPromise;
        });

        it("should work on /pushrules", async () => {
            httpLookups = [];
            httpLookups.push({
                method: "GET",
                path: "/pushrules/",
                error: { errcode: "NOPE_NOPE_NOPE" },
            });
            httpLookups.push(PUSH_RULES_RESPONSE);
            httpLookups.push(FILTER_RESPONSE);
            httpLookups.push(SYNC_RESPONSE);

            const wasPreparedPromise = new Promise((resolve) => {
                client.on(ClientEvent.Sync, function syncListener(state) {
                    /* eslint-disable jest/no-conditional-expect */
                    if (state === "ERROR" && httpLookups.length > 0) {
                        expect(httpLookups.length).toEqual(3);
                        expect(client.retryImmediately()).toBe(true);
                        jest.advanceTimersByTime(1);
                    } else if (state === "PREPARED" && httpLookups.length === 0) {
                        client.removeListener(ClientEvent.Sync, syncListener);
                        resolve(null);
                    } else {
                        // unexpected state transition!
                        expect(state).toEqual(null);
                    }
                    /* eslint-enable jest/no-conditional-expect */
                });
            });
            await client.startClient();
            await wasPreparedPromise;
        });
    });

    describe("emitted sync events", function () {
        function syncChecker(expectedStates: [string, string | null][], done: () => void) {
            return function syncListener(state: SyncState, old: SyncState | null) {
                const expected = expectedStates.shift();
                logger.log("'sync' curr=%s old=%s EXPECT=%s", state, old, expected);
                if (!expected) {
                    done();
                    return;
                }
                expect(state).toEqual(expected[0]);
                expect(old).toEqual(expected[1]);
                if (expectedStates.length === 0) {
                    client.removeListener(ClientEvent.Sync, syncListener);
                    done();
                }
                // standard retry time is 5 to 10 seconds
                jest.advanceTimersByTime(10000);
            };
        }

        it("should transition null -> PREPARED after the first /sync", async () => {
            const expectedStates: [string, string | null][] = [];
            expectedStates.push(["PREPARED", null]);
            const didSyncPromise = new Promise<void>((resolve) => {
                client.on(ClientEvent.Sync, syncChecker(expectedStates, resolve));
            });
            await client.startClient();
            await didSyncPromise;
        });

        it("should transition null -> ERROR after a failed /filter", async () => {
            const expectedStates: [string, string | null][] = [];
            httpLookups = [];
            httpLookups.push(PUSH_RULES_RESPONSE);
            httpLookups.push({
                method: "POST",
                path: FILTER_PATH,
                error: { errcode: "NOPE_NOPE_NOPE" },
            });
            expectedStates.push(["ERROR", null]);
            const didSyncPromise = new Promise<void>((resolve) => {
                client.on(ClientEvent.Sync, syncChecker(expectedStates, resolve));
            });
            await client.startClient();
            await didSyncPromise;
        });

        // Disabled because now `startClient` makes a legit call to `/versions`
        // And those tests are really unhappy about it... Not possible to figure
        // out what a good resolution would look like
        it.skip("should transition ERROR -> CATCHUP after /sync if prev failed", async () => {
            const expectedStates: [string, string | null][] = [];
            acceptKeepalives = false;
            httpLookups = [];
            httpLookups.push(PUSH_RULES_RESPONSE);
            httpLookups.push(FILTER_RESPONSE);
            httpLookups.push({
                method: "GET",
                path: "/sync",
                error: { errcode: "NOPE_NOPE_NOPE" },
            });
            httpLookups.push({
                method: "GET",
                path: KEEP_ALIVE_PATH,
                error: { errcode: "KEEPALIVE_FAIL" },
            });
            httpLookups.push({
                method: "GET",
                path: KEEP_ALIVE_PATH,
                data: {},
            });
            httpLookups.push({
                method: "GET",
                path: "/sync",
                data: SYNC_DATA,
            });

            expectedStates.push(["RECONNECTING", null]);
            expectedStates.push(["ERROR", "RECONNECTING"]);
            expectedStates.push(["CATCHUP", "ERROR"]);
            const didSyncPromise = new Promise<void>((resolve) => {
                client.on(ClientEvent.Sync, syncChecker(expectedStates, resolve));
            });
            await client.startClient();
            await didSyncPromise;
        });

        it("should transition PREPARED -> SYNCING after /sync", async () => {
            const expectedStates: [string, string | null][] = [];
            expectedStates.push(["PREPARED", null]);
            expectedStates.push(["SYNCING", "PREPARED"]);
            const didSyncPromise = new Promise<void>((resolve) => {
                client.on(ClientEvent.Sync, syncChecker(expectedStates, resolve));
            });
            await client.startClient();
            await didSyncPromise;
        });

        it.skip("should transition SYNCING -> ERROR after a failed /sync", async () => {
            acceptKeepalives = false;
            const expectedStates: [string, string | null][] = [];
            httpLookups.push({
                method: "GET",
                path: "/sync",
                error: { errcode: "NONONONONO" },
            });
            httpLookups.push({
                method: "GET",
                path: KEEP_ALIVE_PATH,
                error: { errcode: "KEEPALIVE_FAIL" },
            });

            expectedStates.push(["PREPARED", null]);
            expectedStates.push(["SYNCING", "PREPARED"]);
            expectedStates.push(["RECONNECTING", "SYNCING"]);
            expectedStates.push(["ERROR", "RECONNECTING"]);
            const didSyncPromise = new Promise<void>((resolve) => {
                client.on(ClientEvent.Sync, syncChecker(expectedStates, resolve));
            });
            await client.startClient();
            await didSyncPromise;
        });

        it.skip("should transition ERROR -> SYNCING after /sync if prev failed", async () => {
            const expectedStates: [string, string | null][] = [];
            httpLookups.push({
                method: "GET",
                path: "/sync",
                error: { errcode: "NONONONONO" },
            });
            httpLookups.push(SYNC_RESPONSE);

            expectedStates.push(["PREPARED", null]);
            expectedStates.push(["SYNCING", "PREPARED"]);
            expectedStates.push(["ERROR", "SYNCING"]);
            const didSyncPromise = new Promise<void>((resolve) => {
                client.on(ClientEvent.Sync, syncChecker(expectedStates, resolve));
            });
            await client.startClient();
            await didSyncPromise;
        });

        it("should transition SYNCING -> SYNCING on subsequent /sync successes", async () => {
            const expectedStates: [string, string | null][] = [];
            httpLookups.push(SYNC_RESPONSE);
            httpLookups.push(SYNC_RESPONSE);

            expectedStates.push(["PREPARED", null]);
            expectedStates.push(["SYNCING", "PREPARED"]);
            expectedStates.push(["SYNCING", "SYNCING"]);
            const didSyncPromise = new Promise<void>((resolve) => {
                client.on(ClientEvent.Sync, syncChecker(expectedStates, resolve));
            });
            await client.startClient();
            await didSyncPromise;
        });

        it.skip("should transition ERROR -> ERROR if keepalive keeps failing", async () => {
            acceptKeepalives = false;
            const expectedStates: [string, string | null][] = [];
            httpLookups.push({
                method: "GET",
                path: "/sync",
                error: { errcode: "NONONONONO" },
            });
            httpLookups.push({
                method: "GET",
                path: KEEP_ALIVE_PATH,
                error: { errcode: "KEEPALIVE_FAIL" },
            });
            httpLookups.push({
                method: "GET",
                path: KEEP_ALIVE_PATH,
                error: { errcode: "KEEPALIVE_FAIL" },
            });

            expectedStates.push(["PREPARED", null]);
            expectedStates.push(["SYNCING", "PREPARED"]);
            expectedStates.push(["RECONNECTING", "SYNCING"]);
            expectedStates.push(["ERROR", "RECONNECTING"]);
            expectedStates.push(["ERROR", "ERROR"]);
            const didSyncPromise = new Promise<void>((resolve) => {
                client.on(ClientEvent.Sync, syncChecker(expectedStates, resolve));
            });
            await client.startClient();
            await didSyncPromise;
        });
    });

    describe("inviteByEmail", function () {
        const roomId = "!foo:bar";

        it("should send an invite HTTP POST", function () {
            httpLookups = [
                {
                    method: "POST",
                    path: "/rooms/!foo%3Abar/invite",
                    data: {},
                    expectBody: {
                        id_server: identityServerDomain,
                        medium: "email",
                        address: "alice@gmail.com",
                    },
                },
            ];
            client.inviteByEmail(roomId, "alice@gmail.com");
            expect(httpLookups.length).toEqual(0);
        });
    });

    describe("guest rooms", function () {
        it("should only do /sync calls (without filter/pushrules)", async function () {
            httpLookups = []; // no /pushrules or /filter
            httpLookups.push({
                method: "GET",
                path: "/sync",
                data: SYNC_DATA,
            });
            client.setGuest(true);
            await client.startClient();
            expect(httpLookups.length).toBe(0);
        });

        it.skip("should be able to peek into a room using peekInRoom", function () {});
    });

    describe("getPresence", function () {
        it("should send a presence HTTP GET", function () {
            httpLookups = [
                {
                    method: "GET",
                    path: `/presence/${encodeURIComponent(userId)}/status`,
                    data: {
                        presence: "unavailable",
                        last_active_ago: 420845,
                    },
                },
            ];
            client.getPresence(userId);
            expect(httpLookups.length).toEqual(0);
        });
    });

    describe("redactEvent", () => {
        const roomId = "!room:example.org";
        const mockRoom = {
            getMyMembership: () => KnownMembership.Join,
            currentState: {
                getStateEvents: (eventType, stateKey) => {
                    if (eventType === EventType.RoomEncryption) {
                        expect(stateKey).toEqual("");
                        return new MatrixEvent({ content: {} });
                    } else {
                        throw new Error("Unexpected event type or state key");
                    }
                },
            } as Room["currentState"],
            getThread: jest.fn(),
            addPendingEvent: jest.fn(),
            updatePendingEvent: jest.fn(),
            reEmitter: {
                reEmit: jest.fn(),
            },
        } as unknown as Room;

        beforeEach(() => {
            client.getRoom = (getRoomId) => {
                expect(getRoomId).toEqual(roomId);
                return mockRoom;
            };
        });

        it("overload without threadId works", async () => {
            const eventId = "$eventId:example.org";
            const txnId = client.makeTxnId();
            httpLookups = [
                {
                    method: "PUT",
                    path: `/rooms/${encodeURIComponent(roomId)}/redact/${encodeURIComponent(eventId)}/${txnId}`,
                    data: { event_id: eventId },
                },
            ];

            await client.redactEvent(roomId, eventId, txnId);
        });

        it("overload with null threadId works", async () => {
            const eventId = "$eventId:example.org";
            const txnId = client.makeTxnId();
            httpLookups = [
                {
                    method: "PUT",
                    path: `/rooms/${encodeURIComponent(roomId)}/redact/${encodeURIComponent(eventId)}/${txnId}`,
                    data: { event_id: eventId },
                },
            ];

            await client.redactEvent(roomId, null, eventId, txnId);
        });

        it("overload with threadId works", async () => {
            const eventId = "$eventId:example.org";
            const txnId = client.makeTxnId();
            httpLookups = [
                {
                    method: "PUT",
                    path: `/rooms/${encodeURIComponent(roomId)}/redact/${encodeURIComponent(eventId)}/${txnId}`,
                    data: { event_id: eventId },
                },
            ];

            await client.redactEvent(roomId, "$threadId:server", eventId, txnId);
        });

        it("does not get wrongly encrypted", async () => {
            const eventId = "$eventId:example.org";
            const txnId = client.makeTxnId();
            const reason = "This is the redaction reason";
            httpLookups = [
                {
                    method: "PUT",
                    path: `/rooms/${encodeURIComponent(roomId)}/redact/${encodeURIComponent(eventId)}/${txnId}`,
                    expectBody: { reason }, // NOT ENCRYPTED
                    data: { event_id: eventId },
                },
            ];

            await client.redactEvent(roomId, eventId, txnId, { reason });
        });

        describe("when calling with 'with_rel_types'", () => {
            const eventId = "$event42:example.org";

            it("should raise an error if the server has no support for relation based redactions", async () => {
                // load supported features
                await client.getVersions();

                const txnId = client.makeTxnId();

                expect(() => {
                    client.redactEvent(roomId, eventId, txnId, {
                        with_rel_types: [RelationType.Reference],
                    });
                }).toThrow(
                    new Error(
                        "Server does not support relation based redactions " +
                            `roomId ${roomId} eventId ${eventId} txnId: ${txnId} threadId null`,
                    ),
                );
            });

            it("and the server has unstable support for relation based redactions, it should send 'org.matrix.msc3912.with_relations' in the request body", async () => {
                unstableFeatures["org.matrix.msc3912"] = true;
                // load supported features
                await client.getVersions();

                const txnId = client.makeTxnId();

                httpLookups = [
                    {
                        method: "PUT",
                        path:
                            `/rooms/${encodeURIComponent(roomId)}/redact/${encodeURIComponent(eventId)}` +
                            `/${encodeURIComponent(txnId)}`,
                        expectBody: {
                            reason: "redaction test",
                            ["org.matrix.msc3912.with_relations"]: ["m.reference"],
                        },
                        data: { event_id: eventId },
                    },
                ];

                await client.redactEvent(roomId, eventId, txnId, {
                    reason: "redaction test",
                    with_rel_types: [RelationType.Reference],
                });
            });
        });
    });

    describe("cancelPendingEvent", () => {
        const roomId = "!room:server";
        const txnId = "m12345";

        const mockRoom = {
            getMyMembership: () => KnownMembership.Join,
            updatePendingEvent: (event: MatrixEvent, status: EventStatus) => event.setStatus(status),
            hasEncryptionStateEvent: jest.fn().mockReturnValue(true),
        } as unknown as Room;

        let mockCrypto: Mocked<CryptoBackend>;

        let event: MatrixEvent;
        beforeEach(async () => {
            event = new MatrixEvent({
                event_id: "~" + roomId + ":" + txnId,
                sender: client.credentials.userId!,
                room_id: roomId,
                origin_server_ts: new Date().getTime(),
            });
            event.setTxnId(txnId);

            client.getRoom = (getRoomId) => {
                expect(getRoomId).toEqual(roomId);
                return mockRoom;
            };
            mockCrypto = {
                isEncryptionEnabledInRoom: jest.fn().mockResolvedValue(true),
                encryptEvent: jest.fn(),
                stop: jest.fn(),
            } as unknown as Mocked<CryptoBackend>;
            client["cryptoBackend"] = mockCrypto;
        });

        function assertCancelled() {
            expect(event.status).toBe(EventStatus.CANCELLED);
            expect(client.scheduler?.removeEventFromQueue(event)).toBeFalsy();
            expect(httpLookups.filter((h) => h.path.includes("/send/")).length).toBe(0);
        }

        it("should cancel an event which is queued", () => {
            event.setStatus(EventStatus.QUEUED);
            client.scheduler?.queueEvent(event);
            client.cancelPendingEvent(event);
            assertCancelled();
        });

        it("should cancel an event which is encrypting", async () => {
            const encryptEventDefer = defer();
            mockCrypto.encryptEvent.mockReturnValue(encryptEventDefer.promise);

            const statusPromise = testUtils.emitPromise(event, "Event.status");
            // @ts-ignore protected method access
            const encryptAndSendPromise = client.encryptAndSendEvent(mockRoom, event);
            await statusPromise;
            expect(event.status).toBe(EventStatus.ENCRYPTING);
            client.cancelPendingEvent(event);
            assertCancelled();

            // now let the encryption complete, and check that the message is not sent.
            encryptEventDefer.resolve();
            await encryptAndSendPromise;
            assertCancelled();
        });

        it("should cancel an event which is not sent", () => {
            event.setStatus(EventStatus.NOT_SENT);
            client.cancelPendingEvent(event);
            assertCancelled();
        });

        it("should error when given any other event status", () => {
            event.setStatus(EventStatus.SENDING);
            expect(() => client.cancelPendingEvent(event)).toThrow("cannot cancel an event with status sending");
            expect(event.status).toBe(EventStatus.SENDING);
        });
    });

    describe("threads", () => {
        it.each([
            { startOpts: {}, hasThreadSupport: false },
            { startOpts: { threadSupport: true }, hasThreadSupport: true },
            { startOpts: { threadSupport: false }, hasThreadSupport: false },
        ])("enabled thread support for the SDK instance", async ({ startOpts, hasThreadSupport }) => {
            await client.startClient(startOpts);
            expect(client.supportsThreads()).toBe(hasThreadSupport);
        });

        it("partitions root events to room timeline and thread timeline", () => {
            const supportsThreads = client.supportsThreads;
            client.supportsThreads = () => true;
            const room = new Room("!room1:matrix.org", client, userId);

            const rootEvent = new MatrixEvent({
                content: {},
                origin_server_ts: 1,
                room_id: "!room1:matrix.org",
                sender: "@alice:matrix.org",
                type: "m.room.message",
                unsigned: {
                    "m.relations": {
                        "m.thread": {
                            latest_event: {},
                            count: 33,
                            current_user_participated: false,
                        },
                    },
                },
                event_id: "$ev1",
            });

            expect(rootEvent.isThreadRoot).toBe(true);

            const [roomEvents, threadEvents] = room.partitionThreadedEvents([rootEvent]);
            expect(roomEvents).toHaveLength(1);
            expect(threadEvents).toHaveLength(1);

            // Restore method
            client.supportsThreads = supportsThreads;
        });
    });

    describe("read-markers and read-receipts", () => {
        it("setRoomReadMarkers", () => {
            client.setRoomReadMarkersHttpRequest = jest.fn();
            const room = {
                hasPendingEvent: jest.fn().mockReturnValue(false),
                addLocalEchoReceipt: jest.fn(),
            } as unknown as Room;
            const rrEvent = new MatrixEvent({ event_id: "read_event_id" });
            const rpEvent = new MatrixEvent({ event_id: "read_private_event_id" });
            client.getRoom = () => room;

            client.setRoomReadMarkers("room_id", "read_marker_event_id", rrEvent, rpEvent);

            expect(client.setRoomReadMarkersHttpRequest).toHaveBeenCalledWith(
                "room_id",
                "read_marker_event_id",
                "read_event_id",
                "read_private_event_id",
            );
            expect(room.addLocalEchoReceipt).toHaveBeenCalledTimes(2);
            expect(room.addLocalEchoReceipt).toHaveBeenNthCalledWith(
                1,
                client.credentials.userId,
                rrEvent,
                ReceiptType.Read,
            );
            expect(room.addLocalEchoReceipt).toHaveBeenNthCalledWith(
                2,
                client.credentials.userId,
                rpEvent,
                ReceiptType.ReadPrivate,
            );
        });
    });

    describe("beacons", () => {
        const roomId = "!room:server.org";
        const content = makeBeaconInfoContent(100, true);

        beforeEach(() => {
            mocked(client.http.authedRequest).mockClear().mockResolvedValue({});
        });

        it("creates new beacon info", async () => {
            await client.unstable_createLiveBeacon(roomId, content);

            // event type combined
            const expectedEventType = M_BEACON_INFO.name;
            const [method, path, queryParams, requestContent] = mocked(client.http.authedRequest).mock.calls[0];
            expect(method).toBe("PUT");
            expect(path).toEqual(
                `/rooms/${encodeURIComponent(roomId)}/state/` +
                    `${encodeURIComponent(expectedEventType)}/${encodeURIComponent(userId)}`,
            );
            expect(queryParams).toBeFalsy();
            expect(requestContent).toEqual(content);
        });

        it("updates beacon info with specific event type", async () => {
            await client.unstable_setLiveBeacon(roomId, content);

            // event type combined
            const [, path, , requestContent] = mocked(client.http.authedRequest).mock.calls[0];
            expect(path).toEqual(
                `/rooms/${encodeURIComponent(roomId)}/state/` +
                    `${encodeURIComponent(M_BEACON_INFO.name)}/${encodeURIComponent(userId)}`,
            );
            expect(requestContent).toEqual(content);
        });

        describe("processBeaconEvents()", () => {
            it("does nothing when events is falsy", () => {
                const room = new Room(roomId, client, userId);
                const roomStateProcessSpy = jest.spyOn(room.currentState, "processBeaconEvents");

                client.processBeaconEvents(room, undefined);
                expect(roomStateProcessSpy).not.toHaveBeenCalled();
            });

            it("does nothing when events is of length 0", () => {
                const room = new Room(roomId, client, userId);
                const roomStateProcessSpy = jest.spyOn(room.currentState, "processBeaconEvents");

                client.processBeaconEvents(room, []);
                expect(roomStateProcessSpy).not.toHaveBeenCalled();
            });

            it("calls room states processBeaconEvents with events", () => {
                const room = new Room(roomId, client, userId);
                const roomStateProcessSpy = jest.spyOn(room.currentState, "processBeaconEvents");

                const messageEvent = testUtils.mkMessage({ room: roomId, user: userId, event: true });
                const beaconEvent = makeBeaconEvent(userId);

                client.processBeaconEvents(room, [messageEvent, beaconEvent]);
                expect(roomStateProcessSpy).toHaveBeenCalledWith([messageEvent, beaconEvent], client);
            });
        });
    });

    describe("setRoomTopic", () => {
        const roomId = "!foofoofoofoofoofoo:matrix.org";
        const createSendStateEventMock = (topic: string, htmlTopic?: string) => {
            return jest.fn().mockImplementation((roomId: string, eventType: string, content: any, stateKey: string) => {
                expect(roomId).toEqual(roomId);
                expect(eventType).toEqual(EventType.RoomTopic);
                expect(content).toMatchObject(ContentHelpers.makeTopicContent(topic, htmlTopic));
                expect(stateKey).toBeUndefined();
                return Promise.resolve();
            });
        };

        it("is called with plain text topic and sends state event", async () => {
            const sendStateEvent = createSendStateEventMock("pizza");
            client.sendStateEvent = sendStateEvent;
            await client.setRoomTopic(roomId, "pizza");
            expect(sendStateEvent).toHaveBeenCalledTimes(1);
        });

        it("is called with plain text topic and callback and sends state event", async () => {
            const sendStateEvent = createSendStateEventMock("pizza");
            client.sendStateEvent = sendStateEvent;
            await client.setRoomTopic(roomId, "pizza");
            expect(sendStateEvent).toHaveBeenCalledTimes(1);
        });

        it("is called with plain text and HTML topic and sends state event", async () => {
            const sendStateEvent = createSendStateEventMock("pizza", "<b>pizza</b>");
            client.sendStateEvent = sendStateEvent;
            await client.setRoomTopic(roomId, "pizza", "<b>pizza</b>");
            expect(sendStateEvent).toHaveBeenCalledTimes(1);
        });
    });

    describe("setPassword", () => {
        const auth = { session: "abcdef", type: "foo" };
        const newPassword = "newpassword";

        const passwordTest = (expectedRequestContent: any) => {
            const [method, path, queryParams, requestContent] = mocked(client.http.authedRequest).mock.calls[0];
            expect(method).toBe("POST");
            expect(path).toEqual("/account/password");
            expect(queryParams).toBeFalsy();
            expect(requestContent).toEqual(expectedRequestContent);
        };

        beforeEach(() => {
            mocked(client.http.authedRequest).mockClear().mockResolvedValue({});
        });

        it("no logout_devices specified", async () => {
            await client.setPassword(auth, newPassword);
            passwordTest({ auth, new_password: newPassword });
        });

        it("no logout_devices specified + callback", async () => {
            await client.setPassword(auth, newPassword);
            passwordTest({ auth, new_password: newPassword });
        });

        it("overload logoutDevices=true", async () => {
            await client.setPassword(auth, newPassword, true);
            passwordTest({ auth, new_password: newPassword, logout_devices: true });
        });

        it("overload logoutDevices=true + callback", async () => {
            await client.setPassword(auth, newPassword, true);
            passwordTest({ auth, new_password: newPassword, logout_devices: true });
        });

        it("overload logoutDevices=false", async () => {
            await client.setPassword(auth, newPassword, false);
            passwordTest({ auth, new_password: newPassword, logout_devices: false });
        });

        it("overload logoutDevices=false + callback", async () => {
            await client.setPassword(auth, newPassword, false);
            passwordTest({ auth, new_password: newPassword, logout_devices: false });
        });
    });

    describe("getLocalAliases", () => {
        it("should call the right endpoint", async () => {
            const response = {
                aliases: ["#woop:example.org", "#another:example.org"],
            };
            mocked(client.http.authedRequest).mockClear().mockResolvedValue(response);

            const roomId = "!whatever:example.org";
            const result = await client.getLocalAliases(roomId);

            // Current version of the endpoint we support is v3
            const [method, path, queryParams, data, opts] = mocked(client.http.authedRequest).mock.calls[0];
            expect(data).toBeFalsy();
            expect(method).toBe("GET");
            expect(path).toEqual(`/rooms/${encodeURIComponent(roomId)}/aliases`);
            expect(opts).toMatchObject({ prefix: "/_matrix/client/v3" });
            expect(queryParams).toBeFalsy();
            expect(result!.aliases).toEqual(response.aliases);
        });
    });

    describe("pollingTurnServers", () => {
        afterEach(() => {
            mocked(supportsMatrixCall).mockReset();
        });

        it("is false if the client isn't started", () => {
            expect(client.clientRunning).toBe(false);
            expect(client.pollingTurnServers).toBe(false);
        });

        it("is false if VoIP is not supported", async () => {
            mocked(supportsMatrixCall).mockReturnValue(false);
            makeClient(); // create the client a second time so it picks up the supportsMatrixCall mock
            await client.startClient();
            expect(client.pollingTurnServers).toBe(false);
        });

        it("is true if VoIP is supported", async () => {
            mocked(supportsMatrixCall).mockReturnValue(true);
            makeClient(); // create the client a second time so it picks up the supportsMatrixCall mock
            await client.startClient();
            expect(client.pollingTurnServers).toBe(true);
        });
    });

    describe("checkTurnServers", () => {
        beforeAll(() => {
            mocked(supportsMatrixCall).mockReturnValue(true);
        });

        beforeEach(() => {
            makeClient(); // create the client a second time so it picks up the supportsMatrixCall mock
        });

        afterAll(() => {
            mocked(supportsMatrixCall).mockReset();
        });

        it("emits an event when new TURN creds are found", async () => {
            const turnServer = {
                uris: [
                    "turn:turn.example.com:3478?transport=udp",
                    "turn:10.20.30.40:3478?transport=tcp",
                    "turns:10.20.30.40:443?transport=tcp",
                ],
                username: "1443779631:@user:example.com",
                password: "JlKfBy1QwLrO20385QyAtEyIv0=",
            } as unknown as ITurnServerResponse;
            jest.spyOn(client, "turnServer").mockResolvedValue(turnServer);

            const events: any[][] = [];
            const onTurnServers = (...args: any[]) => events.push(args);
            client.on(ClientEvent.TurnServers, onTurnServers);
            expect(await client.checkTurnServers()).toBe(true);
            client.off(ClientEvent.TurnServers, onTurnServers);
            expect(events).toEqual([
                [
                    [
                        {
                            urls: turnServer.uris,
                            username: turnServer.username,
                            credential: turnServer.password,
                        },
                    ],
                ],
            ]);
        });

        it("emits an event when an error occurs", async () => {
            const error = new Error(":(");
            jest.spyOn(client, "turnServer").mockRejectedValue(error);

            const events: any[][] = [];
            const onTurnServersError = (...args: any[]) => events.push(args);
            client.on(ClientEvent.TurnServersError, onTurnServersError);
            expect(await client.checkTurnServers()).toBe(false);
            client.off(ClientEvent.TurnServersError, onTurnServersError);
            expect(events).toEqual([[error, false]]); // non-fatal
        });

        it("considers 403 errors fatal", async () => {
            const error = { httpStatus: 403 };
            jest.spyOn(client, "turnServer").mockRejectedValue(error);

            const events: any[][] = [];
            const onTurnServersError = (...args: any[]) => events.push(args);
            client.on(ClientEvent.TurnServersError, onTurnServersError);
            expect(await client.checkTurnServers()).toBe(false);
            client.off(ClientEvent.TurnServersError, onTurnServersError);
            expect(events).toEqual([[error, true]]); // fatal
        });
    });

    describe("support for ignoring invites", () => {
        beforeEach(() => {
            // Mockup `getAccountData`/`setAccountData`.
            const dataStore = new Map();
            client.setAccountData = function (eventType, content) {
                dataStore.set(eventType, content);
                return Promise.resolve({});
            };
            client.getAccountData = function (eventType) {
                const data = dataStore.get(eventType);
                return new MatrixEvent({
                    content: data,
                });
            };

            // Mockup `createRoom`/`getRoom`/`joinRoom`, including state.
            const rooms = new Map();
            client.createRoom = function (options: Options = {}) {
                const roomId = options["_roomId"] || `!room-${rooms.size}:example.org`;
                const state = new Map<string, any>();
                const room = {
                    roomId,
                    _options: options,
                    _state: state,
                    getUnfilteredTimelineSet: function () {
                        return {
                            getLiveTimeline: function () {
                                return {
                                    getState: function (direction) {
                                        expect(direction).toBe(EventTimeline.FORWARDS);
                                        return {
                                            getStateEvents: function (type) {
                                                const store = state.get(type) || {};
                                                return Object.keys(store).map((key) => store[key]);
                                            },
                                        };
                                    },
                                } as EventTimeline;
                            },
                        };
                    },
                } as unknown as WrappedRoom;
                rooms.set(roomId, room);
                return Promise.resolve({ room_id: roomId });
            };
            client.getRoom = function (roomId) {
                return rooms.get(roomId);
            };
            client.joinRoom = async function (roomId) {
                return this.getRoom(roomId)! || this.createRoom({ _roomId: roomId } as ICreateRoomOpts);
            };

            // Mockup state events
            client.sendStateEvent = function (roomId, type, content) {
                const room = this.getRoom(roomId) as WrappedRoom;
                const state: Map<string, any> = room._state;
                let store = state.get(type);
                if (!store) {
                    store = {};
                    state.set(type, store);
                }
                const eventId = `$event-${Math.random()}:example.org`;
                store[eventId] = {
                    getId: function () {
                        return eventId;
                    },
                    getRoomId: function () {
                        return roomId;
                    },
                    getContent: function () {
                        return content;
                    },
                };
                return Promise.resolve({ event_id: eventId });
            };
            client.redactEvent = function (roomId, eventId) {
                const room = this.getRoom(roomId) as WrappedRoom;
                const state: Map<string, any> = room._state;
                for (const store of state.values()) {
                    delete store[eventId!];
                }
                return Promise.resolve({ event_id: "$" + eventId + "-" + Math.random() });
            };
        });

        it("should initialize and return the same `target` consistently", async () => {
            const target1 = await client.ignoredInvites.getOrCreateTargetRoom();
            const target2 = await client.ignoredInvites.getOrCreateTargetRoom();
            expect(target1).toBeTruthy();
            expect(target1).toBe(target2);
        });

        it("should initialize and return the same `sources` consistently", async () => {
            const sources1 = await client.ignoredInvites.getOrCreateSourceRooms();
            const sources2 = await client.ignoredInvites.getOrCreateSourceRooms();
            expect(sources1).toBeTruthy();
            expect(sources1).toHaveLength(1);
            expect(sources1).toEqual(sources2);
        });

        it("should initially not reject any invite", async () => {
            const rule = await client.ignoredInvites.getRuleForInvite({
                sender: "@foobar:example.org",
                roomId: "!snafu:somewhere.org",
            });
            expect(rule).toBeFalsy();
        });

        it("should reject invites once we have added a matching rule in the target room (scope: user)", async () => {
            await client.ignoredInvites.addRule(PolicyScope.User, "*:example.org", "just a test");

            // We should reject this invite.
            const ruleMatch = await client.ignoredInvites.getRuleForInvite({
                sender: "@foobar:example.org",
                roomId: "!snafu:somewhere.org",
            });
            expect(ruleMatch).toBeTruthy();
            expect(ruleMatch!.getContent()).toMatchObject({
                recommendation: "m.ban",
                reason: "just a test",
            });

            // We should let these invites go through.
            const ruleWrongServer = await client.ignoredInvites.getRuleForInvite({
                sender: "@foobar:somewhere.org",
                roomId: "!snafu:somewhere.org",
            });
            expect(ruleWrongServer).toBeFalsy();

            const ruleWrongServerRoom = await client.ignoredInvites.getRuleForInvite({
                sender: "@foobar:somewhere.org",
                roomId: "!snafu:example.org",
            });
            expect(ruleWrongServerRoom).toBeFalsy();
        });

        it("should reject invites once we have added a matching rule in the target room (scope: server)", async () => {
            const REASON = `Just a test ${Math.random()}`;
            await client.ignoredInvites.addRule(PolicyScope.Server, "example.org", REASON);

            // We should reject these invites.
            const ruleSenderMatch = await client.ignoredInvites.getRuleForInvite({
                sender: "@foobar:example.org",
                roomId: "!snafu:somewhere.org",
            });
            expect(ruleSenderMatch).toBeTruthy();
            expect(ruleSenderMatch!.getContent()).toMatchObject({
                recommendation: "m.ban",
                reason: REASON,
            });

            const ruleRoomMatch = await client.ignoredInvites.getRuleForInvite({
                sender: "@foobar:somewhere.org",
                roomId: "!snafu:example.org",
            });
            expect(ruleRoomMatch).toBeTruthy();
            expect(ruleRoomMatch!.getContent()).toMatchObject({
                recommendation: "m.ban",
                reason: REASON,
            });

            // We should let these invites go through.
            const ruleWrongServer = await client.ignoredInvites.getRuleForInvite({
                sender: "@foobar:somewhere.org",
                roomId: "!snafu:somewhere.org",
            });
            expect(ruleWrongServer).toBeFalsy();
        });

        it("should reject invites once we have added a matching rule in the target room (scope: room)", async () => {
            const REASON = `Just a test ${Math.random()}`;
            const BAD_ROOM_ID = "!bad:example.org";
            const GOOD_ROOM_ID = "!good:example.org";
            await client.ignoredInvites.addRule(PolicyScope.Room, BAD_ROOM_ID, REASON);

            // We should reject this invite.
            const ruleSenderMatch = await client.ignoredInvites.getRuleForInvite({
                sender: "@foobar:example.org",
                roomId: BAD_ROOM_ID,
            });
            expect(ruleSenderMatch).toBeTruthy();
            expect(ruleSenderMatch!.getContent()).toMatchObject({
                recommendation: "m.ban",
                reason: REASON,
            });

            // We should let these invites go through.
            const ruleWrongRoom = await client.ignoredInvites.getRuleForInvite({
                sender: BAD_ROOM_ID,
                roomId: GOOD_ROOM_ID,
            });
            expect(ruleWrongRoom).toBeFalsy();
        });

        it("should reject invites once we have added a matching rule in a non-target source room", async () => {
            const NEW_SOURCE_ROOM_ID = "!another-source:example.org";

            // Make sure that everything is initialized.
            await client.ignoredInvites.getOrCreateSourceRooms();
            await client.joinRoom(NEW_SOURCE_ROOM_ID);
            await client.ignoredInvites.addSource(NEW_SOURCE_ROOM_ID);

            // Add a rule in the new source room.
            await client.sendStateEvent(NEW_SOURCE_ROOM_ID, EventType.PolicyRuleUser, {
                entity: "*:example.org",
                reason: "just a test",
                recommendation: PolicyRecommendation.Ban,
            });

            // We should reject this invite.
            const ruleMatch = await client.ignoredInvites.getRuleForInvite({
                sender: "@foobar:example.org",
                roomId: "!snafu:somewhere.org",
            });
            expect(ruleMatch).toBeTruthy();
            expect(ruleMatch!.getContent()).toMatchObject({
                recommendation: "m.ban",
                reason: "just a test",
            });

            // We should let these invites go through.
            const ruleWrongServer = await client.ignoredInvites.getRuleForInvite({
                sender: "@foobar:somewhere.org",
                roomId: "!snafu:somewhere.org",
            });
            expect(ruleWrongServer).toBeFalsy();

            const ruleWrongServerRoom = await client.ignoredInvites.getRuleForInvite({
                sender: "@foobar:somewhere.org",
                roomId: "!snafu:example.org",
            });
            expect(ruleWrongServerRoom).toBeFalsy();
        });

        it("should not reject invites anymore once we have removed a rule", async () => {
            await client.ignoredInvites.addRule(PolicyScope.User, "*:example.org", "just a test");

            // We should reject this invite.
            const ruleMatch = await client.ignoredInvites.getRuleForInvite({
                sender: "@foobar:example.org",
                roomId: "!snafu:somewhere.org",
            });
            expect(ruleMatch).toBeTruthy();
            expect(ruleMatch!.getContent()).toMatchObject({
                recommendation: "m.ban",
                reason: "just a test",
            });

            // After removing the invite, we shouldn't reject it anymore.
            await client.ignoredInvites.removeRule(ruleMatch as MatrixEvent);
            const ruleMatch2 = await client.ignoredInvites.getRuleForInvite({
                sender: "@foobar:example.org",
                roomId: "!snafu:somewhere.org",
            });
            expect(ruleMatch2).toBeFalsy();
        });

        it("should add new rules in the target room, rather than any other source room", async () => {
            const NEW_SOURCE_ROOM_ID = "!another-source:example.org";

            // Make sure that everything is initialized.
            await client.ignoredInvites.getOrCreateSourceRooms();
            await client.joinRoom(NEW_SOURCE_ROOM_ID);
            const newSourceRoom = client.getRoom(NEW_SOURCE_ROOM_ID) as WrappedRoom;

            // Fetch the list of sources and check that we do not have the new room yet.
            const policies = await client.getAccountData(POLICIES_ACCOUNT_EVENT_TYPE.name)!.getContent();
            expect(policies).toBeTruthy();
            const ignoreInvites = policies[IGNORE_INVITES_ACCOUNT_EVENT_KEY.name];
            expect(ignoreInvites).toBeTruthy();
            expect(ignoreInvites.sources).toBeTruthy();
            expect(ignoreInvites.sources).not.toContain(NEW_SOURCE_ROOM_ID);

            // Add a source.
            const added = await client.ignoredInvites.addSource(NEW_SOURCE_ROOM_ID);
            expect(added).toBe(true);
            const added2 = await client.ignoredInvites.addSource(NEW_SOURCE_ROOM_ID);
            expect(added2).toBe(false);

            // Fetch the list of sources and check that we have added the new room.
            const policies2 = await client.getAccountData(POLICIES_ACCOUNT_EVENT_TYPE.name)!.getContent();
            expect(policies2).toBeTruthy();
            const ignoreInvites2 = policies2[IGNORE_INVITES_ACCOUNT_EVENT_KEY.name];
            expect(ignoreInvites2).toBeTruthy();
            expect(ignoreInvites2.sources).toBeTruthy();
            expect(ignoreInvites2.sources).toContain(NEW_SOURCE_ROOM_ID);

            // Add a rule.
            const eventId = await client.ignoredInvites.addRule(PolicyScope.User, "*:example.org", "just a test");

            // Check where it shows up.
            const targetRoomId = ignoreInvites2.target;
            const targetRoom = client.getRoom(targetRoomId) as WrappedRoom;
            expect(targetRoom._state.get(EventType.PolicyRuleUser)[eventId]).toBeTruthy();
            expect(newSourceRoom._state.get(EventType.PolicyRuleUser)?.[eventId]).toBeFalsy();
        });
    });

    describe("using E2EE in group calls", () => {
        const opts = {
            baseUrl: "https://my.home.server",
            idBaseUrl: identityServerUrl,
            accessToken: "my.access.token",
            store: store,
            scheduler: scheduler,
            userId: userId,
        };

        it("enables E2EE by default", () => {
            const client = new MatrixClient(opts);

            expect(client.getUseE2eForGroupCall()).toBe(true);
        });

        it("enables E2EE when enabled explicitly", () => {
            const client = new MatrixClient({
                useE2eForGroupCall: true,
                ...opts,
            });

            expect(client.getUseE2eForGroupCall()).toBe(true);
        });

        it("disables E2EE if disabled explicitly", () => {
            const client = new MatrixClient({
                useE2eForGroupCall: false,
                ...opts,
            });

            expect(client.getUseE2eForGroupCall()).toBe(false);
        });
    });

    describe("delete account data", () => {
        afterEach(() => {
            jest.spyOn(featureUtils, "buildFeatureSupportMap").mockRestore();
        });
        it("makes correct request when deletion is supported by server in unstable versions", async () => {
            const eventType = "im.vector.test";
            const versionsResponse = {
                versions: ["1"],
                unstable_features: {
                    "org.matrix.msc3391": true,
                },
            };
            const requestSpy = jest.spyOn(client.http, "authedRequest").mockResolvedValue(versionsResponse);
            const unstablePrefix = "/_matrix/client/unstable/org.matrix.msc3391";
            const path = `/user/${encodeURIComponent(userId)}/account_data/${eventType}`;

            // populate version support
            await client.getVersions();
            await client.deleteAccountData(eventType);

            expect(requestSpy).toHaveBeenCalledWith(Method.Delete, path, undefined, undefined, {
                prefix: unstablePrefix,
            });
        });

        it("makes correct request when deletion is supported by server based on matrix version", async () => {
            const eventType = "im.vector.test";
            // we don't have a stable version for account data deletion yet to test this code path with
            // so mock the support map to fake stable support
            const stableSupportedDeletionMap = new Map();
            stableSupportedDeletionMap.set(featureUtils.Feature.AccountDataDeletion, featureUtils.ServerSupport.Stable);
            jest.spyOn(featureUtils, "buildFeatureSupportMap").mockResolvedValue(new Map());
            const requestSpy = jest.spyOn(client.http, "authedRequest").mockImplementation(() => Promise.resolve());
            const path = `/user/${encodeURIComponent(userId)}/account_data/${eventType}`;

            // populate version support
            await client.getVersions();
            await client.deleteAccountData(eventType);

            expect(requestSpy).toHaveBeenCalledWith(Method.Delete, path, undefined, undefined, undefined);
        });

        it("makes correct request when deletion is not supported by server", async () => {
            const eventType = "im.vector.test";
            const versionsResponse = {
                versions: ["1"],
                unstable_features: {
                    "org.matrix.msc3391": false,
                },
            };
            const requestSpy = jest.spyOn(client.http, "authedRequest").mockResolvedValue(versionsResponse);
            const path = `/user/${encodeURIComponent(userId)}/account_data/${eventType}`;

            // populate version support
            await client.getVersions();
            await client.deleteAccountData(eventType);

            // account data updated with empty content
            expect(requestSpy).toHaveBeenCalledWith(Method.Put, path, undefined, {});
        });
    });

    describe("room lists and history", () => {
        function roomCreateEvent(newRoomId: string, predecessorRoomId: string): MatrixEvent {
            return new MatrixEvent({
                content: {
                    "m.federate": true,
                    "predecessor": {
                        event_id: "id_of_last_event",
                        room_id: predecessorRoomId,
                    },
                    "room_version": "9",
                },
                event_id: `create_event_id_pred_${predecessorRoomId}`,
                origin_server_ts: 1432735824653,
                room_id: newRoomId,
                sender: "@daryl:alexandria.example.com",
                state_key: "",
                type: "m.room.create",
            });
        }

        function tombstoneEvent(newRoomId: string, predecessorRoomId: string): MatrixEvent {
            return new MatrixEvent({
                content: {
                    body: "This room has been replaced",
                    replacement_room: newRoomId,
                },
                event_id: `tombstone_event_id_pred_${predecessorRoomId}`,
                origin_server_ts: 1432735824653,
                room_id: predecessorRoomId,
                sender: "@daryl:alexandria.example.com",
                state_key: "",
                type: "m.room.tombstone",
            });
        }

        function predecessorEvent(newRoomId: string, predecessorRoomId: string): MatrixEvent {
            return new MatrixEvent({
                content: {
                    predecessor_room_id: predecessorRoomId,
                },
                event_id: `predecessor_event_id_pred_${predecessorRoomId}`,
                origin_server_ts: 1432735824653,
                room_id: newRoomId,
                sender: "@daryl:alexandria.example.com",
                state_key: "",
                type: "org.matrix.msc3946.room_predecessor",
            });
        }

        describe("getVisibleRooms", () => {
            function setUpReplacedRooms(): {
                room1: Room;
                room2: Room;
                replacedByCreate1: Room;
                replacedByCreate2: Room;
                replacedByDynamicPredecessor1: Room;
                replacedByDynamicPredecessor2: Room;
            } {
                const room1 = new Room("room1", client, "@carol:alexandria.example.com");
                const replacedByCreate1 = new Room("replacedByCreate1", client, "@carol:alexandria.example.com");
                const replacedByCreate2 = new Room("replacedByCreate2", client, "@carol:alexandria.example.com");
                const replacedByDynamicPredecessor1 = new Room("dyn1", client, "@carol:alexandria.example.com");
                const replacedByDynamicPredecessor2 = new Room("dyn2", client, "@carol:alexandria.example.com");
                const room2 = new Room("room2", client, "@daryl:alexandria.example.com");
                client.store = new StubStore();
                client.store.getRooms = () => [
                    room1,
                    replacedByCreate1,
                    replacedByCreate2,
                    replacedByDynamicPredecessor1,
                    replacedByDynamicPredecessor2,
                    room2,
                ];
                room1.addLiveEvents(
                    [
                        roomCreateEvent(room1.roomId, replacedByCreate1.roomId),
                        predecessorEvent(room1.roomId, replacedByDynamicPredecessor1.roomId),
                    ],
                    { addToState: true },
                );
                room2.addLiveEvents(
                    [
                        roomCreateEvent(room2.roomId, replacedByCreate2.roomId),
                        predecessorEvent(room2.roomId, replacedByDynamicPredecessor2.roomId),
                    ],
                    { addToState: true },
                );
                replacedByCreate1.addLiveEvents([tombstoneEvent(room1.roomId, replacedByCreate1.roomId)], {
                    addToState: true,
                });
                replacedByCreate2.addLiveEvents([tombstoneEvent(room2.roomId, replacedByCreate2.roomId)], {
                    addToState: true,
                });
                replacedByDynamicPredecessor1.addLiveEvents(
                    [tombstoneEvent(room1.roomId, replacedByDynamicPredecessor1.roomId)],
                    { addToState: true },
                );
                replacedByDynamicPredecessor2.addLiveEvents(
                    [tombstoneEvent(room2.roomId, replacedByDynamicPredecessor2.roomId)],
                    { addToState: true },
                );

                return {
                    room1,
                    room2,
                    replacedByCreate1,
                    replacedByCreate2,
                    replacedByDynamicPredecessor1,
                    replacedByDynamicPredecessor2,
                };
            }
            it("Returns an empty list if there are no rooms", () => {
                client.store = new StubStore();
                client.store.getRooms = () => [];
                const rooms = client.getVisibleRooms();
                expect(rooms).toHaveLength(0);
            });

            it("Returns all non-replaced rooms", () => {
                const room1 = new Room("room1", client, "@carol:alexandria.example.com");
                const room2 = new Room("room2", client, "@daryl:alexandria.example.com");
                client.store = new StubStore();
                client.store.getRooms = () => [room1, room2];
                const rooms = client.getVisibleRooms();
                expect(rooms).toContain(room1);
                expect(rooms).toContain(room2);
                expect(rooms).toHaveLength(2);
            });

            it("Does not return replaced rooms", () => {
                // Given 4 rooms, 2 of which have been replaced
                const room1 = new Room("room1", client, "@carol:alexandria.example.com");
                const replacedRoom1 = new Room("replacedRoom1", client, "@carol:alexandria.example.com");
                const replacedRoom2 = new Room("replacedRoom2", client, "@carol:alexandria.example.com");
                const room2 = new Room("room2", client, "@daryl:alexandria.example.com");
                client.store = new StubStore();
                client.store.getRooms = () => [room1, replacedRoom1, replacedRoom2, room2];
                room1.addLiveEvents([roomCreateEvent(room1.roomId, replacedRoom1.roomId)], { addToState: true });
                room2.addLiveEvents([roomCreateEvent(room2.roomId, replacedRoom2.roomId)], { addToState: true });
                replacedRoom1.addLiveEvents([tombstoneEvent(room1.roomId, replacedRoom1.roomId)], { addToState: true });
                replacedRoom2.addLiveEvents([tombstoneEvent(room2.roomId, replacedRoom2.roomId)], { addToState: true });

                // When we ask for the visible rooms
                const rooms = client.getVisibleRooms();

                // Then we only get the ones that have not been replaced
                expect(rooms).not.toContain(replacedRoom1);
                expect(rooms).not.toContain(replacedRoom2);
                expect(rooms).toContain(room1);
                expect(rooms).toContain(room2);
            });

            it("Ignores m.predecessor if we don't ask to use it", () => {
                // Given 6 rooms, 2 of which have been replaced, and 2 of which WERE
                // replaced by create events, but are now NOT replaced, because an
                // m.predecessor event has changed the room's predecessor.
                const {
                    room1,
                    room2,
                    replacedByCreate1,
                    replacedByCreate2,
                    replacedByDynamicPredecessor1,
                    replacedByDynamicPredecessor2,
                } = setUpReplacedRooms();

                // When we ask for the visible rooms
                const rooms = client.getVisibleRooms(); // Don't supply msc3946ProcessDynamicPredecessor

                // Then we only get the ones that have not been replaced
                expect(rooms).not.toContain(replacedByCreate1);
                expect(rooms).not.toContain(replacedByCreate2);
                expect(rooms).toContain(replacedByDynamicPredecessor1);
                expect(rooms).toContain(replacedByDynamicPredecessor2);
                expect(rooms).toContain(room1);
                expect(rooms).toContain(room2);
            });

            it("Considers rooms replaced with m.predecessor events to be replaced", () => {
                // Given 6 rooms, 2 of which have been replaced, and 2 of which WERE
                // replaced by create events, but are now NOT replaced, because an
                // m.predecessor event has changed the room's predecessor.
                const {
                    room1,
                    room2,
                    replacedByCreate1,
                    replacedByCreate2,
                    replacedByDynamicPredecessor1,
                    replacedByDynamicPredecessor2,
                } = setUpReplacedRooms();

                // When we ask for the visible rooms
                const useMsc3946 = true;
                const rooms = client.getVisibleRooms(useMsc3946);

                // Then we only get the ones that have not been replaced
                expect(rooms).not.toContain(replacedByDynamicPredecessor1);
                expect(rooms).not.toContain(replacedByDynamicPredecessor2);
                expect(rooms).toContain(replacedByCreate1);
                expect(rooms).toContain(replacedByCreate2);
                expect(rooms).toContain(room1);
                expect(rooms).toContain(room2);
            });
        });

        describe("getRoomUpgradeHistory", () => {
            /**
             * Create a chain of room history with create events and tombstones.
             *
             * @param creates include create events (default=true)
             * @param tombstones include tomstone events (default=true)
             * @returns 4 rooms chained together with tombstones and create
             *          events, in order from oldest to latest.
             */
            function createRoomHistory(creates = true, tombstones = true): [Room, Room, Room, Room] {
                const room1 = new Room("room1", client, "@carol:alexandria.example.com");
                const room2 = new Room("room2", client, "@daryl:alexandria.example.com");
                const room3 = new Room("room3", client, "@rick:helicopter.example.com");
                const room4 = new Room("room4", client, "@michonne:hawthorne.example.com");

                if (creates) {
                    room2.addLiveEvents([roomCreateEvent(room2.roomId, room1.roomId)], { addToState: true });
                    room3.addLiveEvents([roomCreateEvent(room3.roomId, room2.roomId)], { addToState: true });
                    room4.addLiveEvents([roomCreateEvent(room4.roomId, room3.roomId)], { addToState: true });
                }

                if (tombstones) {
                    room1.addLiveEvents([tombstoneEvent(room2.roomId, room1.roomId)], { addToState: true });
                    room2.addLiveEvents([tombstoneEvent(room3.roomId, room2.roomId)], { addToState: true });
                    room3.addLiveEvents([tombstoneEvent(room4.roomId, room3.roomId)], { addToState: true });
                }

                mocked(store.getRoom).mockImplementation((roomId: string) => {
                    return { room1, room2, room3, room4 }[roomId] || null;
                });

                return [room1, room2, room3, room4];
            }

            /**
             * Creates 2 alternate chains of room history: one using create
             * events, and one using MSC2946 predecessor+tombstone events.
             *
             * Using create, history looks like:
             * room1->room2->room3->room4 (but note we do not create tombstones)
             *
             * Using predecessor+tombstone, history looks like:
             * dynRoom1->dynRoom2->room3->dynRoom4->dynRoom4
             *
             * @returns [room1, room2, room3, room4, dynRoom1, dynRoom2,
             *          dynRoom4, dynRoom5].
             */
            function createDynamicRoomHistory(): [Room, Room, Room, Room, Room, Room, Room, Room] {
                // Don't create tombstones for the old versions - we generally
                // expect only one tombstone in a room, and we are confused by
                // anything else.
                const creates = true;
                const tombstones = false;
                const [room1, room2, room3, room4] = createRoomHistory(creates, tombstones);
                const dynRoom1 = new Room("dynRoom1", client, "@rick:grimes.example.com");
                const dynRoom2 = new Room("dynRoom2", client, "@rick:grimes.example.com");
                const dynRoom4 = new Room("dynRoom4", client, "@rick:grimes.example.com");
                const dynRoom5 = new Room("dynRoom5", client, "@rick:grimes.example.com");

                dynRoom1.addLiveEvents([tombstoneEvent(dynRoom2.roomId, dynRoom1.roomId)], { addToState: true });
                dynRoom2.addLiveEvents([predecessorEvent(dynRoom2.roomId, dynRoom1.roomId)], { addToState: true });

                dynRoom2.addLiveEvents([tombstoneEvent(room3.roomId, dynRoom2.roomId)], { addToState: true });
                room3.addLiveEvents([predecessorEvent(room3.roomId, dynRoom2.roomId)], { addToState: true });

                room3.addLiveEvents([tombstoneEvent(dynRoom4.roomId, room3.roomId)], { addToState: true });
                dynRoom4.addLiveEvents([predecessorEvent(dynRoom4.roomId, room3.roomId)], { addToState: true });

                dynRoom4.addLiveEvents([tombstoneEvent(dynRoom5.roomId, dynRoom4.roomId)], { addToState: true });
                dynRoom5.addLiveEvents([predecessorEvent(dynRoom5.roomId, dynRoom4.roomId)], { addToState: true });

                mocked(store.getRoom)
                    .mockClear()
                    .mockImplementation((roomId: string) => {
                        return { room1, room2, room3, room4, dynRoom1, dynRoom2, dynRoom4, dynRoom5 }[roomId] || null;
                    });

                return [room1, room2, room3, room4, dynRoom1, dynRoom2, dynRoom4, dynRoom5];
            }

            it("Returns an empty list if room does not exist", () => {
                const history = client.getRoomUpgradeHistory("roomthatdoesnotexist");
                expect(history).toHaveLength(0);
            });

            it("Returns just this room if there is no predecessor", () => {
                const mainRoom = new Room("mainRoom", client, "@carol:alexandria.example.com");
                mocked(store.getRoom).mockReturnValue(mainRoom);
                const history = client.getRoomUpgradeHistory(mainRoom.roomId);
                expect(history).toEqual([mainRoom]);
            });

            it("Returns the predecessors of this room", () => {
                const [room1, room2, room3, room4] = createRoomHistory();
                const history = client.getRoomUpgradeHistory(room4.roomId);
                expect(history.map((room) => room.roomId)).toEqual([
                    room1.roomId,
                    room2.roomId,
                    room3.roomId,
                    room4.roomId,
                ]);
            });

            it("Returns the predecessors of this room (with verify links)", () => {
                const [room1, room2, room3, room4] = createRoomHistory();
                const verifyLinks = true;
                const history = client.getRoomUpgradeHistory(room4.roomId, verifyLinks);
                expect(history.map((room) => room.roomId)).toEqual([
                    room1.roomId,
                    room2.roomId,
                    room3.roomId,
                    room4.roomId,
                ]);
            });

            it("With verify links, rejects predecessors that don't point forwards", () => {
                // Given successors point back with create events, but
                // predecessors do not point forwards with tombstones
                const [, , , room4] = createRoomHistory(true, false);

                // When I ask for history with verifyLinks on
                const verifyLinks = true;
                const history = client.getRoomUpgradeHistory(room4.roomId, verifyLinks);

                // Then the predecessors are not included in the history
                expect(history.map((room) => room.roomId)).toEqual([room4.roomId]);
            });

            it("Without verify links, includes predecessors that don't point forwards", () => {
                // Given successors point back with create events, but
                // predecessors do not point forwards with tombstones
                const [room1, room2, room3, room4] = createRoomHistory(true, false);

                // When I ask for history with verifyLinks off
                const verifyLinks = false;
                const history = client.getRoomUpgradeHistory(room4.roomId, verifyLinks);

                // Then the predecessors are included in the history
                expect(history.map((room) => room.roomId)).toEqual([
                    room1.roomId,
                    room2.roomId,
                    room3.roomId,
                    room4.roomId,
                ]);
            });

            it("Returns the subsequent rooms", () => {
                const [room1, room2, room3, room4] = createRoomHistory();
                const history = client.getRoomUpgradeHistory(room1.roomId);
                expect(history.map((room) => room.roomId)).toEqual([
                    room1.roomId,
                    room2.roomId,
                    room3.roomId,
                    room4.roomId,
                ]);
            });

            it("Returns the subsequent rooms (with verify links)", () => {
                const [room1, room2, room3, room4] = createRoomHistory();
                const verifyLinks = true;
                const history = client.getRoomUpgradeHistory(room1.roomId, verifyLinks);
                expect(history.map((room) => room.roomId)).toEqual([
                    room1.roomId,
                    room2.roomId,
                    room3.roomId,
                    room4.roomId,
                ]);
            });

            it("With verify links, rejects successors that don't point backwards", () => {
                // Given predecessors point forwards with tombstones, but
                // successors do not point back with create events.
                const [room1, , ,] = createRoomHistory(false, true);

                // When I ask for history with verifyLinks on
                const verifyLinks = true;
                const history = client.getRoomUpgradeHistory(room1.roomId, verifyLinks);

                // Then the successors are not included in the history
                expect(history.map((room) => room.roomId)).toEqual([room1.roomId]);
            });

            it("Without verify links, includes successors that don't point backwards", () => {
                // Given predecessors point forwards with tombstones, but
                // successors do not point back with create events.
                const [room1, room2, room3, room4] = createRoomHistory(false, true);

                // When I ask for history with verifyLinks off
                const verifyLinks = false;
                const history = client.getRoomUpgradeHistory(room1.roomId, verifyLinks);

                // Then the successors are included in the history
                expect(history.map((room) => room.roomId)).toEqual([
                    room1.roomId,
                    room2.roomId,
                    room3.roomId,
                    room4.roomId,
                ]);
            });

            it("Returns the predecessors and subsequent rooms", () => {
                const [room1, room2, room3, room4] = createRoomHistory();
                const history = client.getRoomUpgradeHistory(room3.roomId);
                expect(history.map((room) => room.roomId)).toEqual([
                    room1.roomId,
                    room2.roomId,
                    room3.roomId,
                    room4.roomId,
                ]);
            });

            it("Returns the predecessors and subsequent rooms (with verify links)", () => {
                const [room1, room2, room3, room4] = createRoomHistory();
                const verifyLinks = true;
                const history = client.getRoomUpgradeHistory(room3.roomId, verifyLinks);
                expect(history.map((room) => room.roomId)).toEqual([
                    room1.roomId,
                    room2.roomId,
                    room3.roomId,
                    room4.roomId,
                ]);
            });

            it("Returns the predecessors and subsequent rooms using MSC3945 dynamic room predecessors", () => {
                const [, , room3, , dynRoom1, dynRoom2, dynRoom4, dynRoom5] = createDynamicRoomHistory();
                const useMsc3946 = true;
                const verifyLinks = false;
                const history = client.getRoomUpgradeHistory(room3.roomId, verifyLinks, useMsc3946);
                expect(history.map((room) => room.roomId)).toEqual([
                    dynRoom1.roomId,
                    dynRoom2.roomId,
                    room3.roomId,
                    dynRoom4.roomId,
                    dynRoom5.roomId,
                ]);
            });

            it("When not asking for MSC3946, verified history without tombstones is empty", () => {
                // There no tombstones to match the create events
                const [, , room3] = createDynamicRoomHistory();
                const useMsc3946 = false;
                const verifyLinks = true;
                const history = client.getRoomUpgradeHistory(room3.roomId, verifyLinks, useMsc3946);
                // So we get no history back
                expect(history.map((room) => room.roomId)).toEqual([room3.roomId]);
            });
        });
    });

    // these wrappers are deprecated, but we need coverage of them to pass the quality gate
    describe("SecretStorage wrappers", () => {
        let mockSecretStorage: Mocked<ServerSideSecretStorageImpl>;

        beforeEach(() => {
            mockSecretStorage = {
                getDefaultKeyId: jest.fn(),
                hasKey: jest.fn(),
                isStored: jest.fn(),
            } as unknown as Mocked<ServerSideSecretStorageImpl>;
            client["_secretStorage"] = mockSecretStorage;
        });

        it("isKeyBackupKeyStored", async () => {
            mockSecretStorage.isStored.mockResolvedValue(null);
            expect(await client.isKeyBackupKeyStored()).toBe(null);
            expect(mockSecretStorage.isStored).toHaveBeenCalledWith("m.megolm_backup.v1");
        });
    });

    describe("paginateEventTimeline()", () => {
        describe("notifications timeline", () => {
            const unsafeNotification = {
                actions: ["notify"],
                room_id: "__proto__",
                event: testUtils.mkMessage({
                    user: "@villain:server.org",
                    room: "!roomId:server.org",
                    msg: "I am nefarious",
                }),
                profile_tag: null,
                read: true,
                ts: 12345,
            };

            const goodNotification = {
                actions: ["notify"],
                room_id: "!favouriteRoom:server.org",
                event: new MatrixEvent({
                    sender: "@bob:server.org",
                    room_id: "!roomId:server.org",
                    type: "m.call.invite",
                    content: {},
                }),
                profile_tag: null,
                read: true,
                ts: 12345,
            };

            const highlightNotification = {
                actions: ["notify", { set_tweak: "highlight", value: true }],
                room_id: "!roomId:server.org",
                event: testUtils.mkMessage({
                    user: "@bob:server.org",
                    room: "!roomId:server.org",
                    msg: "I am highlighted banana",
                }),
                profile_tag: null,
                read: true,
                ts: 12345,
            };

            const setNotifsResponse = (notifications: any[] = []): void => {
                const response: HttpLookup = {
                    method: "GET",
                    path: "/notifications",
                    data: { notifications: JSON.parse(JSON.stringify(notifications)) },
                };
                httpLookups = [response];
            };

            const callRule: IPushRule = {
                actions: [PushRuleActionName.Notify],
                conditions: [
                    {
                        kind: ConditionKind.EventMatch,
                        key: "type",
                        pattern: "m.call.invite",
                    },
                ],
                default: true,
                enabled: true,
                rule_id: ".m.rule.call",
            };
            const masterRule: IPushRule = {
                actions: [PushRuleActionName.DontNotify],
                conditions: [],
                default: true,
                enabled: false,
                rule_id: RuleId.Master,
            };
            const bananaRule = {
                actions: [PushRuleActionName.Notify, { set_tweak: TweakName.Highlight, value: true }],
                pattern: "banana",
                rule_id: "banana",
                default: false,
                enabled: true,
            } as IPushRule;
            const pushRules = {
                global: {
                    underride: [callRule],
                    override: [masterRule],
                    content: [bananaRule],
                },
            };

            beforeEach(() => {
                makeClient();

                // this is how notif timeline is set up in react-sdk
                const notifTimelineSet = new EventTimelineSet(undefined, {
                    timelineSupport: true,
                    pendingEvents: false,
                });
                notifTimelineSet.getLiveTimeline().setPaginationToken("", EventTimeline.BACKWARDS);
                client.setNotifTimelineSet(notifTimelineSet);

                setNotifsResponse();

                client.setPushRules(pushRules);
            });

            it("should throw when trying to paginate forwards", async () => {
                const timeline = client.getNotifTimelineSet()!.getLiveTimeline();
                await expect(
                    async () => await client.paginateEventTimeline(timeline, { backwards: false }),
                ).rejects.toThrow("paginateNotifTimeline can only paginate backwards");
            });

            it("defaults limit to 30 events", async () => {
                jest.spyOn(client.http, "authedRequest");
                const timeline = client.getNotifTimelineSet()!.getLiveTimeline();
                await client.paginateEventTimeline(timeline, { backwards: true });

                expect(client.http.authedRequest).toHaveBeenCalledWith(Method.Get, "/notifications", {
                    limit: "30",
                    only: "highlight",
                });
            });

            it("filters out unsafe notifications", async () => {
                setNotifsResponse([unsafeNotification, goodNotification, highlightNotification]);

                const timelineSet = client.getNotifTimelineSet()!;
                const timeline = timelineSet.getLiveTimeline();
                await client.paginateEventTimeline(timeline, { backwards: true });

                // badNotification not added to timeline
                const timelineEvents = timeline.getEvents();
                expect(timelineEvents.length).toEqual(2);
            });

            it("sets push details on events and add to timeline", async () => {
                setNotifsResponse([goodNotification, highlightNotification]);

                const timelineSet = client.getNotifTimelineSet()!;
                const timeline = timelineSet.getLiveTimeline();
                await client.paginateEventTimeline(timeline, { backwards: true });

                const [highlightEvent, goodEvent] = timeline.getEvents();
                expect(highlightEvent.getPushActions()).toEqual({
                    notify: true,
                    tweaks: {
                        highlight: true,
                    },
                });
                expect(highlightEvent.getPushDetails().rule).toEqual({
                    ...bananaRule,
                    kind: "content",
                });
                expect(goodEvent.getPushActions()).toEqual({
                    notify: true,
                    tweaks: {
                        highlight: false,
                    },
                });
            });
        });
    });

    describe("pushers", () => {
        const pusher = {
            app_id: "test",
            app_display_name: "Test App",
            data: {},
            device_display_name: "test device",
            kind: "http",
            lang: "en-NZ",
            pushkey: "1234",
        };

        beforeEach(() => {
            makeClient();
            const response: HttpLookup = {
                method: Method.Post,
                path: "/pushers/set",
                data: {},
            };
            httpLookups = [response];
            jest.spyOn(client.http, "authedRequest").mockClear();
        });

        it("should make correct request to set pusher", async () => {
            const result = await client.setPusher(pusher);
            expect(client.http.authedRequest).toHaveBeenCalledWith(Method.Post, "/pushers/set", undefined, pusher);
            expect(result).toEqual({});
        });

        it("should make correct request to remove pusher", async () => {
            const result = await client.removePusher(pusher.pushkey, pusher.app_id);
            expect(client.http.authedRequest).toHaveBeenCalledWith(Method.Post, "/pushers/set", undefined, {
                pushkey: pusher.pushkey,
                app_id: pusher.app_id,
                kind: null,
            });
            expect(result).toEqual({});
        });
    });

    describe("getAuthIssuer", () => {
        it("should use unstable prefix", async () => {
            httpLookups = [
                {
                    method: "GET",
                    path: `/auth_issuer`,
                    data: {
                        issuer: "https://issuer/",
                    },
                    prefix: "/_matrix/client/unstable/org.matrix.msc2965",
                },
            ];

            await expect(client.getAuthIssuer()).resolves.toEqual({ issuer: "https://issuer/" });
            expect(httpLookups.length).toEqual(0);
        });
    });

    describe("getAuthMetadata", () => {
        beforeEach(() => {
            fetchMock.mockReset();
            // This request is made by oidc-client-ts so is not intercepted by httpLookups
            fetchMock.get("https://auth.org/jwks", {
                status: 200,
                headers: {
                    "Content-Type": "application/json",
                },
                keys: [],
            });
        });

        it("should use unstable prefix", async () => {
            const metadata = mockOpenIdConfiguration();
            httpLookups = [
                {
                    method: "GET",
                    path: `/auth_metadata`,
                    data: metadata,
                    prefix: "/_matrix/client/unstable/org.matrix.msc2965",
                },
            ];

            await expect(client.getAuthMetadata()).resolves.toEqual({
                ...metadata,
                signingKeys: [],
            });
            expect(httpLookups.length).toEqual(0);
        });

        it("should fall back to auth_issuer + openid-configuration", async () => {
            const metadata = mockOpenIdConfiguration();
            httpLookups = [
                {
                    method: "GET",
                    path: `/auth_metadata`,
                    error: new MatrixError({ errcode: "M_UNRECOGNIZED" }, 404),
                    prefix: "/_matrix/client/unstable/org.matrix.msc2965",
                },
                {
                    method: "GET",
                    path: `/auth_issuer`,
                    data: { issuer: metadata.issuer },
                    prefix: "/_matrix/client/unstable/org.matrix.msc2965",
                },
            ];
            fetchMock.get("https://auth.org/.well-known/openid-configuration", metadata);

            await expect(client.getAuthMetadata()).resolves.toEqual({
                ...metadata,
                signingKeys: [],
            });
            expect(httpLookups.length).toEqual(0);
        });
    });

    describe("identityHashedLookup", () => {
        it("should return hashed lookup results", async () => {
            const ID_ACCESS_TOKEN = "hello_id_server_please_let_me_make_a_request";

            client.http.idServerRequest = jest.fn().mockImplementation((method, path, params) => {
                if (method === "GET" && path === "/hash_details") {
                    return { algorithms: ["sha256"], lookup_pepper: "carrot" };
                } else if (method === "POST" && path === "/lookup") {
                    return {
                        mappings: {
                            "WHA-MgrrsZACDI9F8OaVagpiyiV2sjZylGHJteT4OMU": "@bob:homeserver.dummy",
                        },
                    };
                }

                throw new Error("Test impl doesn't know about this request");
            });

            const lookupResult = await client.identityHashedLookup([["bob@email.dummy", "email"]], ID_ACCESS_TOKEN);

            expect(client.http.idServerRequest).toHaveBeenCalledWith(
                "GET",
                "/hash_details",
                undefined,
                "/_matrix/identity/v2",
                ID_ACCESS_TOKEN,
            );

            expect(client.http.idServerRequest).toHaveBeenCalledWith(
                "POST",
                "/lookup",
                { pepper: "carrot", algorithm: "sha256", addresses: ["WHA-MgrrsZACDI9F8OaVagpiyiV2sjZylGHJteT4OMU"] },
                "/_matrix/identity/v2",
                ID_ACCESS_TOKEN,
            );

            expect(lookupResult).toHaveLength(1);
            expect(lookupResult[0]).toEqual({ address: "bob@email.dummy", mxid: "@bob:homeserver.dummy" });
        });
    });
});<|MERGE_RESOLUTION|>--- conflicted
+++ resolved
@@ -72,25 +72,15 @@
     PolicyRecommendation,
     PolicyScope,
 } from "../../src/models/invites-ignorer";
-<<<<<<< HEAD
-import { defer, QueryDict } from "../../src/utils";
-import { SyncState } from "../../src/sync";
-import * as featureUtils from "../../src/feature";
-import { StubStore } from "../../src/store/stub";
-import { ServerSideSecretStorageImpl } from "../../src/secret-storage";
-=======
-import { type IOlmDevice } from "../../src/crypto/algorithms/megolm";
 import { defer, type QueryDict } from "../../src/utils";
 import { type SyncState } from "../../src/sync";
 import * as featureUtils from "../../src/feature";
 import { StubStore } from "../../src/store/stub";
-import { type SecretStorageKeyDescriptionAesV1, type ServerSideSecretStorageImpl } from "../../src/secret-storage";
-import { type CryptoBackend } from "../../src/common-crypto/CryptoBackend";
->>>>>>> ff1db2b5
+import { type ServerSideSecretStorageImpl } from "../../src/secret-storage";
 import { KnownMembership } from "../../src/@types/membership";
 import { type RoomMessageEventContent } from "../../src/@types/events";
 import { mockOpenIdConfiguration } from "../test-utils/oidc.ts";
-import { CryptoBackend } from "../../src/common-crypto/CryptoBackend";
+import { type CryptoBackend } from "../../src/common-crypto/CryptoBackend";
 
 jest.useFakeTimers();
 
