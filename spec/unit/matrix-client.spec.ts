/*
Copyright 2022 The Matrix.org Foundation C.I.C.

Licensed under the Apache License, Version 2.0 (the "License");
you may not use this file except in compliance with the License.
You may obtain a copy of the License at

    http://www.apache.org/licenses/LICENSE-2.0

Unless required by applicable law or agreed to in writing, software
distributed under the License is distributed on an "AS IS" BASIS,
WITHOUT WARRANTIES OR CONDITIONS OF ANY KIND, either express or implied.
See the License for the specific language governing permissions and
limitations under the License.
*/

import { logger } from "../../src/logger";
import { MatrixClient } from "../../src/client";
import { Filter } from "../../src/filter";
import { DEFAULT_TREE_POWER_LEVELS_TEMPLATE } from "../../src/models/MSC3089TreeSpace";
import {
    EventType,
    RoomCreateTypeField,
    RoomType,
    UNSTABLE_MSC3088_ENABLED,
    UNSTABLE_MSC3088_PURPOSE,
    UNSTABLE_MSC3089_TREE_SUBTYPE,
} from "../../src/@types/event";
import { MEGOLM_ALGORITHM } from "../../src/crypto/olmlib";
import { EventStatus, MatrixEvent } from "../../src/models/event";
import { Preset } from "../../src/@types/partials";
<<<<<<< HEAD
import * as testUtils from "../test-utils";
import { ReceiptType } from "../../src/@types/read_receipts";
=======
import * as testUtils from "../test-utils/test-utils";
import { makeBeaconInfoContent } from "../../src/content-helpers";
import { M_BEACON_INFO } from "../../src/@types/beacon";
>>>>>>> e90f12ee

jest.useFakeTimers();

describe("MatrixClient", function() {
    const userId = "@alice:bar";
    const identityServerUrl = "https://identity.server";
    const identityServerDomain = "identity.server";
    let client;
    let store;
    let scheduler;

    const KEEP_ALIVE_PATH = "/_matrix/client/versions";

    const PUSH_RULES_RESPONSE = {
        method: "GET",
        path: "/pushrules/",
        data: {},
    };

    const FILTER_PATH = "/user/" + encodeURIComponent(userId) + "/filter";

    const FILTER_RESPONSE = {
        method: "POST",
        path: FILTER_PATH,
        data: { filter_id: "f1lt3r" },
    };

    const SYNC_DATA = {
        next_batch: "s_5_3",
        presence: { events: [] },
        rooms: {},
    };

    const SYNC_RESPONSE = {
        method: "GET",
        path: "/sync",
        data: SYNC_DATA,
    };

    let httpLookups = [
        // items are objects which look like:
        // {
        //   method: "GET",
        //   path: "/initialSync",
        //   data: {},
        //   error: { errcode: M_FORBIDDEN } // if present will reject promise,
        //   expectBody: {} // additional expects on the body
        //   expectQueryParams: {} // additional expects on query params
        //   thenCall: function(){} // function to call *AFTER* returning response.
        // }
        // items are popped off when processed and block if no items left.
    ];
    let acceptKeepalives;
    let pendingLookup = null;
    function httpReq(cb, method, path, qp, data, prefix) {
        if (path === KEEP_ALIVE_PATH && acceptKeepalives) {
            return Promise.resolve();
        }
        const next = httpLookups.shift();
        const logLine = (
            "MatrixClient[UT] RECV " + method + " " + path + "  " +
            "EXPECT " + (next ? next.method : next) + " " + (next ? next.path : next)
        );
        logger.log(logLine);

        if (!next) { // no more things to return
            if (pendingLookup) {
                if (pendingLookup.method === method && pendingLookup.path === path) {
                    return pendingLookup.promise;
                }
                // >1 pending thing, and they are different, whine.
                expect(false).toBe(true);
            }
            pendingLookup = {
                promise: new Promise(() => {}),
                method: method,
                path: path,
            };
            return pendingLookup.promise;
        }
        if (next.path === path && next.method === method) {
            logger.log(
                "MatrixClient[UT] Matched. Returning " +
                (next.error ? "BAD" : "GOOD") + " response",
            );
            if (next.expectBody) {
                expect(next.expectBody).toEqual(data);
            }
            if (next.expectQueryParams) {
                Object.keys(next.expectQueryParams).forEach(function(k) {
                    expect(qp[k]).toEqual(next.expectQueryParams[k]);
                });
            }

            if (next.thenCall) {
                process.nextTick(next.thenCall, 0); // next tick so we return first.
            }

            if (next.error) {
                // eslint-disable-next-line
                return Promise.reject({
                    errcode: next.error.errcode,
                    httpStatus: next.error.httpStatus,
                    name: next.error.errcode,
                    message: "Expected testing error",
                    data: next.error,
                });
            }
            return Promise.resolve(next.data);
        }
        expect(true).toBe(false);
        return new Promise(() => {});
    }

    beforeEach(function() {
        scheduler = [
            "getQueueForEvent", "queueEvent", "removeEventFromQueue",
            "setProcessFunction",
        ].reduce((r, k) => { r[k] = jest.fn(); return r; }, {});
        store = [
            "getRoom", "getRooms", "getUser", "getSyncToken", "scrollback",
            "save", "wantsSave", "setSyncToken", "storeEvents", "storeRoom", "storeUser",
            "getFilterIdByName", "setFilterIdByName", "getFilter", "storeFilter",
            "getSyncAccumulator", "startup", "deleteAllData",
        ].reduce((r, k) => { r[k] = jest.fn(); return r; }, {});
        store.getSavedSync = jest.fn().mockReturnValue(Promise.resolve(null));
        store.getSavedSyncToken = jest.fn().mockReturnValue(Promise.resolve(null));
        store.setSyncData = jest.fn().mockReturnValue(Promise.resolve(null));
        store.getClientOptions = jest.fn().mockReturnValue(Promise.resolve(null));
        store.storeClientOptions = jest.fn().mockReturnValue(Promise.resolve(null));
        store.isNewlyCreated = jest.fn().mockReturnValue(Promise.resolve(true));
        client = new MatrixClient({
            baseUrl: "https://my.home.server",
            idBaseUrl: identityServerUrl,
            accessToken: "my.access.token",
            request: function() {} as any, // NOP
            store: store,
            scheduler: scheduler,
            userId: userId,
        });
        // FIXME: We shouldn't be yanking http like this.
        client.http = [
            "authedRequest", "getContentUri", "request", "uploadContent",
        ].reduce((r, k) => { r[k] = jest.fn(); return r; }, {});
        client.http.authedRequest.mockImplementation(httpReq);
        client.http.request.mockImplementation(httpReq);

        // set reasonable working defaults
        acceptKeepalives = true;
        pendingLookup = null;
        httpLookups = [];
        httpLookups.push(PUSH_RULES_RESPONSE);
        httpLookups.push(FILTER_RESPONSE);
        httpLookups.push(SYNC_RESPONSE);
    });

    afterEach(function() {
        // need to re-stub the requests with NOPs because there are no guarantees
        // clients from previous tests will be GC'd before the next test. This
        // means they may call /events and then fail an expect() which will fail
        // a DIFFERENT test (pollution between tests!) - we return unresolved
        // promises to stop the client from continuing to run.
        client.http.authedRequest.mockImplementation(function() {
            return new Promise(() => {});
        });
    });

    it("should create (unstable) file trees", async () => {
        const userId = "@test:example.org";
        const roomId = "!room:example.org";
        const roomName = "Test Tree";
        const mockRoom = {};
        const fn = jest.fn().mockImplementation((opts) => {
            expect(opts).toMatchObject({
                name: roomName,
                preset: Preset.PrivateChat,
                power_level_content_override: {
                    ...DEFAULT_TREE_POWER_LEVELS_TEMPLATE,
                    users: {
                        [userId]: 100,
                    },
                },
                creation_content: {
                    [RoomCreateTypeField]: RoomType.Space,
                },
                initial_state: [
                    {
                        // We use `unstable` to ensure that the code is actually using the right identifier
                        type: UNSTABLE_MSC3088_PURPOSE.unstable,
                        state_key: UNSTABLE_MSC3089_TREE_SUBTYPE.unstable,
                        content: {
                            [UNSTABLE_MSC3088_ENABLED.unstable]: true,
                        },
                    },
                    {
                        type: EventType.RoomEncryption,
                        state_key: "",
                        content: {
                            algorithm: MEGOLM_ALGORITHM,
                        },
                    },
                ],
            });
            return { room_id: roomId };
        });
        client.getUserId = () => userId;
        client.createRoom = fn;
        client.getRoom = (getRoomId) => {
            expect(getRoomId).toEqual(roomId);
            return mockRoom;
        };
        const tree = await client.unstableCreateFileTree(roomName);
        expect(tree).toBeDefined();
        expect(tree.roomId).toEqual(roomId);
        expect(tree.room).toBe(mockRoom);
        expect(fn.mock.calls.length).toBe(1);
    });

    it("should get (unstable) file trees with valid state", async () => {
        const roomId = "!room:example.org";
        const mockRoom = {
            getMyMembership: () => "join",
            currentState: {
                getStateEvents: (eventType, stateKey) => {
                    if (eventType === EventType.RoomCreate) {
                        expect(stateKey).toEqual("");
                        return new MatrixEvent({
                            content: {
                                [RoomCreateTypeField]: RoomType.Space,
                            },
                        });
                    } else if (eventType === UNSTABLE_MSC3088_PURPOSE.unstable) {
                        // We use `unstable` to ensure that the code is actually using the right identifier
                        expect(stateKey).toEqual(UNSTABLE_MSC3089_TREE_SUBTYPE.unstable);
                        return new MatrixEvent({
                            content: {
                                [UNSTABLE_MSC3088_ENABLED.unstable]: true,
                            },
                        });
                    } else {
                        throw new Error("Unexpected event type or state key");
                    }
                },
            },
        };
        client.getRoom = (getRoomId) => {
            expect(getRoomId).toEqual(roomId);
            return mockRoom;
        };
        const tree = client.unstableGetFileTreeSpace(roomId);
        expect(tree).toBeDefined();
        expect(tree.roomId).toEqual(roomId);
        expect(tree.room).toBe(mockRoom);
    });

    it("should not get (unstable) file trees if not joined", async () => {
        const roomId = "!room:example.org";
        const mockRoom = {
            getMyMembership: () => "leave", // "not join"
        };
        client.getRoom = (getRoomId) => {
            expect(getRoomId).toEqual(roomId);
            return mockRoom;
        };
        const tree = client.unstableGetFileTreeSpace(roomId);
        expect(tree).toBeFalsy();
    });

    it("should not get (unstable) file trees for unknown rooms", async () => {
        const roomId = "!room:example.org";
        client.getRoom = (getRoomId) => {
            expect(getRoomId).toEqual(roomId);
            return null; // imply unknown
        };
        const tree = client.unstableGetFileTreeSpace(roomId);
        expect(tree).toBeFalsy();
    });

    it("should not get (unstable) file trees with invalid create contents", async () => {
        const roomId = "!room:example.org";
        const mockRoom = {
            getMyMembership: () => "join",
            currentState: {
                getStateEvents: (eventType, stateKey) => {
                    if (eventType === EventType.RoomCreate) {
                        expect(stateKey).toEqual("");
                        return new MatrixEvent({
                            content: {
                                [RoomCreateTypeField]: "org.example.not_space",
                            },
                        });
                    } else if (eventType === UNSTABLE_MSC3088_PURPOSE.unstable) {
                        // We use `unstable` to ensure that the code is actually using the right identifier
                        expect(stateKey).toEqual(UNSTABLE_MSC3089_TREE_SUBTYPE.unstable);
                        return new MatrixEvent({
                            content: {
                                [UNSTABLE_MSC3088_ENABLED.unstable]: true,
                            },
                        });
                    } else {
                        throw new Error("Unexpected event type or state key");
                    }
                },
            },
        };
        client.getRoom = (getRoomId) => {
            expect(getRoomId).toEqual(roomId);
            return mockRoom;
        };
        const tree = client.unstableGetFileTreeSpace(roomId);
        expect(tree).toBeFalsy();
    });

    it("should not get (unstable) file trees with invalid purpose/subtype contents", async () => {
        const roomId = "!room:example.org";
        const mockRoom = {
            getMyMembership: () => "join",
            currentState: {
                getStateEvents: (eventType, stateKey) => {
                    if (eventType === EventType.RoomCreate) {
                        expect(stateKey).toEqual("");
                        return new MatrixEvent({
                            content: {
                                [RoomCreateTypeField]: RoomType.Space,
                            },
                        });
                    } else if (eventType === UNSTABLE_MSC3088_PURPOSE.unstable) {
                        expect(stateKey).toEqual(UNSTABLE_MSC3089_TREE_SUBTYPE.unstable);
                        return new MatrixEvent({
                            content: {
                                [UNSTABLE_MSC3088_ENABLED.unstable]: false,
                            },
                        });
                    } else {
                        throw new Error("Unexpected event type or state key");
                    }
                },
            },
        };
        client.getRoom = (getRoomId) => {
            expect(getRoomId).toEqual(roomId);
            return mockRoom;
        };
        const tree = client.unstableGetFileTreeSpace(roomId);
        expect(tree).toBeFalsy();
    });

    it("should not POST /filter if a matching filter already exists", async function() {
        httpLookups = [
            PUSH_RULES_RESPONSE,
            SYNC_RESPONSE,
        ];
        const filterId = "ehfewf";
        store.getFilterIdByName.mockReturnValue(filterId);
        const filter = new Filter("0", filterId);
        filter.setDefinition({ "room": { "timeline": { "limit": 8 } } });
        store.getFilter.mockReturnValue(filter);
        const syncPromise = new Promise<void>((resolve, reject) => {
            client.on("sync", function syncListener(state) {
                if (state === "SYNCING") {
                    expect(httpLookups.length).toEqual(0);
                    client.removeListener("sync", syncListener);
                    resolve();
                } else if (state === "ERROR") {
                    reject(new Error("sync error"));
                }
            });
        });
        await client.startClient();
        await syncPromise;
    });

    describe("getSyncState", function() {
        it("should return null if the client isn't started", function() {
            expect(client.getSyncState()).toBe(null);
        });

        it("should return the same sync state as emitted sync events", async function() {
            const syncingPromise = new Promise<void>((resolve) => {
                client.on("sync", function syncListener(state) {
                    expect(state).toEqual(client.getSyncState());
                    if (state === "SYNCING") {
                        client.removeListener("sync", syncListener);
                        resolve();
                    }
                });
            });
            await client.startClient();
            await syncingPromise;
        });
    });

    describe("getOrCreateFilter", function() {
        it("should POST createFilter if no id is present in localStorage", function() {
        });
        it("should use an existing filter if id is present in localStorage", function() {
        });
        it("should handle localStorage filterId missing from the server", function(done) {
            function getFilterName(userId, suffix?: string) {
                // scope this on the user ID because people may login on many accounts
                // and they all need to be stored!
                return "FILTER_SYNC_" + userId + (suffix ? "_" + suffix : "");
            }
            const invalidFilterId = 'invalidF1lt3r';
            httpLookups = [];
            httpLookups.push({
                method: "GET",
                path: FILTER_PATH + '/' + invalidFilterId,
                error: {
                    errcode: "M_UNKNOWN",
                    name: "M_UNKNOWN",
                    message: "No row found",
                    data: { errcode: "M_UNKNOWN", error: "No row found" },
                    httpStatus: 404,
                },
            });
            httpLookups.push(FILTER_RESPONSE);
            store.getFilterIdByName.mockReturnValue(invalidFilterId);

            const filterName = getFilterName(client.credentials.userId);
            client.store.setFilterIdByName(filterName, invalidFilterId);
            const filter = new Filter(client.credentials.userId);

            client.getOrCreateFilter(filterName, filter).then(function(filterId) {
                expect(filterId).toEqual(FILTER_RESPONSE.data.filter_id);
                done();
            });
        });
    });

    describe("retryImmediately", function() {
        it("should return false if there is no request waiting", async function() {
            httpLookups = [];
            await client.startClient();
            expect(client.retryImmediately()).toBe(false);
        });

        it("should work on /filter", function(done) {
            httpLookups = [];
            httpLookups.push(PUSH_RULES_RESPONSE);
            httpLookups.push({
                method: "POST", path: FILTER_PATH, error: { errcode: "NOPE_NOPE_NOPE" },
            });
            httpLookups.push(FILTER_RESPONSE);
            httpLookups.push(SYNC_RESPONSE);

            client.on("sync", function syncListener(state) {
                if (state === "ERROR" && httpLookups.length > 0) {
                    expect(httpLookups.length).toEqual(2);
                    expect(client.retryImmediately()).toBe(true);
                    jest.advanceTimersByTime(1);
                } else if (state === "PREPARED" && httpLookups.length === 0) {
                    client.removeListener("sync", syncListener);
                    done();
                } else {
                    // unexpected state transition!
                    expect(state).toEqual(null);
                }
            });
            client.startClient();
        });

        it("should work on /sync", function(done) {
            httpLookups.push({
                method: "GET", path: "/sync", error: { errcode: "NOPE_NOPE_NOPE" },
            });
            httpLookups.push({
                method: "GET", path: "/sync", data: SYNC_DATA,
            });

            client.on("sync", function syncListener(state) {
                if (state === "ERROR" && httpLookups.length > 0) {
                    expect(httpLookups.length).toEqual(1);
                    expect(client.retryImmediately()).toBe(
                        true,
                    );
                    jest.advanceTimersByTime(1);
                } else if (state === "RECONNECTING" && httpLookups.length > 0) {
                    jest.advanceTimersByTime(10000);
                } else if (state === "SYNCING" && httpLookups.length === 0) {
                    client.removeListener("sync", syncListener);
                    done();
                }
            });
            client.startClient();
        });

        it("should work on /pushrules", function(done) {
            httpLookups = [];
            httpLookups.push({
                method: "GET", path: "/pushrules/", error: { errcode: "NOPE_NOPE_NOPE" },
            });
            httpLookups.push(PUSH_RULES_RESPONSE);
            httpLookups.push(FILTER_RESPONSE);
            httpLookups.push(SYNC_RESPONSE);

            client.on("sync", function syncListener(state) {
                if (state === "ERROR" && httpLookups.length > 0) {
                    expect(httpLookups.length).toEqual(3);
                    expect(client.retryImmediately()).toBe(true);
                    jest.advanceTimersByTime(1);
                } else if (state === "PREPARED" && httpLookups.length === 0) {
                    client.removeListener("sync", syncListener);
                    done();
                } else {
                    // unexpected state transition!
                    expect(state).toEqual(null);
                }
            });
            client.startClient();
        });
    });

    describe("emitted sync events", function() {
        function syncChecker(expectedStates, done) {
            return function syncListener(state, old) {
                const expected = expectedStates.shift();
                logger.log(
                    "'sync' curr=%s old=%s EXPECT=%s", state, old, expected,
                );
                if (!expected) {
                    done();
                    return;
                }
                expect(state).toEqual(expected[0]);
                expect(old).toEqual(expected[1]);
                if (expectedStates.length === 0) {
                    client.removeListener("sync", syncListener);
                    done();
                }
                // standard retry time is 5 to 10 seconds
                jest.advanceTimersByTime(10000);
            };
        }

        it("should transition null -> PREPARED after the first /sync", function(done) {
            const expectedStates = [];
            expectedStates.push(["PREPARED", null]);
            client.on("sync", syncChecker(expectedStates, done));
            client.startClient();
        });

        it("should transition null -> ERROR after a failed /filter", function(done) {
            const expectedStates = [];
            httpLookups = [];
            httpLookups.push(PUSH_RULES_RESPONSE);
            httpLookups.push({
                method: "POST", path: FILTER_PATH, error: { errcode: "NOPE_NOPE_NOPE" },
            });
            expectedStates.push(["ERROR", null]);
            client.on("sync", syncChecker(expectedStates, done));
            client.startClient();
        });

        // Disabled because now `startClient` makes a legit call to `/versions`
        // And those tests are really unhappy about it... Not possible to figure
        // out what a good resolution would look like
        xit("should transition ERROR -> CATCHUP after /sync if prev failed",
            function(done) {
                const expectedStates = [];
                acceptKeepalives = false;
                httpLookups = [];
                httpLookups.push(PUSH_RULES_RESPONSE);
                httpLookups.push(FILTER_RESPONSE);
                httpLookups.push({
                    method: "GET", path: "/sync", error: { errcode: "NOPE_NOPE_NOPE" },
                });
                httpLookups.push({
                    method: "GET", path: KEEP_ALIVE_PATH,
                    error: { errcode: "KEEPALIVE_FAIL" },
                });
                httpLookups.push({
                    method: "GET", path: KEEP_ALIVE_PATH, data: {},
                });
                httpLookups.push({
                    method: "GET", path: "/sync", data: SYNC_DATA,
                });

                expectedStates.push(["RECONNECTING", null]);
                expectedStates.push(["ERROR", "RECONNECTING"]);
                expectedStates.push(["CATCHUP", "ERROR"]);
                client.on("sync", syncChecker(expectedStates, done));
                client.startClient();
            });

        it("should transition PREPARED -> SYNCING after /sync", function(done) {
            const expectedStates = [];
            expectedStates.push(["PREPARED", null]);
            expectedStates.push(["SYNCING", "PREPARED"]);
            client.on("sync", syncChecker(expectedStates, done));
            client.startClient();
        });

        xit("should transition SYNCING -> ERROR after a failed /sync", function(done) {
            acceptKeepalives = false;
            const expectedStates = [];
            httpLookups.push({
                method: "GET", path: "/sync", error: { errcode: "NONONONONO" },
            });
            httpLookups.push({
                method: "GET", path: KEEP_ALIVE_PATH,
                error: { errcode: "KEEPALIVE_FAIL" },
            });

            expectedStates.push(["PREPARED", null]);
            expectedStates.push(["SYNCING", "PREPARED"]);
            expectedStates.push(["RECONNECTING", "SYNCING"]);
            expectedStates.push(["ERROR", "RECONNECTING"]);
            client.on("sync", syncChecker(expectedStates, done));
            client.startClient();
        });

        xit("should transition ERROR -> SYNCING after /sync if prev failed",
            function(done) {
                const expectedStates = [];
                httpLookups.push({
                    method: "GET", path: "/sync", error: { errcode: "NONONONONO" },
                });
                httpLookups.push(SYNC_RESPONSE);

                expectedStates.push(["PREPARED", null]);
                expectedStates.push(["SYNCING", "PREPARED"]);
                expectedStates.push(["ERROR", "SYNCING"]);
                client.on("sync", syncChecker(expectedStates, done));
                client.startClient();
            });

        it("should transition SYNCING -> SYNCING on subsequent /sync successes",
            function(done) {
                const expectedStates = [];
                httpLookups.push(SYNC_RESPONSE);
                httpLookups.push(SYNC_RESPONSE);

                expectedStates.push(["PREPARED", null]);
                expectedStates.push(["SYNCING", "PREPARED"]);
                expectedStates.push(["SYNCING", "SYNCING"]);
                client.on("sync", syncChecker(expectedStates, done));
                client.startClient();
            });

        xit("should transition ERROR -> ERROR if keepalive keeps failing", function(done) {
            acceptKeepalives = false;
            const expectedStates = [];
            httpLookups.push({
                method: "GET", path: "/sync", error: { errcode: "NONONONONO" },
            });
            httpLookups.push({
                method: "GET", path: KEEP_ALIVE_PATH,
                error: { errcode: "KEEPALIVE_FAIL" },
            });
            httpLookups.push({
                method: "GET", path: KEEP_ALIVE_PATH,
                error: { errcode: "KEEPALIVE_FAIL" },
            });

            expectedStates.push(["PREPARED", null]);
            expectedStates.push(["SYNCING", "PREPARED"]);
            expectedStates.push(["RECONNECTING", "SYNCING"]);
            expectedStates.push(["ERROR", "RECONNECTING"]);
            expectedStates.push(["ERROR", "ERROR"]);
            client.on("sync", syncChecker(expectedStates, done));
            client.startClient();
        });
    });

    describe("inviteByEmail", function() {
        const roomId = "!foo:bar";

        it("should send an invite HTTP POST", function() {
            httpLookups = [{
                method: "POST",
                path: "/rooms/!foo%3Abar/invite",
                data: {},
                expectBody: {
                    id_server: identityServerDomain,
                    medium: "email",
                    address: "alice@gmail.com",
                },
            }];
            client.inviteByEmail(roomId, "alice@gmail.com");
            expect(httpLookups.length).toEqual(0);
        });
    });

    describe("guest rooms", function() {
        it("should only do /sync calls (without filter/pushrules)", function(done) {
            httpLookups = []; // no /pushrules or /filterw
            httpLookups.push({
                method: "GET",
                path: "/sync",
                data: SYNC_DATA,
                thenCall: function() {
                    done();
                },
            });
            client.setGuest(true);
            client.startClient();
        });

        xit("should be able to peek into a room using peekInRoom", function(done) {
        });
    });

    describe("getPresence", function() {
        it("should send a presence HTTP GET", function() {
            httpLookups = [{
                method: "GET",
                path: `/presence/${encodeURIComponent(userId)}/status`,
                data: {
                    "presence": "unavailable",
                    "last_active_ago": 420845,
                },
            }];
            client.getPresence(userId);
            expect(httpLookups.length).toEqual(0);
        });
    });

    describe("sendEvent", () => {
        const roomId = "!room:example.org";
        const body = "This is the body";
        const content = { body };

        it("overload without threadId works", async () => {
            const eventId = "$eventId:example.org";
            const txnId = client.makeTxnId();
            httpLookups = [{
                method: "PUT",
                path: `/rooms/${encodeURIComponent(roomId)}/send/m.room.message/${txnId}`,
                data: { event_id: eventId },
                expectBody: content,
            }];

            await client.sendEvent(roomId, EventType.RoomMessage, content, txnId);
        });

        it("overload with null threadId works", async () => {
            const eventId = "$eventId:example.org";
            const txnId = client.makeTxnId();
            httpLookups = [{
                method: "PUT",
                path: `/rooms/${encodeURIComponent(roomId)}/send/m.room.message/${txnId}`,
                data: { event_id: eventId },
                expectBody: content,
            }];

            await client.sendEvent(roomId, null, EventType.RoomMessage, content, txnId);
        });

        it("overload with threadId works", async () => {
            const eventId = "$eventId:example.org";
            const txnId = client.makeTxnId();
            httpLookups = [{
                method: "PUT",
                path: `/rooms/${encodeURIComponent(roomId)}/send/m.room.message/${txnId}`,
                data: { event_id: eventId },
                expectBody: content,
            }];

            await client.sendEvent(roomId, "$threadId:server", EventType.RoomMessage, content, txnId);
        });
    });

    describe("redactEvent", () => {
        const roomId = "!room:example.org";
        const mockRoom = {
            getMyMembership: () => "join",
            currentState: {
                getStateEvents: (eventType, stateKey) => {
                    if (eventType === EventType.RoomEncryption) {
                        expect(stateKey).toEqual("");
                        return new MatrixEvent({ content: {} });
                    } else {
                        throw new Error("Unexpected event type or state key");
                    }
                },
            },
            threads: {
                get: jest.fn(),
            },
            addPendingEvent: jest.fn(),
            updatePendingEvent: jest.fn(),
        };

        beforeEach(() => {
            client.getRoom = (getRoomId) => {
                expect(getRoomId).toEqual(roomId);
                return mockRoom;
            };
        });

        it("overload without threadId works", async () => {
            const eventId = "$eventId:example.org";
            const txnId = client.makeTxnId();
            httpLookups = [{
                method: "PUT",
                path: `/rooms/${encodeURIComponent(roomId)}/redact/${encodeURIComponent(eventId)}/${txnId}`,
                data: { event_id: eventId },
            }];

            await client.redactEvent(roomId, eventId, txnId);
        });

        it("overload with null threadId works", async () => {
            const eventId = "$eventId:example.org";
            const txnId = client.makeTxnId();
            httpLookups = [{
                method: "PUT",
                path: `/rooms/${encodeURIComponent(roomId)}/redact/${encodeURIComponent(eventId)}/${txnId}`,
                data: { event_id: eventId },
            }];

            await client.redactEvent(roomId, null, eventId, txnId);
        });

        it("overload with threadId works", async () => {
            const eventId = "$eventId:example.org";
            const txnId = client.makeTxnId();
            httpLookups = [{
                method: "PUT",
                path: `/rooms/${encodeURIComponent(roomId)}/redact/${encodeURIComponent(eventId)}/${txnId}`,
                data: { event_id: eventId },
            }];

            await client.redactEvent(roomId, "$threadId:server", eventId, txnId);
        });

        it("does not get wrongly encrypted", async () => {
            const eventId = "$eventId:example.org";
            const txnId = client.makeTxnId();
            const reason = "This is the redaction reason";
            httpLookups = [{
                method: "PUT",
                path: `/rooms/${encodeURIComponent(roomId)}/redact/${encodeURIComponent(eventId)}/${txnId}`,
                expectBody: { reason }, // NOT ENCRYPTED
                data: { event_id: eventId },
            }];

            await client.redactEvent(roomId, eventId, txnId, { reason });
        });
    });

    describe("cancelPendingEvent", () => {
        const roomId = "!room:server";
        const txnId = "m12345";

        const mockRoom = {
            getMyMembership: () => "join",
            updatePendingEvent: (event, status) => event.setStatus(status),
            currentState: {
                getStateEvents: (eventType, stateKey) => {
                    if (eventType === EventType.RoomCreate) {
                        expect(stateKey).toEqual("");
                        return new MatrixEvent({
                            content: {
                                [RoomCreateTypeField]: RoomType.Space,
                            },
                        });
                    } else if (eventType === EventType.RoomEncryption) {
                        expect(stateKey).toEqual("");
                        return new MatrixEvent({ content: {} });
                    } else {
                        throw new Error("Unexpected event type or state key");
                    }
                },
            },
        };

        let event;
        beforeEach(async () => {
            event = new MatrixEvent({
                event_id: "~" + roomId + ":" + txnId,
                user_id: client.credentials.userId,
                sender: client.credentials.userId,
                room_id: roomId,
                origin_server_ts: new Date().getTime(),
            });
            event.setTxnId(txnId);

            client.getRoom = (getRoomId) => {
                expect(getRoomId).toEqual(roomId);
                return mockRoom;
            };
            client.crypto = { // mock crypto
                encryptEvent: (event, room) => new Promise(() => {}),
            };
        });

        function assertCancelled() {
            expect(event.status).toBe(EventStatus.CANCELLED);
            expect(client.scheduler.removeEventFromQueue(event)).toBeFalsy();
            expect(httpLookups.filter(h => h.path.includes("/send/")).length).toBe(0);
        }

        it("should cancel an event which is queued", () => {
            event.setStatus(EventStatus.QUEUED);
            client.scheduler.queueEvent(event);
            client.cancelPendingEvent(event);
            assertCancelled();
        });

        it("should cancel an event which is encrypting", async () => {
            client.encryptAndSendEvent(null, event);
            await testUtils.emitPromise(event, "Event.status");
            client.cancelPendingEvent(event);
            assertCancelled();
        });

        it("should cancel an event which is not sent", () => {
            event.setStatus(EventStatus.NOT_SENT);
            client.cancelPendingEvent(event);
            assertCancelled();
        });

        it("should error when given any other event status", () => {
            event.setStatus(EventStatus.SENDING);
            expect(() => client.cancelPendingEvent(event)).toThrow("cannot cancel an event with status sending");
            expect(event.status).toBe(EventStatus.SENDING);
        });
    });

    describe("threads", () => {
        it("partitions root events to room timeline and thread timeline", () => {
            const supportsExperimentalThreads = client.supportsExperimentalThreads;
            client.supportsExperimentalThreads = () => true;

            const rootEvent = new MatrixEvent({
                "content": {},
                "origin_server_ts": 1,
                "room_id": "!room1:matrix.org",
                "sender": "@alice:matrix.org",
                "type": "m.room.message",
                "unsigned": {
                    "m.relations": {
                        "m.thread": {
                            "latest_event": {},
                            "count": 33,
                            "current_user_participated": false,
                        },
                    },
                },
                "event_id": "$ev1",
                "user_id": "@alice:matrix.org",
            });

            expect(rootEvent.isThreadRoot).toBe(true);

            const [room, threads] = client.partitionThreadedEvents([rootEvent]);
            expect(room).toHaveLength(1);
            expect(threads).toHaveLength(1);

            // Restore method
            client.supportsExperimentalThreads = supportsExperimentalThreads;
        });
    });

<<<<<<< HEAD
    describe("read-markers and read-receipts", () => {
        it("setRoomReadMarkers", () => {
            client.setRoomReadMarkersHttpRequest = jest.fn();
            const room = {
                hasPendingEvent: jest.fn().mockReturnValue(false),
                addLocalEchoReceipt: jest.fn(),
            };
            const rrEvent = new MatrixEvent({ event_id: "read_event_id" });
            const rpEvent = new MatrixEvent({ event_id: "read_private_event_id" });
            client.getRoom = () => room;

            client.setRoomReadMarkers(
                "room_id",
                "read_marker_event_id",
                rrEvent,
                rpEvent,
            );

            expect(client.setRoomReadMarkersHttpRequest).toHaveBeenCalledWith(
                "room_id",
                "read_marker_event_id",
                "read_event_id",
                "read_private_event_id",
            );
            expect(room.addLocalEchoReceipt).toHaveBeenCalledTimes(2);
            expect(room.addLocalEchoReceipt).toHaveBeenNthCalledWith(
                1,
                client.credentials.userId,
                rrEvent,
                ReceiptType.Read,
            );
            expect(room.addLocalEchoReceipt).toHaveBeenNthCalledWith(
                2,
                client.credentials.userId,
                rpEvent,
                ReceiptType.ReadPrivate,
            );
=======
    describe("beacons", () => {
        const roomId = '!room:server.org';
        const content = makeBeaconInfoContent(100, true);

        beforeEach(() => {
            client.http.authedRequest.mockClear().mockResolvedValue({});
        });

        it("creates new beacon info", async () => {
            await client.unstable_createLiveBeacon(roomId, content, '123');

            // event type combined
            const expectedEventType = `${M_BEACON_INFO.name}.${userId}.123`;
            const [callback, method, path, queryParams, requestContent] = client.http.authedRequest.mock.calls[0];
            expect(callback).toBeFalsy();
            expect(method).toBe('PUT');
            expect(path).toEqual(
                `/rooms/${encodeURIComponent(roomId)}/state/` +
                `${encodeURIComponent(expectedEventType)}/${encodeURIComponent(userId)}`,
            );
            expect(queryParams).toBeFalsy();
            expect(requestContent).toEqual(content);
        });

        it("updates beacon info with specific event type", async () => {
            const eventType = `${M_BEACON_INFO.name}.${userId}.456`;

            await client.unstable_setLiveBeacon(roomId, eventType, content);

            // event type combined
            const [, , path, , requestContent] = client.http.authedRequest.mock.calls[0];
            expect(path).toEqual(
                `/rooms/${encodeURIComponent(roomId)}/state/` +
                `${encodeURIComponent(eventType)}/${encodeURIComponent(userId)}`,
            );
            expect(requestContent).toEqual(content);
>>>>>>> e90f12ee
        });
    });
});<|MERGE_RESOLUTION|>--- conflicted
+++ resolved
@@ -29,14 +29,10 @@
 import { MEGOLM_ALGORITHM } from "../../src/crypto/olmlib";
 import { EventStatus, MatrixEvent } from "../../src/models/event";
 import { Preset } from "../../src/@types/partials";
-<<<<<<< HEAD
-import * as testUtils from "../test-utils";
 import { ReceiptType } from "../../src/@types/read_receipts";
-=======
 import * as testUtils from "../test-utils/test-utils";
 import { makeBeaconInfoContent } from "../../src/content-helpers";
 import { M_BEACON_INFO } from "../../src/@types/beacon";
->>>>>>> e90f12ee
 
 jest.useFakeTimers();
 
@@ -993,7 +989,6 @@
         });
     });
 
-<<<<<<< HEAD
     describe("read-markers and read-receipts", () => {
         it("setRoomReadMarkers", () => {
             client.setRoomReadMarkersHttpRequest = jest.fn();
@@ -1031,7 +1026,9 @@
                 rpEvent,
                 ReceiptType.ReadPrivate,
             );
-=======
+        });
+    });
+
     describe("beacons", () => {
         const roomId = '!room:server.org';
         const content = makeBeaconInfoContent(100, true);
@@ -1068,7 +1065,6 @@
                 `${encodeURIComponent(eventType)}/${encodeURIComponent(userId)}`,
             );
             expect(requestContent).toEqual(content);
->>>>>>> e90f12ee
         });
     });
 });