/*
Copyright 2023 The Matrix.org Foundation C.I.C.

Licensed under the Apache License, Version 2.0 (the "License");
you may not use this file except in compliance with the License.
You may obtain a copy of the License at

    http://www.apache.org/licenses/LICENSE-2.0

Unless required by applicable law or agreed to in writing, software
distributed under the License is distributed on an "AS IS" BASIS,
WITHOUT WARRANTIES OR CONDITIONS OF ANY KIND, either express or implied.
See the License for the specific language governing permissions and
limitations under the License.
*/

import { type MatrixEvent } from "../../../src";
<<<<<<< HEAD
import { CallMembership, DEFAULT_EXPIRE_DURATION } from "../../../src/matrixrtc/CallMembership";
import { rtcMembershipTemplate, sessionMembershipTemplate } from "./mocks";

function makeMockEvent(originTs = 0, content = {}): MatrixEvent {
=======
import {
    CallMembership,
    type SessionMembershipData,
    DEFAULT_EXPIRE_DURATION,
    type RtcMembershipData,
} from "../../../src/matrixrtc/CallMembership";
import { membershipTemplate } from "./mocks";

function makeMockEvent(originTs = 0): MatrixEvent {
>>>>>>> fd949fe4
    return {
        getTs: jest.fn().mockReturnValue(originTs),
        getSender: jest.fn().mockReturnValue("@alice:example.org"),
        getId: jest.fn().mockReturnValue("$eventid"),
<<<<<<< HEAD
        getContent: jest.fn().mockReturnValue(content),
=======
>>>>>>> fd949fe4
    } as unknown as MatrixEvent;
}

describe("CallMembership", () => {
    describe("SessionMembershipData", () => {
        const membershipTemplate = sessionMembershipTemplate;
        beforeEach(() => {
            jest.useFakeTimers();
        });

        afterEach(() => {
            jest.useRealTimers();
        });

<<<<<<< HEAD
=======
        const membershipTemplate: SessionMembershipData = {
            "call_id": "",
            "scope": "m.room",
            "application": "m.call",
            "device_id": "AAAAAAA",
            "focus_active": { type: "livekit", focus_selection: "oldest_membership" },
            "foci_preferred": [{ type: "livekit" }],
            "m.call.intent": "voice",
        };

>>>>>>> fd949fe4
        it("rejects membership with no device_id", () => {
            expect(() => {
                new CallMembership(makeMockEvent(0, Object.assign({}, membershipTemplate, { device_id: undefined })));
            }).toThrow();
        });

        it("rejects membership with no call_id", () => {
            expect(() => {
                new CallMembership(makeMockEvent(0, Object.assign({}, membershipTemplate, { call_id: undefined })));
            }).toThrow();
        });

        it("allow membership with no scope", () => {
            expect(() => {
                new CallMembership(makeMockEvent(0, Object.assign({}, membershipTemplate, { scope: undefined })));
            }).not.toThrow();
        });

        it("uses event timestamp if no created_ts", () => {
            const membership = new CallMembership(makeMockEvent(12345, membershipTemplate));
            expect(membership.createdTs()).toEqual(12345);
        });

        it("uses created_ts if present", () => {
            const membership = new CallMembership(
                makeMockEvent(12345, Object.assign({}, membershipTemplate, { created_ts: 67890 })),
            );
            expect(membership.createdTs()).toEqual(67890);
        });

        it("considers memberships unexpired if local age low enough", () => {
            const fakeEvent = makeMockEvent(1000, membershipTemplate);
            fakeEvent.getTs = jest.fn().mockReturnValue(Date.now() - (DEFAULT_EXPIRE_DURATION - 1));
            expect(new CallMembership(fakeEvent).isExpired()).toEqual(false);
        });

        it("considers memberships expired if local age large enough", () => {
            const fakeEvent = makeMockEvent(1000, membershipTemplate);
            fakeEvent.getTs = jest.fn().mockReturnValue(Date.now() - (DEFAULT_EXPIRE_DURATION + 1));
            expect(new CallMembership(fakeEvent).isExpired()).toEqual(true);
        });

        it("returns preferred foci", () => {
            const mockFocus = { type: "this_is_a_mock_focus" };
<<<<<<< HEAD
            const fakeEvent = makeMockEvent(0, { ...membershipTemplate, foci_preferred: [mockFocus] });
            const membership = new CallMembership(fakeEvent);
=======
            const membership = new CallMembership(fakeEvent, { ...membershipTemplate, foci_preferred: [mockFocus] });
>>>>>>> fd949fe4
            expect(membership.transports).toEqual([mockFocus]);
        });

        describe("getTransport", () => {
            const mockFocus = { type: "this_is_a_mock_focus" };
<<<<<<< HEAD
            const oldestMembership = new CallMembership(makeMockEvent(0, membershipTemplate));
            it("gets the correct active transport with oldest_membership", () => {
                const membership = new CallMembership(
                    makeMockEvent(0, {
                        ...membershipTemplate,
                        foci_preferred: [mockFocus],
                        focus_active: { type: "livekit", focus_selection: "oldest_membership" },
                    }),
                );
=======
            const oldestMembership = new CallMembership(makeMockEvent(), membershipTemplate);
            it("gets the correct active transport with oldest_membership", () => {
                const membership = new CallMembership(makeMockEvent(), {
                    ...membershipTemplate,
                    foci_preferred: [mockFocus],
                    focus_active: { type: "livekit", focus_selection: "oldest_membership" },
                });
>>>>>>> fd949fe4

                // if we are the oldest member we use our focus.
                expect(membership.getTransport(membership)).toStrictEqual(mockFocus);

                // If there is an older member we use its focus.
                expect(membership.getTransport(oldestMembership)).toBe(membershipTemplate.foci_preferred[0]);
            });

            it("gets the correct active transport with multi_sfu", () => {
<<<<<<< HEAD
                const membership = new CallMembership(
                    makeMockEvent(0, {
                        ...membershipTemplate,
                        foci_preferred: [mockFocus],
                        focus_active: { type: "livekit", focus_selection: "multi_sfu" },
                    }),
                );
=======
                const membership = new CallMembership(makeMockEvent(), {
                    ...membershipTemplate,
                    foci_preferred: [mockFocus],
                    focus_active: { type: "livekit", focus_selection: "multi_sfu" },
                });
>>>>>>> fd949fe4

                // if we are the oldest member we use our focus.
                expect(membership.getTransport(membership)).toStrictEqual(mockFocus);

                // If there is an older member we still use our own focus in multi sfu.
                expect(membership.getTransport(oldestMembership)).toBe(mockFocus);
            });
            it("does not provide focus if the selection method is unknown", () => {
<<<<<<< HEAD
                const membership = new CallMembership(
                    makeMockEvent(0, {
                        ...membershipTemplate,
                        foci_preferred: [mockFocus],
                        focus_active: { type: "livekit", focus_selection: "unknown" },
                    }),
                );
=======
                const membership = new CallMembership(makeMockEvent(), {
                    ...membershipTemplate,
                    foci_preferred: [mockFocus],
                    focus_active: { type: "livekit", focus_selection: "unknown" },
                });
>>>>>>> fd949fe4

                // if we are the oldest member we use our focus.
                expect(membership.getTransport(membership)).toBeUndefined();
            });
        });
        describe("correct values from computed fields", () => {
<<<<<<< HEAD
            const membership = new CallMembership(makeMockEvent(0, membershipTemplate));
=======
            const membership = new CallMembership(makeMockEvent(), membershipTemplate);
>>>>>>> fd949fe4
            it("returns correct sender", () => {
                expect(membership.sender).toBe("@alice:example.org");
            });
            it("returns correct eventId", () => {
                expect(membership.eventId).toBe("$eventid");
            });
            it("returns correct slot_id", () => {
                expect(membership.slotId).toBe("m.call#");
                expect(membership.slotDescription).toStrictEqual({ id: "", application: "m.call" });
            });
            it("returns correct deviceId", () => {
                expect(membership.deviceId).toBe("AAAAAAA");
            });
            it("returns correct call intent", () => {
                expect(membership.callIntent).toBe("voice");
            });
            it("returns correct application", () => {
                expect(membership.application).toStrictEqual("m.call");
            });
            it("returns correct applicationData", () => {
                expect(membership.applicationData).toStrictEqual({ "type": "m.call", "m.call.intent": "voice" });
            });
            it("returns correct scope", () => {
                expect(membership.scope).toBe("m.room");
            });
            it("returns correct membershipID", () => {
                expect(membership.membershipID).toBe("0");
            });
            it("returns correct unused fields", () => {
                expect(membership.getAbsoluteExpiry()).toBe(DEFAULT_EXPIRE_DURATION);
                expect(membership.getMsUntilExpiry()).toBe(DEFAULT_EXPIRE_DURATION - Date.now());
                expect(membership.isExpired()).toBe(true);
            });
        });
<<<<<<< HEAD
        describe("expiry calculation", () => {
            beforeEach(() => jest.useFakeTimers());
            afterEach(() => jest.useRealTimers());

            it("calculates time until expiry", () => {
                // server origin timestamp for this event is 1000
                const fakeEvent = makeMockEvent(1000, membershipTemplate);
                const membership = new CallMembership(fakeEvent);
                jest.setSystemTime(2000);
                // should be using absolute expiry time
                expect(membership.getMsUntilExpiry()).toEqual(DEFAULT_EXPIRE_DURATION - 1000);
=======
    });

    describe("RtcMembershipData", () => {
        const membershipTemplate: RtcMembershipData = {
            slot_id: "m.call#",
            application: { "type": "m.call", "m.call.id": "", "m.call.intent": "voice" },
            member: { user_id: "@alice:example.org", device_id: "AAAAAAA", id: "xyzHASHxyz" },
            rtc_transports: [{ type: "livekit" }],
            versions: [],
            msc4354_sticky_key: "abc123",
        };

        it("rejects membership with no slot_id", () => {
            expect(() => {
                new CallMembership(makeMockEvent(), { ...membershipTemplate, slot_id: undefined });
            }).toThrow();
        });
        it("rejects membership with invalid slot_id", () => {
            expect(() => {
                new CallMembership(makeMockEvent(), { ...membershipTemplate, slot_id: "invalid_slot_id" });
            }).toThrow();
        });
        it("accepts membership with valid slot_id", () => {
            expect(() => {
                new CallMembership(makeMockEvent(), { ...membershipTemplate, slot_id: "m.call#" });
            }).not.toThrow();
        });

        it("rejects membership with no application", () => {
            expect(() => {
                new CallMembership(makeMockEvent(), { ...membershipTemplate, application: undefined });
            }).toThrow();
        });

        it("rejects membership with incorrect application", () => {
            expect(() => {
                new CallMembership(makeMockEvent(), {
                    ...membershipTemplate,
                    application: { wrong_type_key: "unknown" },
                });
            }).toThrow();
        });

        it("rejects membership with no member", () => {
            expect(() => {
                new CallMembership(makeMockEvent(), { ...membershipTemplate, member: undefined });
            }).toThrow();
        });

        it("rejects membership with incorrect  member", () => {
            expect(() => {
                new CallMembership(makeMockEvent(), { ...membershipTemplate, member: { i: "test" } });
            }).toThrow();
            expect(() => {
                new CallMembership(makeMockEvent(), {
                    ...membershipTemplate,
                    member: { id: "test", device_id: "test", user_id_wrong: "test" },
                });
            }).toThrow();
            expect(() => {
                new CallMembership(makeMockEvent(), {
                    ...membershipTemplate,
                    member: { id: "test", device_id_wrong: "test", user_id_wrong: "test" },
                });
            }).toThrow();
            expect(() => {
                new CallMembership(makeMockEvent(), {
                    ...membershipTemplate,
                    member: { id: "test", device_id: "test", user_id: "@@test" },
                });
            }).toThrow();
            expect(() => {
                new CallMembership(makeMockEvent(), {
                    ...membershipTemplate,
                    member: { id: "test", device_id: "test", user_id: "@test-wrong-user:user.id" },
                });
            }).toThrow();
        });
        it("rejects membership with incorrect sticky_key", () => {
            expect(() => {
                new CallMembership(makeMockEvent(), membershipTemplate);
            }).not.toThrow();
            expect(() => {
                new CallMembership(makeMockEvent(), {
                    ...membershipTemplate,
                    sticky_key: 1,
                    msc4354_sticky_key: undefined,
                });
            }).toThrow();
            expect(() => {
                new CallMembership(makeMockEvent(), {
                    ...membershipTemplate,
                    sticky_key: "1",
                    msc4354_sticky_key: undefined,
                });
            }).not.toThrow();
            expect(() => {
                new CallMembership(makeMockEvent(), { ...membershipTemplate, msc4354_sticky_key: undefined });
            }).toThrow();
            expect(() => {
                new CallMembership(makeMockEvent(), {
                    ...membershipTemplate,
                    msc4354_sticky_key: 1,
                    sticky_key: "valid",
                });
            }).toThrow();
            expect(() => {
                new CallMembership(makeMockEvent(), {
                    ...membershipTemplate,
                    msc4354_sticky_key: "valid",
                    sticky_key: "valid",
                });
            }).not.toThrow();
            expect(() => {
                new CallMembership(makeMockEvent(), {
                    ...membershipTemplate,
                    msc4354_sticky_key: "valid_but_different",
                    sticky_key: "valid",
                });
            }).toThrow();
        });

        it("considers memberships unexpired if local age low enough", () => {
            // TODO link prev event
        });

        it("considers memberships expired if local age large enough", () => {
            // TODO link prev event
        });

        describe("getTransport", () => {
            it("gets the correct active transport with oldest_membership", () => {
                const oldestMembership = new CallMembership(makeMockEvent(), {
                    ...membershipTemplate,
                    rtc_transports: [{ type: "oldest_transport" }],
                });
                const membership = new CallMembership(makeMockEvent(), membershipTemplate);

                // if we are the oldest member we use our focus.
                expect(membership.getTransport(membership)).toStrictEqual({ type: "livekit" });

                // If there is an older member we use our own focus focus. (RtcMembershipData always uses multi sfu)
                expect(membership.getTransport(oldestMembership)).toStrictEqual({ type: "livekit" });
            });
        });
        describe("correct values from computed fields", () => {
            const membership = new CallMembership(makeMockEvent(), membershipTemplate);
            it("returns correct sender", () => {
                expect(membership.sender).toBe("@alice:example.org");
            });
            it("returns correct eventId", () => {
                expect(membership.eventId).toBe("$eventid");
            });
            it("returns correct slot_id", () => {
                expect(membership.slotId).toBe("m.call#");
                expect(membership.slotDescription).toStrictEqual({ id: "", application: "m.call" });
            });
            it("returns correct deviceId", () => {
                expect(membership.deviceId).toBe("AAAAAAA");
            });
            it("returns correct call intent", () => {
                expect(membership.callIntent).toBe("voice");
            });
            it("returns correct application", () => {
                expect(membership.application).toStrictEqual("m.call");
            });
            it("returns correct applicationData", () => {
                expect(membership.applicationData).toStrictEqual({
                    "type": "m.call",
                    "m.call.id": "",
                    "m.call.intent": "voice",
                });
            });
            it("returns correct scope", () => {
                expect(membership.scope).toBe(undefined);
            });
            it("returns correct membershipID", () => {
                expect(membership.membershipID).toBe("xyzHASHxyz");
            });
            it("returns correct unused fields", () => {
                expect(membership.getAbsoluteExpiry()).toBe(undefined);
                expect(membership.getMsUntilExpiry()).toBe(undefined);
                expect(membership.isExpired()).toBe(false);
>>>>>>> fd949fe4
            });
        });
    });

    describe("RtcMembershipData", () => {
        const membershipTemplate = rtcMembershipTemplate;
        it("rejects membership with no slot_id", () => {
            expect(() => {
                new CallMembership(makeMockEvent(0, { ...membershipTemplate, slot_id: undefined }));
            }).toThrow();
        });

        it("rejects membership with no application", () => {
            expect(() => {
                new CallMembership(makeMockEvent(0, { ...membershipTemplate, application: undefined }));
            }).toThrow();
        });

        it("rejects membership with incorrect application", () => {
            expect(() => {
                new CallMembership(
                    makeMockEvent(0, {
                        ...membershipTemplate,
                        application: { wrong_type_key: "unknown" },
                    }),
                );
            }).toThrow();
        });

        it("rejects membership with no member", () => {
            expect(() => {
                new CallMembership(makeMockEvent(0, { ...membershipTemplate, member: undefined }));
            }).toThrow();
        });

        it("rejects membership with incorrect  member", () => {
            expect(() => {
                new CallMembership(makeMockEvent(0, { ...membershipTemplate, member: { i: "test" } }));
            }).toThrow();
            expect(() => {
                new CallMembership(
                    makeMockEvent(0, {
                        ...membershipTemplate,
                        member: { id: "test", device_id: "test", user_id_wrong: "test" },
                    }),
                );
            }).toThrow();
            expect(() => {
                new CallMembership(
                    makeMockEvent(0, {
                        ...membershipTemplate,
                        member: { id: "test", device_id_wrong: "test", user_id_wrong: "test" },
                    }),
                );
            }).toThrow();
            expect(() => {
                new CallMembership(
                    makeMockEvent(0, {
                        ...membershipTemplate,
                        member: { id: "test", device_id: "test", user_id: "@@test" },
                    }),
                );
            }).toThrow();
            expect(() => {
                new CallMembership(
                    makeMockEvent(0, {
                        ...membershipTemplate,
                        member: { id: "test", device_id: "test", user_id: "@test:user.id" },
                    }),
                );
            }).not.toThrow();
        });

        it("considers memberships unexpired if local age low enough", () => {
            // TODO link prev event
        });

        it("considers memberships expired if local age large enough", () => {
            // TODO link prev event
        });

        describe("getTransport", () => {
            it("gets the correct active transport with oldest_membership", () => {
                const oldestMembership = new CallMembership(
                    makeMockEvent(0, {
                        ...membershipTemplate,
                        rtc_transports: [{ type: "oldest_transport" }],
                    }),
                );
                const membership = new CallMembership(makeMockEvent(0, membershipTemplate));

                // if we are the oldest member we use our focus.
                expect(membership.getTransport(membership)).toStrictEqual({ type: "livekit" });

                // If there is an older member we use our own focus focus. (RtcMembershipData always uses multi sfu)
                expect(membership.getTransport(oldestMembership)).toStrictEqual({ type: "livekit" });
            });
        });
        describe("correct values from computed fields", () => {
            const membership = new CallMembership(makeMockEvent(0, membershipTemplate));
            it("returns correct sender", () => {
                expect(membership.sender).toBe("@alice:example.org");
            });
            it("returns correct eventId", () => {
                expect(membership.eventId).toBe("$eventid");
            });
            it("returns correct slot_id", () => {
                expect(membership.slotId).toBe("m.call#");
                expect(membership.slotDescription).toStrictEqual({ id: "", application: "m.call" });
            });
            it("returns correct deviceId", () => {
                expect(membership.deviceId).toBe("AAAAAAA");
            });
            it("returns correct call intent", () => {
                expect(membership.callIntent).toBe("voice");
            });
            it("returns correct application", () => {
                expect(membership.application).toStrictEqual("m.call");
            });
            it("returns correct applicationData", () => {
                expect(membership.applicationData).toStrictEqual({
                    "type": "m.call",
                    "m.call.id": "",
                    "m.call.intent": "voice",
                });
            });
            it("returns correct scope", () => {
                expect(membership.scope).toBe(undefined);
            });
            it("returns correct membershipID", () => {
                expect(membership.membershipID).toBe("xyzHASHxyz");
            });
            it("returns correct expiration fields", () => {
                expect(membership.getAbsoluteExpiry()).toBe(DEFAULT_EXPIRE_DURATION);
                expect(membership.getMsUntilExpiry()).toBe(DEFAULT_EXPIRE_DURATION - Date.now());
                expect(membership.isExpired()).toBe(false);
            });
        });

        describe("expiry calculation", () => {
            beforeEach(() => jest.useFakeTimers());
            afterEach(() => jest.useRealTimers());

            afterEach(() => {
                jest.useRealTimers();
            });

            it("calculates time until expiry", () => {
                // server origin timestamp for this event is 1000
                // The related event used for created_ts is at 500
                const fakeEvent = makeMockEvent(1000, membershipTemplate);
                const initialEvent = makeMockEvent(500, membershipTemplate);
                const membership = new CallMembership(fakeEvent, initialEvent);
                jest.setSystemTime(2000);
                // should be using absolute expiry time
                expect(membership.getMsUntilExpiry()).toEqual(DEFAULT_EXPIRE_DURATION - 1500);
            });
        });
    });
});<|MERGE_RESOLUTION|>--- conflicted
+++ resolved
@@ -15,30 +15,15 @@
 */
 
 import { type MatrixEvent } from "../../../src";
-<<<<<<< HEAD
+import { rtcMembershipTemplate, sessionMembershipTemplate } from "./mocks";
 import { CallMembership, DEFAULT_EXPIRE_DURATION } from "../../../src/matrixrtc/CallMembership";
-import { rtcMembershipTemplate, sessionMembershipTemplate } from "./mocks";
 
 function makeMockEvent(originTs = 0, content = {}): MatrixEvent {
-=======
-import {
-    CallMembership,
-    type SessionMembershipData,
-    DEFAULT_EXPIRE_DURATION,
-    type RtcMembershipData,
-} from "../../../src/matrixrtc/CallMembership";
-import { membershipTemplate } from "./mocks";
-
-function makeMockEvent(originTs = 0): MatrixEvent {
->>>>>>> fd949fe4
     return {
         getTs: jest.fn().mockReturnValue(originTs),
         getSender: jest.fn().mockReturnValue("@alice:example.org"),
         getId: jest.fn().mockReturnValue("$eventid"),
-<<<<<<< HEAD
         getContent: jest.fn().mockReturnValue(content),
-=======
->>>>>>> fd949fe4
     } as unknown as MatrixEvent;
 }
 
@@ -53,19 +38,6 @@
             jest.useRealTimers();
         });
 
-<<<<<<< HEAD
-=======
-        const membershipTemplate: SessionMembershipData = {
-            "call_id": "",
-            "scope": "m.room",
-            "application": "m.call",
-            "device_id": "AAAAAAA",
-            "focus_active": { type: "livekit", focus_selection: "oldest_membership" },
-            "foci_preferred": [{ type: "livekit" }],
-            "m.call.intent": "voice",
-        };
-
->>>>>>> fd949fe4
         it("rejects membership with no device_id", () => {
             expect(() => {
                 new CallMembership(makeMockEvent(0, Object.assign({}, membershipTemplate, { device_id: undefined })));
@@ -110,18 +82,13 @@
 
         it("returns preferred foci", () => {
             const mockFocus = { type: "this_is_a_mock_focus" };
-<<<<<<< HEAD
             const fakeEvent = makeMockEvent(0, { ...membershipTemplate, foci_preferred: [mockFocus] });
             const membership = new CallMembership(fakeEvent);
-=======
-            const membership = new CallMembership(fakeEvent, { ...membershipTemplate, foci_preferred: [mockFocus] });
->>>>>>> fd949fe4
             expect(membership.transports).toEqual([mockFocus]);
         });
 
         describe("getTransport", () => {
             const mockFocus = { type: "this_is_a_mock_focus" };
-<<<<<<< HEAD
             const oldestMembership = new CallMembership(makeMockEvent(0, membershipTemplate));
             it("gets the correct active transport with oldest_membership", () => {
                 const membership = new CallMembership(
@@ -131,15 +98,6 @@
                         focus_active: { type: "livekit", focus_selection: "oldest_membership" },
                     }),
                 );
-=======
-            const oldestMembership = new CallMembership(makeMockEvent(), membershipTemplate);
-            it("gets the correct active transport with oldest_membership", () => {
-                const membership = new CallMembership(makeMockEvent(), {
-                    ...membershipTemplate,
-                    foci_preferred: [mockFocus],
-                    focus_active: { type: "livekit", focus_selection: "oldest_membership" },
-                });
->>>>>>> fd949fe4
 
                 // if we are the oldest member we use our focus.
                 expect(membership.getTransport(membership)).toStrictEqual(mockFocus);
@@ -149,7 +107,6 @@
             });
 
             it("gets the correct active transport with multi_sfu", () => {
-<<<<<<< HEAD
                 const membership = new CallMembership(
                     makeMockEvent(0, {
                         ...membershipTemplate,
@@ -157,13 +114,6 @@
                         focus_active: { type: "livekit", focus_selection: "multi_sfu" },
                     }),
                 );
-=======
-                const membership = new CallMembership(makeMockEvent(), {
-                    ...membershipTemplate,
-                    foci_preferred: [mockFocus],
-                    focus_active: { type: "livekit", focus_selection: "multi_sfu" },
-                });
->>>>>>> fd949fe4
 
                 // if we are the oldest member we use our focus.
                 expect(membership.getTransport(membership)).toStrictEqual(mockFocus);
@@ -172,7 +122,6 @@
                 expect(membership.getTransport(oldestMembership)).toBe(mockFocus);
             });
             it("does not provide focus if the selection method is unknown", () => {
-<<<<<<< HEAD
                 const membership = new CallMembership(
                     makeMockEvent(0, {
                         ...membershipTemplate,
@@ -180,24 +129,13 @@
                         focus_active: { type: "livekit", focus_selection: "unknown" },
                     }),
                 );
-=======
-                const membership = new CallMembership(makeMockEvent(), {
-                    ...membershipTemplate,
-                    foci_preferred: [mockFocus],
-                    focus_active: { type: "livekit", focus_selection: "unknown" },
-                });
->>>>>>> fd949fe4
 
                 // if we are the oldest member we use our focus.
                 expect(membership.getTransport(membership)).toBeUndefined();
             });
         });
         describe("correct values from computed fields", () => {
-<<<<<<< HEAD
             const membership = new CallMembership(makeMockEvent(0, membershipTemplate));
-=======
-            const membership = new CallMembership(makeMockEvent(), membershipTemplate);
->>>>>>> fd949fe4
             it("returns correct sender", () => {
                 expect(membership.sender).toBe("@alice:example.org");
             });
@@ -232,7 +170,6 @@
                 expect(membership.isExpired()).toBe(true);
             });
         });
-<<<<<<< HEAD
         describe("expiry calculation", () => {
             beforeEach(() => jest.useFakeTimers());
             afterEach(() => jest.useRealTimers());
@@ -244,203 +181,30 @@
                 jest.setSystemTime(2000);
                 // should be using absolute expiry time
                 expect(membership.getMsUntilExpiry()).toEqual(DEFAULT_EXPIRE_DURATION - 1000);
-=======
-    });
-
-    describe("RtcMembershipData", () => {
-        const membershipTemplate: RtcMembershipData = {
-            slot_id: "m.call#",
-            application: { "type": "m.call", "m.call.id": "", "m.call.intent": "voice" },
-            member: { user_id: "@alice:example.org", device_id: "AAAAAAA", id: "xyzHASHxyz" },
-            rtc_transports: [{ type: "livekit" }],
-            versions: [],
-            msc4354_sticky_key: "abc123",
-        };
-
-        it("rejects membership with no slot_id", () => {
-            expect(() => {
-                new CallMembership(makeMockEvent(), { ...membershipTemplate, slot_id: undefined });
-            }).toThrow();
-        });
-        it("rejects membership with invalid slot_id", () => {
-            expect(() => {
-                new CallMembership(makeMockEvent(), { ...membershipTemplate, slot_id: "invalid_slot_id" });
-            }).toThrow();
-        });
-        it("accepts membership with valid slot_id", () => {
-            expect(() => {
-                new CallMembership(makeMockEvent(), { ...membershipTemplate, slot_id: "m.call#" });
-            }).not.toThrow();
-        });
-
-        it("rejects membership with no application", () => {
-            expect(() => {
-                new CallMembership(makeMockEvent(), { ...membershipTemplate, application: undefined });
-            }).toThrow();
-        });
-
-        it("rejects membership with incorrect application", () => {
-            expect(() => {
-                new CallMembership(makeMockEvent(), {
-                    ...membershipTemplate,
-                    application: { wrong_type_key: "unknown" },
-                });
-            }).toThrow();
-        });
-
-        it("rejects membership with no member", () => {
-            expect(() => {
-                new CallMembership(makeMockEvent(), { ...membershipTemplate, member: undefined });
-            }).toThrow();
-        });
-
-        it("rejects membership with incorrect  member", () => {
-            expect(() => {
-                new CallMembership(makeMockEvent(), { ...membershipTemplate, member: { i: "test" } });
-            }).toThrow();
-            expect(() => {
-                new CallMembership(makeMockEvent(), {
-                    ...membershipTemplate,
-                    member: { id: "test", device_id: "test", user_id_wrong: "test" },
-                });
-            }).toThrow();
-            expect(() => {
-                new CallMembership(makeMockEvent(), {
-                    ...membershipTemplate,
-                    member: { id: "test", device_id_wrong: "test", user_id_wrong: "test" },
-                });
-            }).toThrow();
-            expect(() => {
-                new CallMembership(makeMockEvent(), {
-                    ...membershipTemplate,
-                    member: { id: "test", device_id: "test", user_id: "@@test" },
-                });
-            }).toThrow();
-            expect(() => {
-                new CallMembership(makeMockEvent(), {
-                    ...membershipTemplate,
-                    member: { id: "test", device_id: "test", user_id: "@test-wrong-user:user.id" },
-                });
-            }).toThrow();
-        });
-        it("rejects membership with incorrect sticky_key", () => {
-            expect(() => {
-                new CallMembership(makeMockEvent(), membershipTemplate);
-            }).not.toThrow();
-            expect(() => {
-                new CallMembership(makeMockEvent(), {
-                    ...membershipTemplate,
-                    sticky_key: 1,
-                    msc4354_sticky_key: undefined,
-                });
-            }).toThrow();
-            expect(() => {
-                new CallMembership(makeMockEvent(), {
-                    ...membershipTemplate,
-                    sticky_key: "1",
-                    msc4354_sticky_key: undefined,
-                });
-            }).not.toThrow();
-            expect(() => {
-                new CallMembership(makeMockEvent(), { ...membershipTemplate, msc4354_sticky_key: undefined });
-            }).toThrow();
-            expect(() => {
-                new CallMembership(makeMockEvent(), {
-                    ...membershipTemplate,
-                    msc4354_sticky_key: 1,
-                    sticky_key: "valid",
-                });
-            }).toThrow();
-            expect(() => {
-                new CallMembership(makeMockEvent(), {
-                    ...membershipTemplate,
-                    msc4354_sticky_key: "valid",
-                    sticky_key: "valid",
-                });
-            }).not.toThrow();
-            expect(() => {
-                new CallMembership(makeMockEvent(), {
-                    ...membershipTemplate,
-                    msc4354_sticky_key: "valid_but_different",
-                    sticky_key: "valid",
-                });
-            }).toThrow();
-        });
-
-        it("considers memberships unexpired if local age low enough", () => {
-            // TODO link prev event
-        });
-
-        it("considers memberships expired if local age large enough", () => {
-            // TODO link prev event
-        });
-
-        describe("getTransport", () => {
-            it("gets the correct active transport with oldest_membership", () => {
-                const oldestMembership = new CallMembership(makeMockEvent(), {
-                    ...membershipTemplate,
-                    rtc_transports: [{ type: "oldest_transport" }],
-                });
-                const membership = new CallMembership(makeMockEvent(), membershipTemplate);
-
-                // if we are the oldest member we use our focus.
-                expect(membership.getTransport(membership)).toStrictEqual({ type: "livekit" });
-
-                // If there is an older member we use our own focus focus. (RtcMembershipData always uses multi sfu)
-                expect(membership.getTransport(oldestMembership)).toStrictEqual({ type: "livekit" });
-            });
-        });
-        describe("correct values from computed fields", () => {
-            const membership = new CallMembership(makeMockEvent(), membershipTemplate);
-            it("returns correct sender", () => {
-                expect(membership.sender).toBe("@alice:example.org");
-            });
-            it("returns correct eventId", () => {
-                expect(membership.eventId).toBe("$eventid");
-            });
-            it("returns correct slot_id", () => {
-                expect(membership.slotId).toBe("m.call#");
-                expect(membership.slotDescription).toStrictEqual({ id: "", application: "m.call" });
-            });
-            it("returns correct deviceId", () => {
-                expect(membership.deviceId).toBe("AAAAAAA");
-            });
-            it("returns correct call intent", () => {
-                expect(membership.callIntent).toBe("voice");
-            });
-            it("returns correct application", () => {
-                expect(membership.application).toStrictEqual("m.call");
-            });
-            it("returns correct applicationData", () => {
-                expect(membership.applicationData).toStrictEqual({
-                    "type": "m.call",
-                    "m.call.id": "",
-                    "m.call.intent": "voice",
-                });
-            });
-            it("returns correct scope", () => {
-                expect(membership.scope).toBe(undefined);
-            });
-            it("returns correct membershipID", () => {
-                expect(membership.membershipID).toBe("xyzHASHxyz");
-            });
-            it("returns correct unused fields", () => {
-                expect(membership.getAbsoluteExpiry()).toBe(undefined);
-                expect(membership.getMsUntilExpiry()).toBe(undefined);
-                expect(membership.isExpired()).toBe(false);
->>>>>>> fd949fe4
             });
         });
     });
 
     describe("RtcMembershipData", () => {
         const membershipTemplate = rtcMembershipTemplate;
+
         it("rejects membership with no slot_id", () => {
             expect(() => {
                 new CallMembership(makeMockEvent(0, { ...membershipTemplate, slot_id: undefined }));
             }).toThrow();
         });
 
+        it("rejects membership with invalid slot_id", () => {
+            expect(() => {
+                new CallMembership(makeMockEvent(0, { ...membershipTemplate, slot_id: "invalid_slot_id" }));
+            }).toThrow();
+        });
+        it("accepts membership with valid slot_id", () => {
+            expect(() => {
+                new CallMembership(makeMockEvent(0, { ...membershipTemplate, slot_id: "m.call#" }));
+            }).not.toThrow();
+        });
+
         it("rejects membership with no application", () => {
             expect(() => {
                 new CallMembership(makeMockEvent(0, { ...membershipTemplate, application: undefined }));
@@ -496,18 +260,91 @@
                 new CallMembership(
                     makeMockEvent(0, {
                         ...membershipTemplate,
-                        member: { id: "test", device_id: "test", user_id: "@test:user.id" },
-                    }),
-                );
+                        member: { id: "test", device_id: "test", user_id: "@test-wrong-user:user.id" },
+                    }),
+                );
+            }).toThrow();
+        });
+        it("rejects membership with incorrect sticky_key", () => {
+            expect(() => {
+                new CallMembership(makeMockEvent(0, membershipTemplate));
             }).not.toThrow();
+            expect(() => {
+                new CallMembership(
+                    makeMockEvent(0, {
+                        ...membershipTemplate,
+                        sticky_key: 1,
+                        msc4354_sticky_key: undefined,
+                    }),
+                );
+            }).toThrow();
+            expect(() => {
+                new CallMembership(
+                    makeMockEvent(0, {
+                        ...membershipTemplate,
+                        sticky_key: "1",
+                        msc4354_sticky_key: undefined,
+                    }),
+                );
+            }).not.toThrow();
+            expect(() => {
+                new CallMembership(makeMockEvent(0, { ...membershipTemplate, msc4354_sticky_key: undefined }));
+            }).toThrow();
+            expect(() => {
+                new CallMembership(
+                    makeMockEvent(0, {
+                        ...membershipTemplate,
+                        msc4354_sticky_key: 1,
+                        sticky_key: "valid",
+                    }),
+                );
+            }).toThrow();
+            expect(() => {
+                new CallMembership(
+                    makeMockEvent(0, {
+                        ...membershipTemplate,
+                        msc4354_sticky_key: "valid",
+                        sticky_key: "valid",
+                    }),
+                );
+            }).not.toThrow();
+            expect(() => {
+                new CallMembership(
+                    makeMockEvent(0, {
+                        ...membershipTemplate,
+                        msc4354_sticky_key: "valid_but_different",
+                        sticky_key: "valid",
+                    }),
+                );
+            }).toThrow();
         });
 
         it("considers memberships unexpired if local age low enough", () => {
-            // TODO link prev event
+            const now = Date.now();
+            const startEv = makeMockEvent(now - DEFAULT_EXPIRE_DURATION + 100, membershipTemplate);
+            const membershipWithRel = new CallMembership(
+                //update 900 ms later
+                makeMockEvent(now - DEFAULT_EXPIRE_DURATION + 1000, membershipTemplate),
+                startEv,
+            );
+            const membershipWithoutRel = new CallMembership(startEv);
+            expect(membershipWithRel.isExpired()).toEqual(false);
+            expect(membershipWithoutRel.isExpired()).toEqual(false);
+            expect(membershipWithoutRel.createdTs()).toEqual(membershipWithRel.createdTs());
         });
 
         it("considers memberships expired if local age large enough", () => {
-            // TODO link prev event
+            const now = Date.now();
+            const startEv = makeMockEvent(now - DEFAULT_EXPIRE_DURATION - 100, membershipTemplate);
+            const membershipWithRel = new CallMembership(
+                //update 1100 ms later (so the update is still after expiry)
+                makeMockEvent(now - DEFAULT_EXPIRE_DURATION + 1000, membershipTemplate),
+                startEv,
+            );
+            const membershipWithoutRel = new CallMembership(startEv);
+            expect(membershipWithRel.isExpired()).toEqual(true);
+            expect(membershipWithoutRel.isExpired()).toEqual(true);
+            expect(membershipWithoutRel.createdTs()).toEqual(membershipWithRel.createdTs());
         });
 
         describe("getTransport", () => {
@@ -527,6 +364,7 @@
                 expect(membership.getTransport(oldestMembership)).toStrictEqual({ type: "livekit" });
             });
         });
+
         describe("correct values from computed fields", () => {
             const membership = new CallMembership(makeMockEvent(0, membershipTemplate));
             it("returns correct sender", () => {
