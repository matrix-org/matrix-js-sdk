/*
Copyright 2023 The Matrix.org Foundation C.I.C.

Licensed under the Apache License, Version 2.0 (the "License");
you may not use this file except in compliance with the License.
You may obtain a copy of the License at

    http://www.apache.org/licenses/LICENSE-2.0

Unless required by applicable law or agreed to in writing, software
distributed under the License is distributed on an "AS IS" BASIS,
WITHOUT WARRANTIES OR CONDITIONS OF ANY KIND, either express or implied.
See the License for the specific language governing permissions and
limitations under the License.
*/

import { MatrixEvent } from "../../../src";
<<<<<<< HEAD
import { CallMembership, DEFAULT_EXPIRE_DURATION, SessionMembershipData } from "../../../src/matrixrtc/CallMembership";
import { membershipTemplate } from "./mocks";
=======
import { CallMembership, SessionMembershipData } from "../../../src/matrixrtc/CallMembership";
>>>>>>> ffd3c957

function makeMockEvent(originTs = 0): MatrixEvent {
    return {
        getTs: jest.fn().mockReturnValue(originTs),
        getSender: jest.fn().mockReturnValue("@alice:example.org"),
    } as unknown as MatrixEvent;
}

describe("CallMembership", () => {
    describe("SessionMembershipData", () => {
        beforeEach(() => {
            jest.useFakeTimers();
        });

        afterEach(() => {
            jest.useRealTimers();
        });

        const membershipTemplate: SessionMembershipData = {
            call_id: "",
            scope: "m.room",
            application: "m.call",
            device_id: "AAAAAAA",
            focus_active: { type: "livekit" },
            foci_preferred: [{ type: "livekit" }],
        };

        it("rejects membership with no device_id", () => {
            expect(() => {
                new CallMembership(makeMockEvent(), Object.assign({}, membershipTemplate, { device_id: undefined }));
            }).toThrow();
        });

        it("rejects membership with no call_id", () => {
            expect(() => {
                new CallMembership(makeMockEvent(), Object.assign({}, membershipTemplate, { call_id: undefined }));
            }).toThrow();
        });

        it("allow membership with no scope", () => {
            expect(() => {
                new CallMembership(makeMockEvent(), Object.assign({}, membershipTemplate, { scope: undefined }));
            }).not.toThrow();
        });

        it("uses event timestamp if no created_ts", () => {
            const membership = new CallMembership(makeMockEvent(12345), membershipTemplate);
            expect(membership.createdTs()).toEqual(12345);
        });

        it("uses created_ts if present", () => {
            const membership = new CallMembership(
                makeMockEvent(12345),
                Object.assign({}, membershipTemplate, { created_ts: 67890 }),
            );
            expect(membership.createdTs()).toEqual(67890);
        });

<<<<<<< HEAD
        it("considers memberships unexpired if local age low enough", () => {
            const fakeEvent = makeMockEvent(1000);
            fakeEvent.getTs = jest.fn().mockReturnValue(Date.now() - (DEFAULT_EXPIRE_DURATION - 1));
            expect(new CallMembership(fakeEvent, membershipTemplate).isExpired()).toEqual(false);
        });

        it("considers memberships expired if local age large enough", () => {
            const fakeEvent = makeMockEvent(1000);
            fakeEvent.getTs = jest.fn().mockReturnValue(Date.now() - (DEFAULT_EXPIRE_DURATION + 1));
            expect(new CallMembership(fakeEvent, membershipTemplate).isExpired()).toEqual(true);
        });

=======
>>>>>>> ffd3c957
        it("returns preferred foci", () => {
            const fakeEvent = makeMockEvent();
            const mockFocus = { type: "this_is_a_mock_focus" };
            const membership = new CallMembership(
                fakeEvent,
                Object.assign({}, membershipTemplate, { foci_preferred: [mockFocus] }),
            );
            expect(membership.getPreferredFoci()).toEqual([mockFocus]);
        });
    });

<<<<<<< HEAD
    describe("expiry calculation", () => {
        let fakeEvent: MatrixEvent;
        let membership: CallMembership;

        beforeEach(() => {
            // server origin timestamp for this event is 1000
            fakeEvent = makeMockEvent(1000);
            membership = new CallMembership(fakeEvent!, membershipTemplate);

            jest.useFakeTimers();
        });

        afterEach(() => {
            jest.useRealTimers();
        });

        it("calculates time until expiry", () => {
            jest.setSystemTime(2000);
            // should be using absolute expiry time
            expect(membership.getMsUntilExpiry()).toEqual(DEFAULT_EXPIRE_DURATION - 1000);
        });
    });
=======
    // TODO: re-enable this test when expiry is implemented
    // eslint-disable-next-line jest/no-commented-out-tests
    // describe("expiry calculation", () => {
    //     let fakeEvent: MatrixEvent;
    //     let membership: CallMembership;

    //     beforeEach(() => {
    //         // server origin timestamp for this event is 1000
    //         fakeEvent = makeMockEvent(1000);
    //         membership = new CallMembership(fakeEvent!, membershipTemplate);

    //         jest.useFakeTimers();
    //     });

    //     afterEach(() => {
    //         jest.useRealTimers();
    //     });

    // eslint-disable-next-line jest/no-commented-out-tests
    //     it("calculates time until expiry", () => {
    //         jest.setSystemTime(2000);
    //         // should be using absolute expiry time
    //         expect(membership.getMsUntilExpiry()).toEqual(DEFAULT_EXPIRE_DURATION - 1000);
    //     });
    // });
>>>>>>> ffd3c957
});<|MERGE_RESOLUTION|>--- conflicted
+++ resolved
@@ -15,12 +15,8 @@
 */
 
 import { MatrixEvent } from "../../../src";
-<<<<<<< HEAD
-import { CallMembership, DEFAULT_EXPIRE_DURATION, SessionMembershipData } from "../../../src/matrixrtc/CallMembership";
+import { CallMembership, SessionMembershipData, DEFAULT_EXPIRE_DURATION } from "../../../src/matrixrtc/CallMembership";
 import { membershipTemplate } from "./mocks";
-=======
-import { CallMembership, SessionMembershipData } from "../../../src/matrixrtc/CallMembership";
->>>>>>> ffd3c957
 
 function makeMockEvent(originTs = 0): MatrixEvent {
     return {
@@ -79,7 +75,6 @@
             expect(membership.createdTs()).toEqual(67890);
         });
 
-<<<<<<< HEAD
         it("considers memberships unexpired if local age low enough", () => {
             const fakeEvent = makeMockEvent(1000);
             fakeEvent.getTs = jest.fn().mockReturnValue(Date.now() - (DEFAULT_EXPIRE_DURATION - 1));
@@ -92,8 +87,6 @@
             expect(new CallMembership(fakeEvent, membershipTemplate).isExpired()).toEqual(true);
         });
 
-=======
->>>>>>> ffd3c957
         it("returns preferred foci", () => {
             const fakeEvent = makeMockEvent();
             const mockFocus = { type: "this_is_a_mock_focus" };
@@ -105,7 +98,6 @@
         });
     });
 
-<<<<<<< HEAD
     describe("expiry calculation", () => {
         let fakeEvent: MatrixEvent;
         let membership: CallMembership;
@@ -128,31 +120,4 @@
             expect(membership.getMsUntilExpiry()).toEqual(DEFAULT_EXPIRE_DURATION - 1000);
         });
     });
-=======
-    // TODO: re-enable this test when expiry is implemented
-    // eslint-disable-next-line jest/no-commented-out-tests
-    // describe("expiry calculation", () => {
-    //     let fakeEvent: MatrixEvent;
-    //     let membership: CallMembership;
-
-    //     beforeEach(() => {
-    //         // server origin timestamp for this event is 1000
-    //         fakeEvent = makeMockEvent(1000);
-    //         membership = new CallMembership(fakeEvent!, membershipTemplate);
-
-    //         jest.useFakeTimers();
-    //     });
-
-    //     afterEach(() => {
-    //         jest.useRealTimers();
-    //     });
-
-    // eslint-disable-next-line jest/no-commented-out-tests
-    //     it("calculates time until expiry", () => {
-    //         jest.setSystemTime(2000);
-    //         // should be using absolute expiry time
-    //         expect(membership.getMsUntilExpiry()).toEqual(DEFAULT_EXPIRE_DURATION - 1000);
-    //     });
-    // });
->>>>>>> ffd3c957
 });