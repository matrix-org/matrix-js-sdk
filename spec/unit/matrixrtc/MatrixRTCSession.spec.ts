/*
Copyright 2023 The Matrix.org Foundation C.I.C.

Licensed under the Apache License, Version 2.0 (the "License");
you may not use this file except in compliance with the License.
You may obtain a copy of the License at

    http://www.apache.org/licenses/LICENSE-2.0

Unless required by applicable law or agreed to in writing, software
distributed under the License is distributed on an "AS IS" BASIS,
WITHOUT WARRANTIES OR CONDITIONS OF ANY KIND, either express or implied.
See the License for the specific language governing permissions and
limitations under the License.
*/

import {
    encodeBase64,
<<<<<<< HEAD
    EventType,
    MatrixClient,
    MatrixEvent,
    RelationType,
    type MatrixError,
=======
    type EventTimeline,
    EventType,
    MatrixClient,
    type MatrixError,
    type MatrixEvent,
>>>>>>> b59603d7
    type Room,
} from "../../../src";
import { KnownMembership } from "../../../src/@types/membership";
import { MatrixRTCSession, MatrixRTCSessionEvent } from "../../../src/matrixrtc/MatrixRTCSession";
import { Status, type EncryptionKeysEventContent } from "../../../src/matrixrtc/types";
<<<<<<< HEAD
import { secureRandomString } from "../../../src/randomstring";
import {
    makeMockEvent,
    makeMockRoom,
    makeKey,
    type MembershipData,
    mockRoomState,
    rtcMembershipTemplate,
    sessionMembershipTemplate,
=======
import {
    makeMockEvent,
    makeMockRoom,
    membershipTemplate,
    makeKey,
    type MembershipData,
    mockRoomState,
    mockRTCEvent,
>>>>>>> b59603d7
} from "./mocks";
import { RTCEncryptionManager } from "../../../src/matrixrtc/RTCEncryptionManager.ts";
import { RoomStickyEventsEvent, type StickyMatrixEvent } from "../../../src/models/room-sticky-events.ts";
import { StickyEventMembershipManager } from "../../../src/matrixrtc/MembershipManager.ts";

const mockFocus = { type: "livekit", livekit_service_url: "https://test.org" };

const textEncoder = new TextEncoder();

const callSession = { id: "", application: "m.call" };

describe("MatrixRTCSession", () => {
    const membershipTemplate = sessionMembershipTemplate;
    let client: MatrixClient;
    let sess: MatrixRTCSession | undefined;

    beforeEach(() => {
        client = new MatrixClient({ baseUrl: "base_url" });
        client.getUserId = jest.fn().mockReturnValue("@alice:example.org");
        client.getDeviceId = jest.fn().mockReturnValue("AAAAAAA");
        client.sendEvent = jest.fn().mockResolvedValue({ event_id: "success" });
        client.decryptEventIfNeeded = jest.fn();
        client.fetchRoomEvent = jest.fn().mockResolvedValue(undefined);
        client._unstable_sendDelayedStateEvent = jest.fn().mockResolvedValue({ event_id: "success" });
    });

    afterEach(async () => {
        client.stopClient();
        client.matrixRTC.stop();
        if (sess) await sess.stop();
        sess = undefined;
    });

<<<<<<< HEAD
    describe("roomSessionForRoom", () => {
        it("creates a room-scoped session from room state", async () => {
            const mockRoom = makeMockRoom([membershipTemplate]);

            sess = await MatrixRTCSession.sessionForRoom(client, mockRoom, callSession);
            expect(sess?.memberships.length).toEqual(1);
            expect(sess?.memberships[0].slotDescription.id).toEqual("");
            expect(sess?.memberships[0].scope).toEqual("m.room");
            expect(sess?.memberships[0].application).toEqual("m.call");
            expect(sess?.memberships[0].deviceId).toEqual("AAAAAAA");
            expect(sess?.memberships[0].isExpired()).toEqual(false);
            expect(sess?.slotDescription.id).toEqual("");
        });

        it("ignores memberships where application is not m.call", async () => {
            const testMembership = Object.assign({}, membershipTemplate, {
                application: "not-m.call",
            });
            const mockRoom = makeMockRoom([testMembership]);
            const sess = await MatrixRTCSession.sessionForRoom(client, mockRoom, callSession);
            expect(sess?.memberships).toHaveLength(0);
        });

        it("ignores memberships where callId is not empty", async () => {
            const testMembership = Object.assign({}, membershipTemplate, {
                call_id: "not-empty",
                scope: "m.room",
            });
            const mockRoom = makeMockRoom([testMembership]);
            const sess = await MatrixRTCSession.sessionForRoom(client, mockRoom, callSession);
            expect(sess?.memberships).toHaveLength(0);
        });

        it("ignores expired memberships events", async () => {
            jest.useFakeTimers();
            const expiredMembership = Object.assign({}, membershipTemplate);
            expiredMembership.expires = 1000;
            expiredMembership.device_id = "EXPIRED";
            const mockRoom = makeMockRoom([membershipTemplate, expiredMembership]);

            jest.advanceTimersByTime(2000);
            sess = await MatrixRTCSession.sessionForRoom(client, mockRoom, callSession);
            expect(sess?.memberships.length).toEqual(1);
            expect(sess?.memberships[0].deviceId).toEqual("AAAAAAA");
            jest.useRealTimers();
        });

        it("ignores memberships events of members not in the room", async () => {
            const mockRoom = makeMockRoom([membershipTemplate]);
            mockRoom.hasMembershipState = (state) => state === KnownMembership.Join;
            sess = await MatrixRTCSession.sessionForRoom(client, mockRoom, callSession);
            expect(sess?.memberships.length).toEqual(0);
        });

        it("honours created_ts", async () => {
            jest.useFakeTimers();
            jest.setSystemTime(500);
            const expiredMembership = Object.assign({}, membershipTemplate);
            expiredMembership.created_ts = 500;
            expiredMembership.expires = 1000;
            const mockRoom = makeMockRoom([expiredMembership]);
            sess = await MatrixRTCSession.sessionForRoom(client, mockRoom, callSession);
            expect(sess?.memberships[0].getAbsoluteExpiry()).toEqual(1500);
            jest.useRealTimers();
        });

        it("returns empty session if no membership events are present", async () => {
            const mockRoom = makeMockRoom([]);
            sess = await MatrixRTCSession.sessionForRoom(client, mockRoom, callSession);
            expect(sess?.memberships).toHaveLength(0);
        });

        it("safely ignores events with no memberships section", async () => {
            const roomId = secureRandomString(8);
            const event = {
                getType: jest.fn().mockReturnValue(EventType.GroupCallMemberPrefix),
                getContent: jest.fn().mockReturnValue({}),
                getSender: jest.fn().mockReturnValue("@mock:user.example"),
                getTs: jest.fn().mockReturnValue(1000),
                getLocalAge: jest.fn().mockReturnValue(0),
            };
            const mockRoom = {
                ...makeMockRoom([]),
                roomId,
                getLiveTimeline: jest.fn().mockReturnValue({
=======
    describe.each([
        {
            listenForStickyEvents: true,
            listenForMemberStateEvents: true,
            testCreateSticky: false,
            createWithDefaults: true, // Create MatrixRTCSession with defaults
        },
        {
            listenForStickyEvents: true,
            listenForMemberStateEvents: true,
            testCreateSticky: false,
        },
        {
            listenForStickyEvents: false,
            listenForMemberStateEvents: true,
            testCreateSticky: false,
        },
        {
            listenForStickyEvents: true,
            listenForMemberStateEvents: true,
            testCreateSticky: true,
        },
        {
            listenForStickyEvents: true,
            listenForMemberStateEvents: false,
            testCreateSticky: true,
        },
    ])(
        "roomSessionForRoom listenForSticky=$listenForStickyEvents listenForMemberStateEvents=$listenForMemberStateEvents testCreateSticky=$testCreateSticky",
        (testConfig) => {
            it(`will ${testConfig.listenForMemberStateEvents ? "" : "NOT"} throw if the room does not have any state stored`, () => {
                const mockRoom = makeMockRoom([membershipTemplate], testConfig.testCreateSticky);
                mockRoom.getLiveTimeline.mockReturnValue({
                    getState: jest.fn().mockReturnValue(undefined),
                } as unknown as EventTimeline);
                if (testConfig.listenForMemberStateEvents) {
                    // eslint-disable-next-line jest/no-conditional-expect
                    expect(() => {
                        MatrixRTCSession.sessionForSlot(client, mockRoom, callSession, testConfig);
                    }).toThrow();
                } else {
                    // eslint-disable-next-line jest/no-conditional-expect
                    expect(() => {
                        MatrixRTCSession.sessionForSlot(client, mockRoom, callSession, testConfig);
                    }).not.toThrow();
                }
            });

            it("creates a room-scoped session from room state", () => {
                const mockRoom = makeMockRoom([membershipTemplate], testConfig.testCreateSticky);

                sess = MatrixRTCSession.sessionForSlot(
                    client,
                    mockRoom,
                    callSession,
                    testConfig.createWithDefaults ? undefined : testConfig,
                );
                expect(sess?.memberships.length).toEqual(1);
                expect(sess?.memberships[0].slotDescription.id).toEqual("");
                expect(sess?.memberships[0].scope).toEqual("m.room");
                expect(sess?.memberships[0].application).toEqual("m.call");
                expect(sess?.memberships[0].deviceId).toEqual("AAAAAAA");
                expect(sess?.memberships[0].isExpired()).toEqual(false);
                expect(sess?.slotDescription.id).toEqual("");
            });

            it("ignores memberships where application is not m.call", () => {
                const testMembership = Object.assign({}, membershipTemplate, {
                    application: "not-m.call",
                });
                const mockRoom = makeMockRoom([testMembership], testConfig.testCreateSticky);
                const sess = MatrixRTCSession.sessionForSlot(
                    client,
                    mockRoom,
                    callSession,
                    testConfig.createWithDefaults ? undefined : testConfig,
                );
                expect(sess?.memberships).toHaveLength(0);
            });

            it("ignores memberships where callId is not empty", () => {
                const testMembership = Object.assign({}, membershipTemplate, {
                    call_id: "not-empty",
                    scope: "m.room",
                });
                const mockRoom = makeMockRoom([testMembership], testConfig.testCreateSticky);
                const sess = MatrixRTCSession.sessionForSlot(
                    client,
                    mockRoom,
                    callSession,
                    testConfig.createWithDefaults ? undefined : testConfig,
                );
                expect(sess?.memberships).toHaveLength(0);
            });

            it("ignores expired memberships events", () => {
                jest.useFakeTimers();
                const expiredMembership = Object.assign({}, membershipTemplate);
                expiredMembership.expires = 1000;
                expiredMembership.device_id = "EXPIRED";
                const mockRoom = makeMockRoom([membershipTemplate, expiredMembership], testConfig.testCreateSticky);

                jest.advanceTimersByTime(2000);
                sess = MatrixRTCSession.sessionForSlot(
                    client,
                    mockRoom,
                    callSession,
                    testConfig.createWithDefaults ? undefined : testConfig,
                );
                expect(sess?.memberships.length).toEqual(1);
                expect(sess?.memberships[0].deviceId).toEqual("AAAAAAA");
                jest.useRealTimers();
            });

            it("ignores memberships events of members not in the room", () => {
                const mockRoom = makeMockRoom([membershipTemplate], testConfig.testCreateSticky);
                mockRoom.hasMembershipState.mockImplementation((state) => state === KnownMembership.Join);
                sess = MatrixRTCSession.sessionForSlot(
                    client,
                    mockRoom,
                    callSession,
                    testConfig.createWithDefaults ? undefined : testConfig,
                );
                expect(sess?.memberships.length).toEqual(0);
            });

            it("ignores memberships events with no sender", () => {
                // Force the sender to be undefined.
                const mockRoom = makeMockRoom([{ ...membershipTemplate, user_id: "" }], testConfig.testCreateSticky);
                mockRoom.hasMembershipState.mockImplementation((state) => state === KnownMembership.Join);
                sess = MatrixRTCSession.sessionForSlot(
                    client,
                    mockRoom,
                    callSession,
                    testConfig.createWithDefaults ? undefined : testConfig,
                );
                expect(sess?.memberships.length).toEqual(0);
            });

            it("honours created_ts", () => {
                jest.useFakeTimers();
                jest.setSystemTime(500);
                const expiredMembership = Object.assign({}, membershipTemplate);
                expiredMembership.created_ts = 500;
                expiredMembership.expires = 1000;
                const mockRoom = makeMockRoom([expiredMembership], testConfig.testCreateSticky);
                sess = MatrixRTCSession.sessionForSlot(
                    client,
                    mockRoom,
                    callSession,
                    testConfig.createWithDefaults ? undefined : testConfig,
                );
                expect(sess?.memberships[0].getAbsoluteExpiry()).toEqual(1500);
                jest.useRealTimers();
            });

            it("returns empty session if no membership events are present", () => {
                const mockRoom = makeMockRoom([], testConfig.testCreateSticky);
                sess = MatrixRTCSession.sessionForSlot(
                    client,
                    mockRoom,
                    callSession,
                    testConfig.createWithDefaults ? undefined : testConfig,
                );
                expect(sess?.memberships).toHaveLength(0);
            });

            it("safely ignores events with no memberships section", () => {
                const event = {
                    getType: jest.fn().mockReturnValue(EventType.GroupCallMemberPrefix),
                    getContent: jest.fn().mockReturnValue({}),
                    getSender: jest.fn().mockReturnValue("@mock:user.example"),
                    getTs: jest.fn().mockReturnValue(1000),
                    getLocalAge: jest.fn().mockReturnValue(0),
                };
                const mockRoom = makeMockRoom([]);
                mockRoom.getLiveTimeline.mockReturnValue({
>>>>>>> b59603d7
                    getState: jest.fn().mockReturnValue({
                        on: jest.fn(),
                        off: jest.fn(),
                        getStateEvents: (_type: string, _stateKey: string) => [event],
                        events: new Map([
                            [
                                EventType.GroupCallMemberPrefix,
                                {
                                    size: () => true,
                                    has: (_stateKey: string) => true,
                                    get: (_stateKey: string) => event,
                                    values: () => [event],
                                },
                            ],
                        ]),
                    }),
<<<<<<< HEAD
                }),
            };
            sess = await MatrixRTCSession.sessionForRoom(client, mockRoom as unknown as Room, callSession);
            expect(sess.memberships).toHaveLength(0);
        });

        it("safely ignores events with junk memberships section", async () => {
            const roomId = secureRandomString(8);
            const event = {
                getType: jest.fn().mockReturnValue(EventType.GroupCallMemberPrefix),
                getContent: jest.fn().mockReturnValue({ memberships: ["i am a fish"] }),
                getSender: jest.fn().mockReturnValue("@mock:user.example"),
                getTs: jest.fn().mockReturnValue(1000),
                getLocalAge: jest.fn().mockReturnValue(0),
            };
            const mockRoom = {
                ...makeMockRoom([]),
                roomId,
                getLiveTimeline: jest.fn().mockReturnValue({
=======
                } as unknown as EventTimeline);
                sess = MatrixRTCSession.sessionForSlot(
                    client,
                    mockRoom,
                    callSession,
                    testConfig.createWithDefaults ? undefined : testConfig,
                );
                expect(sess.memberships).toHaveLength(0);
            });

            it("safely ignores events with junk memberships section", () => {
                const event = {
                    getType: jest.fn().mockReturnValue(EventType.GroupCallMemberPrefix),
                    getContent: jest.fn().mockReturnValue({ memberships: ["i am a fish"] }),
                    getSender: jest.fn().mockReturnValue("@mock:user.example"),
                    getTs: jest.fn().mockReturnValue(1000),
                    getLocalAge: jest.fn().mockReturnValue(0),
                };
                const mockRoom = makeMockRoom([]);
                mockRoom.getLiveTimeline.mockReturnValue({
>>>>>>> b59603d7
                    getState: jest.fn().mockReturnValue({
                        on: jest.fn(),
                        off: jest.fn(),
                        getStateEvents: (_type: string, _stateKey: string) => [event],
                        events: new Map([
                            [
                                EventType.GroupCallMemberPrefix,
                                {
                                    size: () => true,
                                    has: (_stateKey: string) => true,
                                    get: (_stateKey: string) => event,
                                    values: () => [event],
                                },
                            ],
                        ]),
                    }),
<<<<<<< HEAD
                }),
            };
            sess = await MatrixRTCSession.sessionForRoom(client, mockRoom as unknown as Room, callSession);
            expect(sess.memberships).toHaveLength(0);
=======
                } as unknown as EventTimeline);
                sess = MatrixRTCSession.sessionForSlot(
                    client,
                    mockRoom,
                    callSession,
                    testConfig.createWithDefaults ? undefined : testConfig,
                );
                expect(sess.memberships).toHaveLength(0);
            });

            it("ignores memberships with no device_id", () => {
                const testMembership = Object.assign({}, membershipTemplate);
                (testMembership.device_id as string | undefined) = undefined;
                const mockRoom = makeMockRoom([testMembership]);
                const sess = MatrixRTCSession.sessionForSlot(
                    client,
                    mockRoom,
                    callSession,
                    testConfig.createWithDefaults ? undefined : testConfig,
                );
                expect(sess.memberships).toHaveLength(0);
            });

            it("ignores memberships with no call_id", () => {
                const testMembership = Object.assign({}, membershipTemplate);
                (testMembership.call_id as string | undefined) = undefined;
                const mockRoom = makeMockRoom([testMembership]);
                sess = MatrixRTCSession.sessionForSlot(
                    client,
                    mockRoom,
                    callSession,
                    testConfig.createWithDefaults ? undefined : testConfig,
                );
                expect(sess.memberships).toHaveLength(0);
            });
        },
    );

    describe("roomSessionForRoom combined state", () => {
        it("perfers sticky events when both membership and sticky events appear for the same user", () => {
            // Create a room with identical member state and sticky state for the same user.
            const mockRoom = makeMockRoom([membershipTemplate]);
            mockRoom._unstable_getStickyEvents.mockImplementation(() => {
                const ev = mockRTCEvent(
                    {
                        ...membershipTemplate,
                        msc4354_sticky_key: `_${membershipTemplate.user_id}_${membershipTemplate.device_id}`,
                    },
                    mockRoom.roomId,
                );
                return [ev as StickyMatrixEvent];
            });

            // Expect for there to be one membership as the state has been merged down.
            sess = MatrixRTCSession.sessionForSlot(client, mockRoom, callSession, {
                listenForStickyEvents: true,
                listenForMemberStateEvents: true,
            });
            expect(sess?.memberships.length).toEqual(1);
            expect(sess?.memberships[0].slotDescription.id).toEqual("");
            expect(sess?.memberships[0].scope).toEqual("m.room");
            expect(sess?.memberships[0].application).toEqual("m.call");
            expect(sess?.memberships[0].deviceId).toEqual("AAAAAAA");
            expect(sess?.memberships[0].isExpired()).toEqual(false);
            expect(sess?.slotDescription.id).toEqual("");
>>>>>>> b59603d7
        });
        it("combines sticky and membership events when both exist", () => {
            // Create a room with identical member state and sticky state for the same user.
            const mockRoom = makeMockRoom([membershipTemplate]);
            const stickyUserId = "@stickyev:user.example";
            mockRoom._unstable_getStickyEvents.mockImplementation(() => {
                const ev = mockRTCEvent(
                    {
                        ...membershipTemplate,
                        user_id: stickyUserId,
                        msc4354_sticky_key: `_${stickyUserId}_${membershipTemplate.device_id}`,
                    },
                    mockRoom.roomId,
                    15000,
                    Date.now() - 1000, // Sticky event comes first.
                );
                return [ev as StickyMatrixEvent];
            });

            sess = MatrixRTCSession.sessionForSlot(client, mockRoom, callSession, {
                listenForStickyEvents: true,
                listenForMemberStateEvents: true,
            });

            const memberships = sess.memberships;
            expect(memberships.length).toEqual(2);
            expect(memberships[0].sender).toEqual(stickyUserId);
            expect(memberships[0].slotDescription.id).toEqual("");
            expect(memberships[0].scope).toEqual("m.room");
            expect(memberships[0].application).toEqual("m.call");
            expect(memberships[0].deviceId).toEqual("AAAAAAA");
            expect(memberships[0].isExpired()).toEqual(false);

<<<<<<< HEAD
        it("ignores memberships with no device_id", async () => {
            const testMembership = Object.assign({}, membershipTemplate);
            (testMembership.device_id as string | undefined) = undefined;
            const mockRoom = makeMockRoom([testMembership]);
            const sess = await MatrixRTCSession.sessionForRoom(client, mockRoom, callSession);
            expect(sess.memberships).toHaveLength(0);
=======
            // Then state
            expect(memberships[1].sender).toEqual(membershipTemplate.user_id);

            expect(sess?.slotDescription.id).toEqual("");
>>>>>>> b59603d7
        });
        it("handles an incoming sticky event to an existing session", () => {
            const mockRoom = makeMockRoom([membershipTemplate]);
            const stickyUserId = "@stickyev:user.example";

<<<<<<< HEAD
        it("ignores memberships with no call_id", async () => {
            const testMembership = Object.assign({}, membershipTemplate);
            (testMembership.call_id as string | undefined) = undefined;
            const mockRoom = makeMockRoom([testMembership]);
            sess = await MatrixRTCSession.sessionForRoom(client, mockRoom, callSession);
            expect(sess.memberships).toHaveLength(0);
=======
            sess = MatrixRTCSession.sessionForSlot(client, mockRoom, callSession, {
                listenForStickyEvents: true,
                listenForMemberStateEvents: true,
            });
            expect(sess.memberships.length).toEqual(1);
            const stickyEv = mockRTCEvent(
                {
                    ...membershipTemplate,
                    user_id: stickyUserId,
                    msc4354_sticky_key: `_${stickyUserId}_${membershipTemplate.device_id}`,
                },
                mockRoom.roomId,
                15000,
                Date.now() - 1000, // Sticky event comes first.
            ) as StickyMatrixEvent;
            mockRoom._unstable_getStickyEvents.mockImplementation(() => {
                return [stickyEv];
            });
            mockRoom.emit(RoomStickyEventsEvent.Update, [stickyEv], [], []);
            expect(sess.memberships.length).toEqual(2);
>>>>>>> b59603d7
        });
        it("fetches related events if needed from room", async () => {
            const testMembership = {
                ...rtcMembershipTemplate,
                "m.relates_to": { event_id: "id", rel_type: RelationType.Reference as const },
                // hack for simple makeMockRoom construction
                "user_id": rtcMembershipTemplate.member.user_id,
            };

            const mockRoom = makeMockRoom([testMembership]);
            const now = Date.now();
            mockRoom.findEventById = jest
                .fn()
                .mockImplementation((id) =>
                    id === "id"
                        ? new MatrixEvent({ content: { ...rtcMembershipTemplate }, origin_server_ts: now + 100 })
                        : undefined,
                );
            sess = await MatrixRTCSession.sessionForSlot(client, mockRoom, callSession);
            expect(sess.memberships[0].createdTs()).toBe(now + 100);
        });
        it("fetches related events if needed from cs api", async () => {
            const testMembership = {
                ...rtcMembershipTemplate,
                "m.relates_to": { event_id: "id", rel_type: RelationType.Reference as const },
                // hack for simple makeMockRoom construction
                "user_id": rtcMembershipTemplate.member.user_id,
            };

            const mockRoom = makeMockRoom([testMembership]);
            const now = Date.now();

            mockRoom.findEventById = jest.fn().mockReturnValue(undefined);
            client.fetchRoomEvent = jest
                .fn()
                .mockResolvedValue({ content: { ...rtcMembershipTemplate }, origin_server_ts: now + 100 });
            sess = await MatrixRTCSession.sessionForSlot(client, mockRoom, callSession);
            expect(sess.memberships[0].createdTs()).toBe(now + 100);
        });
    });

    describe("getOldestMembership", () => {
        it("returns the oldest membership event", async () => {
            jest.useFakeTimers();
            jest.setSystemTime(4000);
            const mockRoom = makeMockRoom([
                Object.assign({}, membershipTemplate, { device_id: "foo", created_ts: 3000 }),
                Object.assign({}, membershipTemplate, { device_id: "old", created_ts: 1000 }),
                Object.assign({}, membershipTemplate, { device_id: "bar", created_ts: 2000 }),
            ]);

            sess = await MatrixRTCSession.sessionForRoom(client, mockRoom, callSession);
            expect(sess.getOldestMembership()!.deviceId).toEqual("old");
            jest.useRealTimers();
        });
    });

    describe("getConsensusCallIntent", () => {
        it.each([
            [undefined, undefined, undefined],
            ["audio", undefined, "audio"],
            [undefined, "audio", "audio"],
            ["audio", "audio", "audio"],
            ["audio", "video", undefined],
        ])("gets correct consensus for %s + %s = %s", async (intentA, intentB, result) => {
            jest.useFakeTimers();
            jest.setSystemTime(4000);
            const mockRoom = makeMockRoom([
                Object.assign({}, membershipTemplate, { "m.call.intent": intentA }),
                Object.assign({}, membershipTemplate, { "m.call.intent": intentB }),
            ]);

            sess = await MatrixRTCSession.sessionForRoom(client, mockRoom, callSession);
            expect(sess.getConsensusCallIntent()).toEqual(result);
            jest.useRealTimers();
        });
    });

    describe("getsActiveFocus", () => {
        const firstPreferredFocus = {
            type: "livekit",
            livekit_service_url: "https://active.url",
            livekit_alias: "!active:active.url",
        };
        it("gets the correct active focus with oldest_membership", async () => {
            jest.useFakeTimers();
            jest.setSystemTime(3000);
            const mockRoom = makeMockRoom([
                Object.assign({}, membershipTemplate, {
                    device_id: "foo",
                    created_ts: 500,
                    foci_preferred: [firstPreferredFocus],
                }),
                Object.assign({}, membershipTemplate, { device_id: "old", created_ts: 1000 }),
                Object.assign({}, membershipTemplate, { device_id: "bar", created_ts: 2000 }),
            ]);

            sess = await MatrixRTCSession.sessionForRoom(client, mockRoom, callSession);

            sess.joinRoomSession([{ type: "livekit", livekit_service_url: "htts://test.org" }], {
                type: "livekit",
                focus_selection: "oldest_membership",
            });
            const oldest = sess.memberships.find((m) => m.deviceId === "old");
            expect(oldest?.getTransport(sess.getOldestMembership()!)).toBe(firstPreferredFocus);
            jest.useRealTimers();
        });
        it("does not provide focus if the selection method is unknown", async () => {
            const mockRoom = makeMockRoom([
                Object.assign({}, membershipTemplate, {
                    device_id: "foo",
                    created_ts: 500,
                    foci_preferred: [firstPreferredFocus],
                }),
                Object.assign({}, membershipTemplate, { device_id: "old", created_ts: 1000 }),
                Object.assign({}, membershipTemplate, { device_id: "bar", created_ts: 2000 }),
            ]);

            sess = await MatrixRTCSession.sessionForRoom(client, mockRoom, callSession);

            sess.joinRoomSession([{ type: "livekit", livekit_service_url: "htts://test.org" }], {
                type: "livekit",
                focus_selection: "unknown",
            });
            expect(sess.memberships.length).toBe(0);
        });
    });

    describe("joining", () => {
        let mockRoom: Room;
        let sendEventMock: jest.Mock;
        let sendStateEventMock: jest.Mock;

        let sentStateEvent: Promise<void>;
        beforeEach(async () => {
            sentStateEvent = new Promise((resolve) => {
                sendStateEventMock = jest.fn().mockImplementation(() => {
                    resolve();
                    return Promise.resolve({ event_id: "id" });
                });
            });
            sendEventMock = jest.fn().mockResolvedValue(undefined);
            client.sendStateEvent = sendStateEventMock;
            client.sendEvent = sendEventMock;

            client._unstable_updateDelayedEvent = jest.fn();

            mockRoom = makeMockRoom([]);
            sess = await MatrixRTCSession.sessionForRoom(client, mockRoom, callSession);
        });

        afterEach(async () => {
            const wasJoined = sess!.isJoined();
            // stop the timers
            const left = await sess!.leaveRoomSession();
            if (left !== wasJoined) {
                throw new Error(`Unexpected leave result: wanted ${wasJoined}, got ${left}`);
            }
        });

        it("starts un-joined", () => {
            expect(sess!.isJoined()).toEqual(false);
        });

        it("shows joined once join is called", () => {
            sess!.joinRoomSession([mockFocus], mockFocus);
            expect(sess!.isJoined()).toEqual(true);
        });

        it("uses the sticky events membership manager implementation", () => {
            sess!.joinRoomSession([mockFocus], mockFocus, { unstableSendStickyEvents: true });
            expect(sess!.isJoined()).toEqual(true);
            expect(sess!["membershipManager"] instanceof StickyEventMembershipManager).toEqual(true);
        });

        it("sends a notification when starting a call and emit DidSendCallNotification", async () => {
            // Simulate a join, including the update to the room state
            // Ensure sendEvent returns event IDs so the DidSendCallNotification payload includes them
            sendEventMock
                .mockResolvedValueOnce({ event_id: "legacy-evt" })
                .mockResolvedValueOnce({ event_id: "new-evt" });
            const didSendEventFn = jest.fn();
            sess!.once(MatrixRTCSessionEvent.DidSendCallNotification, didSendEventFn);
            // Create an additional listener to create a promise that resolves after the emission.
            const didSendNotification = new Promise((resolve) => {
                sess!.once(MatrixRTCSessionEvent.DidSendCallNotification, resolve);
            });

            sess!.joinRoomSession([mockFocus], mockFocus, { notificationType: "ring" });
            await Promise.race([sentStateEvent, new Promise((resolve) => setTimeout(resolve, 5000))]);
            mockRoomState(mockRoom, [{ ...membershipTemplate, user_id: client.getUserId()! }]);
            await sess!.onRTCSessionMemberUpdate();
            const ownMembershipId = sess?.memberships[0].eventId;

            expect(client.sendEvent).toHaveBeenCalledWith(mockRoom!.roomId, EventType.RTCNotification, {
                "m.mentions": { user_ids: [], room: true },
                "notification_type": "ring",
                "m.call.intent": "voice",
                "m.relates_to": {
                    event_id: ownMembershipId,
                    rel_type: "m.reference",
                },
                "lifetime": 30000,
                "sender_ts": expect.any(Number),
            });
            // Check if deprecated notify event is also sent.
            expect(client.sendEvent).toHaveBeenCalledWith(mockRoom!.roomId, EventType.CallNotify, {
                "application": "m.call",
                "m.mentions": { user_ids: [], room: true },
                "notify_type": "ring",
                "call_id": "",
            });
            await didSendNotification;
            // And ensure we emitted the DidSendCallNotification event with both payloads
            expect(didSendEventFn).toHaveBeenCalledWith(
                {
                    "event_id": "new-evt",
                    "m.call.intent": "voice",
                    "lifetime": 30000,
                    "m.mentions": { room: true, user_ids: [] },
                    "m.relates_to": {
                        event_id: expect.any(String),
                        rel_type: "m.reference",
                    },
                    "notification_type": "ring",
                    "sender_ts": expect.any(Number),
                },
                {
                    "application": "m.call",
                    "call_id": "",
                    "event_id": "legacy-evt",
                    "m.mentions": { room: true, user_ids: [] },
                    "notify_type": "ring",
                },
            );
        });

        it("sends a notification with a intent when starting a call and emits DidSendCallNotification", async () => {
            // Simulate a join, including the update to the room state
            // Ensure sendEvent returns event IDs so the DidSendCallNotification payload includes them
            sendEventMock
                .mockResolvedValueOnce({ event_id: "legacy-evt" })
                .mockResolvedValueOnce({ event_id: "new-evt" });
            const didSendEventFn = jest.fn();
            sess!.once(MatrixRTCSessionEvent.DidSendCallNotification, didSendEventFn);
            // Create an additional listener to create a promise that resolves after the emission.
            const didSendNotification = new Promise((resolve) => {
                sess!.once(MatrixRTCSessionEvent.DidSendCallNotification, resolve);
            });

            sess!.joinRoomSession([mockFocus], mockFocus, { notificationType: "ring", callIntent: "audio" });
            await Promise.race([sentStateEvent, new Promise((resolve) => setTimeout(resolve, 5000))]);

            mockRoomState(mockRoom, [
                {
                    ...membershipTemplate,
                    "user_id": client.getUserId()!,
                    // This is what triggers the intent type on the notification event.
                    "m.call.intent": "audio",
                },
            ]);

            await sess!.onRTCSessionMemberUpdate();

            const ownMembershipId = sess?.memberships[0].eventId;
            expect(sess!.getConsensusCallIntent()).toEqual("audio");

            expect(client.sendEvent).toHaveBeenCalledWith(mockRoom!.roomId, EventType.RTCNotification, {
                "m.mentions": { user_ids: [], room: true },
                "notification_type": "ring",
                "m.call.intent": "audio",
                "m.relates_to": {
                    event_id: ownMembershipId,
                    rel_type: "m.reference",
                },
                "lifetime": 30000,
                "sender_ts": expect.any(Number),
            });

            // Check if deprecated notify event is also sent.
            expect(client.sendEvent).toHaveBeenCalledWith(mockRoom!.roomId, EventType.CallNotify, {
                "application": "m.call",
                "m.mentions": { user_ids: [], room: true },
                "notify_type": "ring",
                "call_id": "",
            });
            await didSendNotification;
            // And ensure we emitted the DidSendCallNotification event with both payloads
            expect(didSendEventFn).toHaveBeenCalledWith(
                {
                    "event_id": "new-evt",
                    "lifetime": 30000,
                    "m.mentions": { room: true, user_ids: [] },
                    "m.relates_to": {
                        event_id: expect.any(String),
                        rel_type: "m.reference",
                    },
                    "notification_type": "ring",
                    "m.call.intent": "audio",
                    "sender_ts": expect.any(Number),
                },
                {
                    "application": "m.call",
                    "call_id": "",
                    "event_id": "legacy-evt",
                    "m.mentions": { room: true, user_ids: [] },
                    "notify_type": "ring",
                },
            );
        });

        it("doesn't send a notification when joining an existing call", async () => {
            // Add another member to the call so that it is considered an existing call
            mockRoomState(mockRoom, [membershipTemplate]);
            await sess!.onRTCSessionMemberUpdate();

            // Simulate a join, including the update to the room state
            sess!.joinRoomSession([mockFocus], mockFocus, { notificationType: "ring" });
            await Promise.race([sentStateEvent, new Promise((resolve) => setTimeout(resolve, 5000))]);
            mockRoomState(mockRoom, [membershipTemplate, { ...membershipTemplate, user_id: client.getUserId()! }]);
            await sess!.onRTCSessionMemberUpdate();

            expect(client.sendEvent).not.toHaveBeenCalled();
        });

        it("doesn't send a notification when someone else starts the call faster than us", async () => {
            // Simulate a join, including the update to the room state
            sess!.joinRoomSession([mockFocus], mockFocus, { notificationType: "ring" });
            await Promise.race([sentStateEvent, new Promise((resolve) => setTimeout(resolve, 5000))]);
            // But this time we want to simulate a race condition in which we receive a state event
            // from someone else, starting the call before our own state event has been sent
            mockRoomState(mockRoom, [membershipTemplate]);
            await sess!.onRTCSessionMemberUpdate();
            mockRoomState(mockRoom, [membershipTemplate, { ...membershipTemplate, user_id: client.getUserId()! }]);
            await sess!.onRTCSessionMemberUpdate();

            // We assume that the responsibility to send a notification, if any, lies with the other
            // participant that won the race
            expect(client.sendEvent).not.toHaveBeenCalled();
        });
    });

    describe("onMembershipsChanged", () => {
        it("does not emit if no membership changes", async () => {
            const mockRoom = makeMockRoom([membershipTemplate]);
            sess = await MatrixRTCSession.sessionForRoom(client, mockRoom, callSession);

            const onMembershipsChanged = jest.fn();
            sess.on(MatrixRTCSessionEvent.MembershipsChanged, onMembershipsChanged);
            await sess.onRTCSessionMemberUpdate();

            expect(onMembershipsChanged).not.toHaveBeenCalled();
        });

        it("emits on membership changes", async () => {
            const mockRoom = makeMockRoom([membershipTemplate]);
            sess = await MatrixRTCSession.sessionForRoom(client, mockRoom, callSession);

            const onMembershipsChanged = jest.fn();
            sess.on(MatrixRTCSessionEvent.MembershipsChanged, onMembershipsChanged);

            mockRoomState(mockRoom, []);

            await sess.onRTCSessionMemberUpdate();
            expect(onMembershipsChanged).toHaveBeenCalled();
        });

        // TODO: re-enable this test when expiry is implemented
        // eslint-disable-next-line jest/no-commented-out-tests
        // it("emits an event at the time a membership event expires", () => {
        //     jest.useFakeTimers();
        //     try {
        //         const membership = Object.assign({}, membershipTemplate);
        //         const mockRoom = makeMockRoom([membership]);

        //         sess = MatrixRTCSession.roomSessionForRoom(client, mockRoom);
        //         const membershipObject = sess.memberships[0];

        //         const onMembershipsChanged = jest.fn();
        //         sess.on(MatrixRTCSessionEvent.MembershipsChanged, onMembershipsChanged);

        //         jest.advanceTimersByTime(61 * 1000 * 1000);

        //         expect(onMembershipsChanged).toHaveBeenCalledWith([membershipObject], []);
        //         expect(sess?.memberships.length).toEqual(0);
        //     } finally {
        //         jest.useRealTimers();
        //     }
        // });
    });

    describe("key management", () => {
        // TODO make this test suit only test the encryption manager. And mock the transport directly not the session.
        describe("sending", () => {
            let mockRoom: Room;
            let sendStateEventMock: jest.Mock;
            let sendDelayedStateMock: jest.Mock;
            let sendEventMock: jest.Mock;
            let sendToDeviceMock: jest.Mock;

            beforeEach(async () => {
                sendStateEventMock = jest.fn().mockResolvedValue({ event_id: "id" });
                sendDelayedStateMock = jest.fn().mockResolvedValue({ event_id: "id" });
                sendEventMock = jest.fn().mockResolvedValue({ event_id: "id" });
                sendToDeviceMock = jest.fn();
                client.sendStateEvent = sendStateEventMock;
                client._unstable_sendDelayedStateEvent = sendDelayedStateMock;
                client.sendEvent = sendEventMock;
                client.encryptAndSendToDevice = sendToDeviceMock;

                mockRoom = makeMockRoom([]);
                sess = await MatrixRTCSession.sessionForRoom(client, mockRoom, callSession);
            });

            afterEach(async () => {
                // stop the timers
                await sess!.leaveRoomSession();
            });

            it("creates a key when joining", () => {
                sess!.joinRoomSession([mockFocus], mockFocus, { manageMediaKeys: true });
                const encryptionKeyChangedListener = jest.fn();
                sess!.on(MatrixRTCSessionEvent.EncryptionKeyChanged, encryptionKeyChangedListener);
                sess?.reemitEncryptionKeys();
                expect(encryptionKeyChangedListener).toHaveBeenCalledTimes(1);
                expect(encryptionKeyChangedListener).toHaveBeenCalledWith(
                    expect.any(Uint8Array),
                    0,
                    "@alice:example.org:AAAAAAA",
                );
            });

            it("sends keys when joining", async () => {
                jest.useFakeTimers();
                try {
                    const eventSentPromise = new Promise((resolve) => {
                        sendEventMock.mockImplementation(resolve);
                    });

                    sess!.joinRoomSession([mockFocus], mockFocus, { manageMediaKeys: true });

                    await eventSentPromise;

                    expect(sendEventMock).toHaveBeenCalledWith(
                        expect.stringMatching(".*"),
                        "io.element.call.encryption_keys",
                        {
                            call_id: "",
                            device_id: "AAAAAAA",
                            keys: [makeKey(0, expect.stringMatching(".*"))],
                            sent_ts: Date.now(),
                        },
                    );
                    expect(sess!.statistics.counters.roomEventEncryptionKeysSent).toEqual(1);
                } finally {
                    jest.useRealTimers();
                }
            });

            it("does not send key if join called when already joined", async () => {
                const sentStateEvent = new Promise((resolve) => {
                    sendStateEventMock = jest.fn(resolve);
                });
                client.sendStateEvent = sendStateEventMock;
                sess!.joinRoomSession([mockFocus], mockFocus, { manageMediaKeys: true });
                await sentStateEvent;
                expect(client.sendStateEvent).toHaveBeenCalledTimes(1);
                expect(client.sendEvent).toHaveBeenCalledTimes(1);
                expect(sess!.statistics.counters.roomEventEncryptionKeysSent).toEqual(1);

                sess!.joinRoomSession([mockFocus], mockFocus, { manageMediaKeys: true });
                expect(client.sendStateEvent).toHaveBeenCalledTimes(1);
                expect(client.sendEvent).toHaveBeenCalledTimes(1);
                expect(sess!.statistics.counters.roomEventEncryptionKeysSent).toEqual(1);
            });

            it("retries key sends", async () => {
                jest.useFakeTimers();
                let firstEventSent = false;

                try {
                    const eventSentPromise = new Promise<{ event_id: string }>((resolve) => {
                        sendEventMock.mockImplementation(() => {
                            if (!firstEventSent) {
                                firstEventSent = true;
                                const e = new Error() as MatrixError;
                                e.data = {};
                                throw e;
                            } else {
                                resolve({ event_id: "id" });
                            }
                        });
                    });

                    sess!.joinRoomSession([mockFocus], mockFocus, { manageMediaKeys: true });
                    // wait for the encryption event to get sent
                    await jest.advanceTimersByTimeAsync(5000);
                    await eventSentPromise;

                    expect(sendEventMock).toHaveBeenCalledTimes(2);
                    expect(sess!.statistics.counters.roomEventEncryptionKeysSent).toEqual(2);
                } finally {
                    jest.useRealTimers();
                }
            });

            it("cancels key send event that fail", () => {
                const eventSentinel = {} as unknown as MatrixEvent;

                client.cancelPendingEvent = jest.fn();
                sendEventMock.mockImplementation(() => {
                    const e = new Error() as MatrixError;
                    e.data = {};
                    e.event = eventSentinel;
                    throw e;
                });

                sess!.joinRoomSession([mockFocus], mockFocus, { manageMediaKeys: true });

                expect(client.cancelPendingEvent).toHaveBeenCalledWith(eventSentinel);
            });

            it("re-sends key if a new member joins even if a key rotation is in progress", async () => {
                jest.useFakeTimers();
                try {
                    const ownMembership = {
                        ...membershipTemplate,
                        user_id: client.getUserId()!,
                        device_id: client.getDeviceId()!,
                    };
                    // session with two members
                    const member2 = Object.assign({}, ownMembership, {
                        device_id: "BBBBBBB",
                        user_id: "@bob:example.org",
                    });
                    const mockRoom = makeMockRoom([ownMembership, member2]);
                    sess = await MatrixRTCSession.sessionForRoom(client, mockRoom, callSession);

                    // joining will trigger an initial key send
                    const keysSentPromise1 = new Promise<EncryptionKeysEventContent>((resolve) => {
                        sendEventMock.mockImplementation((_roomId, _evType, payload) => resolve(payload));
                    });
                    sess.joinRoomSession([mockFocus], mockFocus, {
                        manageMediaKeys: true,
                        updateEncryptionKeyThrottle: 1000,
                        makeKeyDelay: 3000,
                    });
                    await keysSentPromise1;
                    expect(sess!.statistics.counters.roomEventEncryptionKeysSent).toEqual(1);

                    // member2 leaves triggering key rotation
                    mockRoomState(mockRoom, [ownMembership]);
                    await sess.onRTCSessionMemberUpdate();

                    // member2 re-joins which should trigger an immediate re-send
                    const keysSentPromise2 = new Promise<EncryptionKeysEventContent>((resolve) => {
                        sendEventMock.mockImplementation((_roomId, _evType, payload) => resolve(payload));
                    });
                    mockRoomState(mockRoom, [ownMembership, member2]);
                    await sess.onRTCSessionMemberUpdate();
                    // but, that immediate resend is throttled so we need to wait a bit
                    jest.advanceTimersByTime(1000);
                    const { keys } = await keysSentPromise2;
                    expect(sess!.statistics.counters.roomEventEncryptionKeysSent).toEqual(2);
                    // key index should still be the original: 0
                    expect(keys[0].index).toEqual(0);

                    // check that the key rotation actually happens
                    const keysSentPromise3 = new Promise<EncryptionKeysEventContent>((resolve) => {
                        sendEventMock.mockImplementation((_roomId, _evType, payload) => resolve(payload));
                    });
                    jest.advanceTimersByTime(2000);
                    const { keys: rotatedKeys } = await keysSentPromise3;
                    expect(sess!.statistics.counters.roomEventEncryptionKeysSent).toEqual(3);
                    // key index should now be the rotated one: 1
                    expect(rotatedKeys[0].index).toEqual(1);
                } finally {
                    jest.useRealTimers();
                }
            });

            it("re-sends key if a new member joins", async () => {
                jest.useFakeTimers();
                try {
                    const mockRoom = makeMockRoom([membershipTemplate]);
                    sess = await MatrixRTCSession.sessionForRoom(client, mockRoom, callSession);

                    const keysSentPromise1 = new Promise<EncryptionKeysEventContent>((resolve) => {
                        sendEventMock.mockImplementation((_roomId, _evType, payload) => resolve(payload));
                    });

                    sess.joinRoomSession([mockFocus], mockFocus, { manageMediaKeys: true });
                    await keysSentPromise1;
                    expect(sess!.statistics.counters.roomEventEncryptionKeysSent).toEqual(1);

                    sendEventMock.mockClear();
                    jest.advanceTimersByTime(10000);

                    const keysSentPromise2 = new Promise<EncryptionKeysEventContent>((resolve) => {
                        sendEventMock.mockImplementation((_roomId, _evType, payload) => resolve(payload));
                    });

                    const onMembershipsChanged = jest.fn();
                    sess.on(MatrixRTCSessionEvent.MembershipsChanged, onMembershipsChanged);

                    const member2 = Object.assign({}, membershipTemplate, {
                        device_id: "BBBBBBB",
                    });

                    mockRoomState(mockRoom, [membershipTemplate, member2]);
                    await sess.onRTCSessionMemberUpdate();

                    await keysSentPromise2;

                    expect(sendEventMock).toHaveBeenCalled();
                    expect(sess!.statistics.counters.roomEventEncryptionKeysSent).toEqual(2);
                } finally {
                    jest.useRealTimers();
                }
            });

            it("does not re-send key if memberships stays same", async () => {
                jest.useFakeTimers();
                try {
                    const keysSentPromise1 = new Promise((resolve) => {
                        sendEventMock.mockImplementation(resolve);
                    });

                    const member1 = membershipTemplate;
                    const member2 = Object.assign({}, membershipTemplate, {
                        device_id: "BBBBBBB",
                    });

                    const mockRoom = makeMockRoom([member1, member2]);
                    mockRoomState(mockRoom, [member1, member2]);

                    sess = await MatrixRTCSession.sessionForRoom(client, mockRoom, callSession);
                    sess.joinRoomSession([mockFocus], mockFocus, { manageMediaKeys: true });

                    await keysSentPromise1;

                    // make sure an encryption key was sent
                    expect(sendEventMock).toHaveBeenCalledWith(
                        expect.stringMatching(".*"),
                        "io.element.call.encryption_keys",
                        {
                            call_id: "",
                            device_id: "AAAAAAA",
                            keys: [makeKey(0, expect.stringMatching(".*"))],
                            sent_ts: Date.now(),
                        },
                    );
                    expect(sess!.statistics.counters.roomEventEncryptionKeysSent).toEqual(1);

                    sendEventMock.mockClear();

                    // these should be a no-op:
                    await sess.onRTCSessionMemberUpdate();
                    expect(sendEventMock).toHaveBeenCalledTimes(0);
                    expect(sess!.statistics.counters.roomEventEncryptionKeysSent).toEqual(1);
                } finally {
                    jest.useRealTimers();
                }
            });

            it("re-sends key if a member changes created_ts", async () => {
                jest.useFakeTimers();
                jest.setSystemTime(1000);
                try {
                    const keysSentPromise1 = new Promise((resolve) => {
                        sendEventMock.mockImplementation(resolve);
                    });

                    const member1 = { ...membershipTemplate, created_ts: 1000 };
                    const member2 = {
                        ...membershipTemplate,
                        created_ts: 1000,
                        device_id: "BBBBBBB",
                    };

                    const mockRoom = makeMockRoom([member1, member2]);
                    sess = await MatrixRTCSession.sessionForRoom(client, mockRoom, callSession);
                    sess.joinRoomSession([mockFocus], mockFocus, { manageMediaKeys: true });

                    await keysSentPromise1;

                    // make sure an encryption key was sent
                    expect(sendEventMock).toHaveBeenCalledWith(
                        expect.stringMatching(".*"),
                        "io.element.call.encryption_keys",
                        {
                            call_id: "",
                            device_id: "AAAAAAA",
                            keys: [makeKey(0, expect.stringMatching(".*"))],
                            sent_ts: Date.now(),
                        },
                    );
                    expect(sess!.statistics.counters.roomEventEncryptionKeysSent).toEqual(1);

                    sendEventMock.mockClear();

                    // this should be a no-op:
                    await sess.onRTCSessionMemberUpdate();
                    expect(sendEventMock).toHaveBeenCalledTimes(0);

                    // advance time to avoid key throttling
                    jest.advanceTimersByTime(10000);

                    // update created_ts
                    member2.created_ts = 5000;
                    mockRoomState(mockRoom, [member1, member2]);

                    const keysSentPromise2 = new Promise((resolve) => {
                        sendEventMock.mockImplementation(resolve);
                    });

                    // this should re-send the key
                    await sess.onRTCSessionMemberUpdate();

                    await keysSentPromise2;

                    expect(sendEventMock).toHaveBeenCalledWith(
                        expect.stringMatching(".*"),
                        "io.element.call.encryption_keys",
                        {
                            call_id: "",
                            device_id: "AAAAAAA",
                            keys: [makeKey(0, expect.stringMatching(".*"))],
                            sent_ts: Date.now(),
                        },
                    );
                    expect(sess!.statistics.counters.roomEventEncryptionKeysSent).toEqual(2);
                } finally {
                    jest.useRealTimers();
                }
            });

            it("rotates key if a member leaves", async () => {
                jest.useFakeTimers();
                try {
                    const KEY_DELAY = 3000;
                    const member2 = Object.assign({}, membershipTemplate, {
                        device_id: "BBBBBBB",
                    });
                    const mockRoom = makeMockRoom([membershipTemplate, member2]);
                    sess = await MatrixRTCSession.sessionForRoom(client, mockRoom, callSession);

                    const onMyEncryptionKeyChanged = jest.fn();
                    sess.on(
                        MatrixRTCSessionEvent.EncryptionKeyChanged,
                        (_key: Uint8Array, _idx: number, participantId: string) => {
                            if (participantId === `${client.getUserId()}:${client.getDeviceId()}`) {
                                onMyEncryptionKeyChanged();
                            }
                        },
                    );

                    const keysSentPromise1 = new Promise<EncryptionKeysEventContent>((resolve) => {
                        sendEventMock.mockImplementation((_roomId, _evType, payload) => resolve(payload));
                    });

                    sess.joinRoomSession([mockFocus], mockFocus, { manageMediaKeys: true, makeKeyDelay: KEY_DELAY });
                    const sendKeySpy = jest.spyOn((sess as unknown as any).encryptionManager.transport, "sendKey");
                    const firstKeysPayload = await keysSentPromise1;
                    expect(firstKeysPayload.keys).toHaveLength(1);
                    expect(firstKeysPayload.keys[0].index).toEqual(0);
                    expect(sess!.statistics.counters.roomEventEncryptionKeysSent).toEqual(1);

                    sendEventMock.mockClear();

                    const keysSentPromise2 = new Promise<EncryptionKeysEventContent>((resolve) => {
                        sendEventMock.mockImplementation((_roomId, _evType, payload) => resolve(payload));
                    });

                    mockRoomState(mockRoom, [membershipTemplate]);
                    const { promise, resolve } = Promise.withResolvers();
                    sess.once(MatrixRTCSessionEvent.MembershipsChanged, resolve);
                    await sess.onRTCSessionMemberUpdate();
                    await promise;
                    jest.advanceTimersByTime(KEY_DELAY);
                    expect(sendKeySpy).toHaveBeenCalledTimes(1);
                    // check that we send the key with index 1 even though the send gets delayed when leaving.
                    // this makes sure we do not use an index that is one too old.
                    expect(sendKeySpy).toHaveBeenLastCalledWith(
                        expect.any(String),
                        1,
                        sess.memberships.map((m) => ({
                            userId: m.sender,
                            deviceId: m.deviceId,
                            membershipTs: m.createdTs(),
                        })),
                    );
                    // fake a condition in which we send another encryption key event.
                    // this could happen do to someone joining the call.
                    (sess as unknown as any).encryptionManager.sendEncryptionKeysEvent();
                    expect(sendKeySpy).toHaveBeenLastCalledWith(
                        expect.any(String),
                        1,
                        sess.memberships.map((m) => ({
                            userId: m.sender,
                            deviceId: m.deviceId,
                            membershipTs: m.createdTs(),
                        })),
                    );
                    jest.advanceTimersByTime(7000);

                    const secondKeysPayload = await keysSentPromise2;

                    expect(secondKeysPayload.keys).toHaveLength(1);
                    expect(secondKeysPayload.keys[0].index).toEqual(1);
                    expect(onMyEncryptionKeyChanged).toHaveBeenCalledTimes(2);
                    // initial, on leave and the fake one we do with: `(sess as unknown as any).encryptionManager.sendEncryptionKeysEvent();`
                    expect(sess!.statistics.counters.roomEventEncryptionKeysSent).toEqual(3);
                } finally {
                    jest.useRealTimers();
                }
            });

            it("wraps key index around to 0 when it reaches the maximum", async () => {
                // this should give us keys with index [0...255, 0, 1]
                const membersToTest = 258;
                const members: MembershipData[] = [];
                for (let i = 0; i < membersToTest; i++) {
                    members.push(Object.assign({}, membershipTemplate, { device_id: `DEVICE${i}` }));
                }
                jest.useFakeTimers();
                try {
                    // start with all members
                    const mockRoom = makeMockRoom(members);

                    for (let i = 0; i < membersToTest; i++) {
                        const keysSentPromise = new Promise<EncryptionKeysEventContent>((resolve) => {
                            sendEventMock.mockImplementation((_roomId, _evType, payload) => resolve(payload));
                        });

                        if (i === 0) {
                            // if first time around then set up the session
                            sess = await MatrixRTCSession.sessionForRoom(client, mockRoom, callSession);
                            sess.joinRoomSession([mockFocus], mockFocus, { manageMediaKeys: true });
                        } else {
                            // otherwise update the state reducing the membership each time in order to trigger key rotation
                            mockRoomState(mockRoom, members.slice(0, membersToTest - i));
                        }

                        await sess!.onRTCSessionMemberUpdate();

                        // advance time to avoid key throttling
                        jest.advanceTimersByTime(10000);

                        const keysPayload = await keysSentPromise;
                        expect(keysPayload.keys).toHaveLength(1);
                        expect(keysPayload.keys[0].index).toEqual(i % 256);
                    }
                } finally {
                    jest.useRealTimers();
                }
            });

            it("doesn't re-send key immediately", async () => {
                const realSetTimeout = setTimeout;
                jest.useFakeTimers();
                try {
                    const mockRoom = makeMockRoom([membershipTemplate]);
                    sess = await MatrixRTCSession.sessionForRoom(client, mockRoom, callSession);

                    const keysSentPromise1 = new Promise((resolve) => {
                        sendEventMock.mockImplementation(resolve);
                    });

                    sess.joinRoomSession([mockFocus], mockFocus, { manageMediaKeys: true });
                    await keysSentPromise1;

                    sendEventMock.mockClear();
                    expect(sess!.statistics.counters.roomEventEncryptionKeysSent).toEqual(1);

                    const onMembershipsChanged = jest.fn();
                    sess.on(MatrixRTCSessionEvent.MembershipsChanged, onMembershipsChanged);

                    const member2 = Object.assign({}, membershipTemplate, {
                        device_id: "BBBBBBB",
                    });

                    mockRoomState(mockRoom, [membershipTemplate, member2]);
                    await sess.onRTCSessionMemberUpdate();

                    await new Promise((resolve) => {
                        realSetTimeout(resolve);
                    });

                    expect(sendEventMock).not.toHaveBeenCalled();
                    expect(sess!.statistics.counters.roomEventEncryptionKeysSent).toEqual(1);
                } finally {
                    jest.useRealTimers();
                }
            });

            it("send key as to device", async () => {
                jest.useFakeTimers();
                try {
                    const keySentPromise = new Promise((resolve) => {
                        sendToDeviceMock.mockImplementation(resolve);
                    });

                    const mockRoom = makeMockRoom([membershipTemplate]);
                    sess = await MatrixRTCSession.sessionForRoom(client, mockRoom, callSession);

                    sess!.joinRoomSession([mockFocus], mockFocus, {
                        manageMediaKeys: true,
                        useExperimentalToDeviceTransport: true,
                    });
                    await sess.onRTCSessionMemberUpdate();

                    await keySentPromise;

                    expect(sendToDeviceMock).toHaveBeenCalled();

                    // Access private to test
                    expect(sess["encryptionManager"]).toBeInstanceOf(RTCEncryptionManager);
                } finally {
                    jest.useRealTimers();
                }
            });
        });

        describe("receiving", () => {
            it("collects keys from encryption events", async () => {
                const mockRoom = makeMockRoom([membershipTemplate]);
                sess = await MatrixRTCSession.sessionForRoom(client, mockRoom, callSession);
                sess!.joinRoomSession([mockFocus], mockFocus, { manageMediaKeys: true });
                mockRoom.emitTimelineEvent(
                    makeMockEvent("io.element.call.encryption_keys", "@bob:example.org", "1234roomId", {
                        device_id: "bobsphone",
                        call_id: "",
                        keys: [makeKey(0, "dGhpcyBpcyB0aGUga2V5")],
                    }),
                );
                await jest.advanceTimersToNextTimerAsync();
                const encryptionKeyChangedListener = jest.fn();
                sess!.on(MatrixRTCSessionEvent.EncryptionKeyChanged, encryptionKeyChangedListener);
                sess!.reemitEncryptionKeys();

                expect(encryptionKeyChangedListener).toHaveBeenCalledTimes(2);
                expect(encryptionKeyChangedListener).toHaveBeenCalledWith(
                    textEncoder.encode("this is the key"),
                    0,
                    "@bob:example.org:bobsphone",
                );
                expect(sess!.statistics.counters.roomEventEncryptionKeysReceived).toEqual(1);
            });

            it("collects keys at non-zero indices", async () => {
                const mockRoom = makeMockRoom([membershipTemplate]);
                sess = await MatrixRTCSession.sessionForRoom(client, mockRoom, callSession);
                sess!.joinRoomSession([mockFocus], mockFocus, { manageMediaKeys: true });
                mockRoom.emitTimelineEvent(
                    makeMockEvent("io.element.call.encryption_keys", "@bob:example.org", "1234roomId", {
                        device_id: "bobsphone",
                        call_id: "",
                        keys: [makeKey(4, "dGhpcyBpcyB0aGUga2V5")],
                    }),
                );
                await jest.advanceTimersToNextTimerAsync();

                const encryptionKeyChangedListener = jest.fn();
                sess!.on(MatrixRTCSessionEvent.EncryptionKeyChanged, encryptionKeyChangedListener);
                sess!.reemitEncryptionKeys();
                expect(encryptionKeyChangedListener).toHaveBeenCalledTimes(2);
                expect(encryptionKeyChangedListener).toHaveBeenCalledWith(
                    textEncoder.encode("this is the key"),
                    4,
                    "@bob:example.org:bobsphone",
                );

                expect(sess!.statistics.counters.roomEventEncryptionKeysReceived).toEqual(1);
            });

            it("collects keys by merging", async () => {
                const mockRoom = makeMockRoom([membershipTemplate]);
                sess = await MatrixRTCSession.sessionForRoom(client, mockRoom, callSession);
                sess!.joinRoomSession([mockFocus], mockFocus, { manageMediaKeys: true });
                mockRoom.emitTimelineEvent(
                    makeMockEvent("io.element.call.encryption_keys", "@bob:example.org", "1234roomId", {
                        device_id: "bobsphone",
                        call_id: "",
                        keys: [makeKey(0, "dGhpcyBpcyB0aGUga2V5")],
                    }),
                );
                await jest.advanceTimersToNextTimerAsync();

                const encryptionKeyChangedListener = jest.fn();
                sess!.on(MatrixRTCSessionEvent.EncryptionKeyChanged, encryptionKeyChangedListener);
                sess!.reemitEncryptionKeys();
                expect(encryptionKeyChangedListener).toHaveBeenCalledTimes(2);
                expect(encryptionKeyChangedListener).toHaveBeenCalledWith(
                    textEncoder.encode("this is the key"),
                    0,
                    "@bob:example.org:bobsphone",
                );

                expect(sess!.statistics.counters.roomEventEncryptionKeysReceived).toEqual(1);

                mockRoom.emitTimelineEvent(
                    makeMockEvent("io.element.call.encryption_keys", "@bob:example.org", "1234roomId", {
                        device_id: "bobsphone",
                        call_id: "",
                        keys: [makeKey(4, "dGhpcyBpcyB0aGUga2V5")],
                    }),
                );
                await jest.advanceTimersToNextTimerAsync();

                encryptionKeyChangedListener.mockClear();
                sess!.reemitEncryptionKeys();
                expect(encryptionKeyChangedListener).toHaveBeenCalledTimes(3);
                expect(encryptionKeyChangedListener).toHaveBeenCalledWith(
                    textEncoder.encode("this is the key"),
                    0,
                    "@bob:example.org:bobsphone",
                );
                expect(encryptionKeyChangedListener).toHaveBeenCalledWith(
                    textEncoder.encode("this is the key"),
                    4,
                    "@bob:example.org:bobsphone",
                );

                expect(sess!.statistics.counters.roomEventEncryptionKeysReceived).toEqual(2);
            });

            it("ignores older keys at same index", async () => {
                const mockRoom = makeMockRoom([membershipTemplate]);
                sess = await MatrixRTCSession.sessionForRoom(client, mockRoom, callSession);
                sess!.joinRoomSession([mockFocus], mockFocus, { manageMediaKeys: true });
                mockRoom.emitTimelineEvent(
                    makeMockEvent(
                        "io.element.call.encryption_keys",
                        "@bob:example.org",
                        "1234roomId",
                        {
                            device_id: "bobsphone",
                            call_id: "",
                            keys: [makeKey(0, encodeBase64(Buffer.from("newer key", "utf-8")))],
                        },
                        2000,
                    ),
                );

                mockRoom.emitTimelineEvent(
                    makeMockEvent(
                        "io.element.call.encryption_keys",
                        "@bob:example.org",
                        "1234roomId",
                        {
                            device_id: "bobsphone",
                            call_id: "",
                            keys: [makeKey(0, encodeBase64(Buffer.from("newer key", "utf-8")))],
                        },
                        2000,
                    ),
                );
                mockRoom.emitTimelineEvent(
                    makeMockEvent(
                        "io.element.call.encryption_keys",
                        "@bob:example.org",
                        "1234roomId",
                        {
                            device_id: "bobsphone",
                            call_id: "",
                            keys: [makeKey(0, encodeBase64(Buffer.from("older key", "utf-8")))],
                        },
                        1000,
                    ),
                );
                await jest.advanceTimersToNextTimerAsync();

                const encryptionKeyChangedListener = jest.fn();
                sess!.on(MatrixRTCSessionEvent.EncryptionKeyChanged, encryptionKeyChangedListener);
                sess!.reemitEncryptionKeys();
                expect(encryptionKeyChangedListener).toHaveBeenCalledTimes(2);
                expect(encryptionKeyChangedListener).toHaveBeenCalledWith(
                    textEncoder.encode("newer key"),
                    0,
                    "@bob:example.org:bobsphone",
                );

                expect(sess!.statistics.counters.roomEventEncryptionKeysReceived).toEqual(3);
            });

            it("key timestamps are treated as monotonic", async () => {
                const mockRoom = makeMockRoom([membershipTemplate]);
                sess = await MatrixRTCSession.sessionForRoom(client, mockRoom, callSession);
                sess!.joinRoomSession([mockFocus], mockFocus, { manageMediaKeys: true });
                mockRoom.emitTimelineEvent(
                    makeMockEvent(
                        "io.element.call.encryption_keys",
                        "@bob:example.org",
                        "1234roomId",
                        {
                            device_id: "bobsphone",
                            call_id: "",
                            keys: [makeKey(0, encodeBase64(Buffer.from("older key", "utf-8")))],
                        },
                        1000,
                    ),
                );

                mockRoom.emitTimelineEvent(
                    makeMockEvent(
                        "io.element.call.encryption_keys",
                        "@bob:example.org",
                        "1234roomId",
                        {
                            device_id: "bobsphone",
                            call_id: "",
                            keys: [makeKey(0, encodeBase64(Buffer.from("second key", "utf-8")))],
                        },
                        1000,
                    ),
                );
                await jest.advanceTimersToNextTimerAsync();

                const encryptionKeyChangedListener = jest.fn();
                sess!.on(MatrixRTCSessionEvent.EncryptionKeyChanged, encryptionKeyChangedListener);
                sess!.reemitEncryptionKeys();
                expect(encryptionKeyChangedListener).toHaveBeenCalledTimes(2);
                expect(encryptionKeyChangedListener).toHaveBeenCalledWith(
                    textEncoder.encode("second key"),
                    0,
                    "@bob:example.org:bobsphone",
                );
            });

            it("ignores keys event for the local participant", async () => {
                const mockRoom = makeMockRoom([membershipTemplate]);
                sess = await MatrixRTCSession.sessionForRoom(client, mockRoom, callSession);

                sess!.joinRoomSession([mockFocus], mockFocus, { manageMediaKeys: true });
                mockRoom.emitTimelineEvent(
                    makeMockEvent("io.element.call.encryption_keys", client.getUserId()!, "1234roomId", {
                        device_id: client.getDeviceId(),
                        call_id: "",
                        keys: [makeKey(4, "dGhpcyBpcyB0aGUga2V5")],
                    }),
                );

                const encryptionKeyChangedListener = jest.fn();
                sess!.on(MatrixRTCSessionEvent.EncryptionKeyChanged, encryptionKeyChangedListener);
                sess!.reemitEncryptionKeys();
                expect(encryptionKeyChangedListener).toHaveBeenCalledTimes(1);

                expect(sess!.statistics.counters.roomEventEncryptionKeysReceived).toEqual(0);
            });

            it("tracks total age statistics for collected keys", async () => {
                jest.useFakeTimers();
                try {
                    const mockRoom = makeMockRoom([membershipTemplate]);
                    sess = await MatrixRTCSession.sessionForRoom(client, mockRoom, callSession);

                    // defaults to getTs()
                    jest.setSystemTime(1000);
                    sess!.joinRoomSession([mockFocus], mockFocus, { manageMediaKeys: true });
                    mockRoom.emitTimelineEvent(
                        makeMockEvent(
                            "io.element.call.encryption_keys",
                            "@bob:example.org",
                            "1234roomId",
                            {
                                device_id: "bobsphone",
                                call_id: "",
                                keys: [makeKey(0, "dGhpcyBpcyB0aGUga2V5")],
                            },
                            0,
                        ),
                    );
                    await jest.advanceTimersToNextTimerAsync();

                    expect(sess!.statistics.totals.roomEventEncryptionKeysReceivedTotalAge).toEqual(1000);

                    jest.setSystemTime(2000);

                    mockRoom.emitTimelineEvent(
                        makeMockEvent("io.element.call.encryption_keys", "@bob:example.org", "1234roomId", {
                            device_id: "bobsphone",
                            call_id: "",
                            keys: [makeKey(0, "dGhpcyBpcyB0aGUga2V5")],
                            sent_ts: 0,
                        }),
                    );
                    await jest.advanceTimersToNextTimerAsync();

                    expect(sess!.statistics.totals.roomEventEncryptionKeysReceivedTotalAge).toEqual(3000);

                    jest.setSystemTime(3000);
                    mockRoom.emitTimelineEvent(
                        makeMockEvent("io.element.call.encryption_keys", "@bob:example.org", "1234roomId", {
                            device_id: "bobsphone",
                            call_id: "",
                            keys: [makeKey(0, "dGhpcyBpcyB0aGUga2V5")],
                            sent_ts: 1000,
                        }),
                    );
                    await jest.advanceTimersToNextTimerAsync();

                    expect(sess!.statistics.totals.roomEventEncryptionKeysReceivedTotalAge).toEqual(5000);
                } finally {
                    jest.useRealTimers();
                }
            });
        });
        describe("read status", () => {
            it("returns the correct probablyLeft status", async () => {
                const mockRoom = makeMockRoom([membershipTemplate]);
                sess = await MatrixRTCSession.sessionForRoom(client, mockRoom, callSession);
                expect(sess!.probablyLeft).toBe(undefined);

                sess!.joinRoomSession([mockFocus], mockFocus, { manageMediaKeys: true });
                expect(sess!.probablyLeft).toBe(false);

                // Simulate the membership manager believing the user has left
                const accessPrivateFieldsSession = sess as unknown as {
                    membershipManager: { state: { probablyLeft: boolean } };
                };
                accessPrivateFieldsSession.membershipManager.state.probablyLeft = true;
                expect(sess!.probablyLeft).toBe(true);
            });

            it("returns membershipStatus once joinRoomSession got called", async () => {
                const mockRoom = makeMockRoom([membershipTemplate]);
                sess = await MatrixRTCSession.sessionForRoom(client, mockRoom, callSession);
                expect(sess!.membershipStatus).toBe(undefined);

                sess!.joinRoomSession([mockFocus], mockFocus, { manageMediaKeys: true });
                expect(sess!.membershipStatus).toBe(Status.Connecting);
            });
        });
    });
});<|MERGE_RESOLUTION|>--- conflicted
+++ resolved
@@ -16,44 +16,26 @@
 
 import {
     encodeBase64,
-<<<<<<< HEAD
-    EventType,
-    MatrixClient,
-    MatrixEvent,
-    RelationType,
-    type MatrixError,
-=======
     type EventTimeline,
     EventType,
     MatrixClient,
     type MatrixError,
-    type MatrixEvent,
->>>>>>> b59603d7
+    MatrixEvent,
+    RelationType,
     type Room,
 } from "../../../src";
 import { KnownMembership } from "../../../src/@types/membership";
 import { MatrixRTCSession, MatrixRTCSessionEvent } from "../../../src/matrixrtc/MatrixRTCSession";
 import { Status, type EncryptionKeysEventContent } from "../../../src/matrixrtc/types";
-<<<<<<< HEAD
-import { secureRandomString } from "../../../src/randomstring";
 import {
     makeMockEvent,
     makeMockRoom,
     makeKey,
     type MembershipData,
     mockRoomState,
+    mockRTCEvent,
+    sessionMembershipTemplate,
     rtcMembershipTemplate,
-    sessionMembershipTemplate,
-=======
-import {
-    makeMockEvent,
-    makeMockRoom,
-    membershipTemplate,
-    makeKey,
-    type MembershipData,
-    mockRoomState,
-    mockRTCEvent,
->>>>>>> b59603d7
 } from "./mocks";
 import { RTCEncryptionManager } from "../../../src/matrixrtc/RTCEncryptionManager.ts";
 import { RoomStickyEventsEvent, type StickyMatrixEvent } from "../../../src/models/room-sticky-events.ts";
@@ -87,93 +69,6 @@
         sess = undefined;
     });
 
-<<<<<<< HEAD
-    describe("roomSessionForRoom", () => {
-        it("creates a room-scoped session from room state", async () => {
-            const mockRoom = makeMockRoom([membershipTemplate]);
-
-            sess = await MatrixRTCSession.sessionForRoom(client, mockRoom, callSession);
-            expect(sess?.memberships.length).toEqual(1);
-            expect(sess?.memberships[0].slotDescription.id).toEqual("");
-            expect(sess?.memberships[0].scope).toEqual("m.room");
-            expect(sess?.memberships[0].application).toEqual("m.call");
-            expect(sess?.memberships[0].deviceId).toEqual("AAAAAAA");
-            expect(sess?.memberships[0].isExpired()).toEqual(false);
-            expect(sess?.slotDescription.id).toEqual("");
-        });
-
-        it("ignores memberships where application is not m.call", async () => {
-            const testMembership = Object.assign({}, membershipTemplate, {
-                application: "not-m.call",
-            });
-            const mockRoom = makeMockRoom([testMembership]);
-            const sess = await MatrixRTCSession.sessionForRoom(client, mockRoom, callSession);
-            expect(sess?.memberships).toHaveLength(0);
-        });
-
-        it("ignores memberships where callId is not empty", async () => {
-            const testMembership = Object.assign({}, membershipTemplate, {
-                call_id: "not-empty",
-                scope: "m.room",
-            });
-            const mockRoom = makeMockRoom([testMembership]);
-            const sess = await MatrixRTCSession.sessionForRoom(client, mockRoom, callSession);
-            expect(sess?.memberships).toHaveLength(0);
-        });
-
-        it("ignores expired memberships events", async () => {
-            jest.useFakeTimers();
-            const expiredMembership = Object.assign({}, membershipTemplate);
-            expiredMembership.expires = 1000;
-            expiredMembership.device_id = "EXPIRED";
-            const mockRoom = makeMockRoom([membershipTemplate, expiredMembership]);
-
-            jest.advanceTimersByTime(2000);
-            sess = await MatrixRTCSession.sessionForRoom(client, mockRoom, callSession);
-            expect(sess?.memberships.length).toEqual(1);
-            expect(sess?.memberships[0].deviceId).toEqual("AAAAAAA");
-            jest.useRealTimers();
-        });
-
-        it("ignores memberships events of members not in the room", async () => {
-            const mockRoom = makeMockRoom([membershipTemplate]);
-            mockRoom.hasMembershipState = (state) => state === KnownMembership.Join;
-            sess = await MatrixRTCSession.sessionForRoom(client, mockRoom, callSession);
-            expect(sess?.memberships.length).toEqual(0);
-        });
-
-        it("honours created_ts", async () => {
-            jest.useFakeTimers();
-            jest.setSystemTime(500);
-            const expiredMembership = Object.assign({}, membershipTemplate);
-            expiredMembership.created_ts = 500;
-            expiredMembership.expires = 1000;
-            const mockRoom = makeMockRoom([expiredMembership]);
-            sess = await MatrixRTCSession.sessionForRoom(client, mockRoom, callSession);
-            expect(sess?.memberships[0].getAbsoluteExpiry()).toEqual(1500);
-            jest.useRealTimers();
-        });
-
-        it("returns empty session if no membership events are present", async () => {
-            const mockRoom = makeMockRoom([]);
-            sess = await MatrixRTCSession.sessionForRoom(client, mockRoom, callSession);
-            expect(sess?.memberships).toHaveLength(0);
-        });
-
-        it("safely ignores events with no memberships section", async () => {
-            const roomId = secureRandomString(8);
-            const event = {
-                getType: jest.fn().mockReturnValue(EventType.GroupCallMemberPrefix),
-                getContent: jest.fn().mockReturnValue({}),
-                getSender: jest.fn().mockReturnValue("@mock:user.example"),
-                getTs: jest.fn().mockReturnValue(1000),
-                getLocalAge: jest.fn().mockReturnValue(0),
-            };
-            const mockRoom = {
-                ...makeMockRoom([]),
-                roomId,
-                getLiveTimeline: jest.fn().mockReturnValue({
-=======
     describe.each([
         {
             listenForStickyEvents: true,
@@ -211,21 +106,21 @@
                 } as unknown as EventTimeline);
                 if (testConfig.listenForMemberStateEvents) {
                     // eslint-disable-next-line jest/no-conditional-expect
-                    expect(() => {
-                        MatrixRTCSession.sessionForSlot(client, mockRoom, callSession, testConfig);
+                    expect(async () => {
+                        await MatrixRTCSession.sessionForSlot(client, mockRoom, callSession, testConfig);
                     }).toThrow();
                 } else {
                     // eslint-disable-next-line jest/no-conditional-expect
-                    expect(() => {
-                        MatrixRTCSession.sessionForSlot(client, mockRoom, callSession, testConfig);
+                    expect(async () => {
+                        await MatrixRTCSession.sessionForSlot(client, mockRoom, callSession, testConfig);
                     }).not.toThrow();
                 }
             });
 
-            it("creates a room-scoped session from room state", () => {
+            it("creates a room-scoped session from room state", async () => {
                 const mockRoom = makeMockRoom([membershipTemplate], testConfig.testCreateSticky);
 
-                sess = MatrixRTCSession.sessionForSlot(
+                sess = await MatrixRTCSession.sessionForSlot(
                     client,
                     mockRoom,
                     callSession,
@@ -240,12 +135,12 @@
                 expect(sess?.slotDescription.id).toEqual("");
             });
 
-            it("ignores memberships where application is not m.call", () => {
+            it("ignores memberships where application is not m.call", async () => {
                 const testMembership = Object.assign({}, membershipTemplate, {
                     application: "not-m.call",
                 });
                 const mockRoom = makeMockRoom([testMembership], testConfig.testCreateSticky);
-                const sess = MatrixRTCSession.sessionForSlot(
+                const sess = await MatrixRTCSession.sessionForSlot(
                     client,
                     mockRoom,
                     callSession,
@@ -254,13 +149,13 @@
                 expect(sess?.memberships).toHaveLength(0);
             });
 
-            it("ignores memberships where callId is not empty", () => {
+            it("ignores memberships where callId is not empty", async () => {
                 const testMembership = Object.assign({}, membershipTemplate, {
                     call_id: "not-empty",
                     scope: "m.room",
                 });
                 const mockRoom = makeMockRoom([testMembership], testConfig.testCreateSticky);
-                const sess = MatrixRTCSession.sessionForSlot(
+                const sess = await MatrixRTCSession.sessionForSlot(
                     client,
                     mockRoom,
                     callSession,
@@ -269,7 +164,7 @@
                 expect(sess?.memberships).toHaveLength(0);
             });
 
-            it("ignores expired memberships events", () => {
+            it("ignores expired memberships events", async () => {
                 jest.useFakeTimers();
                 const expiredMembership = Object.assign({}, membershipTemplate);
                 expiredMembership.expires = 1000;
@@ -277,7 +172,7 @@
                 const mockRoom = makeMockRoom([membershipTemplate, expiredMembership], testConfig.testCreateSticky);
 
                 jest.advanceTimersByTime(2000);
-                sess = MatrixRTCSession.sessionForSlot(
+                sess = await MatrixRTCSession.sessionForSlot(
                     client,
                     mockRoom,
                     callSession,
@@ -288,10 +183,10 @@
                 jest.useRealTimers();
             });
 
-            it("ignores memberships events of members not in the room", () => {
+            it("ignores memberships events of members not in the room", async () => {
                 const mockRoom = makeMockRoom([membershipTemplate], testConfig.testCreateSticky);
                 mockRoom.hasMembershipState.mockImplementation((state) => state === KnownMembership.Join);
-                sess = MatrixRTCSession.sessionForSlot(
+                sess = await MatrixRTCSession.sessionForSlot(
                     client,
                     mockRoom,
                     callSession,
@@ -300,11 +195,11 @@
                 expect(sess?.memberships.length).toEqual(0);
             });
 
-            it("ignores memberships events with no sender", () => {
+            it("ignores memberships events with no sender", async () => {
                 // Force the sender to be undefined.
                 const mockRoom = makeMockRoom([{ ...membershipTemplate, user_id: "" }], testConfig.testCreateSticky);
                 mockRoom.hasMembershipState.mockImplementation((state) => state === KnownMembership.Join);
-                sess = MatrixRTCSession.sessionForSlot(
+                sess = await MatrixRTCSession.sessionForSlot(
                     client,
                     mockRoom,
                     callSession,
@@ -313,14 +208,14 @@
                 expect(sess?.memberships.length).toEqual(0);
             });
 
-            it("honours created_ts", () => {
+            it("honours created_ts", async () => {
                 jest.useFakeTimers();
                 jest.setSystemTime(500);
                 const expiredMembership = Object.assign({}, membershipTemplate);
                 expiredMembership.created_ts = 500;
                 expiredMembership.expires = 1000;
                 const mockRoom = makeMockRoom([expiredMembership], testConfig.testCreateSticky);
-                sess = MatrixRTCSession.sessionForSlot(
+                sess = await MatrixRTCSession.sessionForSlot(
                     client,
                     mockRoom,
                     callSession,
@@ -330,9 +225,9 @@
                 jest.useRealTimers();
             });
 
-            it("returns empty session if no membership events are present", () => {
+            it("returns empty session if no membership events are present", async () => {
                 const mockRoom = makeMockRoom([], testConfig.testCreateSticky);
-                sess = MatrixRTCSession.sessionForSlot(
+                sess = await MatrixRTCSession.sessionForSlot(
                     client,
                     mockRoom,
                     callSession,
@@ -341,7 +236,7 @@
                 expect(sess?.memberships).toHaveLength(0);
             });
 
-            it("safely ignores events with no memberships section", () => {
+            it("safely ignores events with no memberships section", async () => {
                 const event = {
                     getType: jest.fn().mockReturnValue(EventType.GroupCallMemberPrefix),
                     getContent: jest.fn().mockReturnValue({}),
@@ -351,7 +246,6 @@
                 };
                 const mockRoom = makeMockRoom([]);
                 mockRoom.getLiveTimeline.mockReturnValue({
->>>>>>> b59603d7
                     getState: jest.fn().mockReturnValue({
                         on: jest.fn(),
                         off: jest.fn(),
@@ -368,29 +262,8 @@
                             ],
                         ]),
                     }),
-<<<<<<< HEAD
-                }),
-            };
-            sess = await MatrixRTCSession.sessionForRoom(client, mockRoom as unknown as Room, callSession);
-            expect(sess.memberships).toHaveLength(0);
-        });
-
-        it("safely ignores events with junk memberships section", async () => {
-            const roomId = secureRandomString(8);
-            const event = {
-                getType: jest.fn().mockReturnValue(EventType.GroupCallMemberPrefix),
-                getContent: jest.fn().mockReturnValue({ memberships: ["i am a fish"] }),
-                getSender: jest.fn().mockReturnValue("@mock:user.example"),
-                getTs: jest.fn().mockReturnValue(1000),
-                getLocalAge: jest.fn().mockReturnValue(0),
-            };
-            const mockRoom = {
-                ...makeMockRoom([]),
-                roomId,
-                getLiveTimeline: jest.fn().mockReturnValue({
-=======
                 } as unknown as EventTimeline);
-                sess = MatrixRTCSession.sessionForSlot(
+                sess = await MatrixRTCSession.sessionForSlot(
                     client,
                     mockRoom,
                     callSession,
@@ -399,7 +272,7 @@
                 expect(sess.memberships).toHaveLength(0);
             });
 
-            it("safely ignores events with junk memberships section", () => {
+            it("safely ignores events with junk memberships section", async () => {
                 const event = {
                     getType: jest.fn().mockReturnValue(EventType.GroupCallMemberPrefix),
                     getContent: jest.fn().mockReturnValue({ memberships: ["i am a fish"] }),
@@ -409,7 +282,6 @@
                 };
                 const mockRoom = makeMockRoom([]);
                 mockRoom.getLiveTimeline.mockReturnValue({
->>>>>>> b59603d7
                     getState: jest.fn().mockReturnValue({
                         on: jest.fn(),
                         off: jest.fn(),
@@ -426,14 +298,8 @@
                             ],
                         ]),
                     }),
-<<<<<<< HEAD
-                }),
-            };
-            sess = await MatrixRTCSession.sessionForRoom(client, mockRoom as unknown as Room, callSession);
-            expect(sess.memberships).toHaveLength(0);
-=======
                 } as unknown as EventTimeline);
-                sess = MatrixRTCSession.sessionForSlot(
+                sess = await MatrixRTCSession.sessionForSlot(
                     client,
                     mockRoom,
                     callSession,
@@ -442,11 +308,11 @@
                 expect(sess.memberships).toHaveLength(0);
             });
 
-            it("ignores memberships with no device_id", () => {
+            it("ignores memberships with no device_id", async () => {
                 const testMembership = Object.assign({}, membershipTemplate);
                 (testMembership.device_id as string | undefined) = undefined;
                 const mockRoom = makeMockRoom([testMembership]);
-                const sess = MatrixRTCSession.sessionForSlot(
+                const sess = await MatrixRTCSession.sessionForSlot(
                     client,
                     mockRoom,
                     callSession,
@@ -455,11 +321,11 @@
                 expect(sess.memberships).toHaveLength(0);
             });
 
-            it("ignores memberships with no call_id", () => {
+            it("ignores memberships with no call_id", async () => {
                 const testMembership = Object.assign({}, membershipTemplate);
                 (testMembership.call_id as string | undefined) = undefined;
                 const mockRoom = makeMockRoom([testMembership]);
-                sess = MatrixRTCSession.sessionForSlot(
+                sess = await MatrixRTCSession.sessionForSlot(
                     client,
                     mockRoom,
                     callSession,
@@ -471,7 +337,7 @@
     );
 
     describe("roomSessionForRoom combined state", () => {
-        it("perfers sticky events when both membership and sticky events appear for the same user", () => {
+        it("perfers sticky events when both membership and sticky events appear for the same user", async () => {
             // Create a room with identical member state and sticky state for the same user.
             const mockRoom = makeMockRoom([membershipTemplate]);
             mockRoom._unstable_getStickyEvents.mockImplementation(() => {
@@ -486,7 +352,7 @@
             });
 
             // Expect for there to be one membership as the state has been merged down.
-            sess = MatrixRTCSession.sessionForSlot(client, mockRoom, callSession, {
+            sess = await MatrixRTCSession.sessionForSlot(client, mockRoom, callSession, {
                 listenForStickyEvents: true,
                 listenForMemberStateEvents: true,
             });
@@ -497,9 +363,8 @@
             expect(sess?.memberships[0].deviceId).toEqual("AAAAAAA");
             expect(sess?.memberships[0].isExpired()).toEqual(false);
             expect(sess?.slotDescription.id).toEqual("");
->>>>>>> b59603d7
-        });
-        it("combines sticky and membership events when both exist", () => {
+        });
+        it("combines sticky and membership events when both exist", async () => {
             // Create a room with identical member state and sticky state for the same user.
             const mockRoom = makeMockRoom([membershipTemplate]);
             const stickyUserId = "@stickyev:user.example";
@@ -517,7 +382,7 @@
                 return [ev as StickyMatrixEvent];
             });
 
-            sess = MatrixRTCSession.sessionForSlot(client, mockRoom, callSession, {
+            sess = await MatrixRTCSession.sessionForSlot(client, mockRoom, callSession, {
                 listenForStickyEvents: true,
                 listenForMemberStateEvents: true,
             });
@@ -531,33 +396,16 @@
             expect(memberships[0].deviceId).toEqual("AAAAAAA");
             expect(memberships[0].isExpired()).toEqual(false);
 
-<<<<<<< HEAD
-        it("ignores memberships with no device_id", async () => {
-            const testMembership = Object.assign({}, membershipTemplate);
-            (testMembership.device_id as string | undefined) = undefined;
-            const mockRoom = makeMockRoom([testMembership]);
-            const sess = await MatrixRTCSession.sessionForRoom(client, mockRoom, callSession);
-            expect(sess.memberships).toHaveLength(0);
-=======
             // Then state
             expect(memberships[1].sender).toEqual(membershipTemplate.user_id);
 
             expect(sess?.slotDescription.id).toEqual("");
->>>>>>> b59603d7
-        });
-        it("handles an incoming sticky event to an existing session", () => {
+        });
+        it("handles an incoming sticky event to an existing session", async () => {
             const mockRoom = makeMockRoom([membershipTemplate]);
             const stickyUserId = "@stickyev:user.example";
 
-<<<<<<< HEAD
-        it("ignores memberships with no call_id", async () => {
-            const testMembership = Object.assign({}, membershipTemplate);
-            (testMembership.call_id as string | undefined) = undefined;
-            const mockRoom = makeMockRoom([testMembership]);
-            sess = await MatrixRTCSession.sessionForRoom(client, mockRoom, callSession);
-            expect(sess.memberships).toHaveLength(0);
-=======
-            sess = MatrixRTCSession.sessionForSlot(client, mockRoom, callSession, {
+            sess = await MatrixRTCSession.sessionForSlot(client, mockRoom, callSession, {
                 listenForStickyEvents: true,
                 listenForMemberStateEvents: true,
             });
@@ -577,7 +425,6 @@
             });
             mockRoom.emit(RoomStickyEventsEvent.Update, [stickyEv], [], []);
             expect(sess.memberships.length).toEqual(2);
->>>>>>> b59603d7
         });
         it("fetches related events if needed from room", async () => {
             const testMembership = {
@@ -589,13 +436,11 @@
 
             const mockRoom = makeMockRoom([testMembership]);
             const now = Date.now();
-            mockRoom.findEventById = jest
-                .fn()
-                .mockImplementation((id) =>
-                    id === "id"
-                        ? new MatrixEvent({ content: { ...rtcMembershipTemplate }, origin_server_ts: now + 100 })
-                        : undefined,
-                );
+            mockRoom.findEventById.mockImplementation((id) =>
+                id === "id"
+                    ? new MatrixEvent({ content: { ...rtcMembershipTemplate }, origin_server_ts: now + 100 })
+                    : undefined,
+            );
             sess = await MatrixRTCSession.sessionForSlot(client, mockRoom, callSession);
             expect(sess.memberships[0].createdTs()).toBe(now + 100);
         });
@@ -610,7 +455,7 @@
             const mockRoom = makeMockRoom([testMembership]);
             const now = Date.now();
 
-            mockRoom.findEventById = jest.fn().mockReturnValue(undefined);
+            mockRoom.findEventById.mockReturnValue(undefined);
             client.fetchRoomEvent = jest
                 .fn()
                 .mockResolvedValue({ content: { ...rtcMembershipTemplate }, origin_server_ts: now + 100 });
