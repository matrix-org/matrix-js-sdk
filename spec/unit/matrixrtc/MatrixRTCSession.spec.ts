--- conflicted
+++ resolved
@@ -16,11 +16,7 @@
 
 import { encodeBase64, EventType, MatrixClient, MatrixError, MatrixEvent, Room } from "../../../src";
 import { KnownMembership } from "../../../src/@types/membership";
-<<<<<<< HEAD
-import { DEFAULT_EXPIRE_DURATION, SessionMembershipData } from "../../../src/matrixrtc/CallMembership";
-=======
-import { SessionMembershipData } from "../../../src/matrixrtc/CallMembership";
->>>>>>> ffd3c957
+import { SessionMembershipData, DEFAULT_EXPIRE_DURATION } from "../../../src/matrixrtc/CallMembership";
 import { MatrixRTCSession, MatrixRTCSessionEvent } from "../../../src/matrixrtc/MatrixRTCSession";
 import { EncryptionKeysEventContent } from "../../../src/matrixrtc/types";
 import { randomString } from "../../../src/randomstring";
@@ -61,21 +57,19 @@
             expect(sess?.callId).toEqual("");
         });
 
-        // TODO: re-enable this test when expiry is implemented
-        // eslint-disable-next-line jest/no-commented-out-tests
-        // it("ignores expired memberships events", () => {
-        //     jest.useFakeTimers();
-        //     const expiredMembership = Object.assign({}, membershipTemplate);
-        //     expiredMembership.expires = 1000;
-        //     expiredMembership.device_id = "EXPIRED";
-        //     const mockRoom = makeMockRoom([membershipTemplate, expiredMembership]);
-
-        //     jest.advanceTimersByTime(2000);
-        //     sess = MatrixRTCSession.roomSessionForRoom(client, mockRoom);
-        //     expect(sess?.memberships.length).toEqual(1);
-        //     expect(sess?.memberships[0].deviceId).toEqual("AAAAAAA");
-        //     jest.useRealTimers();
-        // });
+        it("ignores expired memberships events", () => {
+            jest.useFakeTimers();
+            const expiredMembership = Object.assign({}, membershipTemplate);
+            expiredMembership.expires = 1000;
+            expiredMembership.device_id = "EXPIRED";
+            const mockRoom = makeMockRoom([membershipTemplate, expiredMembership]);
+
+            jest.advanceTimersByTime(2000);
+            sess = MatrixRTCSession.roomSessionForRoom(client, mockRoom);
+            expect(sess?.memberships.length).toEqual(1);
+            expect(sess?.memberships[0].deviceId).toEqual("AAAAAAA");
+            jest.useRealTimers();
+        });
 
         it("ignores memberships events of members not in the room", () => {
             const mockRoom = makeMockRoom(membershipTemplate);
@@ -84,19 +78,17 @@
             expect(sess?.memberships.length).toEqual(0);
         });
 
-        // TODO: re-enable this test when expiry is implemented
-        // eslint-disable-next-line jest/no-commented-out-tests
-        // it("honours created_ts", () => {
-        //     jest.useFakeTimers();
-        //     jest.setSystemTime(500);
-        //     const expiredMembership = Object.assign({}, membershipTemplate);
-        //     expiredMembership.created_ts = 500;
-        //     expiredMembership.expires = 1000;
-        //     const mockRoom = makeMockRoom([expiredMembership]);
-        //     sess = MatrixRTCSession.roomSessionForRoom(client, mockRoom);
-        //     expect(sess?.memberships[0].getAbsoluteExpiry()).toEqual(1500);
-        //     jest.useRealTimers();
-        // });
+        it("honours created_ts", () => {
+            jest.useFakeTimers();
+            jest.setSystemTime(500);
+            const expiredMembership = Object.assign({}, membershipTemplate);
+            expiredMembership.created_ts = 500;
+            expiredMembership.expires = 1000;
+            const mockRoom = makeMockRoom([expiredMembership]);
+            sess = MatrixRTCSession.roomSessionForRoom(client, mockRoom);
+            expect(sess?.memberships[0].getAbsoluteExpiry()).toEqual(1500);
+            jest.useRealTimers();
+        });
 
         it("returns empty session if no membership events are present", () => {
             const mockRoom = makeMockRoom([]);
@@ -277,7 +269,6 @@
         });
     });
 
-<<<<<<< HEAD
     describe("getsActiveFocus", () => {
         const firstPreferredFocus = {
             type: "livekit",
@@ -327,8 +318,6 @@
         });
     });
 
-=======
->>>>>>> ffd3c957
     describe("joining", () => {
         let mockRoom: Room;
         let sendStateEventMock: jest.Mock;
@@ -379,7 +368,6 @@
             expect(sess!.isJoined()).toEqual(true);
         });
 
-<<<<<<< HEAD
         it("sends a membership event when joining a call", async () => {
             const realSetTimeout = setTimeout;
             jest.useFakeTimers();
@@ -442,8 +430,6 @@
             jest.useRealTimers();
         });
 
-=======
->>>>>>> ffd3c957
         describe("calls", () => {
             const activeFocusConfig = { type: "livekit", livekit_service_url: "https://active.url" };
             const activeFocus = { type: "livekit", focus_selection: "oldest_membership" };
@@ -552,11 +538,7 @@
             });
         });
 
-<<<<<<< HEAD
         it("does nothing if join call when already joined", async () => {
-=======
-        it("does nothing if join called when already joined", async () => {
->>>>>>> ffd3c957
             sess!.joinRoomSession([mockFocus], mockFocus);
             await sentStateEvent;
             expect(client.sendStateEvent).toHaveBeenCalledTimes(1);
