/**
 * @jest-environment ./spec/unit/matrixrtc/memberManagerTestEnvironment.ts
 */
/*
Copyright 2025 The Matrix.org Foundation C.I.C.

Licensed under the Apache License, Version 2.0 (the "License");
you may not use this file except in compliance with the License.
You may obtain a copy of the License at

    http://www.apache.org/licenses/LICENSE-2.0

Unless required by applicable law or agreed to in writing, software
distributed under the License is distributed on an "AS IS" BASIS,
WITHOUT WARRANTIES OR CONDITIONS OF ANY KIND, either express or implied.
See the License for the specific language governing permissions and
limitations under the License.
*/

import { type MockedFunction, type Mock } from "jest-mock";

import { EventType, HTTPError, MatrixError, UnsupportedEndpointError, type Room } from "../../../src";
import { type Focus, type LivekitFocusActive, type SessionMembershipData } from "../../../src/matrixrtc";
import { LegacyMembershipManager } from "../../../src/matrixrtc/LegacyMembershipManager";
import { makeMockClient, makeMockRoom, membershipTemplate, mockCallMembership, type MockClient } from "./mocks";
<<<<<<< HEAD
import { MembershipManager } from "../../../src/matrixrtc/NewMembershipManager";
=======
>>>>>>> 94bb78f8
import { defer } from "../../../src/utils";

function waitForMockCall(method: MockedFunction<any>, returnVal?: Promise<any>) {
    return new Promise<void>((resolve) => {
        method.mockImplementation(() => {
            resolve();
            return returnVal ?? Promise.resolve();
        });
    });
}

function createAsyncHandle(method: MockedFunction<any>) {
    const { reject, resolve, promise } = defer();
    method.mockImplementation(() => promise);
    return { reject, resolve };
}

/**
 * Tests different MembershipManager implementations. Some tests don't apply to `LegacyMembershipManager`
 * use !FailsForLegacy to skip those. See: testEnvironment for more details.
 */

describe.each([
    { TestMembershipManager: LegacyMembershipManager, description: "LegacyMembershipManager" },
<<<<<<< HEAD
    { TestMembershipManager: MembershipManager, description: "MembershipManager" },
=======
    // { TestMembershipManager: MembershipManager, description: "MembershipManager" },
>>>>>>> 94bb78f8
])("$description", ({ TestMembershipManager }) => {
    let client: MockClient;
    let room: Room;
    const focusActive: LivekitFocusActive = {
        focus_selection: "oldest_membership",
        type: "livekit",
    };
    const focus: Focus = {
        type: "livekit",
        livekit_service_url: "https://active.url",
        livekit_alias: "!active:active.url",
    };

    beforeEach(() => {
        // Default to fake timers.
        jest.useFakeTimers();
        client = makeMockClient("@alice:example.org", "AAAAAAA");
        room = makeMockRoom(membershipTemplate);
        // Provide a default mock that is like the default "non error" server behaviour.
        (client._unstable_sendDelayedStateEvent as Mock<any>).mockResolvedValue({ delay_id: "id" });
        (client._unstable_updateDelayedEvent as Mock<any>).mockResolvedValue(undefined);
        (client.sendStateEvent as Mock<any>).mockResolvedValue(undefined);
    });

    afterEach(() => {
        jest.useRealTimers();
        // There is no need to clean up mocks since we will recreate the client.
    });

    describe("isJoined()", () => {
        it("defaults to false", () => {
            const manager = new TestMembershipManager({}, room, client, () => undefined);
            expect(manager.isJoined()).toEqual(false);
        });

        it("returns true after join()", () => {
            const manager = new TestMembershipManager({}, room, client, () => undefined);
            manager.join([]);
            expect(manager.isJoined()).toEqual(true);
        });
    });

    describe("join()", () => {
        describe("sends a membership event", () => {
            it("sends a membership event and schedules delayed leave when joining a call", async () => {
                // Spys/Mocks

                const updateDelayedEventHandle = createAsyncHandle(client._unstable_updateDelayedEvent as Mock);

                // Test
                const memberManager = new TestMembershipManager(undefined, room, client, () => undefined);
                memberManager.join([focus], focusActive);
                // expects
                await waitForMockCall(client.sendStateEvent);
                expect(client.sendStateEvent).toHaveBeenCalledWith(
                    room.roomId,
                    "org.matrix.msc3401.call.member",
                    {
                        application: "m.call",
                        call_id: "",
                        device_id: "AAAAAAA",
                        expires: 14400000,
                        foci_preferred: [focus],
                        focus_active: focusActive,
                        scope: "m.room",
                    },
                    "_@alice:example.org_AAAAAAA",
                );
                updateDelayedEventHandle.resolve?.();
                expect(client._unstable_sendDelayedStateEvent).toHaveBeenCalledWith(
                    room.roomId,
                    { delay: 8000 },
                    "org.matrix.msc3401.call.member",
                    {},
                    "_@alice:example.org_AAAAAAA",
                );
            });

            describe("does not prefix the state key with _ for rooms that support user-owned state events", () => {
                async function testJoin(useOwnedStateEvents: boolean): Promise<void> {
                    // TODO: this test does quiet a bit. Its more a like a test story summarizing to:
                    // - send delay with too long timeout and get server error (test delayedEventTimeout gets overwritten)
                    // - run into rate limit for sending delayed event
                    // - run into rate limit when setting membership state.
                    if (useOwnedStateEvents) {
                        room.getVersion = jest.fn().mockReturnValue("org.matrix.msc3757.default");
                    }
                    const updatedDelayedEvent = waitForMockCall(client._unstable_updateDelayedEvent);
                    const sentDelayedState = waitForMockCall(
                        client._unstable_sendDelayedStateEvent,
                        Promise.resolve({
                            delay_id: "id",
                        }),
                    );

                    // preparing the delayed disconnect should handle the delay being too long
                    const sendDelayedStateExceedAttempt = new Promise<void>((resolve) => {
                        const error = new MatrixError({
                            "errcode": "M_UNKNOWN",
                            "org.matrix.msc4140.errcode": "M_MAX_DELAY_EXCEEDED",
                            "org.matrix.msc4140.max_delay": 7500,
                        });
                        (client._unstable_sendDelayedStateEvent as Mock).mockImplementationOnce(() => {
                            resolve();
                            return Promise.reject(error);
                        });
                    });

                    const userStateKey = `${!useOwnedStateEvents ? "_" : ""}@alice:example.org_AAAAAAA`;
                    // preparing the delayed disconnect should handle ratelimiting
                    const sendDelayedStateAttempt = new Promise<void>((resolve) => {
                        const error = new MatrixError({ errcode: "M_LIMIT_EXCEEDED" });
                        (client._unstable_sendDelayedStateEvent as Mock).mockImplementationOnce(() => {
                            resolve();
                            return Promise.reject(error);
                        });
                    });

                    // setting the membership state should handle ratelimiting (also with a retry-after value)
                    const sendStateEventAttempt = new Promise<void>((resolve) => {
                        const error = new MatrixError(
                            { errcode: "M_LIMIT_EXCEEDED" },
                            429,
                            undefined,
                            undefined,
                            new Headers({ "Retry-After": "1" }),
                        );
                        (client.sendStateEvent as Mock).mockImplementationOnce(() => {
                            resolve();
                            return Promise.reject(error);
                        });
                    });
                    const manager = new TestMembershipManager(
                        {
                            membershipServerSideExpiryTimeout: 9000,
                        },
                        room,
                        client,
                        () => undefined,
                    );
                    manager.join([focus], focusActive);

                    await sendDelayedStateExceedAttempt.then(); // needed to resolve after the send attempt catches
                    await sendDelayedStateAttempt;
                    const callProps = (d: number) => {
                        return [room!.roomId, { delay: d }, "org.matrix.msc3401.call.member", {}, userStateKey];
                    };
                    expect(client._unstable_sendDelayedStateEvent).toHaveBeenNthCalledWith(1, ...callProps(9000));
                    expect(client._unstable_sendDelayedStateEvent).toHaveBeenNthCalledWith(2, ...callProps(7500));

                    await jest.advanceTimersByTimeAsync(5000);

                    await sendStateEventAttempt.then(); // needed to resolve after resendIfRateLimited catches

                    await jest.advanceTimersByTimeAsync(1000);

                    expect(client.sendStateEvent).toHaveBeenCalledWith(
                        room!.roomId,
                        EventType.GroupCallMemberPrefix,
                        {
                            application: "m.call",
                            scope: "m.room",
                            call_id: "",
                            expires: 14400000,
                            device_id: "AAAAAAA",
                            foci_preferred: [focus],
                            focus_active: focusActive,
                        } satisfies SessionMembershipData,
                        userStateKey,
                    );
                    await sentDelayedState;

                    // should have prepared the heartbeat to keep delaying the leave event while still connected
                    await updatedDelayedEvent;
                    expect(client._unstable_updateDelayedEvent).toHaveBeenCalledTimes(1);

                    // ensures that we reach the code that schedules the timeout for the next delay update before we advance the timers.
                    await jest.advanceTimersByTimeAsync(5000);
                    // should update delayed disconnect
                    expect(client._unstable_updateDelayedEvent).toHaveBeenCalledTimes(2);
                }

                it("sends a membership event after rate limits during delayed event setup when joining a call", async () => {
                    await testJoin(false);
                });

                it("does not prefix the state key with _ for rooms that support user-owned state events", async () => {
                    await testJoin(true);
                });
            });
        });

        describe("delayed leave event", () => {
            it("does not try again to schedule a delayed leave event if not supported", () => {
                const delayedHandle = createAsyncHandle(client._unstable_sendDelayedStateEvent as Mock);
                const manager = new TestMembershipManager({}, room, client, () => undefined);
                manager.join([focus], focusActive);
                delayedHandle.reject?.(Error("Server does not support the delayed events API"));
                expect(client._unstable_sendDelayedStateEvent).toHaveBeenCalledTimes(1);
            });
            it("does try to schedule a delayed leave event again if rate limited", async () => {
                const delayedHandle = createAsyncHandle(client._unstable_sendDelayedStateEvent as Mock);
                const manager = new TestMembershipManager({}, room, client, () => undefined);
                manager.join([focus], focusActive);
                delayedHandle.reject?.(new HTTPError("rate limited", 429, undefined));
                await jest.advanceTimersByTimeAsync(5000);
                expect(client._unstable_sendDelayedStateEvent).toHaveBeenCalledTimes(2);
            });
            it("uses membershipServerSideExpiryTimeout from config", () => {
                const manager = new TestMembershipManager(
                    { membershipServerSideExpiryTimeout: 123456 },
                    room,
                    client,
                    () => undefined,
                );
                manager.join([focus], focusActive);
                expect(client._unstable_sendDelayedStateEvent).toHaveBeenCalledWith(
                    room.roomId,
                    { delay: 123456 },
                    "org.matrix.msc3401.call.member",
                    {},
                    "_@alice:example.org_AAAAAAA",
                );
            });
        });

        it("uses membershipExpiryTimeout from config", async () => {
            const manager = new TestMembershipManager(
                { membershipExpiryTimeout: 1234567 },
                room,
                client,
                () => undefined,
            );

            manager.join([focus], focusActive);
            await waitForMockCall(client.sendStateEvent);
            expect(client.sendStateEvent).toHaveBeenCalledWith(
                room.roomId,
                EventType.GroupCallMemberPrefix,
                {
                    application: "m.call",
                    scope: "m.room",
                    call_id: "",
                    device_id: "AAAAAAA",
                    expires: 1234567,
                    foci_preferred: [focus],
                    focus_active: {
                        focus_selection: "oldest_membership",
                        type: "livekit",
                    },
                },
                "_@alice:example.org_AAAAAAA",
            );
        });

        it("does nothing if join called when already joined", async () => {
            const manager = new TestMembershipManager({}, room, client, () => undefined);
            manager.join([focus], focusActive);
            await waitForMockCall(client.sendStateEvent);
            expect(client.sendStateEvent).toHaveBeenCalledTimes(1);
            manager.join([focus], focusActive);
            expect(client.sendStateEvent).toHaveBeenCalledTimes(1);
        });
    });

    describe("leave()", () => {
        // TODO add rate limit cases.
        it("resolves delayed leave event when leave is called", async () => {
            const manager = new TestMembershipManager({}, room, client, () => undefined);
            manager.join([focus], focusActive);
<<<<<<< HEAD
            await jest.advanceTimersToNextTimerAsync();
=======
            await jest.advanceTimersByTimeAsync(1);
>>>>>>> 94bb78f8
            await manager.leave();
            expect(client._unstable_updateDelayedEvent).toHaveBeenLastCalledWith("id", "send");
            expect(client.sendStateEvent).toHaveBeenCalled();
        });
        it("send leave event when leave is called and resolving delayed leave fails", async () => {
            const manager = new TestMembershipManager({}, room, client, () => undefined);
            manager.join([focus], focusActive);
<<<<<<< HEAD
            await jest.advanceTimersByTimeAsync(100);
=======
            await jest.advanceTimersByTimeAsync(1);
>>>>>>> 94bb78f8
            (client._unstable_updateDelayedEvent as Mock<any>).mockRejectedValue("unknown");
            await manager.leave();
            // We send a normal leave event since we failed using updateDelayedEvent with the "send" action.
            expect(client.sendStateEvent).toHaveBeenLastCalledWith(
                room.roomId,
                "org.matrix.msc3401.call.member",
                {},
                "_@alice:example.org_AAAAAAA",
            );
        });
        // FailsForLegacy because legacy implementation always sends the empty state event even though it isn't needed
        it("does nothing if not joined !FailsForLegacy", async () => {
            const manager = new TestMembershipManager({}, room, client, () => undefined);
<<<<<<< HEAD
            const errorFn = jest.fn();
            await manager.leave().catch(errorFn);
            expect(errorFn).not.toHaveBeenCalled();
=======
            await manager.leave();
>>>>>>> 94bb78f8
            expect(client._unstable_sendDelayedStateEvent).not.toHaveBeenCalled();
            expect(client.sendStateEvent).not.toHaveBeenCalled();
        });
    });

    describe("getsActiveFocus", () => {
        it("gets the correct active focus with oldest_membership", () => {
            const getOldestMembership = jest.fn();
            const manager = new TestMembershipManager({}, room, client, getOldestMembership);
            // Before joining the active focus should be undefined (see FocusInUse on MatrixRTCSession)
            expect(manager.getActiveFocus()).toBe(undefined);
            manager.join([focus], focusActive);
            // After joining we want our own focus to be the one we select.
            getOldestMembership.mockReturnValue(
                mockCallMembership(
                    {
                        ...membershipTemplate,
                        foci_preferred: [
                            {
                                livekit_alias: "!active:active.url",
                                livekit_service_url: "https://active.url",
                                type: "livekit",
                            },
                        ],
                        device_id: client.getDeviceId(),
                        created_ts: 1000,
                    },
                    room.roomId,
                    client.getUserId()!,
                ),
            );
            expect(manager.getActiveFocus()).toStrictEqual(focus);
            getOldestMembership.mockReturnValue(
                mockCallMembership(
                    Object.assign({}, membershipTemplate, { device_id: "old", created_ts: 1000 }),
                    room.roomId,
                ),
            );
            // If there is an older member we use its focus.
            expect(manager.getActiveFocus()).toBe(membershipTemplate.foci_preferred[0]);
        });

        it("does not provide focus if the selection method is unknown", () => {
            const manager = new TestMembershipManager({}, room, client, () => undefined);
            manager.join([focus], Object.assign(focusActive, { type: "unknown_type" }));
            expect(manager.getActiveFocus()).toBe(undefined);
        });
    });

    describe("onRTCSessionMemberUpdate()", () => {
        it("does nothing if not joined", async () => {
            const manager = new TestMembershipManager({}, room, client, () => undefined);
            await manager.onRTCSessionMemberUpdate([mockCallMembership(membershipTemplate, room.roomId)]);
            await jest.advanceTimersToNextTimerAsync();
            expect(client.sendStateEvent).not.toHaveBeenCalled();
            expect(client._unstable_sendDelayedStateEvent).not.toHaveBeenCalled();
            expect(client._unstable_updateDelayedEvent).not.toHaveBeenCalled();
        });
        it("does nothing if own membership still present", async () => {
            const manager = new TestMembershipManager({}, room, client, () => undefined);
            manager.join([focus], focusActive);
            await jest.advanceTimersByTimeAsync(1);
            const myMembership = (client.sendStateEvent as Mock).mock.calls[0][2];
            // reset all mocks before checking what happens when calling: `onRTCSessionMemberUpdate`
            (client.sendStateEvent as Mock).mockClear();
            (client._unstable_updateDelayedEvent as Mock).mockClear();
            (client._unstable_sendDelayedStateEvent as Mock).mockClear();

            await manager.onRTCSessionMemberUpdate([
                mockCallMembership(membershipTemplate, room.roomId),
                mockCallMembership(myMembership as SessionMembershipData, room.roomId, client.getUserId() ?? undefined),
            ]);

            await jest.advanceTimersByTimeAsync(1);

            expect(client.sendStateEvent).not.toHaveBeenCalled();
            expect(client._unstable_sendDelayedStateEvent).not.toHaveBeenCalled();
            expect(client._unstable_updateDelayedEvent).not.toHaveBeenCalled();
        });
        it("recreates membership if it is missing", async () => {
            const manager = new TestMembershipManager({}, room, client, () => undefined);
            manager.join([focus], focusActive);
            await jest.advanceTimersByTimeAsync(1);
            // clearing all mocks before checking what happens when calling: `onRTCSessionMemberUpdate`
            (client.sendStateEvent as Mock).mockClear();
            (client._unstable_updateDelayedEvent as Mock).mockClear();
            (client._unstable_sendDelayedStateEvent as Mock).mockClear();

            // Our own membership is removed:
            await manager.onRTCSessionMemberUpdate([mockCallMembership(membershipTemplate, room.roomId)]);
            await jest.advanceTimersByTimeAsync(1);
            expect(client.sendStateEvent).toHaveBeenCalled();
            expect(client._unstable_sendDelayedStateEvent).toHaveBeenCalled();

            expect(client._unstable_updateDelayedEvent).toHaveBeenCalled();
        });
    });

    // TODO: Not sure about this name
    describe("background timers", () => {
        it("sends only one keep-alive for delayed leave event per `membershipKeepAlivePeriod`", async () => {
            const manager = new TestMembershipManager(
                { membershipKeepAlivePeriod: 10_000, membershipServerSideExpiryTimeout: 30_000 },
                room,
                client,
                () => undefined,
            );
            manager.join([focus], focusActive);
            await jest.advanceTimersByTimeAsync(1);
            expect(client._unstable_sendDelayedStateEvent).toHaveBeenCalledTimes(1);

            // The first call is from checking id the server deleted the delayed event
            // so it does not need a `advanceTimersByTime`
            expect(client._unstable_updateDelayedEvent).toHaveBeenCalledTimes(1);
            // TODO: Check that update delayed event is called with the correct HTTP request timeout
            // expect(client._unstable_updateDelayedEvent).toHaveBeenLastCalledWith("id", 10_000, { localTimeoutMs: 20_000 });

            for (let i = 2; i <= 12; i++) {
                // flush promises before advancing the timers to make sure schedulers are setup
                await jest.advanceTimersByTimeAsync(10_000);

                expect(client._unstable_updateDelayedEvent).toHaveBeenCalledTimes(i);
                // TODO: Check that update delayed event is called with the correct HTTP request timeout
                // expect(client._unstable_updateDelayedEvent).toHaveBeenLastCalledWith("id", 10_000, { localTimeoutMs: 20_000 });
            }
        });

        // !FailsForLegacy because the expires logic was removed for the legacy call manager.
        // Delayed events should replace it entirely but before they have wide adoption
        // the expiration logic still makes sense.
        // TODO: Add git commit when we removed it.
        async function testExpires(expire: number, headroom?: number) {
            const manager = new TestMembershipManager(
                { membershipExpiryTimeout: expire, membershipExpiryTimeoutHeadroom: headroom },
                room,
                client,
                () => undefined,
            );
            manager.join([focus], focusActive);
            await waitForMockCall(client.sendStateEvent);
            expect(client.sendStateEvent).toHaveBeenCalledTimes(1);
            const sentMembership = (client.sendStateEvent as Mock).mock.calls[0][2] as SessionMembershipData;
            expect(sentMembership.expires).toBe(expire);
            for (let i = 2; i <= 12; i++) {
<<<<<<< HEAD
                await jest.advanceTimersByTimeAsync(expire);
=======
                await jest.advanceTimersByTimeAsync(10_000);
>>>>>>> 94bb78f8
                expect(client.sendStateEvent).toHaveBeenCalledTimes(i);
                const sentMembership = (client.sendStateEvent as Mock).mock.lastCall![2] as SessionMembershipData;
                expect(sentMembership.expires).toBe(expire * i);
            }
        }
        it("extends `expires` when call still active !FailsForLegacy", async () => {
            await testExpires(10_000);
        });
        it("extends `expires` using headroom configuration !FailsForLegacy", async () => {
            await testExpires(10_000, 1_000);
        });
    });

    describe("server error handling", () => {
        // Types of server error: 429 rate limit with no retry-after header, 429 with retry-after, 50x server error (maybe retry every second), connection/socket timeout
        describe("retries sending delayed leave event", () => {
            it("sends retry if call membership event is still valid at time of retry", async () => {
                const handle = createAsyncHandle(client._unstable_sendDelayedStateEvent);

                const manager = new TestMembershipManager({}, room, client, () => undefined);
                manager.join([focus], focusActive);
                expect(client._unstable_sendDelayedStateEvent).toHaveBeenCalledTimes(1);

                handle.reject?.(
                    new MatrixError(
                        { errcode: "M_LIMIT_EXCEEDED" },
                        429,
                        undefined,
                        undefined,
                        new Headers({ "Retry-After": "1" }),
                    ),
                );
                await jest.advanceTimersByTimeAsync(1000);

                expect(client._unstable_sendDelayedStateEvent).toHaveBeenCalledTimes(2);
            });
            // FailsForLegacy as implementation does not re-check membership before retrying.
            it("abandons retry loop and sends new own membership if not present anymore !FailsForLegacy", async () => {
                (client._unstable_sendDelayedStateEvent as any).mockRejectedValue(
                    new MatrixError(
                        { errcode: "M_LIMIT_EXCEEDED" },
                        429,
                        undefined,
                        undefined,
                        new Headers({ "Retry-After": "1" }),
                    ),
                );
                const manager = new TestMembershipManager({}, room, client, () => undefined);
                // Should call _unstable_sendDelayedStateEvent but not sendStateEvent because of the
                // RateLimit error.
                manager.join([focus], focusActive);
                await jest.advanceTimersByTimeAsync(1);

                expect(client._unstable_sendDelayedStateEvent).toHaveBeenCalledTimes(1);
                (client._unstable_sendDelayedStateEvent as Mock<any>).mockResolvedValue({ delay_id: "id" });
                // Remove our own membership so that there is no reason the send the delayed leave anymore.
                // the membership is no longer present on the homeserver
                await manager.onRTCSessionMemberUpdate([]);
                // Wait for all timers to be setup
                await jest.advanceTimersByTimeAsync(1000);
                // We should send the first own membership and a new delayed event after the rate limit timeout.
                expect(client._unstable_sendDelayedStateEvent).toHaveBeenCalledTimes(2);
                expect(client.sendStateEvent).toHaveBeenCalledTimes(1);
            });
            // FailsForLegacy as implementation does not re-check membership before retrying.
            it("abandons retry loop if leave() was called !FailsForLegacy", async () => {
                const handle = createAsyncHandle(client._unstable_sendDelayedStateEvent);

                const manager = new TestMembershipManager({}, room, client, () => undefined);
                manager.join([focus], focusActive);
                handle.reject?.(
                    new MatrixError(
                        { errcode: "M_LIMIT_EXCEEDED" },
                        429,
                        undefined,
                        undefined,
                        new Headers({ "Retry-After": "1" }),
                    ),
                );

                await jest.advanceTimersByTimeAsync(1);
                expect(client._unstable_sendDelayedStateEvent).toHaveBeenCalledTimes(1);
                // the user terminated the call locally
                await manager.leave();

                // Wait for all timers to be setup
                // await flushPromises();
                await jest.advanceTimersByTimeAsync(1000);

                // No new events should have been sent:
                expect(client._unstable_sendDelayedStateEvent).toHaveBeenCalledTimes(1);
            });
        });
        describe("retries sending update delayed leave event restart", () => {
            it("resends the initial check delayed update event !FailsForLegacy", async () => {
                (client._unstable_updateDelayedEvent as Mock<any>).mockRejectedValue(
                    new MatrixError(
                        { errcode: "M_LIMIT_EXCEEDED" },
                        429,
                        undefined,
                        undefined,
                        new Headers({ "Retry-After": "1" }),
                    ),
                );
                const manager = new TestMembershipManager({}, room, client, () => undefined);
                manager.join([focus], focusActive);

                // Hit rate limit
                await jest.advanceTimersByTimeAsync(1);
                expect(client._unstable_updateDelayedEvent).toHaveBeenCalledTimes(1);

                // Hit second rate limit.
                await jest.advanceTimersByTimeAsync(1000);
                expect(client._unstable_updateDelayedEvent).toHaveBeenCalledTimes(2);

                // Setup resolve
                (client._unstable_updateDelayedEvent as Mock<any>).mockResolvedValue(undefined);
                await jest.advanceTimersByTimeAsync(1000);

                expect(client._unstable_updateDelayedEvent).toHaveBeenCalledTimes(3);
                expect(client.sendStateEvent).toHaveBeenCalledTimes(1);
            });
        });
<<<<<<< HEAD
    });
    describe("unrecoverable errors", () => {
        // !FailsForLegacy because legacy does not have a retry limit and no mechanism to communicate unrecoverable errors.
        it("throws, when reaching maximum number of retires for initial delayed event creation !FailsForLegacy", async () => {
            const delayEventSendError = jest.fn();
            (client._unstable_sendDelayedStateEvent as Mock<any>).mockRejectedValue(
                new MatrixError(
                    { errcode: "M_LIMIT_EXCEEDED" },
                    429,
                    undefined,
                    undefined,
                    new Headers({ "Retry-After": "2" }),
                ),
            );
            const manager = new TestMembershipManager({}, room, client, () => undefined);
            manager.join([focus], focusActive, delayEventSendError);

            for (let i = 0; i < 10; i++) {
                await jest.advanceTimersByTimeAsync(2000);
            }
            expect(delayEventSendError).toHaveBeenCalled();
        });
        // !FailsForLegacy because legacy does not have a retry limit and no mechanism to communicate unrecoverable errors.
        it("throws, when reaching maximum number of retires !FailsForLegacy", async () => {
            const delayEventRestartError = jest.fn();
            (client._unstable_updateDelayedEvent as Mock<any>).mockRejectedValue(
                new MatrixError(
                    { errcode: "M_LIMIT_EXCEEDED" },
                    429,
                    undefined,
                    undefined,
                    new Headers({ "Retry-After": "1" }),
                ),
            );
            const manager = new TestMembershipManager({}, room, client, () => undefined);
            manager.join([focus], focusActive, delayEventRestartError);

            for (let i = 0; i < 10; i++) {
                await jest.advanceTimersByTimeAsync(1000);
            }
            expect(delayEventRestartError).toHaveBeenCalled();
        });
        it("Errors while sending delayed events dont result in an unrecoverable error. We use the manager without delayed events !FailsForLegacy", async () => {
            const unrecoverableError = jest.fn();
            (client._unstable_sendDelayedStateEvent as Mock<any>).mockRejectedValue(new HTTPError("unknown", 501));
            const manager = new TestMembershipManager({}, room, client, () => undefined);
            manager.join([focus], focusActive, unrecoverableError);
            await jest.advanceTimersByTimeAsync(1);

            expect(unrecoverableError).not.toHaveBeenCalledWith();
            expect(client.sendStateEvent).toHaveBeenCalled();
        });
        it("UnsupportedEndpointError does not in an unrecoverable error. We use the manager without delayed events !FailsForLegacy", async () => {
            const unrecoverableError = jest.fn();
            (client._unstable_sendDelayedStateEvent as Mock<any>).mockRejectedValue(
                new UnsupportedEndpointError("not supported", "sendDelayedStateEvent"),
            );
            const manager = new TestMembershipManager({}, room, client, () => undefined);
            manager.join([focus], focusActive, unrecoverableError);
            await jest.advanceTimersByTimeAsync(1);

            expect(unrecoverableError).not.toHaveBeenCalledWith();
            expect(client.sendStateEvent).toHaveBeenCalled();
        });
=======
>>>>>>> 94bb78f8
    });
});<|MERGE_RESOLUTION|>--- conflicted
+++ resolved
@@ -23,10 +23,7 @@
 import { type Focus, type LivekitFocusActive, type SessionMembershipData } from "../../../src/matrixrtc";
 import { LegacyMembershipManager } from "../../../src/matrixrtc/LegacyMembershipManager";
 import { makeMockClient, makeMockRoom, membershipTemplate, mockCallMembership, type MockClient } from "./mocks";
-<<<<<<< HEAD
 import { MembershipManager } from "../../../src/matrixrtc/NewMembershipManager";
-=======
->>>>>>> 94bb78f8
 import { defer } from "../../../src/utils";
 
 function waitForMockCall(method: MockedFunction<any>, returnVal?: Promise<any>) {
@@ -51,11 +48,7 @@
 
 describe.each([
     { TestMembershipManager: LegacyMembershipManager, description: "LegacyMembershipManager" },
-<<<<<<< HEAD
     { TestMembershipManager: MembershipManager, description: "MembershipManager" },
-=======
-    // { TestMembershipManager: MembershipManager, description: "MembershipManager" },
->>>>>>> 94bb78f8
 ])("$description", ({ TestMembershipManager }) => {
     let client: MockClient;
     let room: Room;
@@ -326,11 +319,7 @@
         it("resolves delayed leave event when leave is called", async () => {
             const manager = new TestMembershipManager({}, room, client, () => undefined);
             manager.join([focus], focusActive);
-<<<<<<< HEAD
-            await jest.advanceTimersToNextTimerAsync();
-=======
-            await jest.advanceTimersByTimeAsync(1);
->>>>>>> 94bb78f8
+            await jest.advanceTimersByTimeAsync(1);
             await manager.leave();
             expect(client._unstable_updateDelayedEvent).toHaveBeenLastCalledWith("id", "send");
             expect(client.sendStateEvent).toHaveBeenCalled();
@@ -338,11 +327,7 @@
         it("send leave event when leave is called and resolving delayed leave fails", async () => {
             const manager = new TestMembershipManager({}, room, client, () => undefined);
             manager.join([focus], focusActive);
-<<<<<<< HEAD
-            await jest.advanceTimersByTimeAsync(100);
-=======
-            await jest.advanceTimersByTimeAsync(1);
->>>>>>> 94bb78f8
+            await jest.advanceTimersByTimeAsync(1);
             (client._unstable_updateDelayedEvent as Mock<any>).mockRejectedValue("unknown");
             await manager.leave();
             // We send a normal leave event since we failed using updateDelayedEvent with the "send" action.
@@ -356,13 +341,7 @@
         // FailsForLegacy because legacy implementation always sends the empty state event even though it isn't needed
         it("does nothing if not joined !FailsForLegacy", async () => {
             const manager = new TestMembershipManager({}, room, client, () => undefined);
-<<<<<<< HEAD
-            const errorFn = jest.fn();
-            await manager.leave().catch(errorFn);
-            expect(errorFn).not.toHaveBeenCalled();
-=======
             await manager.leave();
->>>>>>> 94bb78f8
             expect(client._unstable_sendDelayedStateEvent).not.toHaveBeenCalled();
             expect(client.sendStateEvent).not.toHaveBeenCalled();
         });
@@ -507,11 +486,7 @@
             const sentMembership = (client.sendStateEvent as Mock).mock.calls[0][2] as SessionMembershipData;
             expect(sentMembership.expires).toBe(expire);
             for (let i = 2; i <= 12; i++) {
-<<<<<<< HEAD
                 await jest.advanceTimersByTimeAsync(expire);
-=======
-                await jest.advanceTimersByTimeAsync(10_000);
->>>>>>> 94bb78f8
                 expect(client.sendStateEvent).toHaveBeenCalledTimes(i);
                 const sentMembership = (client.sendStateEvent as Mock).mock.lastCall![2] as SessionMembershipData;
                 expect(sentMembership.expires).toBe(expire * i);
@@ -635,7 +610,6 @@
                 expect(client.sendStateEvent).toHaveBeenCalledTimes(1);
             });
         });
-<<<<<<< HEAD
     });
     describe("unrecoverable errors", () => {
         // !FailsForLegacy because legacy does not have a retry limit and no mechanism to communicate unrecoverable errors.
@@ -700,7 +674,5 @@
             expect(unrecoverableError).not.toHaveBeenCalledWith();
             expect(client.sendStateEvent).toHaveBeenCalled();
         });
-=======
->>>>>>> 94bb78f8
     });
 });