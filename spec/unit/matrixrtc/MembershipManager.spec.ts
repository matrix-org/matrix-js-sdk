--- conflicted
+++ resolved
@@ -31,11 +31,7 @@
     type SessionMembershipData,
     type LivekitFocusSelection,
 } from "../../../src/matrixrtc";
-<<<<<<< HEAD
 import { makeMockClient, makeMockRoom, sessionMembershipTemplate, mockCallMembership, type MockClient } from "./mocks";
-=======
-import { makeMockClient, makeMockRoom, membershipTemplate, mockCallMembership, type MockClient } from "./mocks";
->>>>>>> fd949fe4
 import { MembershipManager } from "../../../src/matrixrtc/MembershipManager.ts";
 import { waitFor } from "../../test-utils/test-utils.ts";
 
@@ -170,11 +166,7 @@
                     room.roomId,
                     "org.matrix.msc4143.rtc.member",
                     {
-<<<<<<< HEAD
-                        application: { type: "m.call", id: "" },
-=======
                         application: { type: "m.call" },
->>>>>>> fd949fe4
                         member: {
                             user_id: "@alice:example.org",
                             id: "_@alice:example.org_AAAAAAA_m.call",
@@ -476,11 +468,7 @@
     describe("onRTCSessionMemberUpdate()", () => {
         it("does nothing if not joined", async () => {
             const manager = new MembershipManager({}, room, client, callSession);
-<<<<<<< HEAD
             await manager.onRTCSessionMemberUpdate([mockCallMembership(sessionMembershipTemplate, room.roomId)]);
-=======
-            await manager.onRTCSessionMemberUpdate([mockCallMembership(membershipTemplate, room.roomId)]);
->>>>>>> fd949fe4
             await jest.advanceTimersToNextTimerAsync();
             expect(client.sendStateEvent).not.toHaveBeenCalled();
             expect(client._unstable_sendDelayedStateEvent).not.toHaveBeenCalled();
