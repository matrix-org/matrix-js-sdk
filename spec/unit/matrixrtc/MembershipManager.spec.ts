--- conflicted
+++ resolved
@@ -32,14 +32,9 @@
     type SessionMembershipData,
     type LivekitFocusSelection,
 } from "../../../src/matrixrtc";
-<<<<<<< HEAD
 import { makeMockClient, makeMockRoom, sessionMembershipTemplate, mockCallMembership, type MockClient } from "./mocks";
 import { MembershipManager } from "../../../src/matrixrtc/MembershipManager.ts";
 import { waitFor } from "../../test-utils/test-utils.ts";
-=======
-import { makeMockClient, makeMockRoom, membershipTemplate, mockCallMembership, type MockClient } from "./mocks";
-import { MembershipManager, StickyEventMembershipManager } from "../../../src/matrixrtc/MembershipManager.ts";
->>>>>>> b59603d7
 
 /**
  * Create a promise that will resolve once a mocked method is called.
@@ -160,48 +155,6 @@
                 expect(client._unstable_sendDelayedStateEvent).toHaveBeenCalledTimes(1);
             });
 
-<<<<<<< HEAD
-            it("sends a rtc membership event when using `useRtcMemberFormat`", async () => {
-                // Spys/Mocks
-
-                const updateDelayedEventHandle = createAsyncHandle<void>(client._unstable_updateDelayedEvent as Mock);
-
-                // Test
-                const memberManager = new MembershipManager({ useRtcMemberFormat: true }, room, client, callSession);
-                memberManager.join([], focus);
-                // expects
-                await waitForMockCall(client.sendStateEvent, Promise.resolve({ event_id: "id" }));
-                // This should check for send sticky once we merge with the sticky matrixRTC branch.
-                expect(client.sendStateEvent).toHaveBeenCalledWith(
-                    room.roomId,
-                    "org.matrix.msc4143.rtc.member",
-                    {
-                        application: { type: "m.call" },
-                        member: {
-                            user_id: "@alice:example.org",
-                            id: "_@alice:example.org_AAAAAAA_m.call",
-                            device_id: "AAAAAAA",
-                        },
-                        slot_id: "m.call#",
-                        rtc_transports: [focus],
-                        versions: [],
-                        msc4354_sticky_key: "_@alice:example.org_AAAAAAA_m.call",
-                    },
-                    "_@alice:example.org_AAAAAAA_m.call",
-                );
-                updateDelayedEventHandle.resolve?.();
-                expect(client._unstable_sendDelayedStateEvent).toHaveBeenCalledWith(
-                    room.roomId,
-                    { delay: 8000 },
-                    "org.matrix.msc4143.rtc.member",
-                    {},
-                    "_@alice:example.org_AAAAAAA_m.call",
-                );
-                expect(client._unstable_sendDelayedStateEvent).toHaveBeenCalledTimes(1);
-            });
-
-=======
->>>>>>> b59603d7
             it("reschedules delayed leave event if sending state cancels it", async () => {
                 const memberManager = new MembershipManager(undefined, room, client, callSession);
                 const waitForSendState = waitForMockCall(client.sendStateEvent);
