--- conflicted
+++ resolved
@@ -14,11 +14,6 @@
 limitations under the License.
 */
 
-<<<<<<< HEAD
-import { EventType } from "../../../src/@types/event";
-import { M_BEACON_INFO } from "../../../src/@types/beacon";
-=======
->>>>>>> 781fdf4f
 import {
     isTimestampInDuration,
     Beacon,
