/*
Copyright 2023 The Matrix.org Foundation C.I.C.

Licensed under the Apache License, Version 2.0 (the "License");
you may not use this file except in compliance with the License.
You may obtain a copy of the License at

    http://www.apache.org/licenses/LICENSE-2.0

Unless required by applicable law or agreed to in writing, software
distributed under the License is distributed on an "AS IS" BASIS,
WITHOUT WARRANTIES OR CONDITIONS OF ANY KIND, either express or implied.
See the License for the specific language governing permissions and
limitations under the License.
*/

import { IEvent, MatrixEvent, PollEvent, Room } from "../../../src";
import { REFERENCE_RELATION } from "../../../src/@types/extensible_events";
import { M_POLL_END, M_POLL_KIND_DISCLOSED, M_POLL_RESPONSE } from "../../../src/@types/polls";
import { PollStartEvent } from "../../../src/extensible_events_v1/PollStartEvent";
import { Poll } from "../../../src/models/poll";
import { getMockClientWithEventEmitter, mockClientMethodsUser } from "../../test-utils/client";

jest.useFakeTimers();

describe("Poll", () => {
    const userId = "@alice:server.org";
    const mockClient = getMockClientWithEventEmitter({
        ...mockClientMethodsUser(userId),
        relations: jest.fn(),
    });
    const roomId = "!room:server";
    const room = new Room(roomId, mockClient, userId);
    const maySendRedactionForEventSpy = jest.spyOn(room.currentState, "maySendRedactionForEvent");
    // 14.03.2022 16:15
    const now = 1647270879403;

    const basePollStartEvent = new MatrixEvent({
        ...PollStartEvent.from("What?", ["a", "b"], M_POLL_KIND_DISCLOSED.name).serialize(),
        room_id: roomId,
        sender: userId,
    });
    basePollStartEvent.event.event_id = "$12345";

    beforeEach(() => {
        jest.clearAllMocks();
        jest.setSystemTime(now);

<<<<<<< HEAD
        mockClient.relations.mockReset().mockResolvedValue({ events: [] });
=======
        mockClient.relations.mockResolvedValue({ events: [] });
>>>>>>> 2800681b

        maySendRedactionForEventSpy.mockClear().mockReturnValue(true);
    });

    let eventId = 1;
    const makeRelatedEvent = (eventProps: Partial<IEvent>, timestamp = now): MatrixEvent => {
        const event = new MatrixEvent({
            ...eventProps,
            content: {
                ...(eventProps.content || {}),
                "m.relates_to": {
                    rel_type: REFERENCE_RELATION.name,
                    event_id: basePollStartEvent.getId(),
                },
            },
        });
        event.event.origin_server_ts = timestamp;
        event.event.event_id = `${eventId++}`;
        return event;
    };

    it("initialises with root event", () => {
        const poll = new Poll(basePollStartEvent, mockClient, room);
        expect(poll.roomId).toEqual(roomId);
        expect(poll.pollId).toEqual(basePollStartEvent.getId());
        expect(poll.pollEvent).toEqual(basePollStartEvent.unstableExtensibleEvent);
        expect(poll.isEnded).toBe(false);
    });

    it("throws when poll start has no room id", () => {
        const pollStartEvent = new MatrixEvent(
            PollStartEvent.from("What?", ["a", "b"], M_POLL_KIND_DISCLOSED.name).serialize(),
        );
        expect(() => new Poll(pollStartEvent, mockClient, room)).toThrowError("Invalid poll start event.");
    });

    it("throws when poll start has no event id", () => {
        const pollStartEvent = new MatrixEvent({
            ...PollStartEvent.from("What?", ["a", "b"], M_POLL_KIND_DISCLOSED.name).serialize(),
            room_id: roomId,
        });
        expect(() => new Poll(pollStartEvent, mockClient, room)).toThrowError("Invalid poll start event.");
    });

    describe("fetching responses", () => {
        it("calls relations api and emits", async () => {
            const poll = new Poll(basePollStartEvent, mockClient, room);
            const emitSpy = jest.spyOn(poll, "emit");
            const fetchResponsePromise = poll.getResponses();
            expect(poll.isFetchingResponses).toBe(true);
            const responses = await fetchResponsePromise;
            expect(poll.isFetchingResponses).toBe(false);
            expect(mockClient.relations).toHaveBeenCalledWith(
                roomId,
                basePollStartEvent.getId(),
                "m.reference",
                undefined,
                { from: undefined },
            );
            expect(emitSpy).toHaveBeenCalledWith(PollEvent.Responses, responses);
        });

        it("returns existing responses object after initial fetch", async () => {
            const poll = new Poll(basePollStartEvent, mockClient, room);
            const responses = await poll.getResponses();
            const responses2 = await poll.getResponses();
            // only fetched relations once
            expect(mockClient.relations).toHaveBeenCalledTimes(1);
            // strictly equal
            expect(responses).toBe(responses2);
        });

        it("waits for existing relations request to finish when getting responses", async () => {
            const poll = new Poll(basePollStartEvent, mockClient, room);
            const firstResponsePromise = poll.getResponses();
            const secondResponsePromise = poll.getResponses();
            await firstResponsePromise;
            expect(firstResponsePromise).toEqual(secondResponsePromise);
            await secondResponsePromise;
            expect(mockClient.relations).toHaveBeenCalledTimes(1);
        });

        it("filters relations for relevent response events", async () => {
            const replyEvent = new MatrixEvent({ type: "m.room.message" });
            const stableResponseEvent = makeRelatedEvent({ type: M_POLL_RESPONSE.stable! });
            const unstableResponseEvent = makeRelatedEvent({ type: M_POLL_RESPONSE.unstable });

            mockClient.relations.mockResolvedValue({
                events: [replyEvent, stableResponseEvent, unstableResponseEvent],
            });
            const poll = new Poll(basePollStartEvent, mockClient, room);
            const responses = await poll.getResponses();
            expect(responses.getRelations()).toEqual([stableResponseEvent, unstableResponseEvent]);
        });

        describe("with multiple pages of relations", () => {
            const makeResponses = (count = 1, timestamp = now): MatrixEvent[] =>
                new Array(count)
                    .fill("x")
                    .map((_x, index) =>
                        makeRelatedEvent(
                            { type: M_POLL_RESPONSE.stable!, sender: "@bob@server.org" },
                            timestamp + index,
                        ),
                    );

            it("page relations responses", async () => {
                const responseEvents = makeResponses(6);
                mockClient.relations
                    .mockResolvedValueOnce({
                        events: responseEvents.slice(0, 2),
                        nextBatch: "test-next-1",
                    })
                    .mockResolvedValueOnce({
                        events: responseEvents.slice(2, 4),
                        nextBatch: "test-next-2",
                    })
                    .mockResolvedValueOnce({
                        events: responseEvents.slice(4),
                    });

                const poll = new Poll(basePollStartEvent, mockClient, room);
                jest.spyOn(poll, "emit");
                const responses = await poll.getResponses();

                expect(mockClient.relations.mock.calls).toEqual([
                    [roomId, basePollStartEvent.getId(), "m.reference", undefined, { from: undefined }],
                    [roomId, basePollStartEvent.getId(), "m.reference", undefined, { from: "test-next-1" }],
                    [roomId, basePollStartEvent.getId(), "m.reference", undefined, { from: "test-next-2" }],
                ]);

                expect(poll.emit).toHaveBeenCalledTimes(3);
                expect(poll.isFetchingResponses).toBeFalsy();
                expect(responses.getRelations().length).toEqual(6);
            });
        });

        describe("with poll end event", () => {
            const stablePollEndEvent = makeRelatedEvent({ type: M_POLL_END.stable!, sender: "@bob@server.org" });
            const unstablePollEndEvent = makeRelatedEvent({ type: M_POLL_END.unstable!, sender: "@bob@server.org" });
            const responseEventBeforeEnd = makeRelatedEvent({ type: M_POLL_RESPONSE.name }, now - 1000);
            const responseEventAtEnd = makeRelatedEvent({ type: M_POLL_RESPONSE.name }, now);
            const responseEventAfterEnd = makeRelatedEvent({ type: M_POLL_RESPONSE.name }, now + 1000);

            beforeEach(() => {
                mockClient.relations.mockResolvedValue({
                    events: [responseEventAfterEnd, responseEventAtEnd, responseEventBeforeEnd, stablePollEndEvent],
                });
            });

            it("sets poll end event with stable event type", async () => {
                const poll = new Poll(basePollStartEvent, mockClient, room);
<<<<<<< HEAD
                jest.spyOn(poll, "emit");
                await poll.getResponses();

                expect(maySendRedactionForEventSpy).toHaveBeenCalledWith(basePollStartEvent, "@bob@server.org");
                expect(poll.isEnded).toBe(true);
                expect(poll.emit).toHaveBeenCalledWith(PollEvent.End);
            });

            it("does not set poll end event when sent by a user without redaction rights", async () => {
                const poll = new Poll(basePollStartEvent, mockClient, room);
                maySendRedactionForEventSpy.mockReturnValue(false);
                jest.spyOn(poll, "emit");
                await poll.getResponses();

                expect(maySendRedactionForEventSpy).toHaveBeenCalledWith(basePollStartEvent, "@bob@server.org");
                expect(poll.isEnded).toBe(false);
                expect(poll.emit).not.toHaveBeenCalledWith(PollEvent.End);
            });

            it("sets poll end event when current user created the poll, but does not have redaction rights", async () => {
                const poll = new Poll(basePollStartEvent, mockClient, room);
                const pollEndEvent = makeRelatedEvent({ type: M_POLL_END.stable!, sender: userId });
                mockClient.relations.mockResolvedValue({
                    events: [pollEndEvent],
                });
                maySendRedactionForEventSpy.mockReturnValue(false);
                jest.spyOn(poll, "emit");
                await poll.getResponses();

=======
                jest.spyOn(poll, "emit");
                await poll.getResponses();

                expect(maySendRedactionForEventSpy).toHaveBeenCalledWith(basePollStartEvent, "@bob@server.org");
                expect(poll.isEnded).toBe(true);
                expect(poll.emit).toHaveBeenCalledWith(PollEvent.End);
            });

            it("does not set poll end event when sent by a user without redaction rights", async () => {
                const poll = new Poll(basePollStartEvent, mockClient, room);
                maySendRedactionForEventSpy.mockReturnValue(false);
                jest.spyOn(poll, "emit");
                await poll.getResponses();

                expect(maySendRedactionForEventSpy).toHaveBeenCalledWith(basePollStartEvent, "@bob@server.org");
                expect(poll.isEnded).toBe(false);
                expect(poll.emit).not.toHaveBeenCalledWith(PollEvent.End);
            });

            it("sets poll end event when endevent sender also created the poll, but does not have redaction rights", async () => {
                const pollStartEvent = new MatrixEvent({
                    ...PollStartEvent.from("What?", ["a", "b"], M_POLL_KIND_DISCLOSED.name).serialize(),
                    room_id: roomId,
                    sender: "@bob:domain.org",
                });
                pollStartEvent.event.event_id = "$6789";
                const poll = new Poll(pollStartEvent, mockClient, room);
                const pollEndEvent = makeRelatedEvent({ type: M_POLL_END.stable!, sender: "@bob:domain.org" });
                mockClient.relations.mockResolvedValue({
                    events: [pollEndEvent],
                });
                maySendRedactionForEventSpy.mockReturnValue(false);
                jest.spyOn(poll, "emit");
                await poll.getResponses();

>>>>>>> 2800681b
                expect(maySendRedactionForEventSpy).not.toHaveBeenCalled();
                expect(poll.isEnded).toBe(true);
                expect(poll.emit).toHaveBeenCalledWith(PollEvent.End);
            });

            it("sets poll end event with unstable event type", async () => {
                mockClient.relations.mockResolvedValue({
                    events: [unstablePollEndEvent],
                });
                const poll = new Poll(basePollStartEvent, mockClient, room);
                jest.spyOn(poll, "emit");
                await poll.getResponses();

                expect(poll.isEnded).toBe(true);
                expect(poll.emit).toHaveBeenCalledWith(PollEvent.End);
            });

            it("filters out responses that were sent after poll end", async () => {
                const poll = new Poll(basePollStartEvent, mockClient, room);
                const responses = await poll.getResponses();

                // just response type events
                // and response with ts after poll end event is excluded
                expect(responses.getRelations()).toEqual([responseEventAtEnd, responseEventBeforeEnd]);
            });
        });
    });

    describe("onNewRelation()", () => {
        it("discards response if poll responses have not been initialised", () => {
            const poll = new Poll(basePollStartEvent, mockClient, room);
            jest.spyOn(poll, "emit");
            const responseEvent = makeRelatedEvent({ type: M_POLL_RESPONSE.name }, now);

            poll.onNewRelation(responseEvent);

            // did not add response -> no emit
            expect(poll.emit).not.toHaveBeenCalled();
        });

        it("sets poll end event when responses are not initialised", () => {
            const poll = new Poll(basePollStartEvent, mockClient, room);
<<<<<<< HEAD
            jest.spyOn(poll, "emit");
            const stablePollEndEvent = makeRelatedEvent({ type: M_POLL_END.stable!, sender: userId });

            poll.onNewRelation(stablePollEndEvent);

            expect(poll.emit).toHaveBeenCalledWith(PollEvent.End);
        });

        it("does not set poll end event when sent by invalid user", async () => {
            maySendRedactionForEventSpy.mockReturnValue(false);
            const stablePollEndEvent = makeRelatedEvent({ type: M_POLL_END.stable!, sender: "@charlie:server.org" });
            const responseEventAfterEnd = makeRelatedEvent({ type: M_POLL_RESPONSE.name }, now + 1000);
            mockClient.relations.mockResolvedValue({
                events: [responseEventAfterEnd],
            });
            const poll = new Poll(basePollStartEvent, mockClient, room);
            await poll.getResponses();
            jest.spyOn(poll, "emit");
=======
            jest.spyOn(poll, "emit");
            const stablePollEndEvent = makeRelatedEvent({ type: M_POLL_END.stable!, sender: userId });
>>>>>>> 2800681b

            poll.onNewRelation(stablePollEndEvent);

            // didn't end, didn't refilter responses
            expect(poll.emit).not.toHaveBeenCalled();
            expect(poll.isEnded).toBeFalsy();
            expect(maySendRedactionForEventSpy).toHaveBeenCalledWith(basePollStartEvent, "@charlie:server.org");
        });

        it("does not set poll end event when an earlier end event already exists", async () => {
            const earlierPollEndEvent = makeRelatedEvent(
                { type: M_POLL_END.stable!, sender: "@valid:server.org" },
                now,
            );
            const laterPollEndEvent = makeRelatedEvent(
                { type: M_POLL_END.stable!, sender: "@valid:server.org" },
                now + 2000,
            );

            const poll = new Poll(basePollStartEvent, mockClient, room);
            await poll.getResponses();

            poll.onNewRelation(earlierPollEndEvent);

            // first end event set correctly
            expect(poll.isEnded).toBeTruthy();

            // reset spy count
            jest.spyOn(poll, "emit").mockClear();

            poll.onNewRelation(laterPollEndEvent);
            // didn't set new end event, didn't refilter responses
            expect(poll.emit).not.toHaveBeenCalled();
            expect(poll.isEnded).toBeTruthy();
        });

        it("replaces poll end event and refilters when an older end event already exists", async () => {
            const earlierPollEndEvent = makeRelatedEvent(
                { type: M_POLL_END.stable!, sender: "@valid:server.org" },
                now,
            );
            const laterPollEndEvent = makeRelatedEvent(
                { type: M_POLL_END.stable!, sender: "@valid:server.org" },
                now + 2000,
            );
            const responseEventBeforeEnd = makeRelatedEvent({ type: M_POLL_RESPONSE.name }, now - 1000);
            const responseEventAtEnd = makeRelatedEvent({ type: M_POLL_RESPONSE.name }, now);
            const responseEventAfterEnd = makeRelatedEvent({ type: M_POLL_RESPONSE.name }, now + 1000);
            mockClient.relations.mockResolvedValue({
                events: [responseEventAfterEnd, responseEventAtEnd, responseEventBeforeEnd, laterPollEndEvent],
            });

            const poll = new Poll(basePollStartEvent, mockClient, room);
            const responses = await poll.getResponses();

            // all responses have a timestamp < laterPollEndEvent
            expect(responses.getRelations().length).toEqual(3);
            // first end event set correctly
            expect(poll.isEnded).toBeTruthy();

            // reset spy count
            jest.spyOn(poll, "emit").mockClear();

            // add a valid end event with earlier timestamp
            poll.onNewRelation(earlierPollEndEvent);

            // emitted new end event
            expect(poll.emit).toHaveBeenCalledWith(PollEvent.End);
            // filtered responses and emitted
            expect(poll.emit).toHaveBeenCalledWith(PollEvent.Responses, responses);
            expect(responses.getRelations()).toEqual([responseEventAtEnd, responseEventBeforeEnd]);
        });

        it("does not set poll end event when sent by invalid user", async () => {
            maySendRedactionForEventSpy.mockReturnValue(false);
            const stablePollEndEvent = makeRelatedEvent({ type: M_POLL_END.stable!, sender: "@charlie:server.org" });
            const responseEventAfterEnd = makeRelatedEvent({ type: M_POLL_RESPONSE.name }, now + 1000);
            mockClient.relations.mockResolvedValue({
                events: [responseEventAfterEnd],
            });
            const poll = new Poll(basePollStartEvent, mockClient, room);
            await poll.getResponses();
            jest.spyOn(poll, "emit");

            poll.onNewRelation(stablePollEndEvent);

            // didn't end, didn't refilter responses
            expect(poll.emit).not.toHaveBeenCalled();
            expect(poll.isEnded).toBeFalsy();
            expect(maySendRedactionForEventSpy).toHaveBeenCalledWith(basePollStartEvent, "@charlie:server.org");
        });

        it("does not set poll end event when an earlier end event already exists", async () => {
            const earlierPollEndEvent = makeRelatedEvent(
                { type: M_POLL_END.stable!, sender: "@valid:server.org" },
                now,
            );
            const laterPollEndEvent = makeRelatedEvent(
                { type: M_POLL_END.stable!, sender: "@valid:server.org" },
                now + 2000,
            );

            const poll = new Poll(basePollStartEvent, mockClient, room);
            await poll.getResponses();

            poll.onNewRelation(earlierPollEndEvent);

            // first end event set correctly
            expect(poll.isEnded).toBeTruthy();

            // reset spy count
            jest.spyOn(poll, "emit").mockClear();

            poll.onNewRelation(laterPollEndEvent);
            // didn't set new end event, didn't refilter responses
            expect(poll.emit).not.toHaveBeenCalled();
            expect(poll.isEnded).toBeTruthy();
        });

        it("replaces poll end event and refilters when an older end event already exists", async () => {
            const earlierPollEndEvent = makeRelatedEvent(
                { type: M_POLL_END.stable!, sender: "@valid:server.org" },
                now,
            );
            const laterPollEndEvent = makeRelatedEvent(
                { type: M_POLL_END.stable!, sender: "@valid:server.org" },
                now + 2000,
            );
            const responseEventBeforeEnd = makeRelatedEvent({ type: M_POLL_RESPONSE.name }, now - 1000);
            const responseEventAtEnd = makeRelatedEvent({ type: M_POLL_RESPONSE.name }, now);
            const responseEventAfterEnd = makeRelatedEvent({ type: M_POLL_RESPONSE.name }, now + 1000);
            mockClient.relations.mockResolvedValue({
                events: [responseEventAfterEnd, responseEventAtEnd, responseEventBeforeEnd, laterPollEndEvent],
            });

            const poll = new Poll(basePollStartEvent, mockClient, room);
            const responses = await poll.getResponses();

            // all responses have a timestamp < laterPollEndEvent
            expect(responses.getRelations().length).toEqual(3);
            // first end event set correctly
            expect(poll.isEnded).toBeTruthy();

            // reset spy count
            jest.spyOn(poll, "emit").mockClear();

            // add a valid end event with earlier timestamp
            poll.onNewRelation(earlierPollEndEvent);

            // emitted new end event
            expect(poll.emit).toHaveBeenCalledWith(PollEvent.End);
            // filtered responses and emitted
            expect(poll.emit).toHaveBeenCalledWith(PollEvent.Responses, responses);
            expect(responses.getRelations()).toEqual([responseEventAtEnd, responseEventBeforeEnd]);
        });

        it("sets poll end event and refilters responses based on timestamp", async () => {
            const stablePollEndEvent = makeRelatedEvent({ type: M_POLL_END.stable!, sender: userId });
            const responseEventBeforeEnd = makeRelatedEvent({ type: M_POLL_RESPONSE.name }, now - 1000);
            const responseEventAtEnd = makeRelatedEvent({ type: M_POLL_RESPONSE.name }, now);
            const responseEventAfterEnd = makeRelatedEvent({ type: M_POLL_RESPONSE.name }, now + 1000);
            mockClient.relations.mockResolvedValue({
                events: [responseEventAfterEnd, responseEventAtEnd, responseEventBeforeEnd],
            });
            const poll = new Poll(basePollStartEvent, mockClient, room);
            const responses = await poll.getResponses();
            jest.spyOn(poll, "emit");

            expect(responses.getRelations().length).toEqual(3);
            poll.onNewRelation(stablePollEndEvent);

            expect(poll.emit).toHaveBeenCalledWith(PollEvent.End);
            expect(poll.emit).toHaveBeenCalledWith(PollEvent.Responses, responses);
            expect(responses.getRelations().length).toEqual(2);
            // after end timestamp event is removed
            expect(responses.getRelations()).toEqual([responseEventAtEnd, responseEventBeforeEnd]);
        });

        it("filters out irrelevant relations", async () => {
            const poll = new Poll(basePollStartEvent, mockClient, room);
            // init responses
            const responses = await poll.getResponses();
            jest.spyOn(poll, "emit");
            const replyEvent = new MatrixEvent({ type: "m.room.message" });

            poll.onNewRelation(replyEvent);

            // did not add response -> no emit
            expect(poll.emit).not.toHaveBeenCalled();
            expect(responses.getRelations().length).toEqual(0);
        });

        it("adds poll response relations to responses", async () => {
            const poll = new Poll(basePollStartEvent, mockClient, room);
            // init responses
            const responses = await poll.getResponses();
            jest.spyOn(poll, "emit");
            const responseEvent = makeRelatedEvent({ type: M_POLL_RESPONSE.name }, now);

            poll.onNewRelation(responseEvent);

            // did not add response -> no emit
            expect(poll.emit).toHaveBeenCalledWith(PollEvent.Responses, responses);
            expect(responses.getRelations()).toEqual([responseEvent]);
        });
    });
});<|MERGE_RESOLUTION|>--- conflicted
+++ resolved
@@ -46,11 +46,7 @@
         jest.clearAllMocks();
         jest.setSystemTime(now);
 
-<<<<<<< HEAD
         mockClient.relations.mockReset().mockResolvedValue({ events: [] });
-=======
-        mockClient.relations.mockResolvedValue({ events: [] });
->>>>>>> 2800681b
 
         maySendRedactionForEventSpy.mockClear().mockReturnValue(true);
     });
@@ -203,54 +199,12 @@
 
             it("sets poll end event with stable event type", async () => {
                 const poll = new Poll(basePollStartEvent, mockClient, room);
-<<<<<<< HEAD
                 jest.spyOn(poll, "emit");
                 await poll.getResponses();
 
                 expect(maySendRedactionForEventSpy).toHaveBeenCalledWith(basePollStartEvent, "@bob@server.org");
                 expect(poll.isEnded).toBe(true);
                 expect(poll.emit).toHaveBeenCalledWith(PollEvent.End);
-            });
-
-            it("does not set poll end event when sent by a user without redaction rights", async () => {
-                const poll = new Poll(basePollStartEvent, mockClient, room);
-                maySendRedactionForEventSpy.mockReturnValue(false);
-                jest.spyOn(poll, "emit");
-                await poll.getResponses();
-
-                expect(maySendRedactionForEventSpy).toHaveBeenCalledWith(basePollStartEvent, "@bob@server.org");
-                expect(poll.isEnded).toBe(false);
-                expect(poll.emit).not.toHaveBeenCalledWith(PollEvent.End);
-            });
-
-            it("sets poll end event when current user created the poll, but does not have redaction rights", async () => {
-                const poll = new Poll(basePollStartEvent, mockClient, room);
-                const pollEndEvent = makeRelatedEvent({ type: M_POLL_END.stable!, sender: userId });
-                mockClient.relations.mockResolvedValue({
-                    events: [pollEndEvent],
-                });
-                maySendRedactionForEventSpy.mockReturnValue(false);
-                jest.spyOn(poll, "emit");
-                await poll.getResponses();
-
-=======
-                jest.spyOn(poll, "emit");
-                await poll.getResponses();
-
-                expect(maySendRedactionForEventSpy).toHaveBeenCalledWith(basePollStartEvent, "@bob@server.org");
-                expect(poll.isEnded).toBe(true);
-                expect(poll.emit).toHaveBeenCalledWith(PollEvent.End);
-            });
-
-            it("does not set poll end event when sent by a user without redaction rights", async () => {
-                const poll = new Poll(basePollStartEvent, mockClient, room);
-                maySendRedactionForEventSpy.mockReturnValue(false);
-                jest.spyOn(poll, "emit");
-                await poll.getResponses();
-
-                expect(maySendRedactionForEventSpy).toHaveBeenCalledWith(basePollStartEvent, "@bob@server.org");
-                expect(poll.isEnded).toBe(false);
-                expect(poll.emit).not.toHaveBeenCalledWith(PollEvent.End);
             });
 
             it("sets poll end event when endevent sender also created the poll, but does not have redaction rights", async () => {
@@ -269,7 +223,6 @@
                 jest.spyOn(poll, "emit");
                 await poll.getResponses();
 
->>>>>>> 2800681b
                 expect(maySendRedactionForEventSpy).not.toHaveBeenCalled();
                 expect(poll.isEnded).toBe(true);
                 expect(poll.emit).toHaveBeenCalledWith(PollEvent.End);
@@ -312,7 +265,6 @@
 
         it("sets poll end event when responses are not initialised", () => {
             const poll = new Poll(basePollStartEvent, mockClient, room);
-<<<<<<< HEAD
             jest.spyOn(poll, "emit");
             const stablePollEndEvent = makeRelatedEvent({ type: M_POLL_END.stable!, sender: userId });
 
@@ -331,10 +283,6 @@
             const poll = new Poll(basePollStartEvent, mockClient, room);
             await poll.getResponses();
             jest.spyOn(poll, "emit");
-=======
-            jest.spyOn(poll, "emit");
-            const stablePollEndEvent = makeRelatedEvent({ type: M_POLL_END.stable!, sender: userId });
->>>>>>> 2800681b
 
             poll.onNewRelation(stablePollEndEvent);
 
