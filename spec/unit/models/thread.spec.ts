--- conflicted
+++ resolved
@@ -22,11 +22,7 @@
 import { makeThreadEvent, mkThread } from "../../test-utils/thread";
 import { TestClient } from "../../TestClient";
 import { emitPromise, mkEdit, mkMessage, mkReaction, mock } from "../../test-utils/test-utils";
-<<<<<<< HEAD
 import { Direction, EventStatus, EventType, MatrixEvent } from "../../../src";
-=======
-import { Direction, EventStatus, MatrixEvent } from "../../../src";
->>>>>>> 48b60bb8
 import { ReceiptType } from "../../../src/@types/read_receipts";
 import { getMockClientWithEventEmitter, mockClientMethodsUser } from "../../test-utils/client";
 import { ReEmitter } from "../../../src/ReEmitter";
@@ -619,11 +615,7 @@
                 Thread.hasServerSideSupport = previousThreadHasServerSideSupport;
             });
 
-<<<<<<< HEAD
             it("Adds edits from sync to the thread timeline and applies them", async () => {
-=======
-            it("should allow edits to be added to thread timeline", async () => {
->>>>>>> 48b60bb8
                 // Given a thread
                 const client = createClient();
                 const user = "@alice:matrix.org";
@@ -645,7 +637,6 @@
                 // And the first message has been edited
                 expect(secondLastEvent.getContent().body).toEqual("edit");
             });
-<<<<<<< HEAD
 
             it("Adds edits fetched on demand to the thread timeline and applies them", async () => {
                 // Given we don't support recursive relations
@@ -685,8 +676,6 @@
                 // But the original is edited, as expected
                 expect(lastEvent.getContent().body).toEqual("edit");
             });
-=======
->>>>>>> 48b60bb8
         });
     });
 });
@@ -711,15 +700,10 @@
  */
 async function createThread(client: MatrixClient, user: string, roomId: string): Promise<Thread> {
     const root = mkMessage({ event: true, user, room: roomId, msg: "Thread root" });
-<<<<<<< HEAD
     const room = new Room(roomId, client, "@roomcreator:x");
 
     // Ensure the root is in the room timeline
     root.setThreadId(root.getId());
-=======
-
-    const room = new Room(roomId, client, "@roomcreator:x");
->>>>>>> 48b60bb8
     room.addLiveEvents([root]);
 
     // Create the thread and wait for it to be initialised
@@ -733,17 +717,10 @@
  * Create a MatrixClient that supports threads and has all the methods used when
  * creating a thread that call out to HTTP endpoints mocked out.
  */
-<<<<<<< HEAD
 function createClient(canSupport = new Map()): MatrixClient {
     const client = mock(MatrixClient, "MatrixClient");
     client.reEmitter = mock(ReEmitter, "ReEmitter");
     client.canSupport = canSupport;
-=======
-function createClient(): MatrixClient {
-    const client = mock(MatrixClient, "MatrixClient");
-    client.reEmitter = mock(ReEmitter, "ReEmitter");
-    client.canSupport = new Map();
->>>>>>> 48b60bb8
 
     jest.spyOn(client, "supportsThreads").mockReturnValue(true);
     jest.spyOn(client, "getEventMapper").mockReturnValue(eventMapperFor(client, {}));
