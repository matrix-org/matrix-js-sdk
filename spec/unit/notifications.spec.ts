--- conflicted
+++ resolved
@@ -114,13 +114,8 @@
 
         fixNotificationCountOnDecryption(mockClient, event);
 
-<<<<<<< HEAD
-        expect(room.getRoomUnreadNotificationCount(NotificationCountType.Total)).toBe(0);
-        expect(room.getRoomUnreadNotificationCount(NotificationCountType.Highlight)).toBe(0);
-=======
         expect(room.getRoomUnreadNotificationCount(NotificationCountType.Total)).toBe(1);
         expect(room.getRoomUnreadNotificationCount(NotificationCountType.Highlight)).toBe(1);
->>>>>>> 2c8eece5
     });
 
     it("changes the thread count to highlight on decryption", () => {
