/**
 * @jest-environment jsdom
 */

/*
Copyright 2023 The Matrix.org Foundation C.I.C.

Licensed under the Apache License, Version 2.0 (the "License");
you may not use this file except in compliance with the License.
You may obtain a copy of the License at

    http://www.apache.org/licenses/LICENSE-2.0

Unless required by applicable law or agreed to in writing, software
distributed under the License is distributed on an "AS IS" BASIS,
WITHOUT WARRANTIES OR CONDITIONS OF ANY KIND, either express or implied.
See the License for the specific language governing permissions and
limitations under the License.
*/

import fetchMock from "fetch-mock-jest";
import { mocked } from "jest-mock";
import { jwtDecode } from "jwt-decode";
import { Crypto } from "@peculiar/webcrypto";
import { getRandomValues } from "node:crypto";
import { TextEncoder } from "node:util";

import { Method } from "../../../src";
import * as crypto from "../../../src/crypto/crypto";
import { logger } from "../../../src/logger";
import {
    completeAuthorizationCodeGrant,
    generateAuthorizationParams,
    generateAuthorizationUrl,
    generateOidcAuthorizationUrl,
} from "../../../src/oidc/authorize";
import { OidcError } from "../../../src/oidc/error";
import { makeDelegatedAuthConfig, mockOpenIdConfiguration } from "../../test-utils/oidc";

jest.mock("jwt-decode");

const webCrypto = new Crypto();

// save for resetting mocks
const realSubtleCrypto = crypto.subtleCrypto;

describe("oidc authorization", () => {
    const delegatedAuthConfig = makeDelegatedAuthConfig();
    const authorizationEndpoint = delegatedAuthConfig.metadata.authorization_endpoint;
    const tokenEndpoint = delegatedAuthConfig.metadata.token_endpoint;
    const clientId = "xyz789";
    const baseUrl = "https://test.com";

    // 14.03.2022 16:15
    const now = 1647270879403;

    beforeAll(() => {
        jest.spyOn(logger, "warn");
        jest.setSystemTime(now);

<<<<<<< HEAD
        fetchMock.get(
            delegatedAuthConfig.metadata.issuer + ".well-known/openid-configuration",
            mockOpenIdConfiguration(),
        );
=======
        fetchMock.get(delegatedAuthConfig.issuer + ".well-known/openid-configuration", mockOpenIdConfiguration());

        Object.defineProperty(window, "crypto", {
            value: {
                getRandomValues,
                randomUUID: jest.fn().mockReturnValue("not-random-uuid"),
                subtle: webCrypto.subtle,
            },
        });
        global.TextEncoder = TextEncoder;
>>>>>>> b4744392
    });

    afterEach(() => {
        // @ts-ignore reset any ugly mocking we did
        crypto.subtleCrypto = realSubtleCrypto;
    });

    it("should generate authorization params", () => {
        const result = generateAuthorizationParams({ redirectUri: baseUrl });

        expect(result.redirectUri).toEqual(baseUrl);

        // random strings
        expect(result.state.length).toEqual(8);
        expect(result.nonce.length).toEqual(8);
        expect(result.codeVerifier.length).toEqual(64);

        const expectedScope =
            "openid urn:matrix:org.matrix.msc2967.client:api:* urn:matrix:org.matrix.msc2967.client:device:";
        expect(result.scope.startsWith(expectedScope)).toBeTruthy();
        // deviceId of 10 characters is appended to the device scope
        expect(result.scope.length).toEqual(expectedScope.length + 10);
    });

    describe("generateAuthorizationUrl()", () => {
        it("should generate url with correct parameters", async () => {
            // test the no crypto case here
            // @ts-ignore mocking
            crypto.subtleCrypto = undefined;

            const authorizationParams = generateAuthorizationParams({ redirectUri: baseUrl });
            const authUrl = new URL(
                await generateAuthorizationUrl(authorizationEndpoint, clientId, authorizationParams),
            );

            expect(authUrl.searchParams.get("response_mode")).toEqual("query");
            expect(authUrl.searchParams.get("response_type")).toEqual("code");
            expect(authUrl.searchParams.get("client_id")).toEqual(clientId);
            expect(authUrl.searchParams.get("code_challenge_method")).toEqual("S256");
            expect(authUrl.searchParams.get("scope")).toEqual(authorizationParams.scope);
            expect(authUrl.searchParams.get("state")).toEqual(authorizationParams.state);
            expect(authUrl.searchParams.get("nonce")).toEqual(authorizationParams.nonce);

            // crypto not available, plain text code_challenge is used
            expect(authUrl.searchParams.get("code_challenge")).toEqual(authorizationParams.codeVerifier);
            expect(logger.warn).toHaveBeenCalledWith(
                "A secure context is required to generate code challenge. Using plain text code challenge",
            );
        });
    });

    describe("generateOidcAuthorizationUrl()", () => {
        it("should generate url with correct parameters", async () => {
            const nonce = "abc123";

            const metadata = delegatedAuthConfig.metadata;

            const authUrl = new URL(
                await generateOidcAuthorizationUrl({
                    metadata,
                    homeserverUrl: baseUrl,
                    clientId,
                    redirectUri: baseUrl,
                    nonce,
                }),
            );

            expect(authUrl.searchParams.get("response_mode")).toEqual("query");
            expect(authUrl.searchParams.get("response_type")).toEqual("code");
            expect(authUrl.searchParams.get("client_id")).toEqual(clientId);
            expect(authUrl.searchParams.get("code_challenge_method")).toEqual("S256");
            // scope minus the 10char random device id at the end
            expect(authUrl.searchParams.get("scope")!.slice(0, -10)).toEqual(
                "openid urn:matrix:org.matrix.msc2967.client:api:* urn:matrix:org.matrix.msc2967.client:device:",
            );
            expect(authUrl.searchParams.get("state")).toBeTruthy();
            expect(authUrl.searchParams.get("nonce")).toEqual(nonce);

            expect(authUrl.searchParams.get("code_challenge")).toBeTruthy();
        });

        it("should generate url with create prompt", async () => {
            const nonce = "abc123";

            const metadata = delegatedAuthConfig.metadata;

            const authUrl = new URL(
                await generateOidcAuthorizationUrl({
                    metadata,
                    homeserverUrl: baseUrl,
                    clientId,
                    redirectUri: baseUrl,
                    nonce,
                    prompt: "create",
                }),
            );

            expect(authUrl.searchParams.get("prompt")).toEqual("create");
        });
    });

    describe("completeAuthorizationCodeGrant", () => {
        const homeserverUrl = "https://server.org/";
        const identityServerUrl = "https://id.org/";
        const nonce = "test-nonce";
        const redirectUri = baseUrl;
        const code = "auth_code_xyz";
        const validBearerTokenResponse = {
            token_type: "Bearer",
            access_token: "test_access_token",
            refresh_token: "test_refresh_token",
            id_token:
                "eyJhbGciOiJSUzI1NiIsImtpZCI6Imh4ZEhXb0Y5bW4ifQ.eyJleHAiOjE3MDgzNTY3NjcsInN1YiI6IjAxSFBQMkZTQllERTlQOUVNTThERDdXWkhSIiwiYXVkIjoiMDFIUTBXSDUyV0paV1JSU1k5V0VFUTVUMlEiLCJub25jZSI6ImhScEI2cGtFMDYiLCJhdXRoX3RpbWUiOjE3MDc5OTAzMTIsImlhdCI6MTcwODM1MzE2NywiYXRfaGFzaCI6Il9HSEU4cDhocHFnMW1ac041YUlycVEiLCJpc3MiOiJodHRwczovL2F1dGgtb2lkYy5sYWIuZWxlbWVudC5kZXYvIiwiY19oYXNoIjoib2hJRmNuaUZWd3pGSzVJdXlsX1RlQSJ9.SGUG78dCC3sTWgQBDTicKwamKiPpb6REiz79CM2ml_kVJCoS7gT0TlztC4h25FKi3c9aB3XCVn9J8UzvJgvG8Rt_oS--FIuhK6oRm7NdcN0bCkbG7iZEWGxx-kQnifcCFHyZ6T1CxR8X00Uvc6_lRfBZVlTyuuQaJ_PHiiKMlV93FbxvQUIq6FTkQP2Z56p4JIXIzjOONzA91skTqQGycl5f9Vhp6cqXFzl6ARK30M7A-8UI5qCxClUJ7kD9KgN5YZ7uivLp1x01WBnik2DXH0eSwXcTX2WLkYtMXgMxylJhIiO586apIC5nr7sfip-Y_4PgBlSjRRgrmOGC-VUFCA",
            expires_in: 300,
        };

        const metadata = mockOpenIdConfiguration();

        const validDecodedIdToken = {
            // nonce matches
            nonce,
            // not expired
            exp: Date.now() / 1000 + 100000,
            // audience is this client
            aud: clientId,
            // issuer matches
            iss: metadata.issuer,
            sub: "123",
        };

        const mockSessionStorage = (state: Record<string, unknown>): void => {
            jest.spyOn(sessionStorage.__proto__, "getItem").mockImplementation((key: unknown) => {
                return state[key as string] ?? null;
            });
            jest.spyOn(sessionStorage.__proto__, "setItem").mockImplementation(
                // @ts-ignore mock type
                (key: string, value: unknown) => (state[key] = value),
            );
            jest.spyOn(sessionStorage.__proto__, "removeItem").mockImplementation((key: unknown) => {
                const { [key as string]: value, ...newState } = state;
                state = newState;
                return value;
            });
        };

        const getValueFromStorage = <T = string>(state: string, key: string): T => {
            const storedState = window.sessionStorage.getItem(`mx_oidc_${state}`)!;
            return JSON.parse(storedState)[key] as unknown as T;
        };

        /**
         * These tests kind of integration test oidc auth, by using `generateOidcAuthorizationUrl` and mocked storage
         * to mock the use case of initiating oidc auth, putting state in storage, redirecting to OP,
         * then returning and using state to verfiy.
         * Returns random state string used to access storage
         * @param params
         */
        const setupState = async (params = {}): Promise<string> => {
            const url = await generateOidcAuthorizationUrl({
                metadata,
                redirectUri,
                clientId,
                homeserverUrl,
                identityServerUrl,
                nonce,
                ...params,
            });

            const state = new URL(url).searchParams.get("state")!;

            // add the scope with correct deviceId to the mocked bearer token response
            const scope = getValueFromStorage(state, "scope");
            fetchMock.post(metadata.token_endpoint, {
                status: 200,
                headers: {
                    "Content-Type": "application/json",
                },
                ...validBearerTokenResponse,
                scope,
            });

            return state;
        };

        beforeEach(() => {
            fetchMock.mockClear();
            fetchMock.resetBehavior();

            fetchMock.get(`${metadata.issuer}.well-known/openid-configuration`, metadata);
            fetchMock.get(`${metadata.issuer}jwks`, {
                status: 200,
                headers: {
                    "Content-Type": "application/json",
                },
                keys: [],
            });

            mockSessionStorage({});

            mocked(jwtDecode).mockReturnValue(validDecodedIdToken);
        });

        it("should make correct request to the token endpoint", async () => {
            const state = await setupState();
            const codeVerifier = getValueFromStorage(state, "code_verifier");
            await completeAuthorizationCodeGrant(code, state);

            expect(fetchMock).toHaveBeenCalledWith(
                metadata.token_endpoint,
                expect.objectContaining({
                    method: Method.Post,
                    credentials: "same-origin",
                    headers: {
                        "Accept": "application/json",
                        "Content-Type": "application/x-www-form-urlencoded",
                    },
                }),
            );

            // check body is correctly formed
            const queryParams = fetchMock.mock.calls.find(([endpoint]) => endpoint === metadata.token_endpoint)![1]!
                .body as URLSearchParams;
            expect(queryParams.get("grant_type")).toEqual("authorization_code");
            expect(queryParams.get("client_id")).toEqual(clientId);
            expect(queryParams.get("code_verifier")).toEqual(codeVerifier);
            expect(queryParams.get("redirect_uri")).toEqual(redirectUri);
            expect(queryParams.get("code")).toEqual(code);
        });

        it("should return with valid bearer token", async () => {
            const state = await setupState();
            const scope = getValueFromStorage(state, "scope");
            const result = await completeAuthorizationCodeGrant(code, state);

            expect(result).toEqual({
                homeserverUrl,
                identityServerUrl,
                oidcClientSettings: {
                    clientId,
                    issuer: metadata.issuer,
                },
                tokenResponse: {
                    access_token: validBearerTokenResponse.access_token,
                    id_token: validBearerTokenResponse.id_token,
                    refresh_token: validBearerTokenResponse.refresh_token,
                    token_type: validBearerTokenResponse.token_type,
                    // this value is slightly unstable because it uses the clock
                    expires_at: result.tokenResponse.expires_at,
                    scope,
                },
                idTokenClaims: result.idTokenClaims,
            });
        });

        it("should return with valid bearer token where token_type is lowercase", async () => {
            const state = await setupState();
            const scope = getValueFromStorage(state, "scope");
            const tokenResponse = {
                ...validBearerTokenResponse,
                scope,
                token_type: "bearer",
            };
            fetchMock.post(
                tokenEndpoint,
                {
                    headers: {
                        "Content-Type": "application/json",
                    },
                    ...tokenResponse,
                },
                { overwriteRoutes: true },
            );

            const result = await completeAuthorizationCodeGrant(code, state);

            expect(result).toEqual({
                homeserverUrl,
                identityServerUrl,
                oidcClientSettings: {
                    clientId,
                    issuer: metadata.issuer,
                },
                // results in token that uses 'Bearer' token type
                tokenResponse: {
                    access_token: validBearerTokenResponse.access_token,
                    id_token: validBearerTokenResponse.id_token,
                    refresh_token: validBearerTokenResponse.refresh_token,
                    token_type: "Bearer",
                    // this value is slightly unstable because it uses the clock
                    expires_at: result.tokenResponse.expires_at,
                    scope,
                },
                idTokenClaims: result.idTokenClaims,
            });

            expect(result.tokenResponse.token_type).toEqual("Bearer");
        });

        it("should throw when state is not found in storage", async () => {
            // don't setup sessionStorage with expected state
            const state = "abc123";
            fetchMock.post(
                metadata.token_endpoint,
                {
                    status: 500,
                },
                { overwriteRoutes: true },
            );
            await expect(() => completeAuthorizationCodeGrant(code, state)).rejects.toThrow(
                new Error(OidcError.MissingOrInvalidStoredState),
            );
        });

        it("should throw with code exchange failed error when request fails", async () => {
            const state = await setupState();
            fetchMock.post(
                metadata.token_endpoint,
                {
                    status: 500,
                },
                { overwriteRoutes: true },
            );
            await expect(() => completeAuthorizationCodeGrant(code, state)).rejects.toThrow(
                new Error(OidcError.CodeExchangeFailed),
            );
        });

        it("should throw invalid token error when token is invalid", async () => {
            const state = await setupState();
            const invalidBearerTokenResponse = {
                ...validBearerTokenResponse,
                access_token: null,
            };
            fetchMock.post(
                metadata.token_endpoint,
                {
                    headers: {
                        "Content-Type": "application/json",
                    },
                    ...invalidBearerTokenResponse,
                },
                { overwriteRoutes: true },
            );
            await expect(() => completeAuthorizationCodeGrant(code, state)).rejects.toThrow(
                new Error(OidcError.InvalidBearerTokenResponse),
            );
        });

        it("should throw invalid id token error when id_token is invalid", async () => {
            const state = await setupState();
            mocked(jwtDecode).mockReturnValue({
                ...validDecodedIdToken,
                // invalid audience
                aud: "something-else",
            });
            await expect(() => completeAuthorizationCodeGrant(code, state)).rejects.toThrow(
                new Error(OidcError.InvalidIdToken),
            );
        });
    });
});<|MERGE_RESOLUTION|>--- conflicted
+++ resolved
@@ -58,13 +58,10 @@
         jest.spyOn(logger, "warn");
         jest.setSystemTime(now);
 
-<<<<<<< HEAD
         fetchMock.get(
             delegatedAuthConfig.metadata.issuer + ".well-known/openid-configuration",
             mockOpenIdConfiguration(),
         );
-=======
-        fetchMock.get(delegatedAuthConfig.issuer + ".well-known/openid-configuration", mockOpenIdConfiguration());
 
         Object.defineProperty(window, "crypto", {
             value: {
@@ -74,7 +71,6 @@
             },
         });
         global.TextEncoder = TextEncoder;
->>>>>>> b4744392
     });
 
     afterEach(() => {
