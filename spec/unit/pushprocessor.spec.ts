--- conflicted
+++ resolved
@@ -507,29 +507,6 @@
         });
     });
 
-<<<<<<< HEAD
-    describe("getPushRuleById()", () => {
-        it("returns null when rule id is not in rule set", () => {
-            expect(pushProcessor.getPushRuleById("non-existant-rule")).toBeNull();
-        });
-
-        it("returns push rule when it is found in rule set", () => {
-            expect(pushProcessor.getPushRuleById(".org.matrix.msc3914.rule.room.call")).toEqual(msc3914RoomCallRule);
-        });
-    });
-
-    describe("getPushRuleAndKindById()", () => {
-        it("returns null when rule id is not in rule set", () => {
-            expect(pushProcessor.getPushRuleAndKindById("non-existant-rule")).toBeNull();
-        });
-
-        it("returns push rule when it is found in rule set", () => {
-            expect(pushProcessor.getPushRuleAndKindById(".org.matrix.msc3914.rule.room.call")).toEqual({
-                kind: "override",
-                rule: msc3914RoomCallRule,
-            });
-        });
-=======
     it.each([
         // The properly escaped key works.
         { key: "content.m\\.test.foo", pattern: "bar", expected: true },
@@ -573,6 +550,29 @@
                 testEvent,
             ),
         ).toBe(expected);
+    });
+
+    describe("getPushRuleById()", () => {
+        it("returns null when rule id is not in rule set", () => {
+            expect(pushProcessor.getPushRuleById("non-existant-rule")).toBeNull();
+        });
+
+        it("returns push rule when it is found in rule set", () => {
+            expect(pushProcessor.getPushRuleById(".org.matrix.msc3914.rule.room.call")).toEqual(msc3914RoomCallRule);
+        });
+    });
+
+    describe("getPushRuleAndKindById()", () => {
+        it("returns null when rule id is not in rule set", () => {
+            expect(pushProcessor.getPushRuleAndKindById("non-existant-rule")).toBeNull();
+        });
+
+        it("returns push rule when it is found in rule set", () => {
+            expect(pushProcessor.getPushRuleAndKindById(".org.matrix.msc3914.rule.room.call")).toEqual({
+                kind: "override",
+                rule: msc3914RoomCallRule,
+            });
+        });
     });
 });
 
@@ -606,6 +606,5 @@
         ["m..foo", ["m", "", "foo"]],
     ])("partsFotDottedKey for %s", (path: string, expected: string[]) => {
         expect(PushProcessor.partsForDottedKey(path)).toStrictEqual(expected);
->>>>>>> c8a4d9b8
     });
 });