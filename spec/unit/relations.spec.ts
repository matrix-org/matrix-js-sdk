/*
Copyright 2021 The Matrix.org Foundation C.I.C.

Licensed under the Apache License, Version 2.0 (the "License");
you may not use this file except in compliance with the License.
You may obtain a copy of the License at

    http://www.apache.org/licenses/LICENSE-2.0

Unless required by applicable law or agreed to in writing, software
distributed under the License is distributed on an "AS IS" BASIS,
WITHOUT WARRANTIES OR CONDITIONS OF ANY KIND, either express or implied.
See the License for the specific language governing permissions and
limitations under the License.
*/

import { M_POLL_START } from "matrix-events-sdk";

import { EventTimelineSet } from "../../src/models/event-timeline-set";
import { MatrixEvent, MatrixEventEvent } from "../../src/models/event";
import { Room } from "../../src/models/room";
import { Relations, RelationsEvent } from "../../src/models/relations";
import { TestClient } from "../TestClient";
import { RelationType } from "../../src";
import { logger } from "../../src/logger";

describe("Relations", function () {
    afterEach(() => {
        jest.spyOn(logger, "error").mockRestore();
    });

    it("should deduplicate annotations", function () {
        const room = new Room("room123", null!, null!);
        const relations = new Relations("m.annotation", "m.reaction", room);

        // Create an instance of an annotation
        const eventData = {
            sender: "@bob:example.com",
            type: "m.reaction",
            event_id: "$cZ1biX33ENJqIm00ks0W_hgiO_6CHrsAc3ZQrnLeNTw",
            room_id: "!pzVjCQSoQPpXQeHpmK:example.com",
            content: {
                "m.relates_to": {
                    event_id: "$2s4yYpEkVQrPglSCSqB_m6E8vDhWsg0yFNyOJdVIb_o",
                    key: "👍️",
                    rel_type: "m.annotation",
                },
            },
        };
        const eventA = new MatrixEvent(eventData);

        // Add the event once and check results
        {
            relations.addEvent(eventA);
            const annotationsByKey = relations.getSortedAnnotationsByKey()!;
            expect(annotationsByKey.length).toEqual(1);
            const [key, events] = annotationsByKey[0];
            expect(key).toEqual("👍️");
            expect(events.size).toEqual(1);
        }

        // Add the event again and expect the same
        {
            relations.addEvent(eventA);
            const annotationsByKey = relations.getSortedAnnotationsByKey()!;
            expect(annotationsByKey.length).toEqual(1);
            const [key, events] = annotationsByKey[0];
            expect(key).toEqual("👍️");
            expect(events.size).toEqual(1);
        }

        // Create a fresh object with the same event content
        const eventB = new MatrixEvent(eventData);

        // Add the event again and expect the same
        {
            relations.addEvent(eventB);
            const annotationsByKey = relations.getSortedAnnotationsByKey()!;
            expect(annotationsByKey.length).toEqual(1);
            const [key, events] = annotationsByKey[0];
            expect(key).toEqual("👍️");
            expect(events.size).toEqual(1);
        }
    });

    describe("addEvent()", () => {
        const relationType = RelationType.Reference;
        const eventType = M_POLL_START.stable!;
        const altEventTypes = [M_POLL_START.unstable!];
        const room = new Room("room123", null!, null!);

        it("should not add events without a relation", async () => {
            // dont pollute console
            const logSpy = jest.spyOn(logger, "error").mockImplementation(() => {});
            const relations = new Relations(relationType, eventType, room);
            const emitSpy = jest.spyOn(relations, "emit");
            const event = new MatrixEvent({ type: eventType });

            await relations.addEvent(event);
            expect(logSpy).toHaveBeenCalledWith("Event must have relation info");
            // event not added
            expect(relations.getRelations().length).toBe(0);
            expect(emitSpy).not.toHaveBeenCalled();
        });

        it("should not add events of incorrect event type", async () => {
            // dont pollute console
            const logSpy = jest.spyOn(logger, "error").mockImplementation(() => {});
            const relations = new Relations(relationType, eventType, room);
            const emitSpy = jest.spyOn(relations, "emit");
            const event = new MatrixEvent({
                type: "different-event-type",
                content: {
                    "m.relates_to": {
                        event_id: "$2s4yYpEkVQrPglSCSqB_m6E8vDhWsg0yFNyOJdVIb_o",
                        rel_type: relationType,
                    },
                },
            });

            await relations.addEvent(event);

            expect(logSpy).toHaveBeenCalledWith(`Event relation info doesn't match this container`);
            // event not added
            expect(relations.getRelations().length).toBe(0);
            expect(emitSpy).not.toHaveBeenCalled();
        });

        it("adds events that match alt event types", async () => {
            const relations = new Relations(relationType, eventType, room, altEventTypes);
            const emitSpy = jest.spyOn(relations, "emit");
            const event = new MatrixEvent({
                type: M_POLL_START.unstable!,
                content: {
                    "m.relates_to": {
                        event_id: "$2s4yYpEkVQrPglSCSqB_m6E8vDhWsg0yFNyOJdVIb_o",
                        rel_type: relationType,
                    },
                },
            });

            await relations.addEvent(event);

            // event added
            expect(relations.getRelations()).toEqual([event]);
<<<<<<< HEAD
            expect(emitSpy).toHaveBeenCalled();
=======
            expect(emitSpy).toHaveBeenCalledWith(RelationsEvent.Add, event);
>>>>>>> bb23df94
        });

        it("should not add events of incorrect relation type", async () => {
            const logSpy = jest.spyOn(logger, "error").mockImplementation(() => {});
            const relations = new Relations(relationType, eventType, room);
            const event = new MatrixEvent({
                type: eventType,
                content: {
                    "m.relates_to": {
                        event_id: "$2s4yYpEkVQrPglSCSqB_m6E8vDhWsg0yFNyOJdVIb_o",
                        rel_type: "m.annotation",
                    },
                },
            });

            await relations.addEvent(event);
            const emitSpy = jest.spyOn(relations, "emit");

            expect(logSpy).toHaveBeenCalledWith(`Event relation info doesn't match this container`);
            // event not added
            expect(relations.getRelations().length).toBe(0);
            expect(emitSpy).not.toHaveBeenCalled();
        });
    });

    it("should emit created regardless of ordering", async function () {
        const targetEvent = new MatrixEvent({
            sender: "@bob:example.com",
            type: "m.room.message",
            event_id: "$2s4yYpEkVQrPglSCSqB_m6E8vDhWsg0yFNyOJdVIb_o",
            room_id: "!pzVjCQSoQPpXQeHpmK:example.com",
            content: {},
        });
        const relationEvent = new MatrixEvent({
            sender: "@bob:example.com",
            type: "m.reaction",
            event_id: "$cZ1biX33ENJqIm00ks0W_hgiO_6CHrsAc3ZQrnLeNTw",
            room_id: "!pzVjCQSoQPpXQeHpmK:example.com",
            content: {
                "m.relates_to": {
                    event_id: "$2s4yYpEkVQrPglSCSqB_m6E8vDhWsg0yFNyOJdVIb_o",
                    key: "👍️",
                    rel_type: "m.annotation",
                },
            },
        });

        // Add the target event first, then the relation event
        {
            const room = new Room("room123", null!, null!);
            const relationsCreated = new Promise((resolve) => {
                targetEvent.once(MatrixEventEvent.RelationsCreated, resolve);
            });

            const timelineSet = new EventTimelineSet(room);
            timelineSet.addLiveEvent(targetEvent);
            timelineSet.addLiveEvent(relationEvent);

            await relationsCreated;
        }

        // Add the relation event first, then the target event
        {
            const room = new Room("room123", null!, null!);
            const relationsCreated = new Promise((resolve) => {
                targetEvent.once(MatrixEventEvent.RelationsCreated, resolve);
            });

            const timelineSet = new EventTimelineSet(room);
            timelineSet.addLiveEvent(relationEvent);
            timelineSet.addLiveEvent(targetEvent);

            await relationsCreated;
        }
    });

    it("should re-use Relations between all timeline sets in a room", async () => {
        const room = new Room("room123", null!, null!);
        const timelineSet1 = new EventTimelineSet(room);
        const timelineSet2 = new EventTimelineSet(room);
        expect(room.relations).toBe(timelineSet1.relations);
        expect(room.relations).toBe(timelineSet2.relations);
    });

    it("should ignore m.replace for state events", async () => {
        const userId = "@bob:example.com";
        const room = new Room("room123", null!, userId);
        const relations = new Relations("m.replace", "m.room.topic", room);

        // Create an instance of a state event with rel_type m.replace
        const originalTopic = new MatrixEvent({
            sender: userId,
            type: "m.room.topic",
            event_id: "$orig",
            room_id: room.roomId,
            content: {
                topic: "orig",
            },
            state_key: "",
        });
        const badlyEditedTopic = new MatrixEvent({
            sender: userId,
            type: "m.room.topic",
            event_id: "$orig",
            room_id: room.roomId,
            content: {
                "topic": "topic",
                "m.new_content": {
                    topic: "edit",
                },
                "m.relates_to": {
                    event_id: "$orig",
                    rel_type: "m.replace",
                },
            },
            state_key: "",
        });

        await relations.setTargetEvent(originalTopic);
        expect(originalTopic.replacingEvent()).toBe(null);
        expect(originalTopic.getContent().topic).toBe("orig");
        expect(badlyEditedTopic.isRelation()).toBe(false);
        expect(badlyEditedTopic.isRelation("m.replace")).toBe(false);

        await relations.addEvent(badlyEditedTopic);
        expect(originalTopic.replacingEvent()).toBe(null);
        expect(originalTopic.getContent().topic).toBe("orig");
        expect(badlyEditedTopic.replacingEvent()).toBe(null);
        expect(badlyEditedTopic.getContent().topic).toBe("topic");
    });

    it("getSortedAnnotationsByKey should return null for non-annotation relations", async () => {
        const userId = "@user:server";
        const room = new Room("room123", new TestClient(userId).client, userId);
        const relations = new Relations("m.replace", "m.room.message", room);

        // Create an instance of an annotation
        const eventData = {
            sender: "@bob:example.com",
            type: "m.room.message",
            event_id: "$cZ1biX33ENJqIm00ks0W_hgiO_6CHrsAc3ZQrnLeNTw",
            room_id: "!pzVjCQSoQPpXQeHpmK:example.com",
            content: {
                "m.relates_to": {
                    event_id: "$2s4yYpEkVQrPglSCSqB_m6E8vDhWsg0yFNyOJdVIb_o",
                    rel_type: "m.replace",
                },
            },
        };
        const eventA = new MatrixEvent(eventData);

        relations.addEvent(eventA);
        expect(relations.getSortedAnnotationsByKey()).toBeNull();
    });
});<|MERGE_RESOLUTION|>--- conflicted
+++ resolved
@@ -143,11 +143,7 @@
 
             // event added
             expect(relations.getRelations()).toEqual([event]);
-<<<<<<< HEAD
-            expect(emitSpy).toHaveBeenCalled();
-=======
             expect(emitSpy).toHaveBeenCalledWith(RelationsEvent.Add, event);
->>>>>>> bb23df94
         });
 
         it("should not add events of incorrect relation type", async () => {
