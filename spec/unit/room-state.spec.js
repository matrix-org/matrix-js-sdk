--- conflicted
+++ resolved
@@ -3,16 +3,12 @@
 import { filterEmitCallsByEventType } from "../test-utils/emitter";
 import { RoomState, RoomStateEvent } from "../../src/models/room-state";
 import { BeaconEvent, getBeaconInfoIdentifier } from "../../src/models/beacon";
-<<<<<<< HEAD
-import { UNSTABLE_MSC2716_MARKER } from "../../src/@types/event";
-=======
-import { EventType, RelationType } from "../../src/@types/event";
+import { EventType, RelationType, UNSTABLE_MSC2716_MARKER } from "../../src/@types/event";
 import {
     MatrixEvent,
     MatrixEventEvent,
 } from "../../src/models/event";
 import { M_BEACON } from "../../src/@types/beacon";
->>>>>>> 81d884f8
 
 describe("RoomState", function() {
     const roomId = "!foo:bar";
