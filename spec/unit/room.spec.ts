/*
Copyright 2022 - 2023 The Matrix.org Foundation C.I.C.

Licensed under the Apache License, Version 2.0 (the "License");
you may not use this file except in compliance with the License.
You may obtain a copy of the License at

    http://www.apache.org/licenses/LICENSE-2.0

Unless required by applicable law or agreed to in writing, software
distributed under the License is distributed on an "AS IS" BASIS,
WITHOUT WARRANTIES OR CONDITIONS OF ANY KIND, either express or implied.
See the License for the specific language governing permissions and
limitations under the License.
*/

/**
 * This is an internal module. See {@link MatrixClient} for the public class.
 */

import { mocked } from "jest-mock";
import { M_POLL_KIND_DISCLOSED, M_POLL_RESPONSE, M_POLL_START, Optional, PollStartEvent } from "matrix-events-sdk";

import * as utils from "../test-utils/test-utils";
import { emitPromise } from "../test-utils/test-utils";
import {
    Direction,
    DuplicateStrategy,
    EventStatus,
    EventTimelineSet,
    EventType,
    IContent,
    IEvent,
    IRelationsRequestOpts,
    IStateEventWithRoomId,
    JoinRule,
    MatrixClient,
    MatrixEvent,
    MatrixEventEvent,
    PendingEventOrdering,
    PollEvent,
    RelationType,
    RoomEvent,
    RoomMember,
} from "../../src";
import { EventTimeline } from "../../src/models/event-timeline";
import { NotificationCountType, Room } from "../../src/models/room";
import { RoomState } from "../../src/models/room-state";
import { UNSTABLE_ELEMENT_FUNCTIONAL_USERS } from "../../src/@types/event";
import { TestClient } from "../TestClient";
import { ReceiptType, WrappedReceipt } from "../../src/@types/read_receipts";
import { FeatureSupport, Thread, THREAD_RELATION_TYPE, ThreadEvent } from "../../src/models/thread";
import { Crypto } from "../../src/crypto";
import * as threadUtils from "../test-utils/thread";
import { getMockClientWithEventEmitter, mockClientMethodsUser } from "../test-utils/client";
import { logger } from "../../src/logger";
import { IMessageOpts } from "../test-utils/test-utils";
import { flushPromises } from "../test-utils/flushPromises";

describe("Room", function () {
    const roomId = "!foo:bar";
    const userA = "@alice:bar";
    const userB = "@bertha:bar";
    const userC = "@clarissa:bar";
    const userD = "@dorothy:bar";
    let room: Room;

    const mkMessage = (opts?: Partial<IMessageOpts>) =>
        utils.mkMessage(
            {
                ...opts,
                event: true,
                user: userA,
                room: roomId,
            },
            room.client,
        );

    const mkReply = (target: MatrixEvent) =>
        utils.mkEvent(
            {
                event: true,
                type: EventType.RoomMessage,
                user: userA,
                room: roomId,
                content: {
                    "body": "Reply :: " + Math.random(),
                    "m.relates_to": {
                        "m.in_reply_to": {
                            event_id: target.getId()!,
                        },
                    },
                },
            },
            room.client,
        );

    const mkEdit = (target: MatrixEvent, salt = Math.random()) =>
        utils.mkEvent(
            {
                event: true,
                type: EventType.RoomMessage,
                user: userA,
                room: roomId,
                content: {
                    "body": "* Edit of :: " + target.getId() + " :: " + salt,
                    "m.new_content": {
                        body: "Edit of :: " + target.getId() + " :: " + salt,
                    },
                    "m.relates_to": {
                        rel_type: RelationType.Replace,
                        event_id: target.getId()!,
                    },
                },
            },
            room.client,
        );

    const mkThreadResponse = (root: MatrixEvent, opts?: Partial<IMessageOpts>) =>
        utils.mkEvent(
            {
                ...opts,
                event: true,
                type: EventType.RoomMessage,
                user: userA,
                room: roomId,
                content: {
                    "body": "Thread response :: " + Math.random(),
                    "m.relates_to": {
                        "event_id": root.getId()!,
                        "m.in_reply_to": {
                            event_id: root.getId()!,
                        },
                        "rel_type": "m.thread",
                    },
                },
            },
            room.client,
        );

    const mkRedaction = (target: MatrixEvent) =>
        utils.mkEvent(
            {
                event: true,
                type: EventType.RoomRedaction,
                user: userA,
                room: roomId,
                redacts: target.getId()!,
                content: {},
            },
            room.client,
        );

    /**
     * @see threadUtils.mkThread
     */
    const mkThread = (
        opts: Partial<Parameters<typeof threadUtils.mkThread>[0]>,
    ): ReturnType<typeof threadUtils.mkThread> => {
        return threadUtils.mkThread({
            room,
            client: new TestClient().client,
            authorId: "@bob:example.org",
            participantUserIds: ["@bob:example.org"],
            ...opts,
        });
    };

    /**
     * Creates a message and adds it to the end of the main live timeline.
     *
     * @param room - Room to add the message to
     * @param timestamp - Timestamp of the message
     * @return The message event
     */
    const mkMessageInRoom = async (room: Room, timestamp: number) => {
        const message = mkMessage({ ts: timestamp });
        await room.addLiveEvents([message]);
        return message;
    };

    /**
     * Creates a message in a thread and adds it to the end of the thread live timeline.
     *
     * @param thread - Thread to add the message to
     * @param timestamp - Timestamp of the message
     * @returns The thread message event
     */
    const mkMessageInThread = (thread: Thread, timestamp: number) => {
        const message = mkThreadResponse(thread.rootEvent!, { ts: timestamp });
        thread.liveTimeline.addEvent(message, { toStartOfTimeline: false });
        return message;
    };

    const addRoomThreads = (
        room: Room,
        thread1EventTs: Optional<number>,
        thread2EventTs: Optional<number>,
    ): { thread1?: Thread; thread2?: Thread } => {
        const result: { thread1?: Thread; thread2?: Thread } = {};

        if (thread1EventTs !== null) {
            const { rootEvent: thread1RootEvent, thread: thread1 } = mkThread({ room });
            const thread1Event = mkThreadResponse(thread1RootEvent, { ts: thread1EventTs });
            thread1.liveTimeline.addEvent(thread1Event, { toStartOfTimeline: true });
            result.thread1 = thread1;
        }

        if (thread2EventTs !== null) {
            const { rootEvent: thread2RootEvent, thread: thread2 } = mkThread({ room });
            const thread2Event = mkThreadResponse(thread2RootEvent, { ts: thread2EventTs });
            thread2.liveTimeline.addEvent(thread2Event, { toStartOfTimeline: true });
            result.thread2 = thread2;
        }

        return result;
    };

    beforeEach(function () {
        room = new Room(roomId, new TestClient(userA, "device").client, userA);
        // mock RoomStates
        // @ts-ignore
        room.oldState = room.getLiveTimeline().startState = utils.mock(RoomState, "oldState");
        // @ts-ignore
        room.currentState = room.getLiveTimeline().endState = utils.mock(RoomState, "currentState");

        jest.spyOn(logger, "warn");
    });

    describe("getCreator", () => {
        it("should return the sender from m.room.create", function () {
            // @ts-ignore - mocked doesn't handle overloads sanely
            mocked(room.currentState.getStateEvents).mockImplementation(function (type, key) {
                if (type === EventType.RoomCreate && key === "") {
                    return utils.mkEvent({
                        event: true,
                        type: EventType.RoomCreate,
                        skey: "",
                        room: roomId,
                        user: userA,
                        content: {
                            creator: userB, // The creator field was dropped in room version 11 but a malicious client might still send it
                        },
                    });
                }
            });
            const roomCreator = room.getCreator();
            expect(roomCreator).toStrictEqual(userA);
        });

        it("should return null if the sender is undefined", function () {
            // @ts-ignore - mocked doesn't handle overloads sanely
            mocked(room.currentState.getStateEvents).mockImplementation(function (type, key) {
                if (type === EventType.RoomCreate && key === "") {
                    return utils.mkEvent({
                        event: true,
                        type: EventType.RoomCreate,
                        skey: "",
                        room: roomId,
                        user: undefined,
                        content: {},
                    });
                }
            });
            const roomCreator = room.getCreator();
            expect(roomCreator).toBeNull();
        });
    });

    describe("getAvatarUrl", function () {
        const hsUrl = "https://my.home.server";

        it("should return the URL from m.room.avatar preferentially", function () {
            // @ts-ignore - mocked doesn't handle overloads sanely
            mocked(room.currentState.getStateEvents).mockImplementation(function (type, key) {
                if (type === EventType.RoomAvatar && key === "") {
                    return utils.mkEvent({
                        event: true,
                        type: EventType.RoomAvatar,
                        skey: "",
                        room: roomId,
                        user: userA,
                        content: {
                            url: "mxc://flibble/wibble",
                        },
                    });
                }
            });
            const url = room.getAvatarUrl(hsUrl, 100, 100, "scale");
            // we don't care about how the mxc->http conversion is done, other
            // than it contains the mxc body.
            expect(url?.indexOf("flibble/wibble")).not.toEqual(-1);
        });

        it("should return nothing if there is no m.room.avatar and allowDefault=false", function () {
            const url = room.getAvatarUrl(hsUrl, 64, 64, "crop", false);
            expect(url).toEqual(null);
        });
    });

    describe("getMember", function () {
        beforeEach(function () {
            mocked(room.currentState.getMember).mockImplementation(function (userId) {
                return (
                    {
                        "@alice:bar": {
                            userId: userA,
                            roomId: roomId,
                        } as unknown as RoomMember,
                    }[userId] || null
                );
            });
        });

        it("should return null if the member isn't in current state", function () {
            expect(room.getMember("@bar:foo")).toEqual(null);
        });

        it("should return the member from current state", function () {
            expect(room.getMember(userA)).not.toEqual(null);
        });
    });

    describe("addLiveEvents", function () {
        const events: MatrixEvent[] = [
            utils.mkMessage({
                room: roomId,
                user: userA,
                msg: "changing room name",
                event: true,
            }),
            utils.mkEvent({
                type: EventType.RoomName,
                room: roomId,
                user: userA,
                event: true,
                content: { name: "New Room Name" },
            }),
        ];

        it("Make sure legacy overload passing options directly as parameters still works", async () => {
            await expect(room.addLiveEvents(events, DuplicateStrategy.Replace, false)).resolves.not.toThrow();
            await expect(room.addLiveEvents(events, DuplicateStrategy.Ignore, true)).resolves.not.toThrow();
            await expect(
                // @ts-ignore
                room.addLiveEvents(events, "shouldfailbecauseinvalidduplicatestrategy", false),
            ).rejects.toThrow();
        });

        it("should throw if duplicateStrategy isn't 'replace' or 'ignore'", async function () {
            return expect(
                // @ts-ignore
                room.addLiveEvents(events, {
                    duplicateStrategy: "foo",
                }),
            ).rejects.toThrow();
        });

        it("should replace a timeline event if dupe strategy is 'replace'", async function () {
            // make a duplicate
            const dupe = utils.mkMessage({
                room: roomId,
                user: userA,
                msg: "dupe",
                event: true,
            });
            dupe.event.event_id = events[0].getId();
            await room.addLiveEvents(events);
            expect(room.timeline[0]).toEqual(events[0]);
            await room.addLiveEvents([dupe], {
                duplicateStrategy: DuplicateStrategy.Replace,
            });
            expect(room.timeline[0]).toEqual(dupe);
        });

        it("should ignore a given dupe event if dupe strategy is 'ignore'", async function () {
            // make a duplicate
            const dupe = utils.mkMessage({
                room: roomId,
                user: userA,
                msg: "dupe",
                event: true,
            });
            dupe.event.event_id = events[0].getId();
            await room.addLiveEvents(events);
            expect(room.timeline[0]).toEqual(events[0]);
            // @ts-ignore
            await room.addLiveEvents([dupe], {
                duplicateStrategy: "ignore",
            });
            expect(room.timeline[0]).toEqual(events[0]);
        });

        it("should emit 'Room.timeline' events", async function () {
            let callCount = 0;
            room.on(RoomEvent.Timeline, function (event, emitRoom, toStart) {
                callCount += 1;
                expect(room.timeline.length).toEqual(callCount);
                expect(event).toEqual(events[callCount - 1]);
                expect(emitRoom).toEqual(room);
                expect(toStart).toBeFalsy();
            });
            await room.addLiveEvents(events);
            expect(callCount).toEqual(2);
        });

        it("should call setStateEvents on the right RoomState with the right forwardLooking value for new events", async function () {
            const events: MatrixEvent[] = [
                utils.mkMembership({
                    room: roomId,
                    mship: "invite",
                    user: userB,
                    skey: userA,
                    event: true,
                }),
                utils.mkEvent({
                    type: EventType.RoomName,
                    room: roomId,
                    user: userB,
                    event: true,
                    content: {
                        name: "New room",
                    },
                }),
            ];
            await room.addLiveEvents(events);
            expect(room.currentState.setStateEvents).toHaveBeenCalledWith([events[0]], { timelineWasEmpty: false });
            expect(room.currentState.setStateEvents).toHaveBeenCalledWith([events[1]], { timelineWasEmpty: false });
            expect(events[0].forwardLooking).toBe(true);
            expect(events[1].forwardLooking).toBe(true);
            expect(room.oldState.setStateEvents).not.toHaveBeenCalled();
        });

        it("should synthesize read receipts for the senders of events", async function () {
            const sentinel = {
                userId: userA,
                membership: "join",
                name: "Alice",
            } as unknown as RoomMember;
            mocked(room.currentState.getSentinelMember).mockImplementation(function (uid) {
                if (uid === userA) {
                    return sentinel;
                }
                return null;
            });
            await room.addLiveEvents(events);
            expect(room.getEventReadUpTo(userA)).toEqual(events[1].getId());
        });

        it("should emit Room.localEchoUpdated when a local echo is updated", async function () {
            const localEvent = utils.mkMessage({
                room: roomId,
                user: userA,
                event: true,
            });
            localEvent.status = EventStatus.SENDING;
            const localEventId = localEvent.getId();

            const remoteEvent = utils.mkMessage({
                room: roomId,
                user: userA,
                event: true,
            });
            remoteEvent.event.unsigned = { transaction_id: "TXN_ID" };
            const remoteEventId = remoteEvent.getId();

            const stub = jest.fn();
            room.on(RoomEvent.LocalEchoUpdated, stub);

            // first add the local echo
            room.addPendingEvent(localEvent, "TXN_ID");
            expect(room.timeline.length).toEqual(1);

            expect(stub.mock.calls[0][0].getId()).toEqual(localEventId);
            expect(stub.mock.calls[0][0].status).toEqual(EventStatus.SENDING);
            expect(stub.mock.calls[0][1]).toEqual(room);
            expect(stub.mock.calls[0][2]).toBeUndefined();
            expect(stub.mock.calls[0][3]).toBeUndefined();

            // then the remoteEvent
            await room.addLiveEvents([remoteEvent]);
            expect(room.timeline.length).toEqual(1);

            expect(stub).toHaveBeenCalledTimes(2);

            expect(stub.mock.calls[1][0].getId()).toEqual(remoteEventId);
            expect(stub.mock.calls[1][0].status).toBeNull();
            expect(stub.mock.calls[1][1]).toEqual(room);
            expect(stub.mock.calls[1][2]).toEqual(localEventId);
            expect(stub.mock.calls[1][3]).toBe(EventStatus.SENDING);
        });

        it("should be able to update local echo without a txn ID (/send then /sync)", async function () {
            const eventJson = utils.mkMessage({
                room: roomId,
                user: userA,
                event: false,
            });
            delete eventJson["txn_id"];
            delete eventJson["event_id"];
            const localEvent = new MatrixEvent(Object.assign({ event_id: "$temp" }, eventJson));
            localEvent.status = EventStatus.SENDING;
            expect(localEvent.getTxnId()).toBeUndefined();
            expect(room.timeline.length).toEqual(0);

            // first add the local echo. This is done before the /send request is even sent.
            const txnId = "My_txn_id";
            room.addPendingEvent(localEvent, txnId);
            expect(room.getEventForTxnId(txnId)).toEqual(localEvent);
            expect(room.timeline.length).toEqual(1);

            // now the /send request returns the true event ID.
            const realEventId = "$real-event-id";
            room.updatePendingEvent(localEvent, EventStatus.SENT, realEventId);

            // then /sync returns the remoteEvent, it should de-dupe based on the event ID.
            const remoteEvent = new MatrixEvent(Object.assign({ event_id: realEventId }, eventJson));
            expect(remoteEvent.getTxnId()).toBeUndefined();
            await room.addLiveEvents([remoteEvent]);
            // the duplicate strategy code should ensure we don't add a 2nd event to the live timeline
            expect(room.timeline.length).toEqual(1);
            // but without the event ID matching we will still have the local event in pending events
            expect(room.getEventForTxnId(txnId)).toBeUndefined();
        });

        it("should be able to update local echo without a txn ID (/sync then /send)", async function () {
            const eventJson = utils.mkMessage({
                room: roomId,
                user: userA,
                event: false,
            });
            delete eventJson["txn_id"];
            delete eventJson["event_id"];
            const txnId = "My_txn_id";
            const localEvent = new MatrixEvent(Object.assign({ event_id: "$temp", txn_id: txnId }, eventJson));
            localEvent.status = EventStatus.SENDING;
            expect(localEvent.getTxnId()).toEqual(txnId);
            expect(room.timeline.length).toEqual(0);

            // first add the local echo. This is done before the /send request is even sent.
            room.addPendingEvent(localEvent, txnId);
            expect(room.getEventForTxnId(txnId)).toEqual(localEvent);
            expect(room.timeline.length).toEqual(1);

            // now the /sync returns the remoteEvent, it is impossible for the JS SDK to de-dupe this.
            const realEventId = "$real-event-id";
            const remoteEvent = new MatrixEvent(Object.assign({ event_id: realEventId }, eventJson));
            expect(remoteEvent.getUnsigned().transaction_id).toBeUndefined();
            await room.addLiveEvents([remoteEvent]);
            expect(room.timeline.length).toEqual(2); // impossible to de-dupe as no txn ID or matching event ID

            // then the /send request returns the real event ID.
            // Now it is possible for the JS SDK to de-dupe this.
            room.updatePendingEvent(localEvent, EventStatus.SENT, realEventId);

            // the 2nd event should be removed from the timeline.
            expect(room.timeline.length).toEqual(1);
            // but without the event ID matching we will still have the local event in pending events
            expect(room.getEventForTxnId(txnId)).toBeUndefined();
        });

        it("should correctly handle remote echoes from other devices", async () => {
            const remoteEvent = utils.mkMessage({
                room: roomId,
                user: userA,
                event: true,
            });
            remoteEvent.event.unsigned = { transaction_id: "TXN_ID" };

            // add the remoteEvent
            await room.addLiveEvents([remoteEvent]);
            expect(room.timeline.length).toEqual(1);
        });
    });

    describe("addEphemeralEvents", () => {
        it("should call RoomState.setTypingEvent on m.typing events", function () {
            const typing = utils.mkEvent({
                room: roomId,
                type: EventType.Typing,
                event: true,
                content: {
                    user_ids: [userA],
                },
            });
            room.addEphemeralEvents([typing]);
            expect(room.currentState.setTypingEvent).toHaveBeenCalledWith(typing);
        });
    });

    describe("addEventsToTimeline", function () {
        const events = [
            utils.mkMessage({
                room: roomId,
                user: userA,
                msg: "changing room name",
                event: true,
            }),
            utils.mkEvent({
                type: EventType.RoomName,
                room: roomId,
                user: userA,
                event: true,
                content: { name: "New Room Name" },
            }),
        ];

        it("should not be able to add events to the end", function () {
            expect(function () {
                room.addEventsToTimeline(events, false, room.getLiveTimeline());
            }).toThrow();
        });

        it("should be able to add events to the start", function () {
            room.addEventsToTimeline(events, true, room.getLiveTimeline());
            expect(room.timeline.length).toEqual(2);
            expect(room.timeline[0]).toEqual(events[1]);
            expect(room.timeline[1]).toEqual(events[0]);
        });

        it("should emit 'Room.timeline' events when added to the start", function () {
            let callCount = 0;
            room.on(RoomEvent.Timeline, function (event, emitRoom, toStart) {
                callCount += 1;
                expect(room.timeline.length).toEqual(callCount);
                expect(event).toEqual(events[callCount - 1]);
                expect(emitRoom).toEqual(room);
                expect(toStart).toBe(true);
            });
            room.addEventsToTimeline(events, true, room.getLiveTimeline());
            expect(callCount).toEqual(2);
        });
    });

    describe("event metadata handling", function () {
        it("should set event.sender for new and old events", async function () {
            const sentinel = {
                userId: userA,
                membership: "join",
                name: "Alice",
            } as unknown as RoomMember;
            const oldSentinel = {
                userId: userA,
                membership: "join",
                name: "Old Alice",
            } as unknown as RoomMember;
            mocked(room.currentState.getSentinelMember).mockImplementation(function (uid) {
                if (uid === userA) {
                    return sentinel;
                }
                return null;
            });
            mocked(room.oldState.getSentinelMember).mockImplementation(function (uid) {
                if (uid === userA) {
                    return oldSentinel;
                }
                return null;
            });

            const newEv = utils.mkEvent({
                type: EventType.RoomName,
                room: roomId,
                user: userA,
                event: true,
                content: { name: "New Room Name" },
            });
            const oldEv = utils.mkEvent({
                type: EventType.RoomName,
                room: roomId,
                user: userA,
                event: true,
                content: { name: "Old Room Name" },
            });
            await room.addLiveEvents([newEv]);
            expect(newEv.sender).toEqual(sentinel);
            room.addEventsToTimeline([oldEv], true, room.getLiveTimeline());
            expect(oldEv.sender).toEqual(oldSentinel);
        });

        it("should set event.target for new and old m.room.member events", async function () {
            const sentinel = {
                userId: userA,
                membership: "join",
                name: "Alice",
            } as unknown as RoomMember;
            const oldSentinel = {
                userId: userA,
                membership: "join",
                name: "Old Alice",
            } as unknown as RoomMember;
            mocked(room.currentState.getSentinelMember).mockImplementation(function (uid) {
                if (uid === userA) {
                    return sentinel;
                }
                return null;
            });
            mocked(room.oldState.getSentinelMember).mockImplementation(function (uid) {
                if (uid === userA) {
                    return oldSentinel;
                }
                return null;
            });

            const newEv = utils.mkMembership({
                room: roomId,
                mship: "invite",
                user: userB,
                skey: userA,
                event: true,
            });
            const oldEv = utils.mkMembership({
                room: roomId,
                mship: "ban",
                user: userB,
                skey: userA,
                event: true,
            });
            await room.addLiveEvents([newEv]);
            expect(newEv.target).toEqual(sentinel);
            room.addEventsToTimeline([oldEv], true, room.getLiveTimeline());
            expect(oldEv.target).toEqual(oldSentinel);
        });

        it(
            "should call setStateEvents on the right RoomState with the right " + "forwardLooking value for old events",
            function () {
                const events: MatrixEvent[] = [
                    utils.mkMembership({
                        room: roomId,
                        mship: "invite",
                        user: userB,
                        skey: userA,
                        event: true,
                    }),
                    utils.mkEvent({
                        type: EventType.RoomName,
                        room: roomId,
                        user: userB,
                        event: true,
                        content: {
                            name: "New room",
                        },
                    }),
                ];

                room.addEventsToTimeline(events, true, room.getLiveTimeline());
                expect(room.oldState.setStateEvents).toHaveBeenCalledWith([events[0]], { timelineWasEmpty: undefined });
                expect(room.oldState.setStateEvents).toHaveBeenCalledWith([events[1]], { timelineWasEmpty: undefined });
                expect(events[0].forwardLooking).toBe(false);
                expect(events[1].forwardLooking).toBe(false);
                expect(room.currentState.setStateEvents).not.toHaveBeenCalled();
            },
        );
    });

    const resetTimelineTests = function (timelineSupport: boolean) {
        let events: MatrixEvent[];

        beforeEach(function () {
            room = new Room(roomId, new TestClient(userA).client, userA, { timelineSupport: timelineSupport });
            // set events each time to avoid resusing Event objects (which
            // doesn't work because they get frozen)
            events = [
                utils.mkMessage({
                    room: roomId,
                    user: userA,
                    msg: "A message",
                    event: true,
                }),
                utils.mkEvent({
                    type: EventType.RoomName,
                    room: roomId,
                    user: userA,
                    event: true,
                    content: { name: "New Room Name" },
                }),
                utils.mkEvent({
                    type: EventType.RoomName,
                    room: roomId,
                    user: userA,
                    event: true,
                    content: { name: "Another New Name" },
                }),
            ];
        });

        it("should copy state from previous timeline", async function () {
            await room.addLiveEvents([events[0], events[1]]);
            expect(room.getLiveTimeline().getEvents().length).toEqual(2);
            room.resetLiveTimeline("sometoken", "someothertoken");

            await room.addLiveEvents([events[2]]);
            const oldState = room.getLiveTimeline().getState(EventTimeline.BACKWARDS);
            const newState = room.getLiveTimeline().getState(EventTimeline.FORWARDS);
            expect(room.getLiveTimeline().getEvents().length).toEqual(1);
            expect(oldState?.getStateEvents(EventType.RoomName, "")).toEqual(events[1]);
            expect(newState?.getStateEvents(EventType.RoomName, "")).toEqual(events[2]);
        });

        it("should reset the legacy timeline fields", async function () {
            await room.addLiveEvents([events[0], events[1]]);
            expect(room.timeline.length).toEqual(2);

            const oldStateBeforeRunningReset = room.oldState;
            let oldStateUpdateEmitCount = 0;
            room.on(RoomEvent.OldStateUpdated, function (room, previousOldState, oldState) {
                expect(previousOldState).toBe(oldStateBeforeRunningReset);
                expect(oldState).toBe(room.oldState);
                oldStateUpdateEmitCount += 1;
            });

            const currentStateBeforeRunningReset = room.currentState;
            let currentStateUpdateEmitCount = 0;
            room.on(RoomEvent.CurrentStateUpdated, function (room, previousCurrentState, currentState) {
                expect(previousCurrentState).toBe(currentStateBeforeRunningReset);
                expect(currentState).toBe(room.currentState);
                currentStateUpdateEmitCount += 1;
            });

            room.resetLiveTimeline("sometoken", "someothertoken");

            await room.addLiveEvents([events[2]]);
            const newLiveTimeline = room.getLiveTimeline();
            expect(room.timeline).toEqual(newLiveTimeline.getEvents());
            expect(room.oldState).toEqual(newLiveTimeline.getState(EventTimeline.BACKWARDS));
            expect(room.currentState).toEqual(newLiveTimeline.getState(EventTimeline.FORWARDS));
            // Make sure `RoomEvent.OldStateUpdated` was emitted
            expect(oldStateUpdateEmitCount).toEqual(1);
            // Make sure `RoomEvent.OldStateUpdated` was emitted if necessary
            expect(currentStateUpdateEmitCount).toEqual(timelineSupport ? 1 : 0);
        });

        it("should emit Room.timelineReset event and set the correct pagination token", function () {
            let callCount = 0;
            room.on(RoomEvent.TimelineReset, function (emitRoom) {
                callCount += 1;
                expect(emitRoom).toEqual(room);

                // make sure that the pagination token has been set before the event is emitted.
                const tok = emitRoom?.getLiveTimeline().getPaginationToken(EventTimeline.BACKWARDS);

                expect(tok).toEqual("pagToken");
            });
            room.resetLiveTimeline("pagToken");
            expect(callCount).toEqual(1);
        });

        it("should " + (timelineSupport ? "remember" : "forget") + " old timelines", async function () {
            await room.addLiveEvents([events[0]]);
            expect(room.timeline.length).toEqual(1);
            const firstLiveTimeline = room.getLiveTimeline();
            room.resetLiveTimeline("sometoken", "someothertoken");

            const tl = room.getTimelineForEvent(events[0].getId()!);
            expect(tl).toBe(timelineSupport ? firstLiveTimeline : null);
        });
    };

    describe("resetLiveTimeline with timeline support enabled", () => {
        resetTimelineTests.bind(null, true);
    });
    describe("resetLiveTimeline with timeline support disabled", () => {
        resetTimelineTests.bind(null, false);
    });

    describe("compareEventOrdering", function () {
        beforeEach(function () {
            room = new Room(roomId, new TestClient(userA).client, userA, { timelineSupport: true });
        });

        const events: MatrixEvent[] = [
            utils.mkMessage({
                room: roomId,
                user: userA,
                msg: "1111",
                event: true,
            }),
            utils.mkMessage({
                room: roomId,
                user: userA,
                msg: "2222",
                event: true,
            }),
            utils.mkMessage({
                room: roomId,
                user: userA,
                msg: "3333",
                event: true,
            }),
        ];

        it("should handle events in the same timeline", async function () {
            await room.addLiveEvents(events);

            expect(
                room.getUnfilteredTimelineSet().compareEventOrdering(events[0].getId()!, events[1].getId()!),
            ).toBeLessThan(0);
            expect(
                room.getUnfilteredTimelineSet().compareEventOrdering(events[2].getId()!, events[1].getId()!),
            ).toBeGreaterThan(0);
            expect(
                room.getUnfilteredTimelineSet().compareEventOrdering(events[1].getId()!, events[1].getId()!),
            ).toEqual(0);
        });

        it("should handle events in adjacent timelines", async function () {
            const oldTimeline = room.addTimeline();
            oldTimeline.setNeighbouringTimeline(room.getLiveTimeline(), Direction.Forward);
            room.getLiveTimeline().setNeighbouringTimeline(oldTimeline, Direction.Backward);

            room.addEventsToTimeline([events[0]], false, oldTimeline);
            await room.addLiveEvents([events[1]]);

            expect(
                room.getUnfilteredTimelineSet().compareEventOrdering(events[0].getId()!, events[1].getId()!),
            ).toBeLessThan(0);
            expect(
                room.getUnfilteredTimelineSet().compareEventOrdering(events[1].getId()!, events[0].getId()!),
            ).toBeGreaterThan(0);
        });

        it("should return null for events in non-adjacent timelines", async function () {
            const oldTimeline = room.addTimeline();

            room.addEventsToTimeline([events[0]], false, oldTimeline);
            await room.addLiveEvents([events[1]]);

            expect(room.getUnfilteredTimelineSet().compareEventOrdering(events[0].getId()!, events[1].getId()!)).toBe(
                null,
            );
            expect(room.getUnfilteredTimelineSet().compareEventOrdering(events[1].getId()!, events[0].getId()!)).toBe(
                null,
            );
        });

        it("should return null for unknown events", async function () {
            await room.addLiveEvents(events);

            expect(room.getUnfilteredTimelineSet().compareEventOrdering(events[0].getId()!, "xxx")).toBe(null);
            expect(room.getUnfilteredTimelineSet().compareEventOrdering("xxx", events[0].getId()!)).toBe(null);
            expect(room.getUnfilteredTimelineSet().compareEventOrdering(events[0].getId()!, events[0].getId()!)).toBe(
                0,
            );
        });
    });

    describe("getJoinedMembers", function () {
        it("should return members whose membership is 'join'", function () {
            mocked(room.currentState.getMembers).mockImplementation(function () {
                return [
                    { userId: "@alice:bar", membership: "join" } as unknown as RoomMember,
                    { userId: "@bob:bar", membership: "invite" } as unknown as RoomMember,
                    { userId: "@cleo:bar", membership: "leave" } as unknown as RoomMember,
                ];
            });
            const res = room.getJoinedMembers();
            expect(res.length).toEqual(1);
            expect(res[0].userId).toEqual("@alice:bar");
        });

        it("should return an empty list if no membership is 'join'", function () {
            mocked(room.currentState.getMembers).mockImplementation(function () {
                return [{ userId: "@bob:bar", membership: "invite" } as unknown as RoomMember];
            });
            const res = room.getJoinedMembers();
            expect(res.length).toEqual(0);
        });
    });

    describe("hasMembershipState", function () {
        it("should return true for a matching userId and membership", function () {
            mocked(room.currentState.getMember).mockImplementation(function (userId) {
                return {
                    "@alice:bar": { userId: "@alice:bar", membership: "join" },
                    "@bob:bar": { userId: "@bob:bar", membership: "invite" },
                }[userId] as unknown as RoomMember;
            });
            expect(room.hasMembershipState("@bob:bar", "invite")).toBe(true);
        });

        it("should return false if match membership but no match userId", function () {
            mocked(room.currentState.getMember).mockImplementation(function (userId) {
                return {
                    "@alice:bar": { userId: "@alice:bar", membership: "join" },
                }[userId] as unknown as RoomMember;
            });
            expect(room.hasMembershipState("@bob:bar", "join")).toBe(false);
        });

        it("should return false if match userId but no match membership", function () {
            mocked(room.currentState.getMember).mockImplementation(function (userId) {
                return {
                    "@alice:bar": { userId: "@alice:bar", membership: "join" },
                }[userId] as unknown as RoomMember;
            });
            expect(room.hasMembershipState("@alice:bar", "ban")).toBe(false);
        });

        it("should return false if no match membership or userId", function () {
            mocked(room.currentState.getMember).mockImplementation(function (userId) {
                return {
                    "@alice:bar": { userId: "@alice:bar", membership: "join" },
                }[userId] as unknown as RoomMember;
            });
            expect(room.hasMembershipState("@bob:bar", "invite")).toBe(false);
        });

        it("should return false if no members exist", function () {
            expect(room.hasMembershipState("@foo:bar", "join")).toBe(false);
        });
    });

    describe("recalculate", function () {
        const setJoinRule = async function (rule: JoinRule) {
            await room.addLiveEvents([
                utils.mkEvent({
                    type: EventType.RoomJoinRules,
                    room: roomId,
                    user: userA,
                    content: {
                        join_rule: rule,
                    },
                    event: true,
                }),
            ]);
        };
        const setAltAliases = async function (aliases: string[]) {
            await room.addLiveEvents([
                utils.mkEvent({
                    type: EventType.RoomCanonicalAlias,
                    room: roomId,
                    skey: "",
                    content: {
                        alt_aliases: aliases,
                    },
                    event: true,
                }),
            ]);
        };
        const setAlias = async function (alias: string) {
            await room.addLiveEvents([
                utils.mkEvent({
                    type: EventType.RoomCanonicalAlias,
                    room: roomId,
                    skey: "",
                    content: { alias },
                    event: true,
                }),
            ]);
        };
        const setRoomName = async function (name: string) {
            await room.addLiveEvents([
                utils.mkEvent({
                    type: EventType.RoomName,
                    room: roomId,
                    user: userA,
                    content: {
                        name: name,
                    },
                    event: true,
                }),
            ]);
        };
        const addMember = async function (userId: string, state = "join", opts: any = {}) {
            opts.room = roomId;
            opts.mship = state;
            opts.user = opts.user || userId;
            opts.skey = userId;
            opts.event = true;
            const event = utils.mkMembership(opts);
            await room.addLiveEvents([event]);
            return event;
        };

        beforeEach(function () {
            // no mocking
            room = new Room(roomId, new TestClient(userA).client, userA);
        });

        describe("Room.recalculate => Stripped State Events", function () {
            it(
                "should set stripped state events as actual state events if the " + "room is an invite room",
                async function () {
                    const roomName = "flibble";

                    const event = await addMember(userA, "invite");
                    event.event.unsigned = {};
                    event.event.unsigned.invite_room_state = [
                        {
                            type: EventType.RoomName,
                            state_key: "",
                            content: {
                                name: roomName,
                            },
                            sender: "@bob:foobar",
                        },
                    ];

                    room.recalculate();
                    expect(room.name).toEqual(roomName);
                },
            );

            it("should not clobber state events if it isn't an invite room", async function () {
                const event = await addMember(userA, "join");
                const roomName = "flibble";
                setRoomName(roomName);
                const roomNameToIgnore = "ignoreme";
                event.event.unsigned = {};
                event.event.unsigned.invite_room_state = [
                    {
                        type: EventType.RoomName,
                        state_key: "",
                        content: {
                            name: roomNameToIgnore,
                        },
                        sender: "@bob:foobar",
                    },
                ];

                room.recalculate();
                expect(room.name).toEqual(roomName);
            });
        });

        describe("Room.recalculate => Room Name using room summary", function () {
            it("should use room heroes if available", function () {
                addMember(userA, "invite");
                addMember(userB);
                addMember(userC);
                addMember(userD);
                room.setSummary({
                    "m.heroes": [userB, userC, userD],
                });

                room.recalculate();
                expect(room.name).toEqual(`${userB} and 2 others`);
            });

            it("missing hero member state reverts to mxid", function () {
                room.setSummary({
                    "m.heroes": [userB],
                    "m.joined_member_count": 2,
                });

                room.recalculate();
                expect(room.name).toEqual(userB);
            });

            it("uses hero name from state", function () {
                const name = "Mr B";
                addMember(userA, "invite");
                addMember(userB, "join", { name });
                room.setSummary({
                    "m.heroes": [userB],
                });

                room.recalculate();
                expect(room.name).toEqual(name);
            });

            it("uses counts from summary", function () {
                const name = "Mr B";
                addMember(userB, "join", { name });
                room.setSummary({
                    "m.heroes": [userB],
                    "m.joined_member_count": 50,
                    "m.invited_member_count": 50,
                });
                room.recalculate();
                expect(room.name).toEqual(`${name} and 98 others`);
            });

            it("relies on heroes in case of absent counts", function () {
                const nameB = "Mr Bean";
                const nameC = "Mel C";
                addMember(userB, "join", { name: nameB });
                addMember(userC, "join", { name: nameC });
                room.setSummary({
                    "m.heroes": [userB, userC],
                });
                room.recalculate();
                expect(room.name).toEqual(`${nameB} and ${nameC}`);
            });

            it("uses only heroes", function () {
                const nameB = "Mr Bean";
                addMember(userB, "join", { name: nameB });
                addMember(userC, "join");
                room.setSummary({
                    "m.heroes": [userB],
                });
                room.recalculate();
                expect(room.name).toEqual(nameB);
            });

            it("reverts to empty room in case of self chat", function () {
                room.setSummary({
                    "m.heroes": [],
                    "m.invited_member_count": 1,
                });
                room.recalculate();
                expect(room.name).toEqual("Empty room");
            });

            it("emits an update event", function () {
                const spy = jest.fn();
                const summary = {
                    "m.heroes": [],
                    "m.invited_member_count": 1,
                };

                room.once(RoomEvent.Summary, spy);

                room.setSummary(summary);
                room.recalculate();

                expect(spy).toHaveBeenCalledWith(summary);
            });
        });

        describe("Room.recalculate => Room Name", function () {
            it(
                "should return the names of members in a private (invite join_rules)" +
                    " room if a room name and alias don't exist and there are >3 members.",
                function () {
                    setJoinRule(JoinRule.Invite);
                    addMember(userA);
                    addMember(userB);
                    addMember(userC);
                    addMember(userD);
                    room.recalculate();
                    const name = room.name;
                    // we expect at least 1 member to be mentioned
                    const others = [userB, userC, userD];
                    let found = false;
                    for (let i = 0; i < others.length; i++) {
                        if (name.indexOf(others[i]) !== -1) {
                            found = true;
                            break;
                        }
                    }
                    expect(found).toEqual(true);
                },
            );

            it(
                "should return the names of members in a private (invite join_rules)" +
                    " room if a room name and alias don't exist and there are >2 members.",
                function () {
                    setJoinRule(JoinRule.Invite);
                    addMember(userA);
                    addMember(userB);
                    addMember(userC);
                    room.recalculate();
                    const name = room.name;
                    expect(name.indexOf(userB)).not.toEqual(-1);
                    expect(name.indexOf(userC)).not.toEqual(-1);
                },
            );

            it(
                "should return the names of members in a public (public join_rules)" +
                    " room if a room name and alias don't exist and there are >2 members.",
                function () {
                    setJoinRule(JoinRule.Public);
                    addMember(userA);
                    addMember(userB);
                    addMember(userC);
                    room.recalculate();
                    const name = room.name;
                    expect(name.indexOf(userB)).not.toEqual(-1);
                    expect(name.indexOf(userC)).not.toEqual(-1);
                },
            );

            it(
                "should show the other user's name for public (public join_rules)" +
                    " rooms if a room name and alias don't exist and it is a 1:1-chat.",
                function () {
                    setJoinRule(JoinRule.Public);
                    addMember(userA);
                    addMember(userB);
                    room.recalculate();
                    const name = room.name;
                    expect(name.indexOf(userB)).not.toEqual(-1);
                },
            );

            it(
                "should show the other user's name for private " +
                    "(invite join_rules) rooms if a room name and alias don't exist and it" +
                    " is a 1:1-chat.",
                function () {
                    setJoinRule(JoinRule.Invite);
                    addMember(userA);
                    addMember(userB);
                    room.recalculate();
                    const name = room.name;
                    expect(name.indexOf(userB)).not.toEqual(-1);
                },
            );

            it(
                "should show the other user's name for private" +
                    " (invite join_rules) rooms if you are invited to it.",
                function () {
                    setJoinRule(JoinRule.Invite);
                    addMember(userA, "invite", { user: userB });
                    addMember(userB);
                    room.recalculate();
                    const name = room.name;
                    expect(name.indexOf(userB)).not.toEqual(-1);
                },
            );

            it(
                "should show the room alias if one exists for private " +
                    "(invite join_rules) rooms if a room name doesn't exist.",
                function () {
                    const alias = "#room_alias:here";
                    setJoinRule(JoinRule.Invite);
                    setAlias(alias);
                    room.recalculate();
                    const name = room.name;
                    expect(name).toEqual(alias);
                },
            );

            it(
                "should show the room alias if one exists for public " +
                    "(public join_rules) rooms if a room name doesn't exist.",
                function () {
                    const alias = "#room_alias:here";
                    setJoinRule(JoinRule.Public);
                    setAlias(alias);
                    room.recalculate();
                    const name = room.name;
                    expect(name).toEqual(alias);
                },
            );

            it("should not show alt aliases if a room name does not exist", () => {
                const alias = "#room_alias:here";
                setAltAliases([alias, "#another:here"]);
                room.recalculate();
                const name = room.name;
                expect(name).not.toEqual(alias);
            });

            it("should show the room name if one exists for private " + "(invite join_rules) rooms.", function () {
                const roomName = "A mighty name indeed";
                setJoinRule(JoinRule.Invite);
                setRoomName(roomName);
                room.recalculate();
                const name = room.name;
                expect(name).toEqual(roomName);
            });

            it("should show the room name if one exists for public " + "(public join_rules) rooms.", function () {
                const roomName = "A mighty name indeed";
                setJoinRule(JoinRule.Public);
                setRoomName(roomName);
                room.recalculate();
                expect(room.name).toEqual(roomName);
            });

            it(
                "should return 'Empty room' for private (invite join_rules) rooms if" +
                    " a room name and alias don't exist and it is a self-chat.",
                function () {
                    setJoinRule(JoinRule.Invite);
                    addMember(userA);
                    room.recalculate();
                    expect(room.name).toEqual("Empty room");
                },
            );

            it(
                "should return 'Empty room' for public (public join_rules) rooms if a" +
                    " room name and alias don't exist and it is a self-chat.",
                function () {
                    setJoinRule(JoinRule.Public);
                    addMember(userA);
                    room.recalculate();
                    const name = room.name;
                    expect(name).toEqual("Empty room");
                },
            );

            it("should return 'Empty room' if there is no name, " + "alias or members in the room.", function () {
                room.recalculate();
                const name = room.name;
                expect(name).toEqual("Empty room");
            });

            it("should return '[inviter display name] if state event " + "available", function () {
                setJoinRule(JoinRule.Invite);
                addMember(userB, "join", { name: "Alice" });
                addMember(userA, "invite", { user: userA });
                room.recalculate();
                const name = room.name;
                expect(name).toEqual("Alice");
            });

            it("should return inviter mxid if display name not available", function () {
                setJoinRule(JoinRule.Invite);
                addMember(userB);
                addMember(userA, "invite", { user: userA });
                room.recalculate();
                const name = room.name;
                expect(name).toEqual(userB);
            });
        });
    });

    describe("receipts", function () {
        const eventToAck = utils.mkMessage({
            room: roomId,
            user: userA,
            msg: "PLEASE ACKNOWLEDGE MY EXISTENCE",
            event: true,
        });

        function mkReceipt(roomId: string, records: Array<ReturnType<typeof mkRecord>>) {
            const content: IContent = {};
            records.forEach(function (r) {
                if (!content[r.eventId]) {
                    content[r.eventId] = {};
                }
                if (!content[r.eventId][r.type]) {
                    content[r.eventId][r.type] = {};
                }
                content[r.eventId][r.type][r.userId] = {
                    ts: r.ts,
                };
            });
            return new MatrixEvent({
                content: content,
                room_id: roomId,
                type: "m.receipt",
            });
        }

        function mkRecord(eventId: string, type: string, userId: string, ts: number) {
            ts = ts || Date.now();
            return {
                eventId: eventId,
                type: type,
                userId: userId,
                ts: ts,
            };
        }

        describe("addReceipt", function () {
            describe("resets the unread count", () => {
                const event1 = utils.mkMessage({ room: roomId, user: userA, msg: "1", event: true });
                const event2 = utils.mkMessage({ room: roomId, user: userA, msg: "2", event: true });

                it("should reset the unread count when our non-synthetic receipt points to the latest event", () => {
                    // Given a room with 2 events, and an unread count set.
                    room.client.isInitialSyncComplete = jest.fn().mockReturnValue(true);
                    room.timeline = [event1, event2];
                    room.setUnread(NotificationCountType.Total, 45);
                    room.setUnread(NotificationCountType.Highlight, 57);
                    // Sanity check:
                    expect(room.getUnreadNotificationCount(NotificationCountType.Total)).toEqual(45);
                    expect(room.getUnreadNotificationCount(NotificationCountType.Highlight)).toEqual(57);

                    // When I receive a receipt for me for the last event
                    const receipt = mkReceipt(roomId, [mkRecord(event2.getId()!, "m.read", userA, 123)]);
                    room.addReceipt(receipt);

                    // Then the count is set to 0
                    expect(room.getUnreadNotificationCount(NotificationCountType.Total)).toEqual(0);
                    expect(room.getUnreadNotificationCount(NotificationCountType.Highlight)).toEqual(0);
                });

                it("should not reset the unread count when someone else's receipt points to the latest event", () => {
                    // Given a room with 2 events, and an unread count set.
                    room.client.isInitialSyncComplete = jest.fn().mockReturnValue(true);
                    room.timeline = [event1, event2];
                    room.setUnread(NotificationCountType.Total, 45);
                    room.setUnread(NotificationCountType.Highlight, 57);
                    // Sanity check:
                    expect(room.getUnreadNotificationCount(NotificationCountType.Total)).toEqual(45);
                    expect(room.getUnreadNotificationCount(NotificationCountType.Highlight)).toEqual(57);

                    // When I receive a receipt for someone else for the last event
                    const receipt = mkReceipt(roomId, [mkRecord(event2.getId()!, "m.read", userB, 123)]);
                    room.addReceipt(receipt);

                    // Then the count is unchanged because it's not my receipt
                    expect(room.getUnreadNotificationCount(NotificationCountType.Total)).toEqual(45);
                    expect(room.getUnreadNotificationCount(NotificationCountType.Highlight)).toEqual(57);
                });

                it("should not reset the unread count when our non-synthetic receipt points to an earlier event", () => {
                    // Given a room with 2 events, and an unread count set.
                    room.client.isInitialSyncComplete = jest.fn().mockReturnValue(true);
                    room.timeline = [event1, event2];
                    room.setUnread(NotificationCountType.Total, 45);
                    room.setUnread(NotificationCountType.Highlight, 57);
                    // Sanity check:
                    expect(room.getUnreadNotificationCount(NotificationCountType.Total)).toEqual(45);
                    expect(room.getUnreadNotificationCount(NotificationCountType.Highlight)).toEqual(57);

                    // When I receive a receipt for me for an earlier event
                    const receipt = mkReceipt(roomId, [mkRecord(event1.getId()!, "m.read", userA, 123)]);
                    room.addReceipt(receipt);

                    // Then the count is unchanged because it wasn't the latest event
                    expect(room.getUnreadNotificationCount(NotificationCountType.Total)).toEqual(45);
                    expect(room.getUnreadNotificationCount(NotificationCountType.Highlight)).toEqual(57);
                });

                it("should not reset the unread count when our a synthetic receipt points to the latest event", () => {
                    // Given a room with 2 events, and an unread count set.
                    room.client.isInitialSyncComplete = jest.fn().mockReturnValue(true);
                    room.timeline = [event1, event2];
                    room.setUnread(NotificationCountType.Total, 45);
                    room.setUnread(NotificationCountType.Highlight, 57);
                    // Sanity check:
                    expect(room.getUnreadNotificationCount(NotificationCountType.Total)).toEqual(45);
                    expect(room.getUnreadNotificationCount(NotificationCountType.Highlight)).toEqual(57);

                    // When I receive a synthetic receipt for me for the last event
                    const receipt = mkReceipt(roomId, [mkRecord(event2.getId()!, "m.read", userA, 123)]);
                    room.addReceipt(receipt, true);

                    // Then the count is unchanged because the receipt was synthetic
                    expect(room.getUnreadNotificationCount(NotificationCountType.Total)).toEqual(45);
                    expect(room.getUnreadNotificationCount(NotificationCountType.Highlight)).toEqual(57);
                });
            });

            it("should store the receipt so it can be obtained via getReceiptsForEvent", function () {
                const ts = 13787898424;
                room.addReceipt(mkReceipt(roomId, [mkRecord(eventToAck.getId()!, "m.read", userB, ts)]));
                expect(room.getReceiptsForEvent(eventToAck)).toEqual([
                    {
                        type: "m.read",
                        userId: userB,
                        data: {
                            ts: ts,
                        },
                    },
                ]);
            });

            it("should emit an event when a receipt is added", function () {
                const listener = jest.fn();
                room.on(RoomEvent.Receipt, listener);

                const ts = 13787898424;

                const receiptEvent = mkReceipt(roomId, [mkRecord(eventToAck.getId()!, "m.read", userB, ts)]);

                room.addReceipt(receiptEvent);
                expect(listener).toHaveBeenCalledWith(receiptEvent, room);
            });

            it("should clobber receipts based on type and user ID", function () {
                const nextEventToAck = utils.mkMessage({
                    room: roomId,
                    user: userA,
                    msg: "I AM HERE YOU KNOW",
                    event: true,
                });
                const ts = 13787898424;
                room.addReceipt(mkReceipt(roomId, [mkRecord(eventToAck.getId()!, "m.read", userB, ts)]));
                const ts2 = 13787899999;
                room.addReceipt(mkReceipt(roomId, [mkRecord(nextEventToAck.getId()!, "m.read", userB, ts2)]));
                expect(room.getReceiptsForEvent(eventToAck)).toEqual([]);
                expect(room.getReceiptsForEvent(nextEventToAck)).toEqual([
                    {
                        type: "m.read",
                        userId: userB,
                        data: {
                            ts: ts2,
                        },
                    },
                ]);
            });

            it("should persist multiple receipts for a single event ID", function () {
                const ts = 13787898424;
                room.addReceipt(
                    mkReceipt(roomId, [
                        mkRecord(eventToAck.getId()!, "m.read", userB, ts),
                        mkRecord(eventToAck.getId()!, "m.read", userC, ts),
                        mkRecord(eventToAck.getId()!, "m.read", userD, ts),
                    ]),
                );
                expect(room.getUsersReadUpTo(eventToAck)).toEqual([userB, userC, userD]);
            });

            it("should persist multiple receipts for a single receipt type", function () {
                const eventTwo = utils.mkMessage({
                    room: roomId,
                    user: userA,
                    msg: "2222",
                    event: true,
                });
                const eventThree = utils.mkMessage({
                    room: roomId,
                    user: userA,
                    msg: "3333",
                    event: true,
                });
                const ts = 13787898424;
                room.addReceipt(
                    mkReceipt(roomId, [
                        mkRecord(eventToAck.getId()!, "m.read", userB, ts),
                        mkRecord(eventTwo.getId()!, "m.read", userC, ts),
                        mkRecord(eventThree.getId()!, "m.read", userD, ts),
                    ]),
                );
                expect(room.getUsersReadUpTo(eventToAck)).toEqual([userB]);
                expect(room.getUsersReadUpTo(eventTwo)).toEqual([userC]);
                expect(room.getUsersReadUpTo(eventThree)).toEqual([userD]);
            });

            it("should persist multiple receipts for a single user ID", function () {
                room.addReceipt(
                    mkReceipt(roomId, [
                        mkRecord(eventToAck.getId()!, "m.delivered", userB, 13787898424),
                        mkRecord(eventToAck.getId()!, "m.read", userB, 22222222),
                        mkRecord(eventToAck.getId()!, "m.seen", userB, 33333333),
                    ]),
                );
                expect(room.getReceiptsForEvent(eventToAck)).toEqual([
                    {
                        type: "m.delivered",
                        userId: userB,
                        data: {
                            ts: 13787898424,
                        },
                    },
                    {
                        type: "m.read",
                        userId: userB,
                        data: {
                            ts: 22222222,
                        },
                    },
                    {
                        type: "m.seen",
                        userId: userB,
                        data: {
                            ts: 33333333,
                        },
                    },
                ]);
            });

            it("should prioritise the most recent event", async function () {
                const events: MatrixEvent[] = [
                    utils.mkMessage({
                        room: roomId,
                        user: userA,
                        msg: "1111",
                        event: true,
                    }),
                    utils.mkMessage({
                        room: roomId,
                        user: userA,
                        msg: "2222",
                        event: true,
                    }),
                    utils.mkMessage({
                        room: roomId,
                        user: userA,
                        msg: "3333",
                        event: true,
                    }),
                ];

                await room.addLiveEvents(events);
                const ts = 13787898424;

                // check it initialises correctly
                room.addReceipt(mkReceipt(roomId, [mkRecord(events[0].getId()!, "m.read", userB, ts)]));
                expect(room.getEventReadUpTo(userB)).toEqual(events[0].getId());

                // 2>0, so it should move forward
                room.addReceipt(mkReceipt(roomId, [mkRecord(events[2].getId()!, "m.read", userB, ts)]));
                expect(room.getEventReadUpTo(userB)).toEqual(events[2].getId());

                // 1<2, so it should stay put
                room.addReceipt(mkReceipt(roomId, [mkRecord(events[1].getId()!, "m.read", userB, ts)]));
                expect(room.getEventReadUpTo(userB)).toEqual(events[2].getId());
            });

            it("should prioritise the most recent event even if it is synthetic", async () => {
                const events: MatrixEvent[] = [
                    utils.mkMessage({
                        room: roomId,
                        user: userA,
                        msg: "1111",
                        event: true,
                    }),
                    utils.mkMessage({
                        room: roomId,
                        user: userA,
                        msg: "2222",
                        event: true,
                    }),
                    utils.mkMessage({
                        room: roomId,
                        user: userA,
                        msg: "3333",
                        event: true,
                    }),
                ];

                await room.addLiveEvents(events);
                const ts = 13787898424;

                // check it initialises correctly
                room.addReceipt(mkReceipt(roomId, [mkRecord(events[0].getId()!, "m.read", userB, ts)]));
                expect(room.getEventReadUpTo(userB)).toEqual(events[0].getId());

                // 2>0, so it should move forward
                room.addReceipt(mkReceipt(roomId, [mkRecord(events[2].getId()!, "m.read", userB, ts)]), true);
                expect(room.getEventReadUpTo(userB)).toEqual(events[2].getId());
                expect(room.getReceiptsForEvent(events[2])).toEqual([{ data: { ts }, type: "m.read", userId: userB }]);

                // 1<2, so it should stay put
                room.addReceipt(mkReceipt(roomId, [mkRecord(events[1].getId()!, "m.read", userB, ts)]));
                expect(room.getEventReadUpTo(userB)).toEqual(events[2].getId());
                expect(room.getEventReadUpTo(userB, true)).toEqual(events[1].getId());
                expect(room.getReceiptsForEvent(events[2])).toEqual([{ data: { ts }, type: "m.read", userId: userB }]);
            });
        });

        describe("getUsersReadUpTo", function () {
            it("should return user IDs read up to the given event", function () {
                const ts = 13787898424;
                room.addReceipt(mkReceipt(roomId, [mkRecord(eventToAck.getId()!, "m.read", userB, ts)]));
                expect(room.getUsersReadUpTo(eventToAck)).toEqual([userB]);
            });
        });

        describe("hasUserReadUpTo", function () {
            it("returns true if there is a receipt for this event (main timeline)", function () {
                const ts = 13787898424;
                room.addLiveEvents([eventToAck]);
                room.addReceipt(mkReceipt(roomId, [mkRecord(eventToAck.getId()!, "m.read", userB, ts)]));
                room.findEventById = jest.fn().mockReturnValue({} as MatrixEvent);
                expect(room.hasUserReadEvent(userB, eventToAck.getId()!)).toEqual(true);
            });

            it("returns true if there is a receipt for a later event (main timeline)", async function () {
                // Given some events exist in the room
                const events: MatrixEvent[] = [
                    utils.mkMessage({
                        room: roomId,
                        user: userA,
                        msg: "1111",
                        event: true,
                    }),
                    utils.mkMessage({
                        room: roomId,
                        user: userA,
                        msg: "2222",
                        event: true,
                    }),
                    utils.mkMessage({
                        room: roomId,
                        user: userA,
                        msg: "3333",
                        event: true,
                    }),
                ];
                await room.addLiveEvents(events);

                // When I add a receipt for the latest one
                room.addReceipt(mkReceipt(roomId, [mkRecord(events[2].getId()!, "m.read", userB, 102)]));

                // Then the older ones are read too
                expect(room.hasUserReadEvent(userB, events[0].getId()!)).toEqual(true);
                expect(room.hasUserReadEvent(userB, events[1].getId()!)).toEqual(true);
            });

            describe("threads enabled", () => {
                let oldSupportsThreads: () => boolean;

                beforeEach(() => {
                    oldSupportsThreads = room.client.supportsThreads;
                    room.client.supportsThreads = jest.fn().mockReturnValue(true);
                });

                afterEach(() => {
                    room.client.supportsThreads = oldSupportsThreads;
                });

                it("returns true if there is an unthreaded receipt for a later event in a thread", async () => {
                    // Given a thread exists in the room
                    const { thread, events } = mkThread({ room, length: 3 });
                    thread.initialEventsFetched = true;
                    await room.addLiveEvents(events);

                    // When I add an unthreaded receipt for the latest thread message
                    room.addReceipt(mkReceipt(roomId, [mkRecord(events[2].getId()!, "m.read", userB, 102)]));

                    // Then the main timeline message is read
                    expect(room.hasUserReadEvent(userB, events[0].getId()!)).toEqual(true);
                });
            });

            it("returns false for an unknown event", function () {
                expect(room.hasUserReadEvent(userB, "unknown_event")).toEqual(false);
            });
        });
    });

    describe("tags", function () {
        function mkTags(roomId: string, tags: object) {
            const content = { tags: tags };
            return new MatrixEvent({
                content: content,
                room_id: roomId,
                type: "m.tag",
            });
        }

        describe("addTag", function () {
            it(
                "should set tags on rooms from event stream so " + "they can be obtained by the tags property",
                function () {
                    const tags = { "m.foo": { order: 0.5 } };
                    room.addTags(mkTags(roomId, tags));
                    expect(room.tags).toEqual(tags);
                },
            );

            it("should emit Room.tags event when new tags are " + "received on the event stream", function () {
                const listener = jest.fn();
                room.on(RoomEvent.Tags, listener);

                const tags = { "m.foo": { order: 0.5 } };
                const event = mkTags(roomId, tags);
                room.addTags(event);
                expect(listener).toHaveBeenCalledWith(event, room);
            });

            // XXX: shouldn't we try injecting actual m.tag events onto the eventstream
            // rather than injecting via room.addTags()?
        });
    });

    describe("addPendingEvent", function () {
        it(
            "should add pending events to the pendingEventList if " + "pendingEventOrdering == 'detached'",
            async function () {
                const client = new TestClient("@alice:example.com", "alicedevice").client;
                client.supportsThreads = () => true;
                const room = new Room(roomId, client, userA, {
                    pendingEventOrdering: PendingEventOrdering.Detached,
                });
                const eventA = utils.mkMessage({
                    room: roomId,
                    user: userA,
                    msg: "remote 1",
                    event: true,
                });
                const eventB = utils.mkMessage({
                    room: roomId,
                    user: userA,
                    msg: "local 1",
                    event: true,
                });
                eventB.status = EventStatus.SENDING;
                const eventC = utils.mkMessage({
                    room: roomId,
                    user: userA,
                    msg: "remote 2",
                    event: true,
                });
                await room.addLiveEvents([eventA]);
                room.addPendingEvent(eventB, "TXN1");
                await room.addLiveEvents([eventC]);
                expect(room.timeline).toEqual([eventA, eventC]);
                expect(room.getPendingEvents()).toEqual([eventB]);
            },
        );

        it(
            "should add pending events to the timeline if " + "pendingEventOrdering == 'chronological'",
            async function () {
                const room = new Room(roomId, new TestClient(userA).client, userA, {
                    pendingEventOrdering: PendingEventOrdering.Chronological,
                });
                const eventA = utils.mkMessage({
                    room: roomId,
                    user: userA,
                    msg: "remote 1",
                    event: true,
                });
                const eventB = utils.mkMessage({
                    room: roomId,
                    user: userA,
                    msg: "local 1",
                    event: true,
                });
                eventB.status = EventStatus.SENDING;
                const eventC = utils.mkMessage({
                    room: roomId,
                    user: userA,
                    msg: "remote 2",
                    event: true,
                });
                await room.addLiveEvents([eventA]);
                room.addPendingEvent(eventB, "TXN1");
                await room.addLiveEvents([eventC]);
                expect(room.timeline).toEqual([eventA, eventB, eventC]);
            },
        );

        it("should apply redactions eagerly in the pending event list", () => {
            const client = new TestClient("@alice:example.com", "alicedevice").client;
            const room = new Room(roomId, client, userA, {
                pendingEventOrdering: PendingEventOrdering.Detached,
            });

            const eventA = utils.mkMessage({
                room: roomId,
                user: userA,
                msg: "remote 1",
                event: true,
            });
            eventA.status = EventStatus.SENDING;
            const redactA = utils.mkEvent({
                room: roomId,
                user: userA,
                type: EventType.RoomRedaction,
                content: {},
                redacts: eventA.getId()!,
                event: true,
            });
            redactA.status = EventStatus.SENDING;

            room.addPendingEvent(eventA, "TXN1");
            expect(room.getPendingEvents()).toEqual([eventA]);
            room.addPendingEvent(redactA, "TXN2");
            expect(room.getPendingEvents()).toEqual([eventA, redactA]);
            expect(eventA.isRedacted()).toBeTruthy();
        });
    });

    describe("updatePendingEvent", function () {
        it("should remove cancelled events from the pending list", function () {
            const client = new TestClient("@alice:example.com", "alicedevice").client;
            const room = new Room(roomId, client, userA, {
                pendingEventOrdering: PendingEventOrdering.Detached,
            });
            const eventA = utils.mkMessage({
                room: roomId,
                user: userA,
                event: true,
            });
            eventA.status = EventStatus.SENDING;
            const eventId = eventA.getId();

            room.addPendingEvent(eventA, "TXN1");
            expect(room.getPendingEvents()).toEqual([eventA]);

            // the event has to have been failed or queued before it can be
            // cancelled
            room.updatePendingEvent(eventA, EventStatus.NOT_SENT);

            let callCount = 0;
            room.on(RoomEvent.LocalEchoUpdated, function (event, emitRoom, oldEventId, oldStatus) {
                expect(event).toEqual(eventA);
                expect(event.status).toEqual(EventStatus.CANCELLED);
                expect(emitRoom).toEqual(room);
                expect(oldEventId).toEqual(eventId);
                expect(oldStatus).toEqual(EventStatus.NOT_SENT);
                callCount++;
            });

            room.updatePendingEvent(eventA, EventStatus.CANCELLED);
            expect(room.getPendingEvents()).toEqual([]);
            expect(callCount).toEqual(1);
        });

        it("should remove cancelled events from the timeline", function () {
            const room = new Room(roomId, null!, userA);
            const eventA = utils.mkMessage({
                room: roomId,
                user: userA,
                event: true,
            });
            eventA.status = EventStatus.SENDING;
            const eventId = eventA.getId();

            room.addPendingEvent(eventA, "TXN1");
            expect(room.getLiveTimeline().getEvents()).toEqual([eventA]);

            // the event has to have been failed or queued before it can be
            // cancelled
            room.updatePendingEvent(eventA, EventStatus.NOT_SENT);

            let callCount = 0;
            room.on(RoomEvent.LocalEchoUpdated, function (event, emitRoom, oldEventId, oldStatus) {
                expect(event).toEqual(eventA);
                expect(event.status).toEqual(EventStatus.CANCELLED);
                expect(emitRoom).toEqual(room);
                expect(oldEventId).toEqual(eventId);
                expect(oldStatus).toEqual(EventStatus.NOT_SENT);
                callCount++;
            });

            room.updatePendingEvent(eventA, EventStatus.CANCELLED);
            expect(room.getLiveTimeline().getEvents()).toEqual([]);
            expect(callCount).toEqual(1);
        });
    });

    describe("loadMembersIfNeeded", function () {
        function createClientMock(
            serverResponse: Error | MatrixEvent[],
            storageResponse: MatrixEvent[] | Error | null = null,
        ) {
            return {
                getEventMapper: function () {
                    // events should already be MatrixEvents
                    return function (event: MatrixEvent) {
                        return event;
                    };
                },
                isCryptoEnabled() {
                    return true;
                },
                isRoomEncrypted: function () {
                    return false;
                },
                members: jest.fn().mockImplementation(() => {
                    if (serverResponse instanceof Error) {
                        return Promise.reject(serverResponse);
                    } else {
                        return Promise.resolve({ chunk: serverResponse });
                    }
                }),
                store: {
                    storageResponse,
                    storedMembers: [] as IStateEventWithRoomId[] | null,
                    getOutOfBandMembers: function () {
                        if (this.storageResponse instanceof Error) {
                            return Promise.reject(this.storageResponse);
                        } else {
                            return Promise.resolve(this.storageResponse);
                        }
                    },
                    setOutOfBandMembers: function (roomId: string, memberEvents: IStateEventWithRoomId[]) {
                        this.storedMembers = memberEvents;
                        return Promise.resolve();
                    },
                    getSyncToken: () => "sync_token",
                    getPendingEvents: jest.fn().mockResolvedValue([]),
                    setPendingEvents: jest.fn().mockResolvedValue(undefined),
                },
            };
        }

        const memberEvent = utils.mkMembership({
            user: "@user_a:bar",
            mship: "join",
            room: roomId,
            event: true,
            name: "User A",
        });

        it("should load members from server on first call", async function () {
            const client = createClientMock([memberEvent]);
            const room = new Room(roomId, client as any, null!, { lazyLoadMembers: true });
            await room.loadMembersIfNeeded();
            const memberA = room.getMember("@user_a:bar")!;
            expect(memberA.name).toEqual("User A");
            const storedMembers = client.store.storedMembers!;
            expect(storedMembers.length).toEqual(1);
            expect(storedMembers[0].event_id).toEqual(memberEvent.getId());
        });

        it("should take members from storage if available", async function () {
            const memberEvent2 = utils.mkMembership({
                user: "@user_a:bar",
                mship: "join",
                room: roomId,
                event: true,
                name: "Ms A",
            });
            const client = createClientMock([memberEvent2], [memberEvent]);
            const room = new Room(roomId, client as any, null!, { lazyLoadMembers: true });

            await room.loadMembersIfNeeded();

            const memberA = room.getMember("@user_a:bar")!;
            expect(memberA.name).toEqual("User A");
        });

        it("should allow retry on error", async function () {
            const client = createClientMock(new Error("server says no"));
            const room = new Room(roomId, client as any, null!, { lazyLoadMembers: true });
            await expect(room.loadMembersIfNeeded()).rejects.toBeTruthy();

            client.members.mockReturnValue({ chunk: [memberEvent] });
            await room.loadMembersIfNeeded();
            const memberA = room.getMember("@user_a:bar")!;
            expect(memberA.name).toEqual("User A");
        });
    });

    describe("getMyMembership", function () {
        it("should return synced membership if membership isn't available yet", function () {
            const room = new Room(roomId, null!, userA);
            room.updateMyMembership(JoinRule.Invite);
            expect(room.getMyMembership()).toEqual(JoinRule.Invite);
        });
        it("should emit a Room.myMembership event on a change", function () {
            const room = new Room(roomId, null!, userA);
            const events: {
                membership: string;
                oldMembership?: string;
            }[] = [];
            room.on(RoomEvent.MyMembership, (_room, membership, oldMembership) => {
                events.push({ membership, oldMembership });
            });
            room.updateMyMembership(JoinRule.Invite);
            expect(room.getMyMembership()).toEqual(JoinRule.Invite);
            expect(events[0]).toEqual({ membership: "invite", oldMembership: undefined });
            events.splice(0); //clear
            room.updateMyMembership(JoinRule.Invite);
            expect(events.length).toEqual(0);
            room.updateMyMembership("join");
            expect(room.getMyMembership()).toEqual("join");
            expect(events[0]).toEqual({ membership: "join", oldMembership: "invite" });
        });
    });

    describe("getDMInviter", () => {
        it("should delegate to RoomMember::getDMInviter if available", () => {
            const room = new Room(roomId, null!, userA);
            room.currentState.markOutOfBandMembersStarted();
            room.currentState.setOutOfBandMembers([
                new MatrixEvent({
                    type: EventType.RoomMember,
                    state_key: userA,
                    sender: userB,
                    content: {
                        membership: "invite",
                        is_direct: true,
                    },
                }),
            ]);

            expect(room.getDMInviter()).toBe(userB);
        });

        it("should fall back to summary heroes and return the first one", () => {
            const room = new Room(roomId, null!, userA);
            room.updateMyMembership("invite");
            room.setSummary({
                "m.heroes": [userA, userC],
                "m.joined_member_count": 1,
                "m.invited_member_count": 1,
            });

            expect(room.getDMInviter()).toBe(userC);
        });

        it("should return undefined if we're not joined or invited to the room", () => {
            const room = new Room(roomId, null!, userA);
            expect(room.getDMInviter()).toBeUndefined();
            room.updateMyMembership("leave");
            expect(room.getDMInviter()).toBeUndefined();
        });
    });

    describe("guessDMUserId", function () {
        it("should return first hero id", function () {
            const room = new Room(roomId, new TestClient(userA).client, userA);
            room.setSummary({
                "m.heroes": [userB],
                "m.joined_member_count": 1,
                "m.invited_member_count": 1,
            });
            expect(room.guessDMUserId()).toEqual(userB);
        });
        it("should return first member that isn't self", async function () {
            const room = new Room(roomId, new TestClient(userA).client, userA);
            await room.addLiveEvents([
                utils.mkMembership({
                    user: userB,
                    mship: "join",
                    room: roomId,
                    event: true,
                }),
            ]);
            expect(room.guessDMUserId()).toEqual(userB);
        });
        it("should return self if only member present", function () {
            const room = new Room(roomId, new TestClient(userA).client, userA);
            expect(room.guessDMUserId()).toEqual(userA);
        });
    });

    describe("getAvatarFallbackMember", () => {
        it("should should return undefined if the room isn't a 1:1", () => {
            const room = new Room(roomId, null!, userA);
            room.currentState.setJoinedMemberCount(2);
            room.currentState.setInvitedMemberCount(1);
            expect(room.getAvatarFallbackMember()).toBeUndefined();
        });

        it("should use summary heroes member if 1:1", () => {
            const room = new Room(roomId, null!, userA);
            room.currentState.markOutOfBandMembersStarted();
            room.currentState.setOutOfBandMembers([
                new MatrixEvent({
                    type: EventType.RoomMember,
                    state_key: userD,
                    sender: userD,
                    content: {
                        membership: "join",
                    },
                }),
            ]);
            room.setSummary({
                "m.heroes": [userA, userD],
                "m.joined_member_count": 1,
                "m.invited_member_count": 1,
            });
            expect(room.getAvatarFallbackMember()?.userId).toBe(userD);
        });
    });

    describe("maySendMessage", function () {
        it("should return false if synced membership not join", function () {
            const room = new Room(roomId, { isRoomEncrypted: () => false } as any, userA);
            room.updateMyMembership(JoinRule.Invite);
            expect(room.maySendMessage()).toEqual(false);
            room.updateMyMembership("leave");
            expect(room.maySendMessage()).toEqual(false);
            room.updateMyMembership("join");
            expect(room.maySendMessage()).toEqual(true);
        });
    });

    describe("getDefaultRoomName", function () {
        it("should return 'Empty room' if a user is the only member", function () {
            const room = new Room(roomId, new TestClient(userA).client, userA);
            expect(room.getDefaultRoomName(userA)).toEqual("Empty room");
        });

        it("should return a display name if one other member is in the room", async function () {
            const room = new Room(roomId, new TestClient(userA).client, userA);
            await room.addLiveEvents([
                utils.mkMembership({
                    user: userA,
                    mship: "join",
                    room: roomId,
                    event: true,
                    name: "User A",
                }),
                utils.mkMembership({
                    user: userB,
                    mship: "join",
                    room: roomId,
                    event: true,
                    name: "User B",
                }),
            ]);
            expect(room.getDefaultRoomName(userA)).toEqual("User B");
        });

        it("should return a display name if one other member is banned", async function () {
            const room = new Room(roomId, new TestClient(userA).client, userA);
            await room.addLiveEvents([
                utils.mkMembership({
                    user: userA,
                    mship: "join",
                    room: roomId,
                    event: true,
                    name: "User A",
                }),
                utils.mkMembership({
                    user: userB,
                    mship: "ban",
                    room: roomId,
                    event: true,
                    name: "User B",
                }),
            ]);
            expect(room.getDefaultRoomName(userA)).toEqual("Empty room (was User B)");
        });

        it("should return a display name if one other member is invited", async function () {
            const room = new Room(roomId, new TestClient(userA).client, userA);
            await room.addLiveEvents([
                utils.mkMembership({
                    user: userA,
                    mship: "join",
                    room: roomId,
                    event: true,
                    name: "User A",
                }),
                utils.mkMembership({
                    user: userB,
                    mship: "invite",
                    room: roomId,
                    event: true,
                    name: "User B",
                }),
            ]);
            expect(room.getDefaultRoomName(userA)).toEqual("User B");
        });

        it("should return 'Empty room (was User B)' if User B left the room", async function () {
            const room = new Room(roomId, new TestClient(userA).client, userA);
            await room.addLiveEvents([
                utils.mkMembership({
                    user: userA,
                    mship: "join",
                    room: roomId,
                    event: true,
                    name: "User A",
                }),
                utils.mkMembership({
                    user: userB,
                    mship: "leave",
                    room: roomId,
                    event: true,
                    name: "User B",
                }),
            ]);
            expect(room.getDefaultRoomName(userA)).toEqual("Empty room (was User B)");
        });

        it("should return 'User B and User C' if in a room with two other users", async function () {
            const room = new Room(roomId, new TestClient(userA).client, userA);
            await room.addLiveEvents([
                utils.mkMembership({
                    user: userA,
                    mship: "join",
                    room: roomId,
                    event: true,
                    name: "User A",
                }),
                utils.mkMembership({
                    user: userB,
                    mship: "join",
                    room: roomId,
                    event: true,
                    name: "User B",
                }),
                utils.mkMembership({
                    user: userC,
                    mship: "join",
                    room: roomId,
                    event: true,
                    name: "User C",
                }),
            ]);
            expect(room.getDefaultRoomName(userA)).toEqual("User B and User C");
        });

        it("should return 'User B and 2 others' if in a room with three other users", async function () {
            const room = new Room(roomId, new TestClient(userA).client, userA);
            await room.addLiveEvents([
                utils.mkMembership({
                    user: userA,
                    mship: "join",
                    room: roomId,
                    event: true,
                    name: "User A",
                }),
                utils.mkMembership({
                    user: userB,
                    mship: "join",
                    room: roomId,
                    event: true,
                    name: "User B",
                }),
                utils.mkMembership({
                    user: userC,
                    mship: "join",
                    room: roomId,
                    event: true,
                    name: "User C",
                }),
                utils.mkMembership({
                    user: userD,
                    mship: "join",
                    room: roomId,
                    event: true,
                    name: "User D",
                }),
            ]);
            expect(room.getDefaultRoomName(userA)).toEqual("User B and 2 others");
        });
    });

    describe("io.element.functional_users", function () {
        it("should return a display name (default behaviour) if no one is marked as a functional member", async function () {
            const room = new Room(roomId, new TestClient(userA).client, userA);
            await room.addLiveEvents([
                utils.mkMembership({
                    user: userA,
                    mship: "join",
                    room: roomId,
                    event: true,
                    name: "User A",
                }),
                utils.mkMembership({
                    user: userB,
                    mship: "join",
                    room: roomId,
                    event: true,
                    name: "User B",
                }),
                utils.mkEvent({
                    type: UNSTABLE_ELEMENT_FUNCTIONAL_USERS.name,
                    skey: "",
                    room: roomId,
                    event: true,
                    content: {
                        service_members: [],
                    },
                }),
            ]);
            expect(room.getDefaultRoomName(userA)).toEqual("User B");
        });

        it("should return a display name (default behaviour) if service members is a number (invalid)", async function () {
            const room = new Room(roomId, new TestClient(userA).client, userA);
            await room.addLiveEvents([
                utils.mkMembership({
                    user: userA,
                    mship: "join",
                    room: roomId,
                    event: true,
                    name: "User A",
                }),
                utils.mkMembership({
                    user: userB,
                    mship: "join",
                    room: roomId,
                    event: true,
                    name: "User B",
                }),
                utils.mkEvent({
                    type: UNSTABLE_ELEMENT_FUNCTIONAL_USERS.name,
                    skey: "",
                    room: roomId,
                    event: true,
                    content: {
                        service_members: 1,
                    },
                }),
            ]);
            expect(room.getDefaultRoomName(userA)).toEqual("User B");
        });

        it("should return a display name (default behaviour) if service members is a string (invalid)", async function () {
            const room = new Room(roomId, new TestClient(userA).client, userA);
            await room.addLiveEvents([
                utils.mkMembership({
                    user: userA,
                    mship: "join",
                    room: roomId,
                    event: true,
                    name: "User A",
                }),
                utils.mkMembership({
                    user: userB,
                    mship: "join",
                    room: roomId,
                    event: true,
                    name: "User B",
                }),
                utils.mkEvent({
                    type: UNSTABLE_ELEMENT_FUNCTIONAL_USERS.name,
                    skey: "",
                    room: roomId,
                    event: true,
                    content: {
                        service_members: userB,
                    },
                }),
            ]);
            expect(room.getDefaultRoomName(userA)).toEqual("User B");
        });

        it("should return 'Empty room' if the only other member is a functional member", async function () {
            const room = new Room(roomId, new TestClient(userA).client, userA);
            await room.addLiveEvents([
                utils.mkMembership({
                    user: userA,
                    mship: "join",
                    room: roomId,
                    event: true,
                    name: "User A",
                }),
                utils.mkMembership({
                    user: userB,
                    mship: "join",
                    room: roomId,
                    event: true,
                    name: "User B",
                }),
                utils.mkEvent({
                    type: UNSTABLE_ELEMENT_FUNCTIONAL_USERS.name,
                    skey: "",
                    room: roomId,
                    event: true,
                    content: {
                        service_members: [userB],
                    },
                }),
            ]);
            expect(room.getDefaultRoomName(userA)).toEqual("Empty room");
        });

        it("should return 'User B' if User B is the only other member who isn't a functional member", async function () {
            const room = new Room(roomId, new TestClient(userA).client, userA);
            await room.addLiveEvents([
                utils.mkMembership({
                    user: userA,
                    mship: "join",
                    room: roomId,
                    event: true,
                    name: "User A",
                }),
                utils.mkMembership({
                    user: userB,
                    mship: "join",
                    room: roomId,
                    event: true,
                    name: "User B",
                }),
                utils.mkMembership({
                    user: userC,
                    mship: "join",
                    room: roomId,
                    event: true,
                    name: "User C",
                }),
                utils.mkEvent({
                    type: UNSTABLE_ELEMENT_FUNCTIONAL_USERS.name,
                    skey: "",
                    room: roomId,
                    event: true,
                    user: userA,
                    content: {
                        service_members: [userC],
                    },
                }),
            ]);
            expect(room.getDefaultRoomName(userA)).toEqual("User B");
        });

        it("should return 'Empty room' if all other members are functional members", async function () {
            const room = new Room(roomId, new TestClient(userA).client, userA);
            await room.addLiveEvents([
                utils.mkMembership({
                    user: userA,
                    mship: "join",
                    room: roomId,
                    event: true,
                    name: "User A",
                }),
                utils.mkMembership({
                    user: userB,
                    mship: "join",
                    room: roomId,
                    event: true,
                    name: "User B",
                }),
                utils.mkMembership({
                    user: userC,
                    mship: "join",
                    room: roomId,
                    event: true,
                    name: "User C",
                }),
                utils.mkEvent({
                    type: UNSTABLE_ELEMENT_FUNCTIONAL_USERS.name,
                    skey: "",
                    room: roomId,
                    event: true,
                    user: userA,
                    content: {
                        service_members: [userB, userC],
                    },
                }),
            ]);
            expect(room.getDefaultRoomName(userA)).toEqual("Empty room");
        });

        it("should not break if an unjoined user is marked as a service user", async function () {
            const room = new Room(roomId, new TestClient(userA).client, userA);
            await room.addLiveEvents([
                utils.mkMembership({
                    user: userA,
                    mship: "join",
                    room: roomId,
                    event: true,
                    name: "User A",
                }),
                utils.mkMembership({
                    user: userB,
                    mship: "join",
                    room: roomId,
                    event: true,
                    name: "User B",
                }),
                utils.mkEvent({
                    type: UNSTABLE_ELEMENT_FUNCTIONAL_USERS.name,
                    skey: "",
                    room: roomId,
                    event: true,
                    user: userA,
                    content: {
                        service_members: [userC],
                    },
                }),
            ]);
            expect(room.getDefaultRoomName(userA)).toEqual("User B");
        });
    });

    describe("threads", function () {
        beforeEach(() => {
            const client = new TestClient("@alice:example.com", "alicedevice").client;
            room = new Room(roomId, client, userA);
            client.getRoom = () => room;
        });

        it("allow create threads without a root event", function () {
            const eventWithoutARootEvent = new MatrixEvent({
                event_id: "$123",
                room_id: roomId,
                content: {
                    "m.relates_to": {
                        rel_type: "m.thread",
                        event_id: "$000",
                    },
                },
                unsigned: {
                    age: 1,
                },
            });

            room.createThread("$000", undefined, [eventWithoutARootEvent], false);

            const rootEvent = new MatrixEvent({
                event_id: "$666",
                room_id: roomId,
                content: {},
                unsigned: {
                    "age": 1,
                    "m.relations": {
                        "m.thread": {
                            latest_event: null,
                            count: 1,
                            current_user_participated: false,
                        },
                    },
                },
            });

            expect(() => room.createThread(rootEvent.getId()!, rootEvent, [], false)).not.toThrow();
        });

        it("returns the same model when creating a thread twice", () => {
            const { thread, rootEvent } = mkThread({ room });

            expect(thread).toBeInstanceOf(Thread);

            const duplicateThread = room.createThread(rootEvent.getId()!, rootEvent, [], false);

            expect(duplicateThread).toBe(thread);
        });

        it("creating thread from edited event should not conflate old versions of the event", () => {
            const message = mkMessage();
            const edit = mkEdit(message);
            message.makeReplaced(edit);

            const thread = room.createThread("$000", message, [], true);
            expect(thread).toHaveLength(0);
        });

        it("Edits update the lastReply event", async () => {
            room.client.supportsThreads = () => true;
            Thread.setServerSideSupport(FeatureSupport.Stable);

            const randomMessage = mkMessage();
            const threadRoot = mkMessage();
            const threadResponse = mkThreadResponse(threadRoot);
            threadResponse.localTimestamp += 1000;
            const threadResponseEdit = mkEdit(threadResponse);
            threadResponseEdit.localTimestamp += 2000;

            room.client.fetchRoomEvent = (eventId: string) =>
                Promise.resolve({
                    ...threadRoot.event,
                    unsigned: {
                        "age": 123,
                        "m.relations": {
                            [THREAD_RELATION_TYPE.name]: {
                                latest_event: threadResponse.event,
                                count: 2,
                                current_user_participated: true,
                            },
                        },
                    },
                });

            room.client.fetchRelations = (
                roomId: string,
                eventId: string,
                relationType?: RelationType | string | null,
                eventType?: EventType | string | null,
                opts: IRelationsRequestOpts = { dir: Direction.Backward },
            ) =>
                Promise.resolve({
                    chunk: [threadResponse.event] as IEvent[],
                    next_batch: "start_token",
                });

            const prom = emitPromise(room, ThreadEvent.New);
            await room.addLiveEvents([randomMessage, threadRoot, threadResponse]);
            const thread: Thread = await prom;
            await emitPromise(room, ThreadEvent.Update);

            expect(thread.initialEventsFetched).toBeTruthy();
            expect(thread.replyToEvent!.event).toEqual(threadResponse.event);
            expect(thread.replyToEvent!.getContent().body).toBe(threadResponse.getContent().body);

            room.client.fetchRoomEvent = (eventId: string) =>
                Promise.resolve({
                    ...threadRoot.event,
                    unsigned: {
                        "age": 123,
                        "m.relations": {
                            [THREAD_RELATION_TYPE.name]: {
                                latest_event: {
                                    ...threadResponse.event,
                                    content: threadResponseEdit.getContent()["m.new_content"],
                                },
                                count: 2,
                                current_user_participated: true,
                            },
                        },
                    },
                });

            // XXX: If we add the relation to the thread response before the thread finishes fetching via /relations
            // then the test will fail
            await emitPromise(room, ThreadEvent.Update);
            await emitPromise(room, ThreadEvent.Update);
            await Promise.all([emitPromise(room, ThreadEvent.Update), room.addLiveEvents([threadResponseEdit])]);
            expect(thread.replyToEvent!.getContent().body).toBe(threadResponseEdit.getContent()["m.new_content"].body);
        });

        it("Redactions to thread responses decrement the length", async () => {
            room.client.supportsThreads = () => true;
            Thread.setServerSideSupport(FeatureSupport.Stable);

            const threadRoot = mkMessage();
            const threadResponse1 = mkThreadResponse(threadRoot);
            threadResponse1.localTimestamp += 1000;
            const threadResponse2 = mkThreadResponse(threadRoot);
            threadResponse2.localTimestamp += 2000;

            room.client.fetchRoomEvent = (eventId: string) =>
                Promise.resolve({
                    ...threadRoot.event,
                    unsigned: {
                        "age": 123,
                        "m.relations": {
                            [THREAD_RELATION_TYPE.name]: {
                                latest_event: threadResponse2.event,
                                count: 2,
                                current_user_participated: true,
                            },
                        },
                    },
                });

            let prom = emitPromise(room, ThreadEvent.New);
            await room.addLiveEvents([threadRoot, threadResponse1, threadResponse2]);
            const thread = await prom;
            await emitPromise(room, ThreadEvent.Update);

            expect(thread).toHaveLength(2);
            expect(thread.replyToEvent.getId()).toBe(threadResponse2.getId());

            thread.timelineSet.addEventToTimeline(threadResponse1, thread.liveTimeline, {
                toStartOfTimeline: true,
                fromCache: false,
                roomState: thread.roomState,
            });
            thread.timelineSet.addEventToTimeline(threadResponse2, thread.liveTimeline, {
                toStartOfTimeline: true,
                fromCache: false,
                roomState: thread.roomState,
            });

            room.client.fetchRoomEvent = (eventId: string) =>
                Promise.resolve({
                    ...threadRoot.event,
                    unsigned: {
                        "age": 123,
                        "m.relations": {
                            [THREAD_RELATION_TYPE.name]: {
                                latest_event: threadResponse2.event,
                                count: 1,
                                current_user_participated: true,
                            },
                        },
                    },
                });

            prom = emitPromise(thread, ThreadEvent.Update);
            const threadResponse1Redaction = mkRedaction(threadResponse1);
            await room.addLiveEvents([threadResponse1Redaction]);
            await prom;
            expect(thread).toHaveLength(1);
            expect(thread.replyToEvent.getId()).toBe(threadResponse2.getId());
        });

        it("Redactions to reactions in threads do not decrement the length", async () => {
            room.client.supportsThreads = () => true;
            Thread.setServerSideSupport(FeatureSupport.Stable);

            const threadRoot = mkMessage();
            const threadResponse1 = mkThreadResponse(threadRoot);
            threadResponse1.localTimestamp += 1000;
            const threadResponse2 = mkThreadResponse(threadRoot);
            threadResponse2.localTimestamp += 2000;
            const threadResponse2Reaction = utils.mkReaction(threadResponse2, room.client, userA, roomId);

            room.client.fetchRoomEvent = (eventId: string) =>
                Promise.resolve({
                    ...threadRoot.event,
                    unsigned: {
                        "age": 123,
                        "m.relations": {
                            [THREAD_RELATION_TYPE.name]: {
                                latest_event: threadResponse2.event,
                                count: 2,
                                current_user_participated: true,
                            },
                        },
                    },
                });

            const prom = emitPromise(room, ThreadEvent.New);
            await room.addLiveEvents([threadRoot, threadResponse1, threadResponse2, threadResponse2Reaction]);
            const thread = await prom;
            await emitPromise(room, ThreadEvent.Update);

            expect(thread).toHaveLength(2);
            expect(thread.replyToEvent.getId()).toBe(threadResponse2.getId());

            const threadResponse2ReactionRedaction = mkRedaction(threadResponse2Reaction);
            await room.addLiveEvents([threadResponse2ReactionRedaction]);
            expect(thread).toHaveLength(2);
            expect(thread.replyToEvent.getId()).toBe(threadResponse2.getId());
        });

        it("should not decrement the length when the thread root is redacted", async () => {
            room.client.supportsThreads = () => true;
            Thread.setServerSideSupport(FeatureSupport.Stable);

            const threadRoot = mkMessage();
            const threadResponse1 = mkThreadResponse(threadRoot);
            threadResponse1.localTimestamp += 1000;
            const threadResponse2 = mkThreadResponse(threadRoot);
            threadResponse2.localTimestamp += 2000;
            const threadResponse2Reaction = utils.mkReaction(threadResponse2, room.client, userA, roomId);

            room.client.fetchRoomEvent = (eventId: string) =>
                Promise.resolve({
                    ...threadRoot.event,
                    unsigned: {
                        "age": 123,
                        "m.relations": {
                            [THREAD_RELATION_TYPE.name]: {
                                latest_event: threadResponse2.event,
                                count: 2,
                                current_user_participated: true,
                            },
                        },
                    },
                });

            let prom = emitPromise(room, ThreadEvent.New);
            await room.addLiveEvents([threadRoot, threadResponse1, threadResponse2, threadResponse2Reaction]);
            const thread = await prom;
            await emitPromise(room, ThreadEvent.Update);

            expect(thread).toHaveLength(2);
            expect(thread.replyToEvent.getId()).toBe(threadResponse2.getId());

            prom = emitPromise(room, ThreadEvent.Update);
            const threadRootRedaction = mkRedaction(threadRoot);
            await room.addLiveEvents([threadRootRedaction]);
            await prom;
            expect(thread).toHaveLength(2);
        });

        it("Redacting the lastEvent finds a new lastEvent", async () => {
            room.client.supportsThreads = () => true;
            Thread.setServerSideSupport(FeatureSupport.Stable);
            Thread.setServerSideListSupport(FeatureSupport.Stable);

            room.client.createThreadListMessagesRequest = () =>
                Promise.resolve({
                    chunk: [],
                    state: [],
                });

            await room.createThreadsTimelineSets();
            await room.fetchRoomThreads();

            const threadRoot = mkMessage();
            const threadResponse1 = mkThreadResponse(threadRoot);
            threadResponse1.localTimestamp += 1000;
            const threadResponse2 = mkThreadResponse(threadRoot);
            threadResponse2.localTimestamp += 2000;

            room.client.fetchRoomEvent = (eventId: string) =>
                Promise.resolve({
                    ...threadRoot.event,
                    unsigned: {
                        "age": 123,
                        "m.relations": {
                            "m.thread": {
                                latest_event: threadResponse2.event,
                                count: 1,
                                current_user_participated: true,
                            },
                        },
                    },
                });

            room.client.fetchRelations = (
                roomId: string,
                eventId: string,
                relationType?: RelationType | string | null,
                eventType?: EventType | string | null,
                opts: IRelationsRequestOpts = { dir: Direction.Backward },
            ) =>
                Promise.resolve({
                    chunk: [threadResponse1.event] as IEvent[],
                    next_batch: "start_token",
                });

            let prom = emitPromise(room, ThreadEvent.New);
            await room.addLiveEvents([threadRoot, threadResponse1]);
            const thread: Thread = await prom;
            await emitPromise(room, ThreadEvent.Update);

            expect(thread.initialEventsFetched).toBeTruthy();
            await room.addLiveEvents([threadResponse2]);
            expect(thread).toHaveLength(2);
            expect(thread.replyToEvent!.getId()).toBe(threadResponse2.getId());

            room.client.fetchRoomEvent = (eventId: string) =>
                Promise.resolve({
                    ...threadRoot.event,
                    unsigned: {
                        "age": 123,
                        "m.relations": {
                            "m.thread": {
                                latest_event: threadResponse1.event,
                                count: 1,
                                current_user_participated: true,
                            },
                        },
                    },
                });

            await emitPromise(room, ThreadEvent.Update);
            const threadResponse2Redaction = mkRedaction(threadResponse2);
            await emitPromise(room, ThreadEvent.Update);
            await room.addLiveEvents([threadResponse2Redaction]);
            expect(thread).toHaveLength(1);
            expect(thread.replyToEvent!.getId()).toBe(threadResponse1.getId());

            room.client.fetchRoomEvent = (eventId: string) =>
                Promise.resolve({
                    ...threadRoot.event,
                    unsigned: {
                        "age": 123,
                        "m.relations": {
                            "m.thread": {
                                latest_event: threadRoot.event,
                                count: 0,
                                current_user_participated: true,
                            },
                        },
                    },
                });

            prom = emitPromise(room, ThreadEvent.Delete);
            const prom2 = emitPromise(room, RoomEvent.Timeline);
            const threadResponse1Redaction = mkRedaction(threadResponse1);
            await room.addLiveEvents([threadResponse1Redaction]);
            await prom;
            await prom2;
            expect(thread).toHaveLength(0);
            expect(thread.replyToEvent!.getId()).toBe(threadRoot.getId());
        });
    });

    describe("eventShouldLiveIn", () => {
        const client = new TestClient(userA).client;
        client.supportsThreads = () => true;
        Thread.setServerSideSupport(FeatureSupport.Stable);
        const room = new Room(roomId, client, userA);

        it("thread root and its relations&redactions should be in main timeline", () => {
            const randomMessage = mkMessage();
            const threadRoot = mkMessage();
            const threadResponse1 = mkThreadResponse(threadRoot);
            const threadReaction1 = utils.mkReaction(threadRoot, room.client, userA, roomId);
            const threadReaction2 = utils.mkReaction(threadRoot, room.client, userA, roomId);
            const threadReaction2Redaction = mkRedaction(threadReaction2);

            const roots = new Set([threadRoot.getId()!]);
            const events = [
                randomMessage,
                threadRoot,
                threadResponse1,
                threadReaction1,
                threadReaction2,
                threadReaction2Redaction,
            ];

            const thread = room.createThread(threadRoot.getId()!, threadRoot, [], false);
            events.slice(1).forEach((ev) => ev.setThread(thread));

            expect(room.eventShouldLiveIn(randomMessage, events, roots).shouldLiveInRoom).toBeTruthy();
            expect(room.eventShouldLiveIn(randomMessage, events, roots).shouldLiveInThread).toBeFalsy();

            expect(room.eventShouldLiveIn(threadRoot, events, roots).shouldLiveInRoom).toBeTruthy();
            expect(room.eventShouldLiveIn(threadRoot, events, roots).shouldLiveInThread).toBeTruthy();
            expect(room.eventShouldLiveIn(threadRoot, events, roots).threadId).toBe(threadRoot.getId());
            expect(room.eventShouldLiveIn(threadResponse1, events, roots).shouldLiveInRoom).toBeFalsy();
            expect(room.eventShouldLiveIn(threadResponse1, events, roots).shouldLiveInThread).toBeTruthy();
            expect(room.eventShouldLiveIn(threadResponse1, events, roots).threadId).toBe(threadRoot.getId());

            expect(room.eventShouldLiveIn(threadReaction1, events, roots).shouldLiveInRoom).toBeTruthy();
            expect(room.eventShouldLiveIn(threadReaction1, events, roots).shouldLiveInThread).toBeFalsy();
            expect(room.eventShouldLiveIn(threadReaction2, events, roots).shouldLiveInRoom).toBeTruthy();
            expect(room.eventShouldLiveIn(threadReaction2, events, roots).shouldLiveInThread).toBeFalsy();
            expect(room.eventShouldLiveIn(threadReaction2Redaction, events, roots).shouldLiveInRoom).toBeTruthy();
            expect(room.eventShouldLiveIn(threadReaction2Redaction, events, roots).shouldLiveInThread).toBeFalsy();
        });

        it("thread response and its relations&redactions should be only in thread timeline", () => {
            const threadRoot = mkMessage();
            const threadResponse1 = mkThreadResponse(threadRoot);
            const threadReaction1 = utils.mkReaction(threadResponse1, room.client, userA, roomId);
            const threadReaction2 = utils.mkReaction(threadResponse1, room.client, userA, roomId);
            const threadReaction2Redaction = mkRedaction(threadReaction2);

            const roots = new Set([threadRoot.getId()!]);
            const events = [threadRoot, threadResponse1, threadReaction1, threadReaction2, threadReaction2Redaction];

            expect(room.eventShouldLiveIn(threadReaction1, events, roots).shouldLiveInRoom).toBeFalsy();
            expect(room.eventShouldLiveIn(threadReaction1, events, roots).shouldLiveInThread).toBeTruthy();
            expect(room.eventShouldLiveIn(threadReaction1, events, roots).threadId).toBe(threadRoot.getId());
            expect(room.eventShouldLiveIn(threadReaction2, events, roots).shouldLiveInRoom).toBeFalsy();
            expect(room.eventShouldLiveIn(threadReaction2, events, roots).shouldLiveInThread).toBeTruthy();
            expect(room.eventShouldLiveIn(threadReaction2, events, roots).threadId).toBe(threadRoot.getId());
            expect(room.eventShouldLiveIn(threadReaction2Redaction, events, roots).shouldLiveInRoom).toBeFalsy();
            expect(room.eventShouldLiveIn(threadReaction2Redaction, events, roots).shouldLiveInThread).toBeTruthy();
            expect(room.eventShouldLiveIn(threadReaction2Redaction, events, roots).threadId).toBe(threadRoot.getId());
        });

        it("reply to thread response and its relations&redactions should be only in thread timeline", () => {
            const threadRoot = mkMessage();
            const threadResp1 = mkThreadResponse(threadRoot);
            const threadResp1Reply1 = mkReply(threadResp1);
            const threadResp1Reply1Reaction1 = utils.mkReaction(threadResp1Reply1, room.client, userA, roomId);
            const threadResp1Reply1Reaction2 = utils.mkReaction(threadResp1Reply1, room.client, userA, roomId);
            const thResp1Rep1React2Redaction = mkRedaction(threadResp1Reply1);

            const roots = new Set([threadRoot.getId()!]);
            const events = [
                threadRoot,
                threadResp1,
                threadResp1Reply1,
                threadResp1Reply1Reaction1,
                threadResp1Reply1Reaction2,
                thResp1Rep1React2Redaction,
            ];

            const thread = room.createThread(threadRoot.getId()!, threadRoot, [], false);
            events.forEach((ev) => ev.setThread(thread));

            expect(room.eventShouldLiveIn(threadResp1Reply1, events, roots).shouldLiveInRoom).toBeFalsy();
            expect(room.eventShouldLiveIn(threadResp1Reply1, events, roots).shouldLiveInThread).toBeTruthy();
            expect(room.eventShouldLiveIn(threadResp1Reply1, events, roots).threadId).toBe(thread.id);
            expect(room.eventShouldLiveIn(threadResp1Reply1Reaction1, events, roots).shouldLiveInRoom).toBeFalsy();
            expect(room.eventShouldLiveIn(threadResp1Reply1Reaction1, events, roots).shouldLiveInThread).toBeTruthy();
            expect(room.eventShouldLiveIn(threadResp1Reply1Reaction1, events, roots).threadId).toBe(thread.id);
            expect(room.eventShouldLiveIn(threadResp1Reply1Reaction2, events, roots).shouldLiveInRoom).toBeFalsy();
            expect(room.eventShouldLiveIn(threadResp1Reply1Reaction2, events, roots).shouldLiveInThread).toBeTruthy();
            expect(room.eventShouldLiveIn(threadResp1Reply1Reaction2, events, roots).threadId).toBe(thread.id);
            expect(room.eventShouldLiveIn(thResp1Rep1React2Redaction, events, roots).shouldLiveInRoom).toBeFalsy();
            expect(room.eventShouldLiveIn(thResp1Rep1React2Redaction, events, roots).shouldLiveInThread).toBeTruthy();
            expect(room.eventShouldLiveIn(thResp1Rep1React2Redaction, events, roots).threadId).toBe(thread.id);
        });

        it("reply to reply to thread root should only be in the main timeline", () => {
            const threadRoot = mkMessage();
            const threadResponse1 = mkThreadResponse(threadRoot);
            const reply1 = mkReply(threadRoot);
            const reply2 = mkReply(reply1);

            const roots = new Set([threadRoot.getId()!]);
            const events = [threadRoot, threadResponse1, reply1, reply2];

            const thread = room.createThread(threadRoot.getId()!, threadRoot, [], false);
            threadResponse1.setThread(thread);

            expect(room.eventShouldLiveIn(reply1, events, roots).shouldLiveInRoom).toBeTruthy();
            expect(room.eventShouldLiveIn(reply1, events, roots).shouldLiveInThread).toBeFalsy();
            expect(room.eventShouldLiveIn(reply2, events, roots).shouldLiveInRoom).toBeTruthy();
            expect(room.eventShouldLiveIn(reply2, events, roots).shouldLiveInThread).toBeFalsy();
        });

        it("edit to thread root should live in main timeline only", () => {
            const threadRoot = mkMessage();
            const threadResponse1 = mkThreadResponse(threadRoot);
            const threadRootEdit = mkEdit(threadRoot);
            threadRoot.makeReplaced(threadRootEdit);

            const thread = room.createThread(threadRoot.getId()!, threadRoot, [threadResponse1], false);
            threadResponse1.setThread(thread);
            threadRootEdit.setThread(thread);

            const roots = new Set([threadRoot.getId()!]);
            const events = [threadRoot, threadResponse1, threadRootEdit];

            expect(room.eventShouldLiveIn(threadRoot, events, roots).shouldLiveInRoom).toBeTruthy();
            expect(room.eventShouldLiveIn(threadRoot, events, roots).shouldLiveInThread).toBeTruthy();
            expect(room.eventShouldLiveIn(threadRoot, events, roots).threadId).toBe(threadRoot.getId());

            expect(room.eventShouldLiveIn(threadResponse1, events, roots).shouldLiveInRoom).toBeFalsy();
            expect(room.eventShouldLiveIn(threadResponse1, events, roots).shouldLiveInThread).toBeTruthy();
            expect(room.eventShouldLiveIn(threadResponse1, events, roots).threadId).toBe(threadRoot.getId());

            expect(room.eventShouldLiveIn(threadRootEdit, events, roots).shouldLiveInRoom).toBeTruthy();
            expect(room.eventShouldLiveIn(threadRootEdit, events, roots).shouldLiveInThread).toBeFalsy();
        });

        it("should aggregate relations in thread event timeline set", async () => {
            Thread.setServerSideSupport(FeatureSupport.Stable);
            const threadRoot = mkMessage();
            const rootReaction = utils.mkReaction(threadRoot, room.client, userA, roomId);
            const threadResponse = mkThreadResponse(threadRoot);
            const threadReaction = utils.mkReaction(threadResponse, room.client, userA, roomId);

            const events = [threadRoot, rootReaction, threadResponse, threadReaction];

            const prom = emitPromise(room, ThreadEvent.New);
            await room.addLiveEvents(events);
            const thread = await prom;
            expect(thread).toBe(threadRoot.getThread());
            expect(thread.rootEvent).toBe(threadRoot);

            const rootRelations = thread.timelineSet.relations
                .getChildEventsForEvent(threadRoot.getId()!, RelationType.Annotation, EventType.Reaction)!
                .getSortedAnnotationsByKey();
            expect(rootRelations).toHaveLength(1);
            expect(rootRelations![0][0]).toEqual(rootReaction.getRelation()!.key);
            expect(rootRelations![0][1].size).toEqual(1);
            expect(rootRelations![0][1].has(rootReaction)).toBeTruthy();

            const responseRelations = thread.timelineSet.relations
                .getChildEventsForEvent(threadResponse.getId()!, RelationType.Annotation, EventType.Reaction)!
                .getSortedAnnotationsByKey();
            expect(responseRelations).toHaveLength(1);
            expect(responseRelations![0][0]).toEqual(threadReaction.getRelation()!.key);
            expect(responseRelations![0][1].size).toEqual(1);
            expect(responseRelations![0][1].has(threadReaction)).toBeTruthy();
        });

        it("a non-thread reply to an unknown parent event should live in the main timeline only", async () => {
            const message = mkMessage(); // we do not add this message to any timelines
            const reply = mkReply(message);

            expect(room.eventShouldLiveIn(reply).shouldLiveInRoom).toBeTruthy();
            expect(room.eventShouldLiveIn(reply).shouldLiveInThread).toBeFalsy();
        });
    });

    describe("getEventReadUpTo()", () => {
        const client = new TestClient(userA).client;
        const room = new Room(roomId, client, userA);

        describe("invalid receipts", () => {
            beforeEach(() => {
                // Clear the spies on logger.warn
                jest.clearAllMocks();
            });

            it("ignores receipts pointing at missing events", () => {
                // Given a receipt exists
                room.getReadReceiptForUserId = (): WrappedReceipt | null => {
                    return { eventId: "missingEventId" } as WrappedReceipt;
                };
                // But the event ID it contains does not refer to an event we have
                room.findEventById = jest.fn().mockReturnValue(null);

                // When we ask what they have read
                // Then we say "nothing"
                expect(room.getEventReadUpTo(userA)).toBeNull();
                expect(logger.warn).toHaveBeenCalledWith("Ignoring receipt for missing event with id missingEventId");
            });

            it("ignores receipts pointing at the wrong thread", () => {
                // Given a threaded receipt exists
                room.getReadReceiptForUserId = (): WrappedReceipt | null => {
                    return { eventId: "wrongThreadEventId", data: { ts: 0, thread_id: "thread1" } } as WrappedReceipt;
                };
                // But the event it refers to is in a thread
                room.findEventById = jest.fn().mockReturnValue({ threadRootId: "thread2" } as MatrixEvent);

                // When we ask what they have read
                // Then we say "nothing"
                expect(room.getEventReadUpTo(userA)).toBeNull();
                expect(logger.warn).toHaveBeenCalledWith(
                    "Ignoring receipt because its thread_id (thread1) disagrees with the thread root (thread2) " +
                        "of the referenced event (event ID = wrongThreadEventId)",
                );
            });

            it("accepts unthreaded receipts pointing at an event in a thread", () => {
                // Given an unthreaded receipt exists
                room.getReadReceiptForUserId = (): WrappedReceipt | null => {
                    return { eventId: "inThreadEventId" } as WrappedReceipt;
                };
                // And the event it refers to is in a thread
                room.findEventById = jest.fn().mockReturnValue({ threadRootId: "thread2" } as MatrixEvent);

                // When we ask what they have read
                // Then we say the event
                expect(room.getEventReadUpTo(userA)).toEqual("inThreadEventId");
            });

            it("accepts main thread receipts pointing at an event in main timeline", () => {
                // Given a threaded receipt exists, in main thread
                room.getReadReceiptForUserId = (): WrappedReceipt | null => {
                    return { eventId: "mainThreadEventId", data: { ts: 12, thread_id: "main" } } as WrappedReceipt;
                };
                // And the event it refers to is in a thread
                room.findEventById = jest.fn().mockReturnValue({ threadRootId: undefined } as MatrixEvent);

                // When we ask what they have read
                // Then we say the event
                expect(room.getEventReadUpTo(userA)).toEqual("mainThreadEventId");
            });

            it("accepts main thread receipts pointing at a thread root", () => {
                // Given a threaded receipt exists, in main thread
                room.getReadReceiptForUserId = (): WrappedReceipt | null => {
                    return { eventId: "rootId", data: { ts: 12, thread_id: "main" } } as WrappedReceipt;
                };
                // And the event it refers to is in a thread, because it is a thread root
                room.findEventById = jest
                    .fn()
                    .mockReturnValue({ isThreadRoot: true, threadRootId: "thread1" } as MatrixEvent);

                // When we ask what they have read
                // Then we say the event
                expect(room.getEventReadUpTo(userA)).toEqual("rootId");
            });
        });

        describe("valid receipts", () => {
            beforeEach(() => {
                // When we look up the event referred to by the receipt, it exists
                room.findEventById = jest.fn().mockReturnValue({} as MatrixEvent);
            });

            it("handles missing receipt type", () => {
                room.getReadReceiptForUserId = (userId, ignore, receiptType): WrappedReceipt | null => {
                    return receiptType === ReceiptType.ReadPrivate ? ({ eventId: "eventId" } as WrappedReceipt) : null;
                };
                expect(room.getEventReadUpTo(userA)).toEqual("eventId");
            });

            describe("prefers newer receipt", () => {
                it("should compare correctly using timelines", () => {
                    room.getReadReceiptForUserId = (userId, ignore, receiptType): WrappedReceipt | null => {
                        if (receiptType === ReceiptType.ReadPrivate) {
                            return { eventId: "eventId1" } as WrappedReceipt;
                        }
                        if (receiptType === ReceiptType.Read) {
                            return { eventId: "eventId2" } as WrappedReceipt;
                        }
                        return null;
                    };

                    for (let i = 1; i <= 2; i++) {
                        room.getUnfilteredTimelineSet = () =>
                            ({
                                compareEventOrdering: (event1: string, _event2: string) => {
                                    return event1 === `eventId${i}` ? 1 : -1;
                                },
                                findEventById: jest.fn().mockReturnValue({} as MatrixEvent),
                            } as unknown as EventTimelineSet);

                        expect(room.getEventReadUpTo(userA)).toEqual(`eventId${i}`);
                    }
                });

                describe("correctly compares by timestamp", () => {
                    it("should correctly compare, if we have all receipts", () => {
                        for (let i = 1; i <= 2; i++) {
                            room.getUnfilteredTimelineSet = () =>
                                ({
                                    compareEventOrdering: () => null,
                                    findEventById: jest.fn().mockReturnValue({} as MatrixEvent),
                                } as unknown as EventTimelineSet);
                            room.getReadReceiptForUserId = (userId, ignore, receiptType): WrappedReceipt | null => {
                                if (receiptType === ReceiptType.ReadPrivate) {
                                    return { eventId: "eventId1", data: { ts: i === 1 ? 2 : 1 } } as WrappedReceipt;
                                }
                                if (receiptType === ReceiptType.Read) {
                                    return { eventId: "eventId2", data: { ts: i === 2 ? 2 : 1 } } as WrappedReceipt;
                                }
                                return null;
                            };

                            expect(room.getEventReadUpTo(userA)).toEqual(`eventId${i}`);
                        }
                    });
<<<<<<< HEAD

                    it("should correctly compare, if private read receipt is missing", () => {
                        room.getUnfilteredTimelineSet = () =>
                            ({
                                compareEventOrdering: () => null,
                                findEventById: jest.fn().mockReturnValue({} as MatrixEvent),
                            } as unknown as EventTimelineSet);
                        room.getReadReceiptForUserId = (userId, ignore, receiptType): WrappedReceipt | null => {
                            if (receiptType === ReceiptType.Read) {
                                return { eventId: "eventId2", data: { ts: 1 } } as WrappedReceipt;
                            }
                            return null;
                        };

                        expect(room.getEventReadUpTo(userA)).toEqual(`eventId2`);
                    });
                });

=======

                    it("should correctly compare, if private read receipt is missing", () => {
                        room.getUnfilteredTimelineSet = () =>
                            ({
                                compareEventOrdering: () => null,
                                findEventById: jest.fn().mockReturnValue({} as MatrixEvent),
                            } as unknown as EventTimelineSet);
                        room.getReadReceiptForUserId = (userId, ignore, receiptType): WrappedReceipt | null => {
                            if (receiptType === ReceiptType.Read) {
                                return { eventId: "eventId2", data: { ts: 1 } } as WrappedReceipt;
                            }
                            return null;
                        };

                        expect(room.getEventReadUpTo(userA)).toEqual(`eventId2`);
                    });
                });

>>>>>>> 53615c99
                describe("fallback precedence", () => {
                    beforeAll(() => {
                        room.getUnfilteredTimelineSet = () =>
                            ({
                                compareEventOrdering: () => null,
                                findEventById: jest.fn().mockReturnValue({} as MatrixEvent),
                            } as unknown as EventTimelineSet);
                    });

                    it("should give precedence to m.read.private", () => {
                        room.getReadReceiptForUserId = (userId, ignore, receiptType): WrappedReceipt | null => {
                            if (receiptType === ReceiptType.ReadPrivate) {
                                return { eventId: "eventId1", data: { ts: 123 } };
                            }
                            if (receiptType === ReceiptType.Read) {
                                return { eventId: "eventId2", data: { ts: 123 } };
                            }
                            return null;
                        };

                        expect(room.getEventReadUpTo(userA)).toEqual(`eventId1`);
                    });

                    it("should give precedence to m.read", () => {
                        room.getReadReceiptForUserId = (userId, ignore, receiptType): WrappedReceipt | null => {
                            if (receiptType === ReceiptType.Read) {
                                return { eventId: "eventId3" } as WrappedReceipt;
                            }
                            return null;
                        };

                        expect(room.getEventReadUpTo(userA)).toEqual(`eventId3`);
                    });
                });
            });
        });
    });

    describe("roomNameGenerator", () => {
        const client = new TestClient(userA).client;
        client.roomNameGenerator = jest.fn().mockReturnValue(null);
        const room = new Room(roomId, client, userA);

        it("should call fn when recalculating room name", () => {
            (client.roomNameGenerator as jest.Mock).mockClear();
            room.recalculate();
            expect(client.roomNameGenerator).toHaveBeenCalled();
        });
    });

    describe("thread notifications", () => {
        let room: Room;

        beforeEach(() => {
            const client = new TestClient(userA).client;
            room = new Room(roomId, client, userA);
        });

        it("defaults to undefined", () => {
            expect(room.getThreadUnreadNotificationCount("123", NotificationCountType.Total)).toBe(0);
            expect(room.getThreadUnreadNotificationCount("123", NotificationCountType.Highlight)).toBe(0);
        });

        it("lets you set values", () => {
            room.setThreadUnreadNotificationCount("123", NotificationCountType.Total, 1);

            expect(room.getThreadUnreadNotificationCount("123", NotificationCountType.Total)).toBe(1);
            expect(room.getThreadUnreadNotificationCount("123", NotificationCountType.Highlight)).toBe(0);

            room.setThreadUnreadNotificationCount("123", NotificationCountType.Highlight, 10);

            expect(room.getThreadUnreadNotificationCount("123", NotificationCountType.Total)).toBe(1);
            expect(room.getThreadUnreadNotificationCount("123", NotificationCountType.Highlight)).toBe(10);
        });

        it("lets you reset threads notifications", () => {
            room.setThreadUnreadNotificationCount("123", NotificationCountType.Total, 666);
            room.setThreadUnreadNotificationCount("123", NotificationCountType.Highlight, 123);

            expect(room.threadsAggregateNotificationType).toBe(NotificationCountType.Highlight);

            room.resetThreadUnreadNotificationCount();

            expect(room.threadsAggregateNotificationType).toBe(null);

            expect(room.getThreadUnreadNotificationCount("123", NotificationCountType.Total)).toBe(0);
            expect(room.getThreadUnreadNotificationCount("123", NotificationCountType.Highlight)).toBe(0);
        });

        it("sets the room threads notification type", () => {
            room.setThreadUnreadNotificationCount("123", NotificationCountType.Total, 666);
            expect(room.threadsAggregateNotificationType).toBe(NotificationCountType.Total);
            room.setThreadUnreadNotificationCount("123", NotificationCountType.Highlight, 123);
            expect(room.threadsAggregateNotificationType).toBe(NotificationCountType.Highlight);
            room.setThreadUnreadNotificationCount("123", NotificationCountType.Total, 333);
            expect(room.threadsAggregateNotificationType).toBe(NotificationCountType.Highlight);
        });

        it("partially resets room notifications", () => {
            room.setThreadUnreadNotificationCount("123", NotificationCountType.Total, 666);
            room.setThreadUnreadNotificationCount("456", NotificationCountType.Highlight, 123);

            room.resetThreadUnreadNotificationCount(["123"]);

            expect(room.getThreadUnreadNotificationCount("123", NotificationCountType.Total)).toBe(666);
            expect(room.getThreadUnreadNotificationCount("456", NotificationCountType.Highlight)).toBe(0);
        });

        it("emits event on notifications reset", () => {
            const cb = jest.fn();

            room.on(RoomEvent.UnreadNotifications, cb);

            room.setThreadUnreadNotificationCount("123", NotificationCountType.Total, 666);
            room.setThreadUnreadNotificationCount("456", NotificationCountType.Highlight, 123);

            room.resetThreadUnreadNotificationCount();

            expect(cb).toHaveBeenLastCalledWith();
        });
    });

    describe("hasThreadUnreadNotification", () => {
        it("has no notifications by default", () => {
            expect(room.hasThreadUnreadNotification()).toBe(false);
        });

        it("main timeline notification does not affect this", () => {
            room.setUnreadNotificationCount(NotificationCountType.Highlight, 1);
            expect(room.hasThreadUnreadNotification()).toBe(false);
            room.setUnreadNotificationCount(NotificationCountType.Total, 1);
            expect(room.hasThreadUnreadNotification()).toBe(false);

            room.setThreadUnreadNotificationCount("123", NotificationCountType.Total, 1);
            expect(room.hasThreadUnreadNotification()).toBe(true);
        });

        it("lets you reset", () => {
            room.setThreadUnreadNotificationCount("123", NotificationCountType.Highlight, 1);
            expect(room.hasThreadUnreadNotification()).toBe(true);

            room.resetThreadUnreadNotificationCount();

            expect(room.hasThreadUnreadNotification()).toBe(false);
        });
    });

    describe("threadsAggregateNotificationType", () => {
        it("defaults to null", () => {
            expect(room.threadsAggregateNotificationType).toBeNull();
        });

        it("counts multiple threads", () => {
            room.setThreadUnreadNotificationCount("$123", NotificationCountType.Total, 1);
            expect(room.threadsAggregateNotificationType).toBe(NotificationCountType.Total);

            room.setThreadUnreadNotificationCount("$456", NotificationCountType.Total, 1);
            expect(room.threadsAggregateNotificationType).toBe(NotificationCountType.Total);

            room.setThreadUnreadNotificationCount("$123", NotificationCountType.Highlight, 1);
            expect(room.threadsAggregateNotificationType).toBe(NotificationCountType.Highlight);

            room.setThreadUnreadNotificationCount("$123", NotificationCountType.Highlight, 0);
            expect(room.threadsAggregateNotificationType).toBe(NotificationCountType.Total);
        });

        it("allows reset", () => {
            room.setThreadUnreadNotificationCount("$123", NotificationCountType.Total, 1);
            room.setThreadUnreadNotificationCount("$456", NotificationCountType.Total, 1);
            room.setThreadUnreadNotificationCount("$123", NotificationCountType.Highlight, 1);
            expect(room.threadsAggregateNotificationType).toBe(NotificationCountType.Highlight);

            room.resetThreadUnreadNotificationCount();

            expect(room.threadsAggregateNotificationType).toBeNull();
        });
    });

    it("should load pending events from from the store and decrypt if needed", async () => {
        const client = new TestClient(userA).client;
        client.crypto = client["cryptoBackend"] = {
            decryptEvent: jest.fn().mockResolvedValue({ clearEvent: { body: "enc" } }),
        } as unknown as Crypto;
        client.store.getPendingEvents = jest.fn(async (roomId) => [
            {
                event_id: "$1:server",
                type: "m.room.message",
                content: { body: "1" },
                sender: "@1:server",
                room_id: roomId,
                origin_server_ts: 1,
                txn_id: "txn1",
            },
            {
                event_id: "$2:server",
                type: "m.room.encrypted",
                content: { body: "2" },
                sender: "@2:server",
                room_id: roomId,
                origin_server_ts: 2,
                txn_id: "txn2",
            },
        ]);
        const room = new Room(roomId, client, userA, {
            pendingEventOrdering: PendingEventOrdering.Detached,
        });
        await emitPromise(room, RoomEvent.LocalEchoUpdated);
        await emitPromise(client, MatrixEventEvent.Decrypted);
        await emitPromise(room, RoomEvent.LocalEchoUpdated);
        const pendingEvents = room.getPendingEvents();
        expect(pendingEvents).toHaveLength(2);
        expect(pendingEvents[1].isDecryptionFailure()).toBeFalsy();
        expect(pendingEvents[1].isBeingDecrypted()).toBeFalsy();
        expect(pendingEvents[1].isEncrypted()).toBeTruthy();
        for (const ev of pendingEvents) {
            expect(room.getPendingEvent(ev.getId()!)).toBe(ev);
        }
    });

    describe("getBlacklistUnverifiedDevices", () => {
        it("defaults to null", () => {
            expect(room.getBlacklistUnverifiedDevices()).toBeNull();
        });

        it("is updated by setBlacklistUnverifiedDevices", () => {
            room.setBlacklistUnverifiedDevices(false);
            expect(room.getBlacklistUnverifiedDevices()).toBe(false);
        });
    });

    describe("processPollEvents()", () => {
        let room: Room;
        let client: MatrixClient;

        beforeEach(() => {
            client = getMockClientWithEventEmitter({
                decryptEventIfNeeded: jest.fn(),
            });
            room = new Room(roomId, client, userA);
            jest.spyOn(room, "emit").mockClear();
        });

        const makePollStart = (id: string): MatrixEvent => {
            const event = new MatrixEvent({
                ...PollStartEvent.from("What?", ["a", "b"], M_POLL_KIND_DISCLOSED.name).serialize(),
                room_id: roomId,
            });
            event.event.event_id = id;
            return event;
        };

        it("adds poll models to room state for a poll start event", async () => {
            const pollStartEvent = makePollStart("1");
            const events = [pollStartEvent];

            await room.processPollEvents(events);
            expect(client.decryptEventIfNeeded).toHaveBeenCalledWith(pollStartEvent);
            const pollInstance = room.polls.get(pollStartEvent.getId()!);
            expect(pollInstance).toBeTruthy();

            expect(room.emit).toHaveBeenCalledWith(PollEvent.New, pollInstance);
        });

        it("adds related events to poll models and log errors", async () => {
            const pollStartEvent = makePollStart("1");
            const pollStartEvent2 = makePollStart("2");
            const events = [pollStartEvent, pollStartEvent2];
            const pollResponseEvent = new MatrixEvent({
                type: M_POLL_RESPONSE.name,
                content: {
                    "m.relates_to": {
                        rel_type: RelationType.Reference,
                        event_id: pollStartEvent.getId(),
                    },
                },
            });

            const messageEvent = new MatrixEvent({
                type: "m.room.messsage",
                content: {
                    text: "hello",
                },
            });

            const errorEvent = new MatrixEvent({
                type: M_POLL_START.name,
                content: {
                    text: "Error!!!!",
                },
            });

            const error = new Error("Test error");

            mocked(client.decryptEventIfNeeded).mockImplementation(async (event: MatrixEvent) => {
                if (event === errorEvent) throw error;
            });

            // init poll
            await room.processPollEvents(events);

            const poll = room.polls.get(pollStartEvent.getId()!)!;
            const poll2 = room.polls.get(pollStartEvent2.getId()!)!;
            jest.spyOn(poll, "onNewRelation");
            jest.spyOn(poll2, "onNewRelation");

            await room.processPollEvents([errorEvent, messageEvent, pollResponseEvent]);

            // only called for relevant event
            expect(poll.onNewRelation).toHaveBeenCalledTimes(1);
            expect(poll.onNewRelation).toHaveBeenCalledWith(pollResponseEvent);

            // only called on poll with relation
            expect(poll2.onNewRelation).not.toHaveBeenCalled();

            expect(logger.warn).toHaveBeenCalledWith("Error processing poll event", errorEvent.getId(), error);
        });

        it("should retry on decryption", async () => {
            const pollStartEventId = "poll1";
            const pollStartEvent = makePollStart(pollStartEventId);
            // simulate decryption failure
            const isDecryptionFailureSpy = jest.spyOn(pollStartEvent, "isDecryptionFailure").mockReturnValue(true);

            await room.processPollEvents([pollStartEvent]);
            // do not expect a poll to show up for the room
            expect(room.polls.get(pollStartEventId)).toBeUndefined();

            // now emit a Decrypted event but keep the decryption failure
            pollStartEvent.emit(MatrixEventEvent.Decrypted, pollStartEvent);
            // still do not expect a poll to show up for the room
            expect(room.polls.get(pollStartEventId)).toBeUndefined();

            // clear decryption failure and emit a Decrypted event again
            isDecryptionFailureSpy.mockRestore();
            pollStartEvent.emit(MatrixEventEvent.Decrypted, pollStartEvent);

            // the poll should now show up in the room's polls
            const poll = room.polls.get(pollStartEventId);
            expect(poll?.pollId).toBe(pollStartEventId);
        });

        it("removes poll from state when redacted", async () => {
            const pollStartEvent = makePollStart("1");
            const events = [pollStartEvent];

            await room.processPollEvents(events);

            expect(room.polls.get(pollStartEvent.getId()!)).toBeTruthy();

            const redactedEvent = new MatrixEvent({ type: "m.room.redaction" });
            pollStartEvent.makeRedacted(redactedEvent);

            await flushPromises();

            // removed from poll state
            expect(room.polls.get(pollStartEvent.getId()!)).toBeFalsy();
        });
    });

    describe("findPredecessorRoomId", () => {
        let client: MatrixClient | null = null;
        beforeEach(() => {
            client = getMockClientWithEventEmitter({
                ...mockClientMethodsUser(),
                isInitialSyncComplete: jest.fn().mockReturnValue(false),
                supportsThreads: jest.fn().mockReturnValue(true),
            });
        });

        function roomCreateEvent(newRoomId: string, predecessorRoomId: string | null): MatrixEvent {
            const content: {
                ["m.federate"]: boolean;
                room_version: string;
                predecessor: { event_id: string; room_id: string } | undefined;
            } = {
                "predecessor": undefined,
                "m.federate": true,
                "room_version": "9",
            };
            if (predecessorRoomId) {
                content.predecessor = {
                    event_id: "id_of_last_known_event",
                    room_id: predecessorRoomId,
                };
            }
            return new MatrixEvent({
                content,
                event_id: `create_event_id_pred_${predecessorRoomId}`,
                origin_server_ts: 1432735824653,
                room_id: newRoomId,
                sender: "@daryl:alexandria.example.com",
                state_key: "",
                type: "m.room.create",
            });
        }

        function predecessorEvent(
            newRoomId: string,
            predecessorRoomId: string,
            tombstoneEventId: string | null = null,
            viaServers: string[] = [],
        ): MatrixEvent {
            const content =
                tombstoneEventId === null
                    ? { predecessor_room_id: predecessorRoomId, via_servers: viaServers }
                    : {
                          predecessor_room_id: predecessorRoomId,
                          last_known_event_id: tombstoneEventId,
                          via_servers: viaServers,
                      };

            return new MatrixEvent({
                content,
                event_id: `predecessor_event_id_pred_${predecessorRoomId}`,
                origin_server_ts: 1432735824653,
                room_id: newRoomId,
                sender: "@daryl:alexandria.example.com",
                state_key: "",
                type: "org.matrix.msc3946.room_predecessor",
            });
        }

        it("Returns null if there is no create event", () => {
            const room = new Room("roomid", client!, "@u:example.com");
            expect(room.findPredecessor()).toBeNull();
        });

        it("Returns null if the create event has no predecessor", async () => {
            const room = new Room("roomid", client!, "@u:example.com");
            await room.addLiveEvents([roomCreateEvent("roomid", null)]);
            expect(room.findPredecessor()).toBeNull();
        });

        it("Returns the predecessor ID if one is provided via create event", async () => {
            const room = new Room("roomid", client!, "@u:example.com");
            await room.addLiveEvents([roomCreateEvent("roomid", "replacedroomid")]);
            expect(room.findPredecessor()).toEqual({ roomId: "replacedroomid", eventId: "id_of_last_known_event" });
        });

        it("Prefers the m.predecessor event if one exists", async () => {
            const room = new Room("roomid", client!, "@u:example.com");
            await room.addLiveEvents([
                roomCreateEvent("roomid", "replacedroomid"),
                predecessorEvent("roomid", "otherreplacedroomid"),
            ]);
            const useMsc3946 = true;
            expect(room.findPredecessor(useMsc3946)).toEqual({
                roomId: "otherreplacedroomid",
                eventId: undefined, // m.predecessor did not include an event_id
                viaServers: [],
            });
        });

        it("uses the m.predecessor event ID if provided", async () => {
            const room = new Room("roomid", client!, "@u:example.com");
            await room.addLiveEvents([
                roomCreateEvent("roomid", "replacedroomid"),
                predecessorEvent("roomid", "otherreplacedroomid", "lstevtid", ["one.example.com", "two.example.com"]),
            ]);
            const useMsc3946 = true;
            expect(room.findPredecessor(useMsc3946)).toEqual({
                roomId: "otherreplacedroomid",
                eventId: "lstevtid",
                viaServers: ["one.example.com", "two.example.com"],
            });
        });

        it("Ignores the m.predecessor event if we don't ask to use it", async () => {
            const room = new Room("roomid", client!, "@u:example.com");
            await room.addLiveEvents([
                roomCreateEvent("roomid", "replacedroomid"),
                predecessorEvent("roomid", "otherreplacedroomid"),
            ]);
            // Don't provide an argument for msc3946ProcessDynamicPredecessor -
            // we should ignore the predecessor event.
            expect(room.findPredecessor()).toEqual({ roomId: "replacedroomid", eventId: "id_of_last_known_event" });
        });

        it("Ignores the m.predecessor event and returns null if we don't ask to use it", async () => {
            const room = new Room("roomid", client!, "@u:example.com");
            await room.addLiveEvents([
                roomCreateEvent("roomid", null), // Create event has no predecessor
                predecessorEvent("roomid", "otherreplacedroomid", "lastevtid"),
            ]);
            // Don't provide an argument for msc3946ProcessDynamicPredecessor -
            // we should ignore the predecessor event.
            expect(room.findPredecessor()).toBeNull();
        });
    });

    describe("getLastLiveEvent", () => {
        it("when there are no events, it should return undefined", () => {
            expect(room.getLastLiveEvent()).toBeUndefined();
        });

        it("when there is only an event in the main timeline and there are no threads, it should return the last event from the main timeline", async () => {
            const lastEventInMainTimeline = await mkMessageInRoom(room, 23);
            expect(room.getLastLiveEvent()).toBe(lastEventInMainTimeline);
        });

        /**
         * This should normally not happen. The test exists only for the sake of completeness.
         * No event is added to the room's live timeline here.
         */
        it("when there is no event in the room live timeline but in a thread, it should return the last event from the thread", () => {
            const { thread } = mkThread({ room, length: 0 });
            const lastEventInThread = mkMessageInThread(thread, 42);
            expect(room.getLastLiveEvent()).toBe(lastEventInThread);
        });

        describe("when there are events in both, the main timeline and threads", () => {
            it("and the last event is in a thread, it should return the last event from the thread", async () => {
                await mkMessageInRoom(room, 23);
                const { thread } = mkThread({ room, length: 0 });
                const lastEventInThread = mkMessageInThread(thread, 42);
                expect(room.getLastLiveEvent()).toBe(lastEventInThread);
            });

            it("and the last event is in the main timeline, it should return the last event from the main timeline", async () => {
                const lastEventInMainTimeline = await mkMessageInRoom(room, 42);
                const { thread } = mkThread({ room, length: 0 });
                mkMessageInThread(thread, 23);
                expect(room.getLastLiveEvent()).toBe(lastEventInMainTimeline);
            });

            it("and both events have the same timestamp, it should return the last event from the thread", async () => {
                await mkMessageInRoom(room, 23);
                const { thread } = mkThread({ room, length: 0 });
                const lastEventInThread = mkMessageInThread(thread, 23);
                expect(room.getLastLiveEvent()).toBe(lastEventInThread);
            });

            it("and there is a thread without any messages, it should return the last event from the main timeline", async () => {
                const lastEventInMainTimeline = await mkMessageInRoom(room, 23);
                mkThread({ room, length: 0 });
                expect(room.getLastLiveEvent()).toBe(lastEventInMainTimeline);
            });
        });
    });

    describe("getLastThread", () => {
        it("when there is no thread, it should return undefined", () => {
            expect(room.getLastThread()).toBeUndefined();
        });

        it("when there is only one thread, it should return this one", () => {
            const { thread1 } = addRoomThreads(room, 23, null);
            expect(room.getLastThread()).toBe(thread1);
        });

        it("when there are tho threads, it should return the one with the recent event I", () => {
            const { thread2 } = addRoomThreads(room, 23, 42);
            expect(room.getLastThread()).toBe(thread2);
        });

        it("when there are tho threads, it should return the one with the recent event II", () => {
            const { thread1 } = addRoomThreads(room, 42, 23);
            expect(room.getLastThread()).toBe(thread1);
        });

        it("when there is a thread with the last event ts undefined, it should return the thread with the defined event ts", () => {
            const { thread2 } = addRoomThreads(room, undefined, 23);
            expect(room.getLastThread()).toBe(thread2);
        });

        it("when the last event ts of all threads is undefined, it should return the last added thread", () => {
            const { thread2 } = addRoomThreads(room, undefined, undefined);
            expect(room.getLastThread()).toBe(thread2);
        });
    });
});<|MERGE_RESOLUTION|>--- conflicted
+++ resolved
@@ -3346,7 +3346,6 @@
                             expect(room.getEventReadUpTo(userA)).toEqual(`eventId${i}`);
                         }
                     });
-<<<<<<< HEAD
 
                     it("should correctly compare, if private read receipt is missing", () => {
                         room.getUnfilteredTimelineSet = () =>
@@ -3365,26 +3364,6 @@
                     });
                 });
 
-=======
-
-                    it("should correctly compare, if private read receipt is missing", () => {
-                        room.getUnfilteredTimelineSet = () =>
-                            ({
-                                compareEventOrdering: () => null,
-                                findEventById: jest.fn().mockReturnValue({} as MatrixEvent),
-                            } as unknown as EventTimelineSet);
-                        room.getReadReceiptForUserId = (userId, ignore, receiptType): WrappedReceipt | null => {
-                            if (receiptType === ReceiptType.Read) {
-                                return { eventId: "eventId2", data: { ts: 1 } } as WrappedReceipt;
-                            }
-                            return null;
-                        };
-
-                        expect(room.getEventReadUpTo(userA)).toEqual(`eventId2`);
-                    });
-                });
-
->>>>>>> 53615c99
                 describe("fallback precedence", () => {
                     beforeAll(() => {
                         room.getUnfilteredTimelineSet = () =>
