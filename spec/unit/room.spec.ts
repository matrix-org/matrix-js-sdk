/*
<<<<<<< HEAD
Copyright 2022 - 2023 The Matrix.org Foundation C.I.C.
=======
Copyright 2022, 2023 The Matrix.org Foundation C.I.C.
>>>>>>> c9bc20aa

Licensed under the Apache License, Version 2.0 (the "License");
you may not use this file except in compliance with the License.
You may obtain a copy of the License at

    http://www.apache.org/licenses/LICENSE-2.0

Unless required by applicable law or agreed to in writing, software
distributed under the License is distributed on an "AS IS" BASIS,
WITHOUT WARRANTIES OR CONDITIONS OF ANY KIND, either express or implied.
See the License for the specific language governing permissions and
limitations under the License.
*/

/**
 * This is an internal module. See {@link MatrixClient} for the public class.
 */

import { mocked } from "jest-mock";
import { M_POLL_KIND_DISCLOSED, M_POLL_RESPONSE, PollStartEvent } from "matrix-events-sdk";

import * as utils from "../test-utils/test-utils";
import { emitPromise } from "../test-utils/test-utils";
import {
    Direction,
    DuplicateStrategy,
    EventStatus,
    EventTimelineSet,
    EventType,
    IContent,
    IEvent,
    IRelationsRequestOpts,
    IStateEventWithRoomId,
    JoinRule,
    MatrixClient,
    MatrixEvent,
    MatrixEventEvent,
    PendingEventOrdering,
    PollEvent,
    RelationType,
    RoomEvent,
    RoomMember,
} from "../../src";
import { EventTimeline } from "../../src/models/event-timeline";
import { NotificationCountType, Room } from "../../src/models/room";
import { RoomState } from "../../src/models/room-state";
import { UNSTABLE_ELEMENT_FUNCTIONAL_USERS } from "../../src/@types/event";
import { TestClient } from "../TestClient";
import { ReceiptType, WrappedReceipt } from "../../src/@types/read_receipts";
import { FeatureSupport, Thread, THREAD_RELATION_TYPE, ThreadEvent } from "../../src/models/thread";
import { Crypto } from "../../src/crypto";
import { mkThread } from "../test-utils/thread";
import { getMockClientWithEventEmitter, mockClientMethodsUser } from "../test-utils/client";

describe("Room", function () {
    const roomId = "!foo:bar";
    const userA = "@alice:bar";
    const userB = "@bertha:bar";
    const userC = "@clarissa:bar";
    const userD = "@dorothy:bar";
    let room: Room;

    const mkMessage = () =>
        utils.mkMessage(
            {
                event: true,
                user: userA,
                room: roomId,
            },
            room.client,
        );

    const mkReply = (target: MatrixEvent) =>
        utils.mkEvent(
            {
                event: true,
                type: EventType.RoomMessage,
                user: userA,
                room: roomId,
                content: {
                    "body": "Reply :: " + Math.random(),
                    "m.relates_to": {
                        "m.in_reply_to": {
                            event_id: target.getId()!,
                        },
                    },
                },
            },
            room.client,
        );

    const mkEdit = (target: MatrixEvent, salt = Math.random()) =>
        utils.mkEvent(
            {
                event: true,
                type: EventType.RoomMessage,
                user: userA,
                room: roomId,
                content: {
                    "body": "* Edit of :: " + target.getId() + " :: " + salt,
                    "m.new_content": {
                        body: "Edit of :: " + target.getId() + " :: " + salt,
                    },
                    "m.relates_to": {
                        rel_type: RelationType.Replace,
                        event_id: target.getId()!,
                    },
                },
            },
            room.client,
        );

    const mkThreadResponse = (root: MatrixEvent) =>
        utils.mkEvent(
            {
                event: true,
                type: EventType.RoomMessage,
                user: userA,
                room: roomId,
                content: {
                    "body": "Thread response :: " + Math.random(),
                    "m.relates_to": {
                        "event_id": root.getId()!,
                        "m.in_reply_to": {
                            event_id: root.getId()!,
                        },
                        "rel_type": "m.thread",
                    },
                },
            },
            room.client,
        );

    const mkReaction = (target: MatrixEvent) =>
        utils.mkEvent(
            {
                event: true,
                type: EventType.Reaction,
                user: userA,
                room: roomId,
                content: {
                    "m.relates_to": {
                        rel_type: RelationType.Annotation,
                        event_id: target.getId()!,
                        key: Math.random().toString(),
                    },
                },
            },
            room.client,
        );

    const mkRedaction = (target: MatrixEvent) =>
        utils.mkEvent(
            {
                event: true,
                type: EventType.RoomRedaction,
                user: userA,
                room: roomId,
                redacts: target.getId()!,
                content: {},
            },
            room.client,
        );

    beforeEach(function () {
        room = new Room(roomId, new TestClient(userA, "device").client, userA);
        // mock RoomStates
        // @ts-ignore
        room.oldState = room.getLiveTimeline().startState = utils.mock(RoomState, "oldState");
        // @ts-ignore
        room.currentState = room.getLiveTimeline().endState = utils.mock(RoomState, "currentState");
    });

    describe("getCreator", () => {
        it("should return the creator from m.room.create", function () {
            // @ts-ignore - mocked doesn't handle overloads sanely
            mocked(room.currentState.getStateEvents).mockImplementation(function (type, key) {
                if (type === EventType.RoomCreate && key === "") {
                    return utils.mkEvent({
                        event: true,
                        type: EventType.RoomCreate,
                        skey: "",
                        room: roomId,
                        user: userA,
                        content: {
                            creator: userA,
                        },
                    });
                }
            });
            const roomCreator = room.getCreator();
            expect(roomCreator).toStrictEqual(userA);
        });
    });

    describe("getAvatarUrl", function () {
        const hsUrl = "https://my.home.server";

        it("should return the URL from m.room.avatar preferentially", function () {
            // @ts-ignore - mocked doesn't handle overloads sanely
            mocked(room.currentState.getStateEvents).mockImplementation(function (type, key) {
                if (type === EventType.RoomAvatar && key === "") {
                    return utils.mkEvent({
                        event: true,
                        type: EventType.RoomAvatar,
                        skey: "",
                        room: roomId,
                        user: userA,
                        content: {
                            url: "mxc://flibble/wibble",
                        },
                    });
                }
            });
            const url = room.getAvatarUrl(hsUrl, 100, 100, "scale");
            // we don't care about how the mxc->http conversion is done, other
            // than it contains the mxc body.
            expect(url?.indexOf("flibble/wibble")).not.toEqual(-1);
        });

        it("should return nothing if there is no m.room.avatar and allowDefault=false", function () {
            const url = room.getAvatarUrl(hsUrl, 64, 64, "crop", false);
            expect(url).toEqual(null);
        });
    });

    describe("getMember", function () {
        beforeEach(function () {
            mocked(room.currentState.getMember).mockImplementation(function (userId) {
                return (
                    {
                        "@alice:bar": {
                            userId: userA,
                            roomId: roomId,
                        } as unknown as RoomMember,
                    }[userId] || null
                );
            });
        });

        it("should return null if the member isn't in current state", function () {
            expect(room.getMember("@bar:foo")).toEqual(null);
        });

        it("should return the member from current state", function () {
            expect(room.getMember(userA)).not.toEqual(null);
        });
    });

    describe("addLiveEvents", function () {
        const events: MatrixEvent[] = [
            utils.mkMessage({
                room: roomId,
                user: userA,
                msg: "changing room name",
                event: true,
            }),
            utils.mkEvent({
                type: EventType.RoomName,
                room: roomId,
                user: userA,
                event: true,
                content: { name: "New Room Name" },
            }),
        ];

        it("Make sure legacy overload passing options directly as parameters still works", () => {
            expect(() => room.addLiveEvents(events, DuplicateStrategy.Replace, false)).not.toThrow();
            expect(() => room.addLiveEvents(events, DuplicateStrategy.Ignore, true)).not.toThrow();
            // @ts-ignore
            expect(() => room.addLiveEvents(events, "shouldfailbecauseinvalidduplicatestrategy", false)).toThrow();
        });

        it("should throw if duplicateStrategy isn't 'replace' or 'ignore'", function () {
            expect(function () {
                // @ts-ignore
                room.addLiveEvents(events, {
                    duplicateStrategy: "foo",
                });
            }).toThrow();
        });

        it("should replace a timeline event if dupe strategy is 'replace'", function () {
            // make a duplicate
            const dupe = utils.mkMessage({
                room: roomId,
                user: userA,
                msg: "dupe",
                event: true,
            });
            dupe.event.event_id = events[0].getId();
            room.addLiveEvents(events);
            expect(room.timeline[0]).toEqual(events[0]);
            room.addLiveEvents([dupe], {
                duplicateStrategy: DuplicateStrategy.Replace,
            });
            expect(room.timeline[0]).toEqual(dupe);
        });

        it("should ignore a given dupe event if dupe strategy is 'ignore'", function () {
            // make a duplicate
            const dupe = utils.mkMessage({
                room: roomId,
                user: userA,
                msg: "dupe",
                event: true,
            });
            dupe.event.event_id = events[0].getId();
            room.addLiveEvents(events);
            expect(room.timeline[0]).toEqual(events[0]);
            // @ts-ignore
            room.addLiveEvents([dupe], {
                duplicateStrategy: "ignore",
            });
            expect(room.timeline[0]).toEqual(events[0]);
        });

        it("should emit 'Room.timeline' events", function () {
            let callCount = 0;
            room.on(RoomEvent.Timeline, function (event, emitRoom, toStart) {
                callCount += 1;
                expect(room.timeline.length).toEqual(callCount);
                expect(event).toEqual(events[callCount - 1]);
                expect(emitRoom).toEqual(room);
                expect(toStart).toBeFalsy();
            });
            room.addLiveEvents(events);
            expect(callCount).toEqual(2);
        });

        it("should call setStateEvents on the right RoomState with the right forwardLooking value for new events", function () {
            const events: MatrixEvent[] = [
                utils.mkMembership({
                    room: roomId,
                    mship: "invite",
                    user: userB,
                    skey: userA,
                    event: true,
                }),
                utils.mkEvent({
                    type: EventType.RoomName,
                    room: roomId,
                    user: userB,
                    event: true,
                    content: {
                        name: "New room",
                    },
                }),
            ];
            room.addLiveEvents(events);
            expect(room.currentState.setStateEvents).toHaveBeenCalledWith([events[0]], { timelineWasEmpty: false });
            expect(room.currentState.setStateEvents).toHaveBeenCalledWith([events[1]], { timelineWasEmpty: false });
            expect(events[0].forwardLooking).toBe(true);
            expect(events[1].forwardLooking).toBe(true);
            expect(room.oldState.setStateEvents).not.toHaveBeenCalled();
        });

        it("should synthesize read receipts for the senders of events", function () {
            const sentinel = {
                userId: userA,
                membership: "join",
                name: "Alice",
            } as unknown as RoomMember;
            mocked(room.currentState.getSentinelMember).mockImplementation(function (uid) {
                if (uid === userA) {
                    return sentinel;
                }
                return null;
            });
            room.addLiveEvents(events);
            expect(room.getEventReadUpTo(userA)).toEqual(events[1].getId());
        });

        it("should emit Room.localEchoUpdated when a local echo is updated", function () {
            const localEvent = utils.mkMessage({
                room: roomId,
                user: userA,
                event: true,
            });
            localEvent.status = EventStatus.SENDING;
            const localEventId = localEvent.getId();

            const remoteEvent = utils.mkMessage({
                room: roomId,
                user: userA,
                event: true,
            });
            remoteEvent.event.unsigned = { transaction_id: "TXN_ID" };
            const remoteEventId = remoteEvent.getId();

            let callCount = 0;
            room.on(RoomEvent.LocalEchoUpdated, (event, emitRoom, oldEventId, oldStatus) => {
                switch (callCount) {
                    case 0:
                        expect(event.getId()).toEqual(localEventId);
                        expect(event.status).toEqual(EventStatus.SENDING);
                        expect(emitRoom).toEqual(room);
                        expect(oldEventId).toBeUndefined();
                        expect(oldStatus).toBeUndefined();
                        break;
                    case 1:
                        expect(event.getId()).toEqual(remoteEventId);
                        expect(event.status).toBeNull();
                        expect(emitRoom).toEqual(room);
                        expect(oldEventId).toEqual(localEventId);
                        expect(oldStatus).toBe(EventStatus.SENDING);
                        break;
                }
                callCount += 1;
            });

            // first add the local echo
            room.addPendingEvent(localEvent, "TXN_ID");
            expect(room.timeline.length).toEqual(1);

            // then the remoteEvent
            room.addLiveEvents([remoteEvent]);
            expect(room.timeline.length).toEqual(1);

            expect(callCount).toEqual(2);
        });

        it("should be able to update local echo without a txn ID (/send then /sync)", function () {
            const eventJson = utils.mkMessage({
                room: roomId,
                user: userA,
                event: false,
            });
            delete eventJson["txn_id"];
            delete eventJson["event_id"];
            const localEvent = new MatrixEvent(Object.assign({ event_id: "$temp" }, eventJson));
            localEvent.status = EventStatus.SENDING;
            expect(localEvent.getTxnId()).toBeUndefined();
            expect(room.timeline.length).toEqual(0);

            // first add the local echo. This is done before the /send request is even sent.
            const txnId = "My_txn_id";
            room.addPendingEvent(localEvent, txnId);
            expect(room.getEventForTxnId(txnId)).toEqual(localEvent);
            expect(room.timeline.length).toEqual(1);

            // now the /send request returns the true event ID.
            const realEventId = "$real-event-id";
            room.updatePendingEvent(localEvent, EventStatus.SENT, realEventId);

            // then /sync returns the remoteEvent, it should de-dupe based on the event ID.
            const remoteEvent = new MatrixEvent(Object.assign({ event_id: realEventId }, eventJson));
            expect(remoteEvent.getTxnId()).toBeUndefined();
            room.addLiveEvents([remoteEvent]);
            // the duplicate strategy code should ensure we don't add a 2nd event to the live timeline
            expect(room.timeline.length).toEqual(1);
            // but without the event ID matching we will still have the local event in pending events
            expect(room.getEventForTxnId(txnId)).toBeUndefined();
        });

        it("should be able to update local echo without a txn ID (/sync then /send)", function () {
            const eventJson = utils.mkMessage({
                room: roomId,
                user: userA,
                event: false,
            });
            delete eventJson["txn_id"];
            delete eventJson["event_id"];
            const txnId = "My_txn_id";
            const localEvent = new MatrixEvent(Object.assign({ event_id: "$temp", txn_id: txnId }, eventJson));
            localEvent.status = EventStatus.SENDING;
            expect(localEvent.getTxnId()).toEqual(txnId);
            expect(room.timeline.length).toEqual(0);

            // first add the local echo. This is done before the /send request is even sent.
            room.addPendingEvent(localEvent, txnId);
            expect(room.getEventForTxnId(txnId)).toEqual(localEvent);
            expect(room.timeline.length).toEqual(1);

            // now the /sync returns the remoteEvent, it is impossible for the JS SDK to de-dupe this.
            const realEventId = "$real-event-id";
            const remoteEvent = new MatrixEvent(Object.assign({ event_id: realEventId }, eventJson));
            expect(remoteEvent.getUnsigned().transaction_id).toBeUndefined();
            room.addLiveEvents([remoteEvent]);
            expect(room.timeline.length).toEqual(2); // impossible to de-dupe as no txn ID or matching event ID

            // then the /send request returns the real event ID.
            // Now it is possible for the JS SDK to de-dupe this.
            room.updatePendingEvent(localEvent, EventStatus.SENT, realEventId);

            // the 2nd event should be removed from the timeline.
            expect(room.timeline.length).toEqual(1);
            // but without the event ID matching we will still have the local event in pending events
            expect(room.getEventForTxnId(txnId)).toBeUndefined();
        });

        it("should correctly handle remote echoes from other devices", () => {
            const remoteEvent = utils.mkMessage({
                room: roomId,
                user: userA,
                event: true,
            });
            remoteEvent.event.unsigned = { transaction_id: "TXN_ID" };

            // add the remoteEvent
            room.addLiveEvents([remoteEvent]);
            expect(room.timeline.length).toEqual(1);
        });
    });

    describe("addEphemeralEvents", () => {
        it("should call RoomState.setTypingEvent on m.typing events", function () {
            const typing = utils.mkEvent({
                room: roomId,
                type: EventType.Typing,
                event: true,
                content: {
                    user_ids: [userA],
                },
            });
            room.addEphemeralEvents([typing]);
            expect(room.currentState.setTypingEvent).toHaveBeenCalledWith(typing);
        });
    });

    describe("addEventsToTimeline", function () {
        const events = [
            utils.mkMessage({
                room: roomId,
                user: userA,
                msg: "changing room name",
                event: true,
            }),
            utils.mkEvent({
                type: EventType.RoomName,
                room: roomId,
                user: userA,
                event: true,
                content: { name: "New Room Name" },
            }),
        ];

        it("should not be able to add events to the end", function () {
            expect(function () {
                room.addEventsToTimeline(events, false, room.getLiveTimeline());
            }).toThrow();
        });

        it("should be able to add events to the start", function () {
            room.addEventsToTimeline(events, true, room.getLiveTimeline());
            expect(room.timeline.length).toEqual(2);
            expect(room.timeline[0]).toEqual(events[1]);
            expect(room.timeline[1]).toEqual(events[0]);
        });

        it("should emit 'Room.timeline' events when added to the start", function () {
            let callCount = 0;
            room.on(RoomEvent.Timeline, function (event, emitRoom, toStart) {
                callCount += 1;
                expect(room.timeline.length).toEqual(callCount);
                expect(event).toEqual(events[callCount - 1]);
                expect(emitRoom).toEqual(room);
                expect(toStart).toBe(true);
            });
            room.addEventsToTimeline(events, true, room.getLiveTimeline());
            expect(callCount).toEqual(2);
        });
    });

    describe("event metadata handling", function () {
        it("should set event.sender for new and old events", function () {
            const sentinel = {
                userId: userA,
                membership: "join",
                name: "Alice",
            } as unknown as RoomMember;
            const oldSentinel = {
                userId: userA,
                membership: "join",
                name: "Old Alice",
            } as unknown as RoomMember;
            mocked(room.currentState.getSentinelMember).mockImplementation(function (uid) {
                if (uid === userA) {
                    return sentinel;
                }
                return null;
            });
            mocked(room.oldState.getSentinelMember).mockImplementation(function (uid) {
                if (uid === userA) {
                    return oldSentinel;
                }
                return null;
            });

            const newEv = utils.mkEvent({
                type: EventType.RoomName,
                room: roomId,
                user: userA,
                event: true,
                content: { name: "New Room Name" },
            });
            const oldEv = utils.mkEvent({
                type: EventType.RoomName,
                room: roomId,
                user: userA,
                event: true,
                content: { name: "Old Room Name" },
            });
            room.addLiveEvents([newEv]);
            expect(newEv.sender).toEqual(sentinel);
            room.addEventsToTimeline([oldEv], true, room.getLiveTimeline());
            expect(oldEv.sender).toEqual(oldSentinel);
        });

        it("should set event.target for new and old m.room.member events", function () {
            const sentinel = {
                userId: userA,
                membership: "join",
                name: "Alice",
            } as unknown as RoomMember;
            const oldSentinel = {
                userId: userA,
                membership: "join",
                name: "Old Alice",
            } as unknown as RoomMember;
            mocked(room.currentState.getSentinelMember).mockImplementation(function (uid) {
                if (uid === userA) {
                    return sentinel;
                }
                return null;
            });
            mocked(room.oldState.getSentinelMember).mockImplementation(function (uid) {
                if (uid === userA) {
                    return oldSentinel;
                }
                return null;
            });

            const newEv = utils.mkMembership({
                room: roomId,
                mship: "invite",
                user: userB,
                skey: userA,
                event: true,
            });
            const oldEv = utils.mkMembership({
                room: roomId,
                mship: "ban",
                user: userB,
                skey: userA,
                event: true,
            });
            room.addLiveEvents([newEv]);
            expect(newEv.target).toEqual(sentinel);
            room.addEventsToTimeline([oldEv], true, room.getLiveTimeline());
            expect(oldEv.target).toEqual(oldSentinel);
        });

        it(
            "should call setStateEvents on the right RoomState with the right " + "forwardLooking value for old events",
            function () {
                const events: MatrixEvent[] = [
                    utils.mkMembership({
                        room: roomId,
                        mship: "invite",
                        user: userB,
                        skey: userA,
                        event: true,
                    }),
                    utils.mkEvent({
                        type: EventType.RoomName,
                        room: roomId,
                        user: userB,
                        event: true,
                        content: {
                            name: "New room",
                        },
                    }),
                ];

                room.addEventsToTimeline(events, true, room.getLiveTimeline());
                expect(room.oldState.setStateEvents).toHaveBeenCalledWith([events[0]], { timelineWasEmpty: undefined });
                expect(room.oldState.setStateEvents).toHaveBeenCalledWith([events[1]], { timelineWasEmpty: undefined });
                expect(events[0].forwardLooking).toBe(false);
                expect(events[1].forwardLooking).toBe(false);
                expect(room.currentState.setStateEvents).not.toHaveBeenCalled();
            },
        );
    });

    const resetTimelineTests = function (timelineSupport: boolean) {
        let events: MatrixEvent[];

        beforeEach(function () {
            room = new Room(roomId, new TestClient(userA).client, userA, { timelineSupport: timelineSupport });
            // set events each time to avoid resusing Event objects (which
            // doesn't work because they get frozen)
            events = [
                utils.mkMessage({
                    room: roomId,
                    user: userA,
                    msg: "A message",
                    event: true,
                }),
                utils.mkEvent({
                    type: EventType.RoomName,
                    room: roomId,
                    user: userA,
                    event: true,
                    content: { name: "New Room Name" },
                }),
                utils.mkEvent({
                    type: EventType.RoomName,
                    room: roomId,
                    user: userA,
                    event: true,
                    content: { name: "Another New Name" },
                }),
            ];
        });

        it("should copy state from previous timeline", function () {
            room.addLiveEvents([events[0], events[1]]);
            expect(room.getLiveTimeline().getEvents().length).toEqual(2);
            room.resetLiveTimeline("sometoken", "someothertoken");

            room.addLiveEvents([events[2]]);
            const oldState = room.getLiveTimeline().getState(EventTimeline.BACKWARDS);
            const newState = room.getLiveTimeline().getState(EventTimeline.FORWARDS);
            expect(room.getLiveTimeline().getEvents().length).toEqual(1);
            expect(oldState?.getStateEvents(EventType.RoomName, "")).toEqual(events[1]);
            expect(newState?.getStateEvents(EventType.RoomName, "")).toEqual(events[2]);
        });

        it("should reset the legacy timeline fields", function () {
            room.addLiveEvents([events[0], events[1]]);
            expect(room.timeline.length).toEqual(2);

            const oldStateBeforeRunningReset = room.oldState;
            let oldStateUpdateEmitCount = 0;
            room.on(RoomEvent.OldStateUpdated, function (room, previousOldState, oldState) {
                expect(previousOldState).toBe(oldStateBeforeRunningReset);
                expect(oldState).toBe(room.oldState);
                oldStateUpdateEmitCount += 1;
            });

            const currentStateBeforeRunningReset = room.currentState;
            let currentStateUpdateEmitCount = 0;
            room.on(RoomEvent.CurrentStateUpdated, function (room, previousCurrentState, currentState) {
                expect(previousCurrentState).toBe(currentStateBeforeRunningReset);
                expect(currentState).toBe(room.currentState);
                currentStateUpdateEmitCount += 1;
            });

            room.resetLiveTimeline("sometoken", "someothertoken");

            room.addLiveEvents([events[2]]);
            const newLiveTimeline = room.getLiveTimeline();
            expect(room.timeline).toEqual(newLiveTimeline.getEvents());
            expect(room.oldState).toEqual(newLiveTimeline.getState(EventTimeline.BACKWARDS));
            expect(room.currentState).toEqual(newLiveTimeline.getState(EventTimeline.FORWARDS));
            // Make sure `RoomEvent.OldStateUpdated` was emitted
            expect(oldStateUpdateEmitCount).toEqual(1);
            // Make sure `RoomEvent.OldStateUpdated` was emitted if necessary
            expect(currentStateUpdateEmitCount).toEqual(timelineSupport ? 1 : 0);
        });

        it("should emit Room.timelineReset event and set the correct pagination token", function () {
            let callCount = 0;
            room.on(RoomEvent.TimelineReset, function (emitRoom) {
                callCount += 1;
                expect(emitRoom).toEqual(room);

                // make sure that the pagination token has been set before the event is emitted.
                const tok = emitRoom?.getLiveTimeline().getPaginationToken(EventTimeline.BACKWARDS);

                expect(tok).toEqual("pagToken");
            });
            room.resetLiveTimeline("pagToken");
            expect(callCount).toEqual(1);
        });

        it("should " + (timelineSupport ? "remember" : "forget") + " old timelines", function () {
            room.addLiveEvents([events[0]]);
            expect(room.timeline.length).toEqual(1);
            const firstLiveTimeline = room.getLiveTimeline();
            room.resetLiveTimeline("sometoken", "someothertoken");

            const tl = room.getTimelineForEvent(events[0].getId()!);
            expect(tl).toBe(timelineSupport ? firstLiveTimeline : null);
        });
    };

    describe("resetLiveTimeline with timeline support enabled", resetTimelineTests.bind(null, true));
    describe("resetLiveTimeline with timeline support disabled", resetTimelineTests.bind(null, false));

    describe("compareEventOrdering", function () {
        beforeEach(function () {
            room = new Room(roomId, new TestClient(userA).client, userA, { timelineSupport: true });
        });

        const events: MatrixEvent[] = [
            utils.mkMessage({
                room: roomId,
                user: userA,
                msg: "1111",
                event: true,
            }),
            utils.mkMessage({
                room: roomId,
                user: userA,
                msg: "2222",
                event: true,
            }),
            utils.mkMessage({
                room: roomId,
                user: userA,
                msg: "3333",
                event: true,
            }),
        ];

        it("should handle events in the same timeline", function () {
            room.addLiveEvents(events);

            expect(
                room.getUnfilteredTimelineSet().compareEventOrdering(events[0].getId()!, events[1].getId()!),
            ).toBeLessThan(0);
            expect(
                room.getUnfilteredTimelineSet().compareEventOrdering(events[2].getId()!, events[1].getId()!),
            ).toBeGreaterThan(0);
            expect(
                room.getUnfilteredTimelineSet().compareEventOrdering(events[1].getId()!, events[1].getId()!),
            ).toEqual(0);
        });

        it("should handle events in adjacent timelines", function () {
            const oldTimeline = room.addTimeline();
            oldTimeline.setNeighbouringTimeline(room.getLiveTimeline(), Direction.Forward);
            room.getLiveTimeline().setNeighbouringTimeline(oldTimeline, Direction.Backward);

            room.addEventsToTimeline([events[0]], false, oldTimeline);
            room.addLiveEvents([events[1]]);

            expect(
                room.getUnfilteredTimelineSet().compareEventOrdering(events[0].getId()!, events[1].getId()!),
            ).toBeLessThan(0);
            expect(
                room.getUnfilteredTimelineSet().compareEventOrdering(events[1].getId()!, events[0].getId()!),
            ).toBeGreaterThan(0);
        });

        it("should return null for events in non-adjacent timelines", function () {
            const oldTimeline = room.addTimeline();

            room.addEventsToTimeline([events[0]], false, oldTimeline);
            room.addLiveEvents([events[1]]);

            expect(room.getUnfilteredTimelineSet().compareEventOrdering(events[0].getId()!, events[1].getId()!)).toBe(
                null,
            );
            expect(room.getUnfilteredTimelineSet().compareEventOrdering(events[1].getId()!, events[0].getId()!)).toBe(
                null,
            );
        });

        it("should return null for unknown events", function () {
            room.addLiveEvents(events);

            expect(room.getUnfilteredTimelineSet().compareEventOrdering(events[0].getId()!, "xxx")).toBe(null);
            expect(room.getUnfilteredTimelineSet().compareEventOrdering("xxx", events[0].getId()!)).toBe(null);
            expect(room.getUnfilteredTimelineSet().compareEventOrdering(events[0].getId()!, events[0].getId()!)).toBe(
                0,
            );
        });
    });

    describe("getJoinedMembers", function () {
        it("should return members whose membership is 'join'", function () {
            mocked(room.currentState.getMembers).mockImplementation(function () {
                return [
                    { userId: "@alice:bar", membership: "join" } as unknown as RoomMember,
                    { userId: "@bob:bar", membership: "invite" } as unknown as RoomMember,
                    { userId: "@cleo:bar", membership: "leave" } as unknown as RoomMember,
                ];
            });
            const res = room.getJoinedMembers();
            expect(res.length).toEqual(1);
            expect(res[0].userId).toEqual("@alice:bar");
        });

        it("should return an empty list if no membership is 'join'", function () {
            mocked(room.currentState.getMembers).mockImplementation(function () {
                return [{ userId: "@bob:bar", membership: "invite" } as unknown as RoomMember];
            });
            const res = room.getJoinedMembers();
            expect(res.length).toEqual(0);
        });
    });

    describe("hasMembershipState", function () {
        it("should return true for a matching userId and membership", function () {
            mocked(room.currentState.getMember).mockImplementation(function (userId) {
                return {
                    "@alice:bar": { userId: "@alice:bar", membership: "join" },
                    "@bob:bar": { userId: "@bob:bar", membership: "invite" },
                }[userId] as unknown as RoomMember;
            });
            expect(room.hasMembershipState("@bob:bar", "invite")).toBe(true);
        });

        it("should return false if match membership but no match userId", function () {
            mocked(room.currentState.getMember).mockImplementation(function (userId) {
                return {
                    "@alice:bar": { userId: "@alice:bar", membership: "join" },
                }[userId] as unknown as RoomMember;
            });
            expect(room.hasMembershipState("@bob:bar", "join")).toBe(false);
        });

        it("should return false if match userId but no match membership", function () {
            mocked(room.currentState.getMember).mockImplementation(function (userId) {
                return {
                    "@alice:bar": { userId: "@alice:bar", membership: "join" },
                }[userId] as unknown as RoomMember;
            });
            expect(room.hasMembershipState("@alice:bar", "ban")).toBe(false);
        });

        it("should return false if no match membership or userId", function () {
            mocked(room.currentState.getMember).mockImplementation(function (userId) {
                return {
                    "@alice:bar": { userId: "@alice:bar", membership: "join" },
                }[userId] as unknown as RoomMember;
            });
            expect(room.hasMembershipState("@bob:bar", "invite")).toBe(false);
        });

        it("should return false if no members exist", function () {
            expect(room.hasMembershipState("@foo:bar", "join")).toBe(false);
        });
    });

    describe("recalculate", function () {
        const setJoinRule = function (rule: JoinRule) {
            room.addLiveEvents([
                utils.mkEvent({
                    type: EventType.RoomJoinRules,
                    room: roomId,
                    user: userA,
                    content: {
                        join_rule: rule,
                    },
                    event: true,
                }),
            ]);
        };
        const setAltAliases = function (aliases: string[]) {
            room.addLiveEvents([
                utils.mkEvent({
                    type: EventType.RoomCanonicalAlias,
                    room: roomId,
                    skey: "",
                    content: {
                        alt_aliases: aliases,
                    },
                    event: true,
                }),
            ]);
        };
        const setAlias = function (alias: string) {
            room.addLiveEvents([
                utils.mkEvent({
                    type: EventType.RoomCanonicalAlias,
                    room: roomId,
                    skey: "",
                    content: { alias },
                    event: true,
                }),
            ]);
        };
        const setRoomName = function (name: string) {
            room.addLiveEvents([
                utils.mkEvent({
                    type: EventType.RoomName,
                    room: roomId,
                    user: userA,
                    content: {
                        name: name,
                    },
                    event: true,
                }),
            ]);
        };
        const addMember = function (userId: string, state = "join", opts: any = {}) {
            opts.room = roomId;
            opts.mship = state;
            opts.user = opts.user || userId;
            opts.skey = userId;
            opts.event = true;
            const event = utils.mkMembership(opts);
            room.addLiveEvents([event]);
            return event;
        };

        beforeEach(function () {
            // no mocking
            room = new Room(roomId, new TestClient(userA).client, userA);
        });

        describe("Room.recalculate => Stripped State Events", function () {
            it(
                "should set stripped state events as actual state events if the " + "room is an invite room",
                function () {
                    const roomName = "flibble";

                    const event = addMember(userA, "invite");
                    event.event.unsigned = {};
                    event.event.unsigned.invite_room_state = [
                        {
                            type: EventType.RoomName,
                            state_key: "",
                            content: {
                                name: roomName,
                            },
                            sender: "@bob:foobar",
                        },
                    ];

                    room.recalculate();
                    expect(room.name).toEqual(roomName);
                },
            );

            it("should not clobber state events if it isn't an invite room", function () {
                const event = addMember(userA, "join");
                const roomName = "flibble";
                setRoomName(roomName);
                const roomNameToIgnore = "ignoreme";
                event.event.unsigned = {};
                event.event.unsigned.invite_room_state = [
                    {
                        type: EventType.RoomName,
                        state_key: "",
                        content: {
                            name: roomNameToIgnore,
                        },
                        sender: "@bob:foobar",
                    },
                ];

                room.recalculate();
                expect(room.name).toEqual(roomName);
            });
        });

        describe("Room.recalculate => Room Name using room summary", function () {
            it("should use room heroes if available", function () {
                addMember(userA, "invite");
                addMember(userB);
                addMember(userC);
                addMember(userD);
                room.setSummary({
                    "m.heroes": [userB, userC, userD],
                });

                room.recalculate();
                expect(room.name).toEqual(`${userB} and 2 others`);
            });

            it("missing hero member state reverts to mxid", function () {
                room.setSummary({
                    "m.heroes": [userB],
                    "m.joined_member_count": 2,
                });

                room.recalculate();
                expect(room.name).toEqual(userB);
            });

            it("uses hero name from state", function () {
                const name = "Mr B";
                addMember(userA, "invite");
                addMember(userB, "join", { name });
                room.setSummary({
                    "m.heroes": [userB],
                });

                room.recalculate();
                expect(room.name).toEqual(name);
            });

            it("uses counts from summary", function () {
                const name = "Mr B";
                addMember(userB, "join", { name });
                room.setSummary({
                    "m.heroes": [userB],
                    "m.joined_member_count": 50,
                    "m.invited_member_count": 50,
                });
                room.recalculate();
                expect(room.name).toEqual(`${name} and 98 others`);
            });

            it("relies on heroes in case of absent counts", function () {
                const nameB = "Mr Bean";
                const nameC = "Mel C";
                addMember(userB, "join", { name: nameB });
                addMember(userC, "join", { name: nameC });
                room.setSummary({
                    "m.heroes": [userB, userC],
                });
                room.recalculate();
                expect(room.name).toEqual(`${nameB} and ${nameC}`);
            });

            it("uses only heroes", function () {
                const nameB = "Mr Bean";
                addMember(userB, "join", { name: nameB });
                addMember(userC, "join");
                room.setSummary({
                    "m.heroes": [userB],
                });
                room.recalculate();
                expect(room.name).toEqual(nameB);
            });

            it("reverts to empty room in case of self chat", function () {
                room.setSummary({
                    "m.heroes": [],
                    "m.invited_member_count": 1,
                });
                room.recalculate();
                expect(room.name).toEqual("Empty room");
            });
        });

        describe("Room.recalculate => Room Name", function () {
            it(
                "should return the names of members in a private (invite join_rules)" +
                    " room if a room name and alias don't exist and there are >3 members.",
                function () {
                    setJoinRule(JoinRule.Invite);
                    addMember(userA);
                    addMember(userB);
                    addMember(userC);
                    addMember(userD);
                    room.recalculate();
                    const name = room.name;
                    // we expect at least 1 member to be mentioned
                    const others = [userB, userC, userD];
                    let found = false;
                    for (let i = 0; i < others.length; i++) {
                        if (name.indexOf(others[i]) !== -1) {
                            found = true;
                            break;
                        }
                    }
                    expect(found).toEqual(true);
                },
            );

            it(
                "should return the names of members in a private (invite join_rules)" +
                    " room if a room name and alias don't exist and there are >2 members.",
                function () {
                    setJoinRule(JoinRule.Invite);
                    addMember(userA);
                    addMember(userB);
                    addMember(userC);
                    room.recalculate();
                    const name = room.name;
                    expect(name.indexOf(userB)).not.toEqual(-1);
                    expect(name.indexOf(userC)).not.toEqual(-1);
                },
            );

            it(
                "should return the names of members in a public (public join_rules)" +
                    " room if a room name and alias don't exist and there are >2 members.",
                function () {
                    setJoinRule(JoinRule.Public);
                    addMember(userA);
                    addMember(userB);
                    addMember(userC);
                    room.recalculate();
                    const name = room.name;
                    expect(name.indexOf(userB)).not.toEqual(-1);
                    expect(name.indexOf(userC)).not.toEqual(-1);
                },
            );

            it(
                "should show the other user's name for public (public join_rules)" +
                    " rooms if a room name and alias don't exist and it is a 1:1-chat.",
                function () {
                    setJoinRule(JoinRule.Public);
                    addMember(userA);
                    addMember(userB);
                    room.recalculate();
                    const name = room.name;
                    expect(name.indexOf(userB)).not.toEqual(-1);
                },
            );

            it(
                "should show the other user's name for private " +
                    "(invite join_rules) rooms if a room name and alias don't exist and it" +
                    " is a 1:1-chat.",
                function () {
                    setJoinRule(JoinRule.Invite);
                    addMember(userA);
                    addMember(userB);
                    room.recalculate();
                    const name = room.name;
                    expect(name.indexOf(userB)).not.toEqual(-1);
                },
            );

            it(
                "should show the other user's name for private" +
                    " (invite join_rules) rooms if you are invited to it.",
                function () {
                    setJoinRule(JoinRule.Invite);
                    addMember(userA, "invite", { user: userB });
                    addMember(userB);
                    room.recalculate();
                    const name = room.name;
                    expect(name.indexOf(userB)).not.toEqual(-1);
                },
            );

            it(
                "should show the room alias if one exists for private " +
                    "(invite join_rules) rooms if a room name doesn't exist.",
                function () {
                    const alias = "#room_alias:here";
                    setJoinRule(JoinRule.Invite);
                    setAlias(alias);
                    room.recalculate();
                    const name = room.name;
                    expect(name).toEqual(alias);
                },
            );

            it(
                "should show the room alias if one exists for public " +
                    "(public join_rules) rooms if a room name doesn't exist.",
                function () {
                    const alias = "#room_alias:here";
                    setJoinRule(JoinRule.Public);
                    setAlias(alias);
                    room.recalculate();
                    const name = room.name;
                    expect(name).toEqual(alias);
                },
            );

            it("should not show alt aliases if a room name does not exist", () => {
                const alias = "#room_alias:here";
                setAltAliases([alias, "#another:here"]);
                room.recalculate();
                const name = room.name;
                expect(name).not.toEqual(alias);
            });

            it("should show the room name if one exists for private " + "(invite join_rules) rooms.", function () {
                const roomName = "A mighty name indeed";
                setJoinRule(JoinRule.Invite);
                setRoomName(roomName);
                room.recalculate();
                const name = room.name;
                expect(name).toEqual(roomName);
            });

            it("should show the room name if one exists for public " + "(public join_rules) rooms.", function () {
                const roomName = "A mighty name indeed";
                setJoinRule(JoinRule.Public);
                setRoomName(roomName);
                room.recalculate();
                expect(room.name).toEqual(roomName);
            });

            it(
                "should return 'Empty room' for private (invite join_rules) rooms if" +
                    " a room name and alias don't exist and it is a self-chat.",
                function () {
                    setJoinRule(JoinRule.Invite);
                    addMember(userA);
                    room.recalculate();
                    expect(room.name).toEqual("Empty room");
                },
            );

            it(
                "should return 'Empty room' for public (public join_rules) rooms if a" +
                    " room name and alias don't exist and it is a self-chat.",
                function () {
                    setJoinRule(JoinRule.Public);
                    addMember(userA);
                    room.recalculate();
                    const name = room.name;
                    expect(name).toEqual("Empty room");
                },
            );

            it("should return 'Empty room' if there is no name, " + "alias or members in the room.", function () {
                room.recalculate();
                const name = room.name;
                expect(name).toEqual("Empty room");
            });

            it("should return '[inviter display name] if state event " + "available", function () {
                setJoinRule(JoinRule.Invite);
                addMember(userB, "join", { name: "Alice" });
                addMember(userA, "invite", { user: userA });
                room.recalculate();
                const name = room.name;
                expect(name).toEqual("Alice");
            });

            it("should return inviter mxid if display name not available", function () {
                setJoinRule(JoinRule.Invite);
                addMember(userB);
                addMember(userA, "invite", { user: userA });
                room.recalculate();
                const name = room.name;
                expect(name).toEqual(userB);
            });
        });
    });

    describe("receipts", function () {
        const eventToAck = utils.mkMessage({
            room: roomId,
            user: userA,
            msg: "PLEASE ACKNOWLEDGE MY EXISTENCE",
            event: true,
        });

        function mkReceipt(roomId: string, records: Array<ReturnType<typeof mkRecord>>) {
            const content: IContent = {};
            records.forEach(function (r) {
                if (!content[r.eventId]) {
                    content[r.eventId] = {};
                }
                if (!content[r.eventId][r.type]) {
                    content[r.eventId][r.type] = {};
                }
                content[r.eventId][r.type][r.userId] = {
                    ts: r.ts,
                };
            });
            return new MatrixEvent({
                content: content,
                room_id: roomId,
                type: "m.receipt",
            });
        }

        function mkRecord(eventId: string, type: string, userId: string, ts: number) {
            ts = ts || Date.now();
            return {
                eventId: eventId,
                type: type,
                userId: userId,
                ts: ts,
            };
        }

        describe("addReceipt", function () {
            it("should store the receipt so it can be obtained via getReceiptsForEvent", function () {
                const ts = 13787898424;
                room.addReceipt(mkReceipt(roomId, [mkRecord(eventToAck.getId()!, "m.read", userB, ts)]));
                expect(room.getReceiptsForEvent(eventToAck)).toEqual([
                    {
                        type: "m.read",
                        userId: userB,
                        data: {
                            ts: ts,
                        },
                    },
                ]);
            });

            it("should emit an event when a receipt is added", function () {
                const listener = jest.fn();
                room.on(RoomEvent.Receipt, listener);

                const ts = 13787898424;

                const receiptEvent = mkReceipt(roomId, [mkRecord(eventToAck.getId()!, "m.read", userB, ts)]);

                room.addReceipt(receiptEvent);
                expect(listener).toHaveBeenCalledWith(receiptEvent, room);
            });

            it("should clobber receipts based on type and user ID", function () {
                const nextEventToAck = utils.mkMessage({
                    room: roomId,
                    user: userA,
                    msg: "I AM HERE YOU KNOW",
                    event: true,
                });
                const ts = 13787898424;
                room.addReceipt(mkReceipt(roomId, [mkRecord(eventToAck.getId()!, "m.read", userB, ts)]));
                const ts2 = 13787899999;
                room.addReceipt(mkReceipt(roomId, [mkRecord(nextEventToAck.getId()!, "m.read", userB, ts2)]));
                expect(room.getReceiptsForEvent(eventToAck)).toEqual([]);
                expect(room.getReceiptsForEvent(nextEventToAck)).toEqual([
                    {
                        type: "m.read",
                        userId: userB,
                        data: {
                            ts: ts2,
                        },
                    },
                ]);
            });

            it("should persist multiple receipts for a single event ID", function () {
                const ts = 13787898424;
                room.addReceipt(
                    mkReceipt(roomId, [
                        mkRecord(eventToAck.getId()!, "m.read", userB, ts),
                        mkRecord(eventToAck.getId()!, "m.read", userC, ts),
                        mkRecord(eventToAck.getId()!, "m.read", userD, ts),
                    ]),
                );
                expect(room.getUsersReadUpTo(eventToAck)).toEqual([userB, userC, userD]);
            });

            it("should persist multiple receipts for a single receipt type", function () {
                const eventTwo = utils.mkMessage({
                    room: roomId,
                    user: userA,
                    msg: "2222",
                    event: true,
                });
                const eventThree = utils.mkMessage({
                    room: roomId,
                    user: userA,
                    msg: "3333",
                    event: true,
                });
                const ts = 13787898424;
                room.addReceipt(
                    mkReceipt(roomId, [
                        mkRecord(eventToAck.getId()!, "m.read", userB, ts),
                        mkRecord(eventTwo.getId()!, "m.read", userC, ts),
                        mkRecord(eventThree.getId()!, "m.read", userD, ts),
                    ]),
                );
                expect(room.getUsersReadUpTo(eventToAck)).toEqual([userB]);
                expect(room.getUsersReadUpTo(eventTwo)).toEqual([userC]);
                expect(room.getUsersReadUpTo(eventThree)).toEqual([userD]);
            });

            it("should persist multiple receipts for a single user ID", function () {
                room.addReceipt(
                    mkReceipt(roomId, [
                        mkRecord(eventToAck.getId()!, "m.delivered", userB, 13787898424),
                        mkRecord(eventToAck.getId()!, "m.read", userB, 22222222),
                        mkRecord(eventToAck.getId()!, "m.seen", userB, 33333333),
                    ]),
                );
                expect(room.getReceiptsForEvent(eventToAck)).toEqual([
                    {
                        type: "m.delivered",
                        userId: userB,
                        data: {
                            ts: 13787898424,
                        },
                    },
                    {
                        type: "m.read",
                        userId: userB,
                        data: {
                            ts: 22222222,
                        },
                    },
                    {
                        type: "m.seen",
                        userId: userB,
                        data: {
                            ts: 33333333,
                        },
                    },
                ]);
            });

            it("should prioritise the most recent event", function () {
                const events: MatrixEvent[] = [
                    utils.mkMessage({
                        room: roomId,
                        user: userA,
                        msg: "1111",
                        event: true,
                    }),
                    utils.mkMessage({
                        room: roomId,
                        user: userA,
                        msg: "2222",
                        event: true,
                    }),
                    utils.mkMessage({
                        room: roomId,
                        user: userA,
                        msg: "3333",
                        event: true,
                    }),
                ];

                room.addLiveEvents(events);
                const ts = 13787898424;

                // check it initialises correctly
                room.addReceipt(mkReceipt(roomId, [mkRecord(events[0].getId()!, "m.read", userB, ts)]));
                expect(room.getEventReadUpTo(userB)).toEqual(events[0].getId());

                // 2>0, so it should move forward
                room.addReceipt(mkReceipt(roomId, [mkRecord(events[2].getId()!, "m.read", userB, ts)]));
                expect(room.getEventReadUpTo(userB)).toEqual(events[2].getId());

                // 1<2, so it should stay put
                room.addReceipt(mkReceipt(roomId, [mkRecord(events[1].getId()!, "m.read", userB, ts)]));
                expect(room.getEventReadUpTo(userB)).toEqual(events[2].getId());
            });

            it("should prioritise the most recent event even if it is synthetic", () => {
                const events: MatrixEvent[] = [
                    utils.mkMessage({
                        room: roomId,
                        user: userA,
                        msg: "1111",
                        event: true,
                    }),
                    utils.mkMessage({
                        room: roomId,
                        user: userA,
                        msg: "2222",
                        event: true,
                    }),
                    utils.mkMessage({
                        room: roomId,
                        user: userA,
                        msg: "3333",
                        event: true,
                    }),
                ];

                room.addLiveEvents(events);
                const ts = 13787898424;

                // check it initialises correctly
                room.addReceipt(mkReceipt(roomId, [mkRecord(events[0].getId()!, "m.read", userB, ts)]));
                expect(room.getEventReadUpTo(userB)).toEqual(events[0].getId());

                // 2>0, so it should move forward
                room.addReceipt(mkReceipt(roomId, [mkRecord(events[2].getId()!, "m.read", userB, ts)]), true);
                expect(room.getEventReadUpTo(userB)).toEqual(events[2].getId());
                expect(room.getReceiptsForEvent(events[2])).toEqual([{ data: { ts }, type: "m.read", userId: userB }]);

                // 1<2, so it should stay put
                room.addReceipt(mkReceipt(roomId, [mkRecord(events[1].getId()!, "m.read", userB, ts)]));
                expect(room.getEventReadUpTo(userB)).toEqual(events[2].getId());
                expect(room.getEventReadUpTo(userB, true)).toEqual(events[1].getId());
                expect(room.getReceiptsForEvent(events[2])).toEqual([{ data: { ts }, type: "m.read", userId: userB }]);
            });
        });

        describe("getUsersReadUpTo", function () {
            it("should return user IDs read up to the given event", function () {
                const ts = 13787898424;
                room.addReceipt(mkReceipt(roomId, [mkRecord(eventToAck.getId()!, "m.read", userB, ts)]));
                expect(room.getUsersReadUpTo(eventToAck)).toEqual([userB]);
            });
        });

        describe("hasUserReadUpTo", function () {
            it("should acknowledge if an event has been read", function () {
                const ts = 13787898424;
                room.addReceipt(mkReceipt(roomId, [mkRecord(eventToAck.getId()!, "m.read", userB, ts)]));
                expect(room.hasUserReadEvent(userB, eventToAck.getId()!)).toEqual(true);
            });
            it("return false for an unknown event", function () {
                expect(room.hasUserReadEvent(userB, "unknown_event")).toEqual(false);
            });
        });
    });

    describe("tags", function () {
        function mkTags(roomId: string, tags: object) {
            const content = { tags: tags };
            return new MatrixEvent({
                content: content,
                room_id: roomId,
                type: "m.tag",
            });
        }

        describe("addTag", function () {
            it(
                "should set tags on rooms from event stream so " + "they can be obtained by the tags property",
                function () {
                    const tags = { "m.foo": { order: 0.5 } };
                    room.addTags(mkTags(roomId, tags));
                    expect(room.tags).toEqual(tags);
                },
            );

            it("should emit Room.tags event when new tags are " + "received on the event stream", function () {
                const listener = jest.fn();
                room.on(RoomEvent.Tags, listener);

                const tags = { "m.foo": { order: 0.5 } };
                const event = mkTags(roomId, tags);
                room.addTags(event);
                expect(listener).toHaveBeenCalledWith(event, room);
            });

            // XXX: shouldn't we try injecting actual m.tag events onto the eventstream
            // rather than injecting via room.addTags()?
        });
    });

    describe("addPendingEvent", function () {
        it("should add pending events to the pendingEventList if " + "pendingEventOrdering == 'detached'", function () {
            const client = new TestClient("@alice:example.com", "alicedevice").client;
            client.supportsThreads = () => true;
            const room = new Room(roomId, client, userA, {
                pendingEventOrdering: PendingEventOrdering.Detached,
            });
            const eventA = utils.mkMessage({
                room: roomId,
                user: userA,
                msg: "remote 1",
                event: true,
            });
            const eventB = utils.mkMessage({
                room: roomId,
                user: userA,
                msg: "local 1",
                event: true,
            });
            eventB.status = EventStatus.SENDING;
            const eventC = utils.mkMessage({
                room: roomId,
                user: userA,
                msg: "remote 2",
                event: true,
            });
            room.addLiveEvents([eventA]);
            room.addPendingEvent(eventB, "TXN1");
            room.addLiveEvents([eventC]);
            expect(room.timeline).toEqual([eventA, eventC]);
            expect(room.getPendingEvents()).toEqual([eventB]);
        });

        it("should add pending events to the timeline if " + "pendingEventOrdering == 'chronological'", function () {
            const room = new Room(roomId, new TestClient(userA).client, userA, {
                pendingEventOrdering: PendingEventOrdering.Chronological,
            });
            const eventA = utils.mkMessage({
                room: roomId,
                user: userA,
                msg: "remote 1",
                event: true,
            });
            const eventB = utils.mkMessage({
                room: roomId,
                user: userA,
                msg: "local 1",
                event: true,
            });
            eventB.status = EventStatus.SENDING;
            const eventC = utils.mkMessage({
                room: roomId,
                user: userA,
                msg: "remote 2",
                event: true,
            });
            room.addLiveEvents([eventA]);
            room.addPendingEvent(eventB, "TXN1");
            room.addLiveEvents([eventC]);
            expect(room.timeline).toEqual([eventA, eventB, eventC]);
        });

        it("should apply redactions eagerly in the pending event list", () => {
            const client = new TestClient("@alice:example.com", "alicedevice").client;
            const room = new Room(roomId, client, userA, {
                pendingEventOrdering: PendingEventOrdering.Detached,
            });

            const eventA = utils.mkMessage({
                room: roomId,
                user: userA,
                msg: "remote 1",
                event: true,
            });
            eventA.status = EventStatus.SENDING;
            const redactA = utils.mkEvent({
                room: roomId,
                user: userA,
                type: EventType.RoomRedaction,
                content: {},
                redacts: eventA.getId()!,
                event: true,
            });
            redactA.status = EventStatus.SENDING;

            room.addPendingEvent(eventA, "TXN1");
            expect(room.getPendingEvents()).toEqual([eventA]);
            room.addPendingEvent(redactA, "TXN2");
            expect(room.getPendingEvents()).toEqual([eventA, redactA]);
            expect(eventA.isRedacted()).toBeTruthy();
        });
    });

    describe("updatePendingEvent", function () {
        it("should remove cancelled events from the pending list", function () {
            const client = new TestClient("@alice:example.com", "alicedevice").client;
            const room = new Room(roomId, client, userA, {
                pendingEventOrdering: PendingEventOrdering.Detached,
            });
            const eventA = utils.mkMessage({
                room: roomId,
                user: userA,
                event: true,
            });
            eventA.status = EventStatus.SENDING;
            const eventId = eventA.getId();

            room.addPendingEvent(eventA, "TXN1");
            expect(room.getPendingEvents()).toEqual([eventA]);

            // the event has to have been failed or queued before it can be
            // cancelled
            room.updatePendingEvent(eventA, EventStatus.NOT_SENT);

            let callCount = 0;
            room.on(RoomEvent.LocalEchoUpdated, function (event, emitRoom, oldEventId, oldStatus) {
                expect(event).toEqual(eventA);
                expect(event.status).toEqual(EventStatus.CANCELLED);
                expect(emitRoom).toEqual(room);
                expect(oldEventId).toEqual(eventId);
                expect(oldStatus).toEqual(EventStatus.NOT_SENT);
                callCount++;
            });

            room.updatePendingEvent(eventA, EventStatus.CANCELLED);
            expect(room.getPendingEvents()).toEqual([]);
            expect(callCount).toEqual(1);
        });

        it("should remove cancelled events from the timeline", function () {
            const room = new Room(roomId, null!, userA);
            const eventA = utils.mkMessage({
                room: roomId,
                user: userA,
                event: true,
            });
            eventA.status = EventStatus.SENDING;
            const eventId = eventA.getId();

            room.addPendingEvent(eventA, "TXN1");
            expect(room.getLiveTimeline().getEvents()).toEqual([eventA]);

            // the event has to have been failed or queued before it can be
            // cancelled
            room.updatePendingEvent(eventA, EventStatus.NOT_SENT);

            let callCount = 0;
            room.on(RoomEvent.LocalEchoUpdated, function (event, emitRoom, oldEventId, oldStatus) {
                expect(event).toEqual(eventA);
                expect(event.status).toEqual(EventStatus.CANCELLED);
                expect(emitRoom).toEqual(room);
                expect(oldEventId).toEqual(eventId);
                expect(oldStatus).toEqual(EventStatus.NOT_SENT);
                callCount++;
            });

            room.updatePendingEvent(eventA, EventStatus.CANCELLED);
            expect(room.getLiveTimeline().getEvents()).toEqual([]);
            expect(callCount).toEqual(1);
        });
    });

    describe("loadMembersIfNeeded", function () {
        function createClientMock(
            serverResponse: Error | MatrixEvent[],
            storageResponse: MatrixEvent[] | Error | null = null,
        ) {
            return {
                getEventMapper: function () {
                    // events should already be MatrixEvents
                    return function (event: MatrixEvent) {
                        return event;
                    };
                },
                isCryptoEnabled() {
                    return true;
                },
                isRoomEncrypted: function () {
                    return false;
                },
                members: jest.fn().mockImplementation(() => {
                    if (serverResponse instanceof Error) {
                        return Promise.reject(serverResponse);
                    } else {
                        return Promise.resolve({ chunk: serverResponse });
                    }
                }),
                store: {
                    storageResponse,
                    storedMembers: [] as IStateEventWithRoomId[] | null,
                    getOutOfBandMembers: function () {
                        if (this.storageResponse instanceof Error) {
                            return Promise.reject(this.storageResponse);
                        } else {
                            return Promise.resolve(this.storageResponse);
                        }
                    },
                    setOutOfBandMembers: function (roomId: string, memberEvents: IStateEventWithRoomId[]) {
                        this.storedMembers = memberEvents;
                        return Promise.resolve();
                    },
                    getSyncToken: () => "sync_token",
                    getPendingEvents: jest.fn().mockResolvedValue([]),
                    setPendingEvents: jest.fn().mockResolvedValue(undefined),
                },
            };
        }

        const memberEvent = utils.mkMembership({
            user: "@user_a:bar",
            mship: "join",
            room: roomId,
            event: true,
            name: "User A",
        });

        it("should load members from server on first call", async function () {
            const client = createClientMock([memberEvent]);
            const room = new Room(roomId, client as any, null!, { lazyLoadMembers: true });
            await room.loadMembersIfNeeded();
            const memberA = room.getMember("@user_a:bar")!;
            expect(memberA.name).toEqual("User A");
            const storedMembers = client.store.storedMembers!;
            expect(storedMembers.length).toEqual(1);
            expect(storedMembers[0].event_id).toEqual(memberEvent.getId());
        });

        it("should take members from storage if available", async function () {
            const memberEvent2 = utils.mkMembership({
                user: "@user_a:bar",
                mship: "join",
                room: roomId,
                event: true,
                name: "Ms A",
            });
            const client = createClientMock([memberEvent2], [memberEvent]);
            const room = new Room(roomId, client as any, null!, { lazyLoadMembers: true });

            await room.loadMembersIfNeeded();

            const memberA = room.getMember("@user_a:bar")!;
            expect(memberA.name).toEqual("User A");
        });

        it("should allow retry on error", async function () {
            const client = createClientMock(new Error("server says no"));
            const room = new Room(roomId, client as any, null!, { lazyLoadMembers: true });
            let hasThrown = false;
            try {
                await room.loadMembersIfNeeded();
            } catch (err) {
                hasThrown = true;
            }
            expect(hasThrown).toEqual(true);

            client.members.mockReturnValue({ chunk: [memberEvent] });
            await room.loadMembersIfNeeded();
            const memberA = room.getMember("@user_a:bar")!;
            expect(memberA.name).toEqual("User A");
        });
    });

    describe("getMyMembership", function () {
        it("should return synced membership if membership isn't available yet", function () {
            const room = new Room(roomId, null!, userA);
            room.updateMyMembership(JoinRule.Invite);
            expect(room.getMyMembership()).toEqual(JoinRule.Invite);
        });
        it("should emit a Room.myMembership event on a change", function () {
            const room = new Room(roomId, null!, userA);
            const events: {
                membership: string;
                oldMembership?: string;
            }[] = [];
            room.on(RoomEvent.MyMembership, (_room, membership, oldMembership) => {
                events.push({ membership, oldMembership });
            });
            room.updateMyMembership(JoinRule.Invite);
            expect(room.getMyMembership()).toEqual(JoinRule.Invite);
            expect(events[0]).toEqual({ membership: "invite", oldMembership: undefined });
            events.splice(0); //clear
            room.updateMyMembership(JoinRule.Invite);
            expect(events.length).toEqual(0);
            room.updateMyMembership("join");
            expect(room.getMyMembership()).toEqual("join");
            expect(events[0]).toEqual({ membership: "join", oldMembership: "invite" });
        });
    });

    describe("getDMInviter", () => {
        it("should delegate to RoomMember::getDMInviter if available", () => {
            const room = new Room(roomId, null!, userA);
            room.currentState.markOutOfBandMembersStarted();
            room.currentState.setOutOfBandMembers([
                new MatrixEvent({
                    type: EventType.RoomMember,
                    state_key: userA,
                    sender: userB,
                    content: {
                        membership: "invite",
                        is_direct: true,
                    },
                }),
            ]);

            expect(room.getDMInviter()).toBe(userB);
        });

        it("should fall back to summary heroes and return the first one", () => {
            const room = new Room(roomId, null!, userA);
            room.updateMyMembership("invite");
            room.setSummary({
                "m.heroes": [userA, userC],
                "m.joined_member_count": 1,
                "m.invited_member_count": 1,
            });

            expect(room.getDMInviter()).toBe(userC);
        });

        it("should return undefined if we're not joined or invited to the room", () => {
            const room = new Room(roomId, null!, userA);
            expect(room.getDMInviter()).toBeUndefined();
            room.updateMyMembership("leave");
            expect(room.getDMInviter()).toBeUndefined();
        });
    });

    describe("guessDMUserId", function () {
        it("should return first hero id", function () {
            const room = new Room(roomId, new TestClient(userA).client, userA);
            room.setSummary({
                "m.heroes": [userB],
                "m.joined_member_count": 1,
                "m.invited_member_count": 1,
            });
            expect(room.guessDMUserId()).toEqual(userB);
        });
        it("should return first member that isn't self", function () {
            const room = new Room(roomId, new TestClient(userA).client, userA);
            room.addLiveEvents([
                utils.mkMembership({
                    user: userB,
                    mship: "join",
                    room: roomId,
                    event: true,
                }),
            ]);
            expect(room.guessDMUserId()).toEqual(userB);
        });
        it("should return self if only member present", function () {
            const room = new Room(roomId, new TestClient(userA).client, userA);
            expect(room.guessDMUserId()).toEqual(userA);
        });
    });

    describe("getAvatarFallbackMember", () => {
        it("should should return undefined if the room isn't a 1:1", () => {
            const room = new Room(roomId, null!, userA);
            room.currentState.setJoinedMemberCount(2);
            room.currentState.setInvitedMemberCount(1);
            expect(room.getAvatarFallbackMember()).toBeUndefined();
        });

        it("should use summary heroes member if 1:1", () => {
            const room = new Room(roomId, null!, userA);
            room.currentState.markOutOfBandMembersStarted();
            room.currentState.setOutOfBandMembers([
                new MatrixEvent({
                    type: EventType.RoomMember,
                    state_key: userD,
                    sender: userD,
                    content: {
                        membership: "join",
                    },
                }),
            ]);
            room.setSummary({
                "m.heroes": [userA, userD],
                "m.joined_member_count": 1,
                "m.invited_member_count": 1,
            });
            expect(room.getAvatarFallbackMember()?.userId).toBe(userD);
        });
    });

    describe("maySendMessage", function () {
        it("should return false if synced membership not join", function () {
            const room = new Room(roomId, { isRoomEncrypted: () => false } as any, userA);
            room.updateMyMembership(JoinRule.Invite);
            expect(room.maySendMessage()).toEqual(false);
            room.updateMyMembership("leave");
            expect(room.maySendMessage()).toEqual(false);
            room.updateMyMembership("join");
            expect(room.maySendMessage()).toEqual(true);
        });
    });

    describe("getDefaultRoomName", function () {
        it("should return 'Empty room' if a user is the only member", function () {
            const room = new Room(roomId, new TestClient(userA).client, userA);
            expect(room.getDefaultRoomName(userA)).toEqual("Empty room");
        });

        it("should return a display name if one other member is in the room", function () {
            const room = new Room(roomId, new TestClient(userA).client, userA);
            room.addLiveEvents([
                utils.mkMembership({
                    user: userA,
                    mship: "join",
                    room: roomId,
                    event: true,
                    name: "User A",
                }),
                utils.mkMembership({
                    user: userB,
                    mship: "join",
                    room: roomId,
                    event: true,
                    name: "User B",
                }),
            ]);
            expect(room.getDefaultRoomName(userA)).toEqual("User B");
        });

        it("should return a display name if one other member is banned", function () {
            const room = new Room(roomId, new TestClient(userA).client, userA);
            room.addLiveEvents([
                utils.mkMembership({
                    user: userA,
                    mship: "join",
                    room: roomId,
                    event: true,
                    name: "User A",
                }),
                utils.mkMembership({
                    user: userB,
                    mship: "ban",
                    room: roomId,
                    event: true,
                    name: "User B",
                }),
            ]);
            expect(room.getDefaultRoomName(userA)).toEqual("Empty room (was User B)");
        });

        it("should return a display name if one other member is invited", function () {
            const room = new Room(roomId, new TestClient(userA).client, userA);
            room.addLiveEvents([
                utils.mkMembership({
                    user: userA,
                    mship: "join",
                    room: roomId,
                    event: true,
                    name: "User A",
                }),
                utils.mkMembership({
                    user: userB,
                    mship: "invite",
                    room: roomId,
                    event: true,
                    name: "User B",
                }),
            ]);
            expect(room.getDefaultRoomName(userA)).toEqual("User B");
        });

        it("should return 'Empty room (was User B)' if User B left the room", function () {
            const room = new Room(roomId, new TestClient(userA).client, userA);
            room.addLiveEvents([
                utils.mkMembership({
                    user: userA,
                    mship: "join",
                    room: roomId,
                    event: true,
                    name: "User A",
                }),
                utils.mkMembership({
                    user: userB,
                    mship: "leave",
                    room: roomId,
                    event: true,
                    name: "User B",
                }),
            ]);
            expect(room.getDefaultRoomName(userA)).toEqual("Empty room (was User B)");
        });

        it("should return 'User B and User C' if in a room with two other users", function () {
            const room = new Room(roomId, new TestClient(userA).client, userA);
            room.addLiveEvents([
                utils.mkMembership({
                    user: userA,
                    mship: "join",
                    room: roomId,
                    event: true,
                    name: "User A",
                }),
                utils.mkMembership({
                    user: userB,
                    mship: "join",
                    room: roomId,
                    event: true,
                    name: "User B",
                }),
                utils.mkMembership({
                    user: userC,
                    mship: "join",
                    room: roomId,
                    event: true,
                    name: "User C",
                }),
            ]);
            expect(room.getDefaultRoomName(userA)).toEqual("User B and User C");
        });

        it("should return 'User B and 2 others' if in a room with three other users", function () {
            const room = new Room(roomId, new TestClient(userA).client, userA);
            room.addLiveEvents([
                utils.mkMembership({
                    user: userA,
                    mship: "join",
                    room: roomId,
                    event: true,
                    name: "User A",
                }),
                utils.mkMembership({
                    user: userB,
                    mship: "join",
                    room: roomId,
                    event: true,
                    name: "User B",
                }),
                utils.mkMembership({
                    user: userC,
                    mship: "join",
                    room: roomId,
                    event: true,
                    name: "User C",
                }),
                utils.mkMembership({
                    user: userD,
                    mship: "join",
                    room: roomId,
                    event: true,
                    name: "User D",
                }),
            ]);
            expect(room.getDefaultRoomName(userA)).toEqual("User B and 2 others");
        });
    });

    describe("io.element.functional_users", function () {
        it("should return a display name (default behaviour) if no one is marked as a functional member", function () {
            const room = new Room(roomId, new TestClient(userA).client, userA);
            room.addLiveEvents([
                utils.mkMembership({
                    user: userA,
                    mship: "join",
                    room: roomId,
                    event: true,
                    name: "User A",
                }),
                utils.mkMembership({
                    user: userB,
                    mship: "join",
                    room: roomId,
                    event: true,
                    name: "User B",
                }),
                utils.mkEvent({
                    type: UNSTABLE_ELEMENT_FUNCTIONAL_USERS.name,
                    skey: "",
                    room: roomId,
                    event: true,
                    content: {
                        service_members: [],
                    },
                }),
            ]);
            expect(room.getDefaultRoomName(userA)).toEqual("User B");
        });

        it("should return a display name (default behaviour) if service members is a number (invalid)", function () {
            const room = new Room(roomId, new TestClient(userA).client, userA);
            room.addLiveEvents([
                utils.mkMembership({
                    user: userA,
                    mship: "join",
                    room: roomId,
                    event: true,
                    name: "User A",
                }),
                utils.mkMembership({
                    user: userB,
                    mship: "join",
                    room: roomId,
                    event: true,
                    name: "User B",
                }),
                utils.mkEvent({
                    type: UNSTABLE_ELEMENT_FUNCTIONAL_USERS.name,
                    skey: "",
                    room: roomId,
                    event: true,
                    content: {
                        service_members: 1,
                    },
                }),
            ]);
            expect(room.getDefaultRoomName(userA)).toEqual("User B");
        });

        it("should return a display name (default behaviour) if service members is a string (invalid)", function () {
            const room = new Room(roomId, new TestClient(userA).client, userA);
            room.addLiveEvents([
                utils.mkMembership({
                    user: userA,
                    mship: "join",
                    room: roomId,
                    event: true,
                    name: "User A",
                }),
                utils.mkMembership({
                    user: userB,
                    mship: "join",
                    room: roomId,
                    event: true,
                    name: "User B",
                }),
                utils.mkEvent({
                    type: UNSTABLE_ELEMENT_FUNCTIONAL_USERS.name,
                    skey: "",
                    room: roomId,
                    event: true,
                    content: {
                        service_members: userB,
                    },
                }),
            ]);
            expect(room.getDefaultRoomName(userA)).toEqual("User B");
        });

        it("should return 'Empty room' if the only other member is a functional member", function () {
            const room = new Room(roomId, new TestClient(userA).client, userA);
            room.addLiveEvents([
                utils.mkMembership({
                    user: userA,
                    mship: "join",
                    room: roomId,
                    event: true,
                    name: "User A",
                }),
                utils.mkMembership({
                    user: userB,
                    mship: "join",
                    room: roomId,
                    event: true,
                    name: "User B",
                }),
                utils.mkEvent({
                    type: UNSTABLE_ELEMENT_FUNCTIONAL_USERS.name,
                    skey: "",
                    room: roomId,
                    event: true,
                    content: {
                        service_members: [userB],
                    },
                }),
            ]);
            expect(room.getDefaultRoomName(userA)).toEqual("Empty room");
        });

        it("should return 'User B' if User B is the only other member who isn't a functional member", function () {
            const room = new Room(roomId, new TestClient(userA).client, userA);
            room.addLiveEvents([
                utils.mkMembership({
                    user: userA,
                    mship: "join",
                    room: roomId,
                    event: true,
                    name: "User A",
                }),
                utils.mkMembership({
                    user: userB,
                    mship: "join",
                    room: roomId,
                    event: true,
                    name: "User B",
                }),
                utils.mkMembership({
                    user: userC,
                    mship: "join",
                    room: roomId,
                    event: true,
                    name: "User C",
                }),
                utils.mkEvent({
                    type: UNSTABLE_ELEMENT_FUNCTIONAL_USERS.name,
                    skey: "",
                    room: roomId,
                    event: true,
                    user: userA,
                    content: {
                        service_members: [userC],
                    },
                }),
            ]);
            expect(room.getDefaultRoomName(userA)).toEqual("User B");
        });

        it("should return 'Empty room' if all other members are functional members", function () {
            const room = new Room(roomId, new TestClient(userA).client, userA);
            room.addLiveEvents([
                utils.mkMembership({
                    user: userA,
                    mship: "join",
                    room: roomId,
                    event: true,
                    name: "User A",
                }),
                utils.mkMembership({
                    user: userB,
                    mship: "join",
                    room: roomId,
                    event: true,
                    name: "User B",
                }),
                utils.mkMembership({
                    user: userC,
                    mship: "join",
                    room: roomId,
                    event: true,
                    name: "User C",
                }),
                utils.mkEvent({
                    type: UNSTABLE_ELEMENT_FUNCTIONAL_USERS.name,
                    skey: "",
                    room: roomId,
                    event: true,
                    user: userA,
                    content: {
                        service_members: [userB, userC],
                    },
                }),
            ]);
            expect(room.getDefaultRoomName(userA)).toEqual("Empty room");
        });

        it("should not break if an unjoined user is marked as a service user", function () {
            const room = new Room(roomId, new TestClient(userA).client, userA);
            room.addLiveEvents([
                utils.mkMembership({
                    user: userA,
                    mship: "join",
                    room: roomId,
                    event: true,
                    name: "User A",
                }),
                utils.mkMembership({
                    user: userB,
                    mship: "join",
                    room: roomId,
                    event: true,
                    name: "User B",
                }),
                utils.mkEvent({
                    type: UNSTABLE_ELEMENT_FUNCTIONAL_USERS.name,
                    skey: "",
                    room: roomId,
                    event: true,
                    user: userA,
                    content: {
                        service_members: [userC],
                    },
                }),
            ]);
            expect(room.getDefaultRoomName(userA)).toEqual("User B");
        });
    });

    describe("threads", function () {
        beforeEach(() => {
            const client = new TestClient("@alice:example.com", "alicedevice").client;
            room = new Room(roomId, client, userA);
            client.getRoom = () => room;
        });

        it("allow create threads without a root event", function () {
            const eventWithoutARootEvent = new MatrixEvent({
                event_id: "$123",
                room_id: roomId,
                content: {
                    "m.relates_to": {
                        rel_type: "m.thread",
                        event_id: "$000",
                    },
                },
                unsigned: {
                    age: 1,
                },
            });

            room.createThread("$000", undefined, [eventWithoutARootEvent], false);

            const rootEvent = new MatrixEvent({
                event_id: "$666",
                room_id: roomId,
                content: {},
                unsigned: {
                    "age": 1,
                    "m.relations": {
                        "m.thread": {
                            latest_event: null,
                            count: 1,
                            current_user_participated: false,
                        },
                    },
                },
            });

            expect(() => room.createThread(rootEvent.getId()!, rootEvent, [], false)).not.toThrow();
        });

        it("returns the same model when creating a thread twice", () => {
            const { thread, rootEvent } = mkThread({
                room,
                client: new TestClient().client,
                authorId: "@bob:example.org",
                participantUserIds: ["@bob:example.org"],
            });

            expect(thread).toBeInstanceOf(Thread);

            const duplicateThread = room.createThread(rootEvent.getId()!, rootEvent, [], false);

            expect(duplicateThread).toBe(thread);
        });

        it("creating thread from edited event should not conflate old versions of the event", () => {
            const message = mkMessage();
            const edit = mkEdit(message);
            message.makeReplaced(edit);

            const thread = room.createThread("$000", message, [], true);
            expect(thread).toHaveLength(0);
        });

        it("Edits update the lastReply event", async () => {
            room.client.supportsThreads = () => true;
            Thread.setServerSideSupport(FeatureSupport.Stable);

            const randomMessage = mkMessage();
            const threadRoot = mkMessage();
            const threadResponse = mkThreadResponse(threadRoot);
            threadResponse.localTimestamp += 1000;
            const threadResponseEdit = mkEdit(threadResponse);
            threadResponseEdit.localTimestamp += 2000;

            room.client.fetchRoomEvent = (eventId: string) =>
                Promise.resolve({
                    ...threadRoot.event,
                    unsigned: {
                        "age": 123,
                        "m.relations": {
                            [THREAD_RELATION_TYPE.name]: {
                                latest_event: threadResponse.event,
                                count: 2,
                                current_user_participated: true,
                            },
                        },
                    },
                });

            room.client.fetchRelations = (
                roomId: string,
                eventId: string,
                relationType?: RelationType | string | null,
                eventType?: EventType | string | null,
                opts: IRelationsRequestOpts = { dir: Direction.Backward },
            ) =>
                Promise.resolve({
                    chunk: [threadResponse.event] as IEvent[],
                    next_batch: "start_token",
                });

            let prom = emitPromise(room, ThreadEvent.New);
            room.addLiveEvents([randomMessage, threadRoot, threadResponse]);
            const thread: Thread = await prom;
            await emitPromise(room, ThreadEvent.Update);

            expect(thread.initialEventsFetched).toBeTruthy();
            expect(thread.replyToEvent!.event).toEqual(threadResponse.event);
            expect(thread.replyToEvent!.getContent().body).toBe(threadResponse.getContent().body);

            room.client.fetchRoomEvent = (eventId: string) =>
                Promise.resolve({
                    ...threadRoot.event,
                    unsigned: {
                        "age": 123,
                        "m.relations": {
                            [THREAD_RELATION_TYPE.name]: {
                                latest_event: {
                                    ...threadResponse.event,
                                    content: threadResponseEdit.getContent()["m.new_content"],
                                },
                                count: 2,
                                current_user_participated: true,
                            },
                        },
                    },
                });

            prom = emitPromise(room, ThreadEvent.Update);
            room.addLiveEvents([threadResponseEdit]);
            await prom;
            expect(thread.replyToEvent!.getContent().body).toBe(threadResponseEdit.getContent()["m.new_content"].body);
        });

        it("Redactions to thread responses decrement the length", async () => {
            room.client.supportsThreads = () => true;
            Thread.setServerSideSupport(FeatureSupport.Stable);

            const threadRoot = mkMessage();
            const threadResponse1 = mkThreadResponse(threadRoot);
            threadResponse1.localTimestamp += 1000;
            const threadResponse2 = mkThreadResponse(threadRoot);
            threadResponse2.localTimestamp += 2000;

            room.client.fetchRoomEvent = (eventId: string) =>
                Promise.resolve({
                    ...threadRoot.event,
                    unsigned: {
                        "age": 123,
                        "m.relations": {
                            [THREAD_RELATION_TYPE.name]: {
                                latest_event: threadResponse2.event,
                                count: 2,
                                current_user_participated: true,
                            },
                        },
                    },
                });

            let prom = emitPromise(room, ThreadEvent.New);
            room.addLiveEvents([threadRoot, threadResponse1, threadResponse2]);
            const thread = await prom;
            await emitPromise(room, ThreadEvent.Update);

            expect(thread).toHaveLength(2);
            expect(thread.replyToEvent.getId()).toBe(threadResponse2.getId());

            thread.timelineSet.addEventToTimeline(threadResponse1, thread.liveTimeline, {
                toStartOfTimeline: true,
                fromCache: false,
                roomState: thread.roomState,
            });
            thread.timelineSet.addEventToTimeline(threadResponse2, thread.liveTimeline, {
                toStartOfTimeline: true,
                fromCache: false,
                roomState: thread.roomState,
            });

            room.client.fetchRoomEvent = (eventId: string) =>
                Promise.resolve({
                    ...threadRoot.event,
                    unsigned: {
                        "age": 123,
                        "m.relations": {
                            [THREAD_RELATION_TYPE.name]: {
                                latest_event: threadResponse2.event,
                                count: 1,
                                current_user_participated: true,
                            },
                        },
                    },
                });

            prom = emitPromise(thread, ThreadEvent.Update);
            const threadResponse1Redaction = mkRedaction(threadResponse1);
            room.addLiveEvents([threadResponse1Redaction]);
            await prom;
            expect(thread).toHaveLength(1);
            expect(thread.replyToEvent.getId()).toBe(threadResponse2.getId());
        });

        it("Redactions to reactions in threads do not decrement the length", async () => {
            room.client.supportsThreads = () => true;
            Thread.setServerSideSupport(FeatureSupport.Stable);

            const threadRoot = mkMessage();
            const threadResponse1 = mkThreadResponse(threadRoot);
            threadResponse1.localTimestamp += 1000;
            const threadResponse2 = mkThreadResponse(threadRoot);
            threadResponse2.localTimestamp += 2000;
            const threadResponse2Reaction = mkReaction(threadResponse2);

            room.client.fetchRoomEvent = (eventId: string) =>
                Promise.resolve({
                    ...threadRoot.event,
                    unsigned: {
                        "age": 123,
                        "m.relations": {
                            [THREAD_RELATION_TYPE.name]: {
                                latest_event: threadResponse2.event,
                                count: 2,
                                current_user_participated: true,
                            },
                        },
                    },
                });

            const prom = emitPromise(room, ThreadEvent.New);
            room.addLiveEvents([threadRoot, threadResponse1, threadResponse2, threadResponse2Reaction]);
            const thread = await prom;
            await emitPromise(room, ThreadEvent.Update);

            expect(thread).toHaveLength(2);
            expect(thread.replyToEvent.getId()).toBe(threadResponse2.getId());

            const threadResponse2ReactionRedaction = mkRedaction(threadResponse2Reaction);
            room.addLiveEvents([threadResponse2ReactionRedaction]);
            expect(thread).toHaveLength(2);
            expect(thread.replyToEvent.getId()).toBe(threadResponse2.getId());
        });

        it("should not decrement the length when the thread root is redacted", async () => {
            room.client.supportsThreads = () => true;
            Thread.setServerSideSupport(FeatureSupport.Stable);

            const threadRoot = mkMessage();
            const threadResponse1 = mkThreadResponse(threadRoot);
            threadResponse1.localTimestamp += 1000;
            const threadResponse2 = mkThreadResponse(threadRoot);
            threadResponse2.localTimestamp += 2000;
            const threadResponse2Reaction = mkReaction(threadResponse2);

            room.client.fetchRoomEvent = (eventId: string) =>
                Promise.resolve({
                    ...threadRoot.event,
                    unsigned: {
                        "age": 123,
                        "m.relations": {
                            [THREAD_RELATION_TYPE.name]: {
                                latest_event: threadResponse2.event,
                                count: 2,
                                current_user_participated: true,
                            },
                        },
                    },
                });

            let prom = emitPromise(room, ThreadEvent.New);
            room.addLiveEvents([threadRoot, threadResponse1, threadResponse2, threadResponse2Reaction]);
            const thread = await prom;
            await emitPromise(room, ThreadEvent.Update);

            expect(thread).toHaveLength(2);
            expect(thread.replyToEvent.getId()).toBe(threadResponse2.getId());

            prom = emitPromise(room, ThreadEvent.Update);
            const threadRootRedaction = mkRedaction(threadRoot);
            room.addLiveEvents([threadRootRedaction]);
            await prom;
            expect(thread).toHaveLength(2);
        });

        it("Redacting the lastEvent finds a new lastEvent", async () => {
            room.client.supportsThreads = () => true;
            Thread.setServerSideSupport(FeatureSupport.Stable);
            Thread.setServerSideListSupport(FeatureSupport.Stable);

            room.client.createThreadListMessagesRequest = () =>
                Promise.resolve({
                    chunk: [],
                    state: [],
                });

            await room.createThreadsTimelineSets();
            await room.fetchRoomThreads();

            const threadRoot = mkMessage();
            const threadResponse1 = mkThreadResponse(threadRoot);
            threadResponse1.localTimestamp += 1000;
            const threadResponse2 = mkThreadResponse(threadRoot);
            threadResponse2.localTimestamp += 2000;

            room.client.fetchRoomEvent = (eventId: string) =>
                Promise.resolve({
                    ...threadRoot.event,
                    unsigned: {
                        "age": 123,
                        "m.relations": {
                            "m.thread": {
                                latest_event: threadResponse2.event,
                                count: 2,
                                current_user_participated: true,
                            },
                        },
                    },
                });

            room.client.fetchRelations = (
                roomId: string,
                eventId: string,
                relationType?: RelationType | string | null,
                eventType?: EventType | string | null,
                opts: IRelationsRequestOpts = { dir: Direction.Backward },
            ) =>
                Promise.resolve({
                    chunk: [threadResponse1.event] as IEvent[],
                    next_batch: "start_token",
                });

            let prom = emitPromise(room, ThreadEvent.New);
            room.addLiveEvents([threadRoot, threadResponse1]);
            const thread: Thread = await prom;
            await emitPromise(room, ThreadEvent.Update);

            expect(thread.initialEventsFetched).toBeTruthy();
            room.addLiveEvents([threadResponse2]);
            expect(thread).toHaveLength(2);
            expect(thread.replyToEvent!.getId()).toBe(threadResponse2.getId());

            room.client.fetchRoomEvent = (eventId: string) =>
                Promise.resolve({
                    ...threadRoot.event,
                    unsigned: {
                        "age": 123,
                        "m.relations": {
                            "m.thread": {
                                latest_event: threadResponse1.event,
                                count: 1,
                                current_user_participated: true,
                            },
                        },
                    },
                });

            prom = emitPromise(room, ThreadEvent.Update);
            const threadResponse2Redaction = mkRedaction(threadResponse2);
            room.addLiveEvents([threadResponse2Redaction]);
            await prom;
            await emitPromise(room, ThreadEvent.Update);
            expect(thread).toHaveLength(1);
            expect(thread.replyToEvent!.getId()).toBe(threadResponse1.getId());

            room.client.fetchRoomEvent = (eventId: string) =>
                Promise.resolve({
                    ...threadRoot.event,
                    unsigned: {
                        "age": 123,
                        "m.relations": {
                            "m.thread": {
                                latest_event: threadRoot.event,
                                count: 0,
                                current_user_participated: true,
                            },
                        },
                    },
                });

            prom = emitPromise(room, ThreadEvent.Delete);
            const prom2 = emitPromise(room, RoomEvent.Timeline);
            const threadResponse1Redaction = mkRedaction(threadResponse1);
            room.addLiveEvents([threadResponse1Redaction]);
            await prom;
            await prom2;
            expect(thread).toHaveLength(0);
            expect(thread.replyToEvent!.getId()).toBe(threadRoot.getId());
        });
    });

    describe("eventShouldLiveIn", () => {
        const client = new TestClient(userA).client;
        client.supportsThreads = () => true;
        Thread.setServerSideSupport(FeatureSupport.Stable);
        const room = new Room(roomId, client, userA);

        it("thread root and its relations&redactions should be in both", () => {
            const randomMessage = mkMessage();
            const threadRoot = mkMessage();
            const threadResponse1 = mkThreadResponse(threadRoot);
            const threadReaction1 = mkReaction(threadRoot);
            const threadReaction2 = mkReaction(threadRoot);
            const threadReaction2Redaction = mkRedaction(threadReaction2);

            const roots = new Set([threadRoot.getId()!]);
            const events = [
                randomMessage,
                threadRoot,
                threadResponse1,
                threadReaction1,
                threadReaction2,
                threadReaction2Redaction,
            ];

            expect(room.eventShouldLiveIn(randomMessage, events, roots).shouldLiveInRoom).toBeTruthy();
            expect(room.eventShouldLiveIn(randomMessage, events, roots).shouldLiveInThread).toBeFalsy();

            expect(room.eventShouldLiveIn(threadRoot, events, roots).shouldLiveInRoom).toBeTruthy();
            expect(room.eventShouldLiveIn(threadRoot, events, roots).shouldLiveInThread).toBeTruthy();
            expect(room.eventShouldLiveIn(threadRoot, events, roots).threadId).toBe(threadRoot.getId());
            expect(room.eventShouldLiveIn(threadResponse1, events, roots).shouldLiveInRoom).toBeFalsy();
            expect(room.eventShouldLiveIn(threadResponse1, events, roots).shouldLiveInThread).toBeTruthy();
            expect(room.eventShouldLiveIn(threadResponse1, events, roots).threadId).toBe(threadRoot.getId());

            expect(room.eventShouldLiveIn(threadReaction1, events, roots).shouldLiveInRoom).toBeTruthy();
            expect(room.eventShouldLiveIn(threadReaction1, events, roots).shouldLiveInThread).toBeTruthy();
            expect(room.eventShouldLiveIn(threadReaction1, events, roots).threadId).toBe(threadRoot.getId());
            expect(room.eventShouldLiveIn(threadReaction2, events, roots).shouldLiveInRoom).toBeTruthy();
            expect(room.eventShouldLiveIn(threadReaction2, events, roots).shouldLiveInThread).toBeTruthy();
            expect(room.eventShouldLiveIn(threadReaction2, events, roots).threadId).toBe(threadRoot.getId());
            expect(room.eventShouldLiveIn(threadReaction2Redaction, events, roots).shouldLiveInRoom).toBeTruthy();
            expect(room.eventShouldLiveIn(threadReaction2Redaction, events, roots).shouldLiveInThread).toBeTruthy();
            expect(room.eventShouldLiveIn(threadReaction2Redaction, events, roots).threadId).toBe(threadRoot.getId());
        });

        it("thread response and its relations&redactions should be only in thread timeline", () => {
            const threadRoot = mkMessage();
            const threadResponse1 = mkThreadResponse(threadRoot);
            const threadReaction1 = mkReaction(threadResponse1);
            const threadReaction2 = mkReaction(threadResponse1);
            const threadReaction2Redaction = mkRedaction(threadReaction2);

            const roots = new Set([threadRoot.getId()!]);
            const events = [threadRoot, threadResponse1, threadReaction1, threadReaction2, threadReaction2Redaction];

            expect(room.eventShouldLiveIn(threadReaction1, events, roots).shouldLiveInRoom).toBeFalsy();
            expect(room.eventShouldLiveIn(threadReaction1, events, roots).shouldLiveInThread).toBeTruthy();
            expect(room.eventShouldLiveIn(threadReaction1, events, roots).threadId).toBe(threadRoot.getId());
            expect(room.eventShouldLiveIn(threadReaction2, events, roots).shouldLiveInRoom).toBeFalsy();
            expect(room.eventShouldLiveIn(threadReaction2, events, roots).shouldLiveInThread).toBeTruthy();
            expect(room.eventShouldLiveIn(threadReaction2, events, roots).threadId).toBe(threadRoot.getId());
            expect(room.eventShouldLiveIn(threadReaction2Redaction, events, roots).shouldLiveInRoom).toBeFalsy();
            expect(room.eventShouldLiveIn(threadReaction2Redaction, events, roots).shouldLiveInThread).toBeTruthy();
            expect(room.eventShouldLiveIn(threadReaction2Redaction, events, roots).threadId).toBe(threadRoot.getId());
        });

        it("reply to thread response and its relations&redactions should be only in main timeline", () => {
            const threadRoot = mkMessage();
            const threadResponse1 = mkThreadResponse(threadRoot);
            const reply1 = mkReply(threadResponse1);
            const reaction1 = mkReaction(reply1);
            const reaction2 = mkReaction(reply1);
            const reaction2Redaction = mkRedaction(reply1);

            const roots = new Set([threadRoot.getId()!]);
            const events = [threadRoot, threadResponse1, reply1, reaction1, reaction2, reaction2Redaction];

            expect(room.eventShouldLiveIn(reply1, events, roots).shouldLiveInRoom).toBeTruthy();
            expect(room.eventShouldLiveIn(reply1, events, roots).shouldLiveInThread).toBeFalsy();
            expect(room.eventShouldLiveIn(reaction1, events, roots).shouldLiveInRoom).toBeTruthy();
            expect(room.eventShouldLiveIn(reaction1, events, roots).shouldLiveInThread).toBeFalsy();
            expect(room.eventShouldLiveIn(reaction2, events, roots).shouldLiveInRoom).toBeTruthy();
            expect(room.eventShouldLiveIn(reaction2, events, roots).shouldLiveInThread).toBeFalsy();
            expect(room.eventShouldLiveIn(reaction2Redaction, events, roots).shouldLiveInRoom).toBeTruthy();
            expect(room.eventShouldLiveIn(reaction2Redaction, events, roots).shouldLiveInThread).toBeFalsy();
        });

        it("reply to reply to thread root should only be in the main timeline", () => {
            const threadRoot = mkMessage();
            const threadResponse1 = mkThreadResponse(threadRoot);
            const reply1 = mkReply(threadRoot);
            const reply2 = mkReply(reply1);

            const roots = new Set([threadRoot.getId()!]);
            const events = [threadRoot, threadResponse1, reply1, reply2];

            expect(room.eventShouldLiveIn(reply1, events, roots).shouldLiveInRoom).toBeTruthy();
            expect(room.eventShouldLiveIn(reply1, events, roots).shouldLiveInThread).toBeFalsy();
            expect(room.eventShouldLiveIn(reply2, events, roots).shouldLiveInRoom).toBeTruthy();
            expect(room.eventShouldLiveIn(reply2, events, roots).shouldLiveInThread).toBeFalsy();
        });

        it("should aggregate relations in thread event timeline set", async () => {
            Thread.setServerSideSupport(FeatureSupport.Stable);
            const threadRoot = mkMessage();
            const rootReaction = mkReaction(threadRoot);
            const threadResponse = mkThreadResponse(threadRoot);
            const threadReaction = mkReaction(threadResponse);

            const events = [threadRoot, rootReaction, threadResponse, threadReaction];

            const prom = emitPromise(room, ThreadEvent.New);
            room.addLiveEvents(events);
            const thread = await prom;
            expect(thread).toBe(threadRoot.getThread());
            expect(thread.rootEvent).toBe(threadRoot);

            const rootRelations = thread.timelineSet.relations
                .getChildEventsForEvent(threadRoot.getId()!, RelationType.Annotation, EventType.Reaction)!
                .getSortedAnnotationsByKey();
            expect(rootRelations).toHaveLength(1);
            expect(rootRelations![0][0]).toEqual(rootReaction.getRelation()!.key);
            expect(rootRelations![0][1].size).toEqual(1);
            expect(rootRelations![0][1].has(rootReaction)).toBeTruthy();

            const responseRelations = thread.timelineSet.relations
                .getChildEventsForEvent(threadResponse.getId()!, RelationType.Annotation, EventType.Reaction)!
                .getSortedAnnotationsByKey();
            expect(responseRelations).toHaveLength(1);
            expect(responseRelations![0][0]).toEqual(threadReaction.getRelation()!.key);
            expect(responseRelations![0][1].size).toEqual(1);
            expect(responseRelations![0][1].has(threadReaction)).toBeTruthy();
        });
    });

    describe("getEventReadUpTo()", () => {
        const client = new TestClient(userA).client;
        const room = new Room(roomId, client, userA);

        it("handles missing receipt type", () => {
            room.getReadReceiptForUserId = (userId, ignore, receiptType): WrappedReceipt | null => {
                return receiptType === ReceiptType.ReadPrivate ? ({ eventId: "eventId" } as WrappedReceipt) : null;
            };

            expect(room.getEventReadUpTo(userA)).toEqual("eventId");
        });

        describe("prefers newer receipt", () => {
            it("should compare correctly using timelines", () => {
                room.getReadReceiptForUserId = (userId, ignore, receiptType): WrappedReceipt | null => {
                    if (receiptType === ReceiptType.ReadPrivate) {
                        return { eventId: "eventId1" } as WrappedReceipt;
                    }
                    if (receiptType === ReceiptType.Read) {
                        return { eventId: "eventId2" } as WrappedReceipt;
                    }
                    return null;
                };

                for (let i = 1; i <= 2; i++) {
                    room.getUnfilteredTimelineSet = () =>
                        ({
                            compareEventOrdering: (event1, event2) => {
                                return event1 === `eventId${i}` ? 1 : -1;
                            },
                        } as EventTimelineSet);

                    expect(room.getEventReadUpTo(userA)).toEqual(`eventId${i}`);
                }
            });

            describe("correctly compares by timestamp", () => {
                it("should correctly compare, if we have all receipts", () => {
                    for (let i = 1; i <= 2; i++) {
                        room.getUnfilteredTimelineSet = () =>
                            ({
                                compareEventOrdering: (_1, _2) => null,
                            } as EventTimelineSet);
                        room.getReadReceiptForUserId = (userId, ignore, receiptType): WrappedReceipt | null => {
                            if (receiptType === ReceiptType.ReadPrivate) {
                                return { eventId: "eventId1", data: { ts: i === 1 ? 2 : 1 } } as WrappedReceipt;
                            }
                            if (receiptType === ReceiptType.Read) {
                                return { eventId: "eventId2", data: { ts: i === 2 ? 2 : 1 } } as WrappedReceipt;
                            }
                            return null;
                        };

                        expect(room.getEventReadUpTo(userA)).toEqual(`eventId${i}`);
                    }
                });

                it("should correctly compare, if private read receipt is missing", () => {
                    room.getUnfilteredTimelineSet = () =>
                        ({
                            compareEventOrdering: (_1, _2) => null,
                        } as EventTimelineSet);
                    room.getReadReceiptForUserId = (userId, ignore, receiptType): WrappedReceipt | null => {
                        if (receiptType === ReceiptType.Read) {
                            return { eventId: "eventId2", data: { ts: 1 } } as WrappedReceipt;
                        }
                        return null;
                    };

                    expect(room.getEventReadUpTo(userA)).toEqual(`eventId2`);
                });
            });

            describe("fallback precedence", () => {
                beforeAll(() => {
                    room.getUnfilteredTimelineSet = () =>
                        ({
                            compareEventOrdering: (_1, _2) => null,
                        } as EventTimelineSet);
                });

                it("should give precedence to m.read.private", () => {
                    room.getReadReceiptForUserId = (userId, ignore, receiptType): WrappedReceipt | null => {
                        if (receiptType === ReceiptType.ReadPrivate) {
                            return { eventId: "eventId1" } as WrappedReceipt;
                        }
                        if (receiptType === ReceiptType.Read) {
                            return { eventId: "eventId2" } as WrappedReceipt;
                        }
                        return null;
                    };

                    expect(room.getEventReadUpTo(userA)).toEqual(`eventId1`);
                });

                it("should give precedence to m.read", () => {
                    room.getReadReceiptForUserId = (userId, ignore, receiptType): WrappedReceipt | null => {
                        if (receiptType === ReceiptType.Read) {
                            return { eventId: "eventId3" } as WrappedReceipt;
                        }
                        return null;
                    };

                    expect(room.getEventReadUpTo(userA)).toEqual(`eventId3`);
                });
            });
        });
    });

    describe("roomNameGenerator", () => {
        const client = new TestClient(userA).client;
        client.roomNameGenerator = jest.fn().mockReturnValue(null);
        const room = new Room(roomId, client, userA);

        it("should call fn when recalculating room name", () => {
            (client.roomNameGenerator as jest.Mock).mockClear();
            room.recalculate();
            expect(client.roomNameGenerator).toHaveBeenCalled();
        });
    });

    describe("thread notifications", () => {
        let room: Room;

        beforeEach(() => {
            const client = new TestClient(userA).client;
            room = new Room(roomId, client, userA);
        });

        it("defaults to undefined", () => {
            expect(room.getThreadUnreadNotificationCount("123", NotificationCountType.Total)).toBe(0);
            expect(room.getThreadUnreadNotificationCount("123", NotificationCountType.Highlight)).toBe(0);
        });

        it("lets you set values", () => {
            room.setThreadUnreadNotificationCount("123", NotificationCountType.Total, 1);

            expect(room.getThreadUnreadNotificationCount("123", NotificationCountType.Total)).toBe(1);
            expect(room.getThreadUnreadNotificationCount("123", NotificationCountType.Highlight)).toBe(0);

            room.setThreadUnreadNotificationCount("123", NotificationCountType.Highlight, 10);

            expect(room.getThreadUnreadNotificationCount("123", NotificationCountType.Total)).toBe(1);
            expect(room.getThreadUnreadNotificationCount("123", NotificationCountType.Highlight)).toBe(10);
        });

        it("lets you reset threads notifications", () => {
            room.setThreadUnreadNotificationCount("123", NotificationCountType.Total, 666);
            room.setThreadUnreadNotificationCount("123", NotificationCountType.Highlight, 123);

            expect(room.threadsAggregateNotificationType).toBe(NotificationCountType.Highlight);

            room.resetThreadUnreadNotificationCount();

            expect(room.threadsAggregateNotificationType).toBe(null);

            expect(room.getThreadUnreadNotificationCount("123", NotificationCountType.Total)).toBe(0);
            expect(room.getThreadUnreadNotificationCount("123", NotificationCountType.Highlight)).toBe(0);
        });

        it("sets the room threads notification type", () => {
            room.setThreadUnreadNotificationCount("123", NotificationCountType.Total, 666);
            expect(room.threadsAggregateNotificationType).toBe(NotificationCountType.Total);
            room.setThreadUnreadNotificationCount("123", NotificationCountType.Highlight, 123);
            expect(room.threadsAggregateNotificationType).toBe(NotificationCountType.Highlight);
            room.setThreadUnreadNotificationCount("123", NotificationCountType.Total, 333);
            expect(room.threadsAggregateNotificationType).toBe(NotificationCountType.Highlight);
        });

        it("partially resets room notifications", () => {
            room.setThreadUnreadNotificationCount("123", NotificationCountType.Total, 666);
            room.setThreadUnreadNotificationCount("456", NotificationCountType.Highlight, 123);

            room.resetThreadUnreadNotificationCount(["123"]);

            expect(room.getThreadUnreadNotificationCount("123", NotificationCountType.Total)).toBe(666);
            expect(room.getThreadUnreadNotificationCount("456", NotificationCountType.Highlight)).toBe(0);
        });

        it("emits event on notifications reset", () => {
            const cb = jest.fn();

            room.on(RoomEvent.UnreadNotifications, cb);

            room.setThreadUnreadNotificationCount("123", NotificationCountType.Total, 666);
            room.setThreadUnreadNotificationCount("456", NotificationCountType.Highlight, 123);

            room.resetThreadUnreadNotificationCount();

            expect(cb).toHaveBeenLastCalledWith();
        });
    });

    describe("hasThreadUnreadNotification", () => {
        it("has no notifications by default", () => {
            expect(room.hasThreadUnreadNotification()).toBe(false);
        });

        it("main timeline notification does not affect this", () => {
            room.setUnreadNotificationCount(NotificationCountType.Highlight, 1);
            expect(room.hasThreadUnreadNotification()).toBe(false);
            room.setUnreadNotificationCount(NotificationCountType.Total, 1);
            expect(room.hasThreadUnreadNotification()).toBe(false);

            room.setThreadUnreadNotificationCount("123", NotificationCountType.Total, 1);
            expect(room.hasThreadUnreadNotification()).toBe(true);
        });

        it("lets you reset", () => {
            room.setThreadUnreadNotificationCount("123", NotificationCountType.Highlight, 1);
            expect(room.hasThreadUnreadNotification()).toBe(true);

            room.resetThreadUnreadNotificationCount();

            expect(room.hasThreadUnreadNotification()).toBe(false);
        });
    });

    describe("threadsAggregateNotificationType", () => {
        it("defaults to null", () => {
            expect(room.threadsAggregateNotificationType).toBeNull();
        });

        it("counts multiple threads", () => {
            room.setThreadUnreadNotificationCount("$123", NotificationCountType.Total, 1);
            expect(room.threadsAggregateNotificationType).toBe(NotificationCountType.Total);

            room.setThreadUnreadNotificationCount("$456", NotificationCountType.Total, 1);
            expect(room.threadsAggregateNotificationType).toBe(NotificationCountType.Total);

            room.setThreadUnreadNotificationCount("$123", NotificationCountType.Highlight, 1);
            expect(room.threadsAggregateNotificationType).toBe(NotificationCountType.Highlight);

            room.setThreadUnreadNotificationCount("$123", NotificationCountType.Highlight, 0);
            expect(room.threadsAggregateNotificationType).toBe(NotificationCountType.Total);
        });

        it("allows reset", () => {
            room.setThreadUnreadNotificationCount("$123", NotificationCountType.Total, 1);
            room.setThreadUnreadNotificationCount("$456", NotificationCountType.Total, 1);
            room.setThreadUnreadNotificationCount("$123", NotificationCountType.Highlight, 1);
            expect(room.threadsAggregateNotificationType).toBe(NotificationCountType.Highlight);

            room.resetThreadUnreadNotificationCount();

            expect(room.threadsAggregateNotificationType).toBeNull();
        });
    });

    it("should load pending events from from the store and decrypt if needed", async () => {
        const client = new TestClient(userA).client;
        client.crypto = client["cryptoBackend"] = {
            decryptEvent: jest.fn().mockResolvedValue({ clearEvent: { body: "enc" } }),
        } as unknown as Crypto;
        client.store.getPendingEvents = jest.fn(async (roomId) => [
            {
                event_id: "$1:server",
                type: "m.room.message",
                content: { body: "1" },
                sender: "@1:server",
                room_id: roomId,
                origin_server_ts: 1,
                txn_id: "txn1",
            },
            {
                event_id: "$2:server",
                type: "m.room.encrypted",
                content: { body: "2" },
                sender: "@2:server",
                room_id: roomId,
                origin_server_ts: 2,
                txn_id: "txn2",
            },
        ]);
        const room = new Room(roomId, client, userA, {
            pendingEventOrdering: PendingEventOrdering.Detached,
        });
        await emitPromise(room, RoomEvent.LocalEchoUpdated);
        await emitPromise(client, MatrixEventEvent.Decrypted);
        await emitPromise(room, RoomEvent.LocalEchoUpdated);
        const pendingEvents = room.getPendingEvents();
        expect(pendingEvents).toHaveLength(2);
        expect(pendingEvents[1].isDecryptionFailure()).toBeFalsy();
        expect(pendingEvents[1].isBeingDecrypted()).toBeFalsy();
        expect(pendingEvents[1].isEncrypted()).toBeTruthy();
        for (const ev of pendingEvents) {
            expect(room.getPendingEvent(ev.getId()!)).toBe(ev);
        }
    });

    describe("getBlacklistUnverifiedDevices", () => {
        it("defaults to null", () => {
            expect(room.getBlacklistUnverifiedDevices()).toBeNull();
        });

        it("is updated by setBlacklistUnverifiedDevices", () => {
            room.setBlacklistUnverifiedDevices(false);
            expect(room.getBlacklistUnverifiedDevices()).toBe(false);
        });
    });

    describe("processPollEvents()", () => {
        let room: Room;
        let client: MatrixClient;

        beforeEach(() => {
            client = getMockClientWithEventEmitter({
                decryptEventIfNeeded: jest.fn(),
            });
            room = new Room(roomId, client, userA);
            jest.spyOn(room, "emit").mockClear();
        });

        const makePollStart = (id: string): MatrixEvent => {
            const event = new MatrixEvent({
                ...PollStartEvent.from("What?", ["a", "b"], M_POLL_KIND_DISCLOSED.name).serialize(),
                room_id: roomId,
            });
            event.event.event_id = id;
            return event;
        };

        it("adds poll models to room state for a poll start event ", async () => {
            const pollStartEvent = makePollStart("1");
            const events = [pollStartEvent];

            await room.processPollEvents(events);
            expect(client.decryptEventIfNeeded).toHaveBeenCalledWith(pollStartEvent);
            const pollInstance = room.polls.get(pollStartEvent.getId()!);
            expect(pollInstance).toBeTruthy();

            expect(room.emit).toHaveBeenCalledWith(PollEvent.New, pollInstance);
        });

        it("adds related events to poll models", async () => {
            const pollStartEvent = makePollStart("1");
            const pollStartEvent2 = makePollStart("2");
            const events = [pollStartEvent, pollStartEvent2];
            const pollResponseEvent = new MatrixEvent({
                type: M_POLL_RESPONSE.name,
                content: {
                    "m.relates_to": {
                        rel_type: RelationType.Reference,
                        event_id: pollStartEvent.getId(),
                    },
                },
            });
            const messageEvent = new MatrixEvent({
                type: "m.room.messsage",
                content: {
                    text: "hello",
                },
            });

            // init poll
            await room.processPollEvents(events);

            const poll = room.polls.get(pollStartEvent.getId()!)!;
            const poll2 = room.polls.get(pollStartEvent2.getId()!)!;
            jest.spyOn(poll, "onNewRelation");
            jest.spyOn(poll2, "onNewRelation");

            await room.processPollEvents([pollResponseEvent, messageEvent]);

            // only called for relevant event
            expect(poll.onNewRelation).toHaveBeenCalledTimes(1);
            expect(poll.onNewRelation).toHaveBeenCalledWith(pollResponseEvent);

            // only called on poll with relation
            expect(poll2.onNewRelation).not.toHaveBeenCalled();
        });
    });

    describe("findPredecessorRoomId", () => {
        let client: MatrixClient | null = null;
        beforeEach(() => {
            client = getMockClientWithEventEmitter({
                ...mockClientMethodsUser(),
                supportsThreads: jest.fn().mockReturnValue(true),
            });
        });

        function roomCreateEvent(newRoomId: string, predecessorRoomId: string | null): MatrixEvent {
            const content: {
                creator: string;
                ["m.federate"]: boolean;
                room_version: string;
                predecessor: { event_id: string; room_id: string } | undefined;
            } = {
                "creator": "@daryl:alexandria.example.com",
                "predecessor": undefined,
                "m.federate": true,
                "room_version": "9",
            };
            if (predecessorRoomId) {
                content.predecessor = {
                    event_id: "id_of_last_known_event",
                    room_id: predecessorRoomId,
                };
            }
            return new MatrixEvent({
                content,
                event_id: `create_event_id_pred_${predecessorRoomId}`,
                origin_server_ts: 1432735824653,
                room_id: newRoomId,
                sender: "@daryl:alexandria.example.com",
                state_key: "",
                type: "m.room.create",
            });
        }

        function predecessorEvent(newRoomId: string, predecessorRoomId: string): MatrixEvent {
            return new MatrixEvent({
                content: {
                    predecessor_room_id: predecessorRoomId,
                },
                event_id: `predecessor_event_id_pred_${predecessorRoomId}`,
                origin_server_ts: 1432735824653,
                room_id: newRoomId,
                sender: "@daryl:alexandria.example.com",
                state_key: "",
                type: "org.matrix.msc3946.room_predecessor",
            });
        }

        it("Returns null if there is no create event", () => {
            const room = new Room("roomid", client!, "@u:example.com");
            expect(room.findPredecessor()).toBeNull();
        });

        it("Returns null if the create event has no predecessor", () => {
            const room = new Room("roomid", client!, "@u:example.com");
            room.addLiveEvents([roomCreateEvent("roomid", null)]);
            expect(room.findPredecessor()).toBeNull();
        });

        it("Returns the predecessor ID if one is provided via create event", () => {
            const room = new Room("roomid", client!, "@u:example.com");
            room.addLiveEvents([roomCreateEvent("roomid", "replacedroomid")]);
            expect(room.findPredecessor()).toEqual({ roomId: "replacedroomid", eventId: "id_of_last_known_event" });
        });

        it("Prefers the m.predecessor event if one exists", () => {
            const room = new Room("roomid", client!, "@u:example.com");
            room.addLiveEvents([
                roomCreateEvent("roomid", "replacedroomid"),
                predecessorEvent("roomid", "otherreplacedroomid"),
            ]);
            const useMsc3946 = true;
            expect(room.findPredecessor(useMsc3946)).toEqual({
                roomId: "otherreplacedroomid",
                eventId: null, // m.predecessor does not include an event_id
            });
        });

        it("Ignores the m.predecessor event if we don't ask to use it", () => {
            const room = new Room("roomid", client!, "@u:example.com");
            room.addLiveEvents([
                roomCreateEvent("roomid", "replacedroomid"),
                predecessorEvent("roomid", "otherreplacedroomid"),
            ]);
            // Don't provide an argument for msc3946ProcessDynamicPredecessor -
            // we should ignore the predecessor event.
            expect(room.findPredecessor()).toEqual({ roomId: "replacedroomid", eventId: "id_of_last_known_event" });
        });

        it("Ignores the m.predecessor event and returns null if we don't ask to use it", () => {
            const room = new Room("roomid", client!, "@u:example.com");
            room.addLiveEvents([
                roomCreateEvent("roomid", null), // Create event has no predecessor
                predecessorEvent("roomid", "otherreplacedroomid"),
            ]);
            // Don't provide an argument for msc3946ProcessDynamicPredecessor -
            // we should ignore the predecessor event.
            expect(room.findPredecessor()).toBeNull();
        });
    });
});<|MERGE_RESOLUTION|>--- conflicted
+++ resolved
@@ -1,9 +1,5 @@
 /*
-<<<<<<< HEAD
 Copyright 2022 - 2023 The Matrix.org Foundation C.I.C.
-=======
-Copyright 2022, 2023 The Matrix.org Foundation C.I.C.
->>>>>>> c9bc20aa
 
 Licensed under the Apache License, Version 2.0 (the "License");
 you may not use this file except in compliance with the License.
