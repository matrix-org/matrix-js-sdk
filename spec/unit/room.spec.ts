/*
Copyright 2022, 2023 The Matrix.org Foundation C.I.C.

Licensed under the Apache License, Version 2.0 (the "License");
you may not use this file except in compliance with the License.
You may obtain a copy of the License at

    http://www.apache.org/licenses/LICENSE-2.0

Unless required by applicable law or agreed to in writing, software
distributed under the License is distributed on an "AS IS" BASIS,
WITHOUT WARRANTIES OR CONDITIONS OF ANY KIND, either express or implied.
See the License for the specific language governing permissions and
limitations under the License.
*/

/**
 * This is an internal module. See {@link MatrixClient} for the public class.
 */

import { mocked } from "jest-mock";
import { M_POLL_KIND_DISCLOSED, M_POLL_RESPONSE, PollStartEvent } from "matrix-events-sdk";

import * as utils from "../test-utils/test-utils";
import { emitPromise } from "../test-utils/test-utils";
import {
    Direction,
    DuplicateStrategy,
    EventStatus,
    EventTimelineSet,
    EventType,
    IContent,
    IEvent,
    IRelationsRequestOpts,
    IStateEventWithRoomId,
    JoinRule,
    MatrixClient,
    MatrixEvent,
    MatrixEventEvent,
    PendingEventOrdering,
    PollEvent,
    RelationType,
    RoomEvent,
    RoomMember,
} from "../../src";
import { EventTimeline } from "../../src/models/event-timeline";
import { NotificationCountType, Room } from "../../src/models/room";
import { RoomState } from "../../src/models/room-state";
import { UNSTABLE_ELEMENT_FUNCTIONAL_USERS } from "../../src/@types/event";
import { TestClient } from "../TestClient";
import { ReceiptType, WrappedReceipt } from "../../src/@types/read_receipts";
import { FeatureSupport, Thread, THREAD_RELATION_TYPE, ThreadEvent } from "../../src/models/thread";
import { Crypto } from "../../src/crypto";
import { mkThread } from "../test-utils/thread";
<<<<<<< HEAD
import { getMockClientWithEventEmitter } from "../test-utils/client";
=======
import { getMockClientWithEventEmitter, mockClientMethodsUser } from "../test-utils/client";
>>>>>>> de176dbd

describe("Room", function () {
    const roomId = "!foo:bar";
    const userA = "@alice:bar";
    const userB = "@bertha:bar";
    const userC = "@clarissa:bar";
    const userD = "@dorothy:bar";
    let room: Room;

    const mkMessage = () =>
        utils.mkMessage(
            {
                event: true,
                user: userA,
                room: roomId,
            },
            room.client,
        );

    const mkReply = (target: MatrixEvent) =>
        utils.mkEvent(
            {
                event: true,
                type: EventType.RoomMessage,
                user: userA,
                room: roomId,
                content: {
                    "body": "Reply :: " + Math.random(),
                    "m.relates_to": {
                        "m.in_reply_to": {
                            event_id: target.getId()!,
                        },
                    },
                },
            },
            room.client,
        );

    const mkEdit = (target: MatrixEvent, salt = Math.random()) =>
        utils.mkEvent(
            {
                event: true,
                type: EventType.RoomMessage,
                user: userA,
                room: roomId,
                content: {
                    "body": "* Edit of :: " + target.getId() + " :: " + salt,
                    "m.new_content": {
                        body: "Edit of :: " + target.getId() + " :: " + salt,
                    },
                    "m.relates_to": {
                        rel_type: RelationType.Replace,
                        event_id: target.getId()!,
                    },
                },
            },
            room.client,
        );

    const mkThreadResponse = (root: MatrixEvent) =>
        utils.mkEvent(
            {
                event: true,
                type: EventType.RoomMessage,
                user: userA,
                room: roomId,
                content: {
                    "body": "Thread response :: " + Math.random(),
                    "m.relates_to": {
                        "event_id": root.getId()!,
                        "m.in_reply_to": {
                            event_id: root.getId()!,
                        },
                        "rel_type": "m.thread",
                    },
                },
            },
            room.client,
        );

    const mkReaction = (target: MatrixEvent) =>
        utils.mkEvent(
            {
                event: true,
                type: EventType.Reaction,
                user: userA,
                room: roomId,
                content: {
                    "m.relates_to": {
                        rel_type: RelationType.Annotation,
                        event_id: target.getId()!,
                        key: Math.random().toString(),
                    },
                },
            },
            room.client,
        );

    const mkRedaction = (target: MatrixEvent) =>
        utils.mkEvent(
            {
                event: true,
                type: EventType.RoomRedaction,
                user: userA,
                room: roomId,
                redacts: target.getId()!,
                content: {},
            },
            room.client,
        );

    beforeEach(function () {
        room = new Room(roomId, new TestClient(userA, "device").client, userA);
        // mock RoomStates
        // @ts-ignore
        room.oldState = room.getLiveTimeline().startState = utils.mock(RoomState, "oldState");
        // @ts-ignore
        room.currentState = room.getLiveTimeline().endState = utils.mock(RoomState, "currentState");
    });

    describe("getCreator", () => {
        it("should return the creator from m.room.create", function () {
            // @ts-ignore - mocked doesn't handle overloads sanely
            mocked(room.currentState.getStateEvents).mockImplementation(function (type, key) {
                if (type === EventType.RoomCreate && key === "") {
                    return utils.mkEvent({
                        event: true,
                        type: EventType.RoomCreate,
                        skey: "",
                        room: roomId,
                        user: userA,
                        content: {
                            creator: userA,
                        },
                    });
                }
            });
            const roomCreator = room.getCreator();
            expect(roomCreator).toStrictEqual(userA);
        });
    });

    describe("getAvatarUrl", function () {
        const hsUrl = "https://my.home.server";

        it("should return the URL from m.room.avatar preferentially", function () {
            // @ts-ignore - mocked doesn't handle overloads sanely
            mocked(room.currentState.getStateEvents).mockImplementation(function (type, key) {
                if (type === EventType.RoomAvatar && key === "") {
                    return utils.mkEvent({
                        event: true,
                        type: EventType.RoomAvatar,
                        skey: "",
                        room: roomId,
                        user: userA,
                        content: {
                            url: "mxc://flibble/wibble",
                        },
                    });
                }
            });
            const url = room.getAvatarUrl(hsUrl, 100, 100, "scale");
            // we don't care about how the mxc->http conversion is done, other
            // than it contains the mxc body.
            expect(url?.indexOf("flibble/wibble")).not.toEqual(-1);
        });

        it("should return nothing if there is no m.room.avatar and allowDefault=false", function () {
            const url = room.getAvatarUrl(hsUrl, 64, 64, "crop", false);
            expect(url).toEqual(null);
        });
    });

    describe("getMember", function () {
        beforeEach(function () {
            mocked(room.currentState.getMember).mockImplementation(function (userId) {
                return (
                    {
                        "@alice:bar": {
                            userId: userA,
                            roomId: roomId,
                        } as unknown as RoomMember,
                    }[userId] || null
                );
            });
        });

        it("should return null if the member isn't in current state", function () {
            expect(room.getMember("@bar:foo")).toEqual(null);
        });

        it("should return the member from current state", function () {
            expect(room.getMember(userA)).not.toEqual(null);
        });
    });

    describe("addLiveEvents", function () {
        const events: MatrixEvent[] = [
            utils.mkMessage({
                room: roomId,
                user: userA,
                msg: "changing room name",
                event: true,
            }),
            utils.mkEvent({
                type: EventType.RoomName,
                room: roomId,
                user: userA,
                event: true,
                content: { name: "New Room Name" },
            }),
        ];

        it("Make sure legacy overload passing options directly as parameters still works", () => {
            expect(() => room.addLiveEvents(events, DuplicateStrategy.Replace, false)).not.toThrow();
            expect(() => room.addLiveEvents(events, DuplicateStrategy.Ignore, true)).not.toThrow();
            // @ts-ignore
            expect(() => room.addLiveEvents(events, "shouldfailbecauseinvalidduplicatestrategy", false)).toThrow();
        });

        it("should throw if duplicateStrategy isn't 'replace' or 'ignore'", function () {
            expect(function () {
                // @ts-ignore
                room.addLiveEvents(events, {
                    duplicateStrategy: "foo",
                });
            }).toThrow();
        });

        it("should replace a timeline event if dupe strategy is 'replace'", function () {
            // make a duplicate
            const dupe = utils.mkMessage({
                room: roomId,
                user: userA,
                msg: "dupe",
                event: true,
            });
            dupe.event.event_id = events[0].getId();
            room.addLiveEvents(events);
            expect(room.timeline[0]).toEqual(events[0]);
            room.addLiveEvents([dupe], {
                duplicateStrategy: DuplicateStrategy.Replace,
            });
            expect(room.timeline[0]).toEqual(dupe);
        });

        it("should ignore a given dupe event if dupe strategy is 'ignore'", function () {
            // make a duplicate
            const dupe = utils.mkMessage({
                room: roomId,
                user: userA,
                msg: "dupe",
                event: true,
            });
            dupe.event.event_id = events[0].getId();
            room.addLiveEvents(events);
            expect(room.timeline[0]).toEqual(events[0]);
            // @ts-ignore
            room.addLiveEvents([dupe], {
                duplicateStrategy: "ignore",
            });
            expect(room.timeline[0]).toEqual(events[0]);
        });

        it("should emit 'Room.timeline' events", function () {
            let callCount = 0;
            room.on(RoomEvent.Timeline, function (event, emitRoom, toStart) {
                callCount += 1;
                expect(room.timeline.length).toEqual(callCount);
                expect(event).toEqual(events[callCount - 1]);
                expect(emitRoom).toEqual(room);
                expect(toStart).toBeFalsy();
            });
            room.addLiveEvents(events);
            expect(callCount).toEqual(2);
        });

        it("should call setStateEvents on the right RoomState with the right forwardLooking value for new events", function () {
            const events: MatrixEvent[] = [
                utils.mkMembership({
                    room: roomId,
                    mship: "invite",
                    user: userB,
                    skey: userA,
                    event: true,
                }),
                utils.mkEvent({
                    type: EventType.RoomName,
                    room: roomId,
                    user: userB,
                    event: true,
                    content: {
                        name: "New room",
                    },
                }),
            ];
            room.addLiveEvents(events);
            expect(room.currentState.setStateEvents).toHaveBeenCalledWith([events[0]], { timelineWasEmpty: false });
            expect(room.currentState.setStateEvents).toHaveBeenCalledWith([events[1]], { timelineWasEmpty: false });
            expect(events[0].forwardLooking).toBe(true);
            expect(events[1].forwardLooking).toBe(true);
            expect(room.oldState.setStateEvents).not.toHaveBeenCalled();
        });

        it("should synthesize read receipts for the senders of events", function () {
            const sentinel = {
                userId: userA,
                membership: "join",
                name: "Alice",
            } as unknown as RoomMember;
            mocked(room.currentState.getSentinelMember).mockImplementation(function (uid) {
                if (uid === userA) {
                    return sentinel;
                }
                return null;
            });
            room.addLiveEvents(events);
            expect(room.getEventReadUpTo(userA)).toEqual(events[1].getId());
        });

        it("should emit Room.localEchoUpdated when a local echo is updated", function () {
            const localEvent = utils.mkMessage({
                room: roomId,
                user: userA,
                event: true,
            });
            localEvent.status = EventStatus.SENDING;
            const localEventId = localEvent.getId();

            const remoteEvent = utils.mkMessage({
                room: roomId,
                user: userA,
                event: true,
            });
            remoteEvent.event.unsigned = { transaction_id: "TXN_ID" };
            const remoteEventId = remoteEvent.getId();

            let callCount = 0;
            room.on(RoomEvent.LocalEchoUpdated, (event, emitRoom, oldEventId, oldStatus) => {
                switch (callCount) {
                    case 0:
                        expect(event.getId()).toEqual(localEventId);
                        expect(event.status).toEqual(EventStatus.SENDING);
                        expect(emitRoom).toEqual(room);
                        expect(oldEventId).toBeUndefined();
                        expect(oldStatus).toBeUndefined();
                        break;
                    case 1:
                        expect(event.getId()).toEqual(remoteEventId);
                        expect(event.status).toBeNull();
                        expect(emitRoom).toEqual(room);
                        expect(oldEventId).toEqual(localEventId);
                        expect(oldStatus).toBe(EventStatus.SENDING);
                        break;
                }
                callCount += 1;
            });

            // first add the local echo
            room.addPendingEvent(localEvent, "TXN_ID");
            expect(room.timeline.length).toEqual(1);

            // then the remoteEvent
            room.addLiveEvents([remoteEvent]);
            expect(room.timeline.length).toEqual(1);

            expect(callCount).toEqual(2);
        });

        it("should be able to update local echo without a txn ID (/send then /sync)", function () {
            const eventJson = utils.mkMessage({
                room: roomId,
                user: userA,
                event: false,
            });
            delete eventJson["txn_id"];
            delete eventJson["event_id"];
            const localEvent = new MatrixEvent(Object.assign({ event_id: "$temp" }, eventJson));
            localEvent.status = EventStatus.SENDING;
            expect(localEvent.getTxnId()).toBeUndefined();
            expect(room.timeline.length).toEqual(0);

            // first add the local echo. This is done before the /send request is even sent.
            const txnId = "My_txn_id";
            room.addPendingEvent(localEvent, txnId);
            expect(room.getEventForTxnId(txnId)).toEqual(localEvent);
            expect(room.timeline.length).toEqual(1);

            // now the /send request returns the true event ID.
            const realEventId = "$real-event-id";
            room.updatePendingEvent(localEvent, EventStatus.SENT, realEventId);

            // then /sync returns the remoteEvent, it should de-dupe based on the event ID.
            const remoteEvent = new MatrixEvent(Object.assign({ event_id: realEventId }, eventJson));
            expect(remoteEvent.getTxnId()).toBeUndefined();
            room.addLiveEvents([remoteEvent]);
            // the duplicate strategy code should ensure we don't add a 2nd event to the live timeline
            expect(room.timeline.length).toEqual(1);
            // but without the event ID matching we will still have the local event in pending events
            expect(room.getEventForTxnId(txnId)).toBeUndefined();
        });

        it("should be able to update local echo without a txn ID (/sync then /send)", function () {
            const eventJson = utils.mkMessage({
                room: roomId,
                user: userA,
                event: false,
            });
            delete eventJson["txn_id"];
            delete eventJson["event_id"];
            const txnId = "My_txn_id";
            const localEvent = new MatrixEvent(Object.assign({ event_id: "$temp", txn_id: txnId }, eventJson));
            localEvent.status = EventStatus.SENDING;
            expect(localEvent.getTxnId()).toEqual(txnId);
            expect(room.timeline.length).toEqual(0);

            // first add the local echo. This is done before the /send request is even sent.
            room.addPendingEvent(localEvent, txnId);
            expect(room.getEventForTxnId(txnId)).toEqual(localEvent);
            expect(room.timeline.length).toEqual(1);

            // now the /sync returns the remoteEvent, it is impossible for the JS SDK to de-dupe this.
            const realEventId = "$real-event-id";
            const remoteEvent = new MatrixEvent(Object.assign({ event_id: realEventId }, eventJson));
            expect(remoteEvent.getUnsigned().transaction_id).toBeUndefined();
            room.addLiveEvents([remoteEvent]);
            expect(room.timeline.length).toEqual(2); // impossible to de-dupe as no txn ID or matching event ID

            // then the /send request returns the real event ID.
            // Now it is possible for the JS SDK to de-dupe this.
            room.updatePendingEvent(localEvent, EventStatus.SENT, realEventId);

            // the 2nd event should be removed from the timeline.
            expect(room.timeline.length).toEqual(1);
            // but without the event ID matching we will still have the local event in pending events
            expect(room.getEventForTxnId(txnId)).toBeUndefined();
        });

        it("should correctly handle remote echoes from other devices", () => {
            const remoteEvent = utils.mkMessage({
                room: roomId,
                user: userA,
                event: true,
            });
            remoteEvent.event.unsigned = { transaction_id: "TXN_ID" };

            // add the remoteEvent
            room.addLiveEvents([remoteEvent]);
            expect(room.timeline.length).toEqual(1);
        });
    });

    describe("addEphemeralEvents", () => {
        it("should call RoomState.setTypingEvent on m.typing events", function () {
            const typing = utils.mkEvent({
                room: roomId,
                type: EventType.Typing,
                event: true,
                content: {
                    user_ids: [userA],
                },
            });
            room.addEphemeralEvents([typing]);
            expect(room.currentState.setTypingEvent).toHaveBeenCalledWith(typing);
        });
    });

    describe("addEventsToTimeline", function () {
        const events = [
            utils.mkMessage({
                room: roomId,
                user: userA,
                msg: "changing room name",
                event: true,
            }),
            utils.mkEvent({
                type: EventType.RoomName,
                room: roomId,
                user: userA,
                event: true,
                content: { name: "New Room Name" },
            }),
        ];

        it("should not be able to add events to the end", function () {
            expect(function () {
                room.addEventsToTimeline(events, false, room.getLiveTimeline());
            }).toThrow();
        });

        it("should be able to add events to the start", function () {
            room.addEventsToTimeline(events, true, room.getLiveTimeline());
            expect(room.timeline.length).toEqual(2);
            expect(room.timeline[0]).toEqual(events[1]);
            expect(room.timeline[1]).toEqual(events[0]);
        });

        it("should emit 'Room.timeline' events when added to the start", function () {
            let callCount = 0;
            room.on(RoomEvent.Timeline, function (event, emitRoom, toStart) {
                callCount += 1;
                expect(room.timeline.length).toEqual(callCount);
                expect(event).toEqual(events[callCount - 1]);
                expect(emitRoom).toEqual(room);
                expect(toStart).toBe(true);
            });
            room.addEventsToTimeline(events, true, room.getLiveTimeline());
            expect(callCount).toEqual(2);
        });
    });

    describe("event metadata handling", function () {
        it("should set event.sender for new and old events", function () {
            const sentinel = {
                userId: userA,
                membership: "join",
                name: "Alice",
            } as unknown as RoomMember;
            const oldSentinel = {
                userId: userA,
                membership: "join",
                name: "Old Alice",
            } as unknown as RoomMember;
            mocked(room.currentState.getSentinelMember).mockImplementation(function (uid) {
                if (uid === userA) {
                    return sentinel;
                }
                return null;
            });
            mocked(room.oldState.getSentinelMember).mockImplementation(function (uid) {
                if (uid === userA) {
                    return oldSentinel;
                }
                return null;
            });

            const newEv = utils.mkEvent({
                type: EventType.RoomName,
                room: roomId,
                user: userA,
                event: true,
                content: { name: "New Room Name" },
            });
            const oldEv = utils.mkEvent({
                type: EventType.RoomName,
                room: roomId,
                user: userA,
                event: true,
                content: { name: "Old Room Name" },
            });
            room.addLiveEvents([newEv]);
            expect(newEv.sender).toEqual(sentinel);
            room.addEventsToTimeline([oldEv], true, room.getLiveTimeline());
            expect(oldEv.sender).toEqual(oldSentinel);
        });

        it("should set event.target for new and old m.room.member events", function () {
            const sentinel = {
                userId: userA,
                membership: "join",
                name: "Alice",
            } as unknown as RoomMember;
            const oldSentinel = {
                userId: userA,
                membership: "join",
                name: "Old Alice",
            } as unknown as RoomMember;
            mocked(room.currentState.getSentinelMember).mockImplementation(function (uid) {
                if (uid === userA) {
                    return sentinel;
                }
                return null;
            });
            mocked(room.oldState.getSentinelMember).mockImplementation(function (uid) {
                if (uid === userA) {
                    return oldSentinel;
                }
                return null;
            });

            const newEv = utils.mkMembership({
                room: roomId,
                mship: "invite",
                user: userB,
                skey: userA,
                event: true,
            });
            const oldEv = utils.mkMembership({
                room: roomId,
                mship: "ban",
                user: userB,
                skey: userA,
                event: true,
            });
            room.addLiveEvents([newEv]);
            expect(newEv.target).toEqual(sentinel);
            room.addEventsToTimeline([oldEv], true, room.getLiveTimeline());
            expect(oldEv.target).toEqual(oldSentinel);
        });

        it(
            "should call setStateEvents on the right RoomState with the right " + "forwardLooking value for old events",
            function () {
                const events: MatrixEvent[] = [
                    utils.mkMembership({
                        room: roomId,
                        mship: "invite",
                        user: userB,
                        skey: userA,
                        event: true,
                    }),
                    utils.mkEvent({
                        type: EventType.RoomName,
                        room: roomId,
                        user: userB,
                        event: true,
                        content: {
                            name: "New room",
                        },
                    }),
                ];

                room.addEventsToTimeline(events, true, room.getLiveTimeline());
                expect(room.oldState.setStateEvents).toHaveBeenCalledWith([events[0]], { timelineWasEmpty: undefined });
                expect(room.oldState.setStateEvents).toHaveBeenCalledWith([events[1]], { timelineWasEmpty: undefined });
                expect(events[0].forwardLooking).toBe(false);
                expect(events[1].forwardLooking).toBe(false);
                expect(room.currentState.setStateEvents).not.toHaveBeenCalled();
            },
        );
    });

    const resetTimelineTests = function (timelineSupport: boolean) {
        let events: MatrixEvent[];

        beforeEach(function () {
            room = new Room(roomId, new TestClient(userA).client, userA, { timelineSupport: timelineSupport });
            // set events each time to avoid resusing Event objects (which
            // doesn't work because they get frozen)
            events = [
                utils.mkMessage({
                    room: roomId,
                    user: userA,
                    msg: "A message",
                    event: true,
                }),
                utils.mkEvent({
                    type: EventType.RoomName,
                    room: roomId,
                    user: userA,
                    event: true,
                    content: { name: "New Room Name" },
                }),
                utils.mkEvent({
                    type: EventType.RoomName,
                    room: roomId,
                    user: userA,
                    event: true,
                    content: { name: "Another New Name" },
                }),
            ];
        });

        it("should copy state from previous timeline", function () {
            room.addLiveEvents([events[0], events[1]]);
            expect(room.getLiveTimeline().getEvents().length).toEqual(2);
            room.resetLiveTimeline("sometoken", "someothertoken");

            room.addLiveEvents([events[2]]);
            const oldState = room.getLiveTimeline().getState(EventTimeline.BACKWARDS);
            const newState = room.getLiveTimeline().getState(EventTimeline.FORWARDS);
            expect(room.getLiveTimeline().getEvents().length).toEqual(1);
            expect(oldState?.getStateEvents(EventType.RoomName, "")).toEqual(events[1]);
            expect(newState?.getStateEvents(EventType.RoomName, "")).toEqual(events[2]);
        });

        it("should reset the legacy timeline fields", function () {
            room.addLiveEvents([events[0], events[1]]);
            expect(room.timeline.length).toEqual(2);

            const oldStateBeforeRunningReset = room.oldState;
            let oldStateUpdateEmitCount = 0;
            room.on(RoomEvent.OldStateUpdated, function (room, previousOldState, oldState) {
                expect(previousOldState).toBe(oldStateBeforeRunningReset);
                expect(oldState).toBe(room.oldState);
                oldStateUpdateEmitCount += 1;
            });

            const currentStateBeforeRunningReset = room.currentState;
            let currentStateUpdateEmitCount = 0;
            room.on(RoomEvent.CurrentStateUpdated, function (room, previousCurrentState, currentState) {
                expect(previousCurrentState).toBe(currentStateBeforeRunningReset);
                expect(currentState).toBe(room.currentState);
                currentStateUpdateEmitCount += 1;
            });

            room.resetLiveTimeline("sometoken", "someothertoken");

            room.addLiveEvents([events[2]]);
            const newLiveTimeline = room.getLiveTimeline();
            expect(room.timeline).toEqual(newLiveTimeline.getEvents());
            expect(room.oldState).toEqual(newLiveTimeline.getState(EventTimeline.BACKWARDS));
            expect(room.currentState).toEqual(newLiveTimeline.getState(EventTimeline.FORWARDS));
            // Make sure `RoomEvent.OldStateUpdated` was emitted
            expect(oldStateUpdateEmitCount).toEqual(1);
            // Make sure `RoomEvent.OldStateUpdated` was emitted if necessary
            expect(currentStateUpdateEmitCount).toEqual(timelineSupport ? 1 : 0);
        });

        it("should emit Room.timelineReset event and set the correct pagination token", function () {
            let callCount = 0;
            room.on(RoomEvent.TimelineReset, function (emitRoom) {
                callCount += 1;
                expect(emitRoom).toEqual(room);

                // make sure that the pagination token has been set before the event is emitted.
                const tok = emitRoom?.getLiveTimeline().getPaginationToken(EventTimeline.BACKWARDS);

                expect(tok).toEqual("pagToken");
            });
            room.resetLiveTimeline("pagToken");
            expect(callCount).toEqual(1);
        });

        it("should " + (timelineSupport ? "remember" : "forget") + " old timelines", function () {
            room.addLiveEvents([events[0]]);
            expect(room.timeline.length).toEqual(1);
            const firstLiveTimeline = room.getLiveTimeline();
            room.resetLiveTimeline("sometoken", "someothertoken");

            const tl = room.getTimelineForEvent(events[0].getId()!);
            expect(tl).toBe(timelineSupport ? firstLiveTimeline : null);
        });
    };

    describe("resetLiveTimeline with timeline support enabled", resetTimelineTests.bind(null, true));
    describe("resetLiveTimeline with timeline support disabled", resetTimelineTests.bind(null, false));

    describe("compareEventOrdering", function () {
        beforeEach(function () {
            room = new Room(roomId, new TestClient(userA).client, userA, { timelineSupport: true });
        });

        const events: MatrixEvent[] = [
            utils.mkMessage({
                room: roomId,
                user: userA,
                msg: "1111",
                event: true,
            }),
            utils.mkMessage({
                room: roomId,
                user: userA,
                msg: "2222",
                event: true,
            }),
            utils.mkMessage({
                room: roomId,
                user: userA,
                msg: "3333",
                event: true,
            }),
        ];

        it("should handle events in the same timeline", function () {
            room.addLiveEvents(events);

            expect(
                room.getUnfilteredTimelineSet().compareEventOrdering(events[0].getId()!, events[1].getId()!),
            ).toBeLessThan(0);
            expect(
                room.getUnfilteredTimelineSet().compareEventOrdering(events[2].getId()!, events[1].getId()!),
            ).toBeGreaterThan(0);
            expect(
                room.getUnfilteredTimelineSet().compareEventOrdering(events[1].getId()!, events[1].getId()!),
            ).toEqual(0);
        });

        it("should handle events in adjacent timelines", function () {
            const oldTimeline = room.addTimeline();
            oldTimeline.setNeighbouringTimeline(room.getLiveTimeline(), Direction.Forward);
            room.getLiveTimeline().setNeighbouringTimeline(oldTimeline, Direction.Backward);

            room.addEventsToTimeline([events[0]], false, oldTimeline);
            room.addLiveEvents([events[1]]);

            expect(
                room.getUnfilteredTimelineSet().compareEventOrdering(events[0].getId()!, events[1].getId()!),
            ).toBeLessThan(0);
            expect(
                room.getUnfilteredTimelineSet().compareEventOrdering(events[1].getId()!, events[0].getId()!),
            ).toBeGreaterThan(0);
        });

        it("should return null for events in non-adjacent timelines", function () {
            const oldTimeline = room.addTimeline();

            room.addEventsToTimeline([events[0]], false, oldTimeline);
            room.addLiveEvents([events[1]]);

            expect(room.getUnfilteredTimelineSet().compareEventOrdering(events[0].getId()!, events[1].getId()!)).toBe(
                null,
            );
            expect(room.getUnfilteredTimelineSet().compareEventOrdering(events[1].getId()!, events[0].getId()!)).toBe(
                null,
            );
        });

        it("should return null for unknown events", function () {
            room.addLiveEvents(events);

            expect(room.getUnfilteredTimelineSet().compareEventOrdering(events[0].getId()!, "xxx")).toBe(null);
            expect(room.getUnfilteredTimelineSet().compareEventOrdering("xxx", events[0].getId()!)).toBe(null);
            expect(room.getUnfilteredTimelineSet().compareEventOrdering(events[0].getId()!, events[0].getId()!)).toBe(
                0,
            );
        });
    });

    describe("getJoinedMembers", function () {
        it("should return members whose membership is 'join'", function () {
            mocked(room.currentState.getMembers).mockImplementation(function () {
                return [
                    { userId: "@alice:bar", membership: "join" } as unknown as RoomMember,
                    { userId: "@bob:bar", membership: "invite" } as unknown as RoomMember,
                    { userId: "@cleo:bar", membership: "leave" } as unknown as RoomMember,
                ];
            });
            const res = room.getJoinedMembers();
            expect(res.length).toEqual(1);
            expect(res[0].userId).toEqual("@alice:bar");
        });

        it("should return an empty list if no membership is 'join'", function () {
            mocked(room.currentState.getMembers).mockImplementation(function () {
                return [{ userId: "@bob:bar", membership: "invite" } as unknown as RoomMember];
            });
            const res = room.getJoinedMembers();
            expect(res.length).toEqual(0);
        });
    });

    describe("hasMembershipState", function () {
        it("should return true for a matching userId and membership", function () {
            mocked(room.currentState.getMember).mockImplementation(function (userId) {
                return {
                    "@alice:bar": { userId: "@alice:bar", membership: "join" },
                    "@bob:bar": { userId: "@bob:bar", membership: "invite" },
                }[userId] as unknown as RoomMember;
            });
            expect(room.hasMembershipState("@bob:bar", "invite")).toBe(true);
        });

        it("should return false if match membership but no match userId", function () {
            mocked(room.currentState.getMember).mockImplementation(function (userId) {
                return {
                    "@alice:bar": { userId: "@alice:bar", membership: "join" },
                }[userId] as unknown as RoomMember;
            });
            expect(room.hasMembershipState("@bob:bar", "join")).toBe(false);
        });

        it("should return false if match userId but no match membership", function () {
            mocked(room.currentState.getMember).mockImplementation(function (userId) {
                return {
                    "@alice:bar": { userId: "@alice:bar", membership: "join" },
                }[userId] as unknown as RoomMember;
            });
            expect(room.hasMembershipState("@alice:bar", "ban")).toBe(false);
        });

        it("should return false if no match membership or userId", function () {
            mocked(room.currentState.getMember).mockImplementation(function (userId) {
                return {
                    "@alice:bar": { userId: "@alice:bar", membership: "join" },
                }[userId] as unknown as RoomMember;
            });
            expect(room.hasMembershipState("@bob:bar", "invite")).toBe(false);
        });

        it("should return false if no members exist", function () {
            expect(room.hasMembershipState("@foo:bar", "join")).toBe(false);
        });
    });

    describe("recalculate", function () {
        const setJoinRule = function (rule: JoinRule) {
            room.addLiveEvents([
                utils.mkEvent({
                    type: EventType.RoomJoinRules,
                    room: roomId,
                    user: userA,
                    content: {
                        join_rule: rule,
                    },
                    event: true,
                }),
            ]);
        };
        const setAltAliases = function (aliases: string[]) {
            room.addLiveEvents([
                utils.mkEvent({
                    type: EventType.RoomCanonicalAlias,
                    room: roomId,
                    skey: "",
                    content: {
                        alt_aliases: aliases,
                    },
                    event: true,
                }),
            ]);
        };
        const setAlias = function (alias: string) {
            room.addLiveEvents([
                utils.mkEvent({
                    type: EventType.RoomCanonicalAlias,
                    room: roomId,
                    skey: "",
                    content: { alias },
                    event: true,
                }),
            ]);
        };
        const setRoomName = function (name: string) {
            room.addLiveEvents([
                utils.mkEvent({
                    type: EventType.RoomName,
                    room: roomId,
                    user: userA,
                    content: {
                        name: name,
                    },
                    event: true,
                }),
            ]);
        };
        const addMember = function (userId: string, state = "join", opts: any = {}) {
            opts.room = roomId;
            opts.mship = state;
            opts.user = opts.user || userId;
            opts.skey = userId;
            opts.event = true;
            const event = utils.mkMembership(opts);
            room.addLiveEvents([event]);
            return event;
        };

        beforeEach(function () {
            // no mocking
            room = new Room(roomId, new TestClient(userA).client, userA);
        });

        describe("Room.recalculate => Stripped State Events", function () {
            it(
                "should set stripped state events as actual state events if the " + "room is an invite room",
                function () {
                    const roomName = "flibble";

                    const event = addMember(userA, "invite");
                    event.event.unsigned = {};
                    event.event.unsigned.invite_room_state = [
                        {
                            type: EventType.RoomName,
                            state_key: "",
                            content: {
                                name: roomName,
                            },
                            sender: "@bob:foobar",
                        },
                    ];

                    room.recalculate();
                    expect(room.name).toEqual(roomName);
                },
            );

            it("should not clobber state events if it isn't an invite room", function () {
                const event = addMember(userA, "join");
                const roomName = "flibble";
                setRoomName(roomName);
                const roomNameToIgnore = "ignoreme";
                event.event.unsigned = {};
                event.event.unsigned.invite_room_state = [
                    {
                        type: EventType.RoomName,
                        state_key: "",
                        content: {
                            name: roomNameToIgnore,
                        },
                        sender: "@bob:foobar",
                    },
                ];

                room.recalculate();
                expect(room.name).toEqual(roomName);
            });
        });

        describe("Room.recalculate => Room Name using room summary", function () {
            it("should use room heroes if available", function () {
                addMember(userA, "invite");
                addMember(userB);
                addMember(userC);
                addMember(userD);
                room.setSummary({
                    "m.heroes": [userB, userC, userD],
                });

                room.recalculate();
                expect(room.name).toEqual(`${userB} and 2 others`);
            });

            it("missing hero member state reverts to mxid", function () {
                room.setSummary({
                    "m.heroes": [userB],
                    "m.joined_member_count": 2,
                });

                room.recalculate();
                expect(room.name).toEqual(userB);
            });

            it("uses hero name from state", function () {
                const name = "Mr B";
                addMember(userA, "invite");
                addMember(userB, "join", { name });
                room.setSummary({
                    "m.heroes": [userB],
                });

                room.recalculate();
                expect(room.name).toEqual(name);
            });

            it("uses counts from summary", function () {
                const name = "Mr B";
                addMember(userB, "join", { name });
                room.setSummary({
                    "m.heroes": [userB],
                    "m.joined_member_count": 50,
                    "m.invited_member_count": 50,
                });
                room.recalculate();
                expect(room.name).toEqual(`${name} and 98 others`);
            });

            it("relies on heroes in case of absent counts", function () {
                const nameB = "Mr Bean";
                const nameC = "Mel C";
                addMember(userB, "join", { name: nameB });
                addMember(userC, "join", { name: nameC });
                room.setSummary({
                    "m.heroes": [userB, userC],
                });
                room.recalculate();
                expect(room.name).toEqual(`${nameB} and ${nameC}`);
            });

            it("uses only heroes", function () {
                const nameB = "Mr Bean";
                addMember(userB, "join", { name: nameB });
                addMember(userC, "join");
                room.setSummary({
                    "m.heroes": [userB],
                });
                room.recalculate();
                expect(room.name).toEqual(nameB);
            });

            it("reverts to empty room in case of self chat", function () {
                room.setSummary({
                    "m.heroes": [],
                    "m.invited_member_count": 1,
                });
                room.recalculate();
                expect(room.name).toEqual("Empty room");
            });
        });

        describe("Room.recalculate => Room Name", function () {
            it(
                "should return the names of members in a private (invite join_rules)" +
                    " room if a room name and alias don't exist and there are >3 members.",
                function () {
                    setJoinRule(JoinRule.Invite);
                    addMember(userA);
                    addMember(userB);
                    addMember(userC);
                    addMember(userD);
                    room.recalculate();
                    const name = room.name;
                    // we expect at least 1 member to be mentioned
                    const others = [userB, userC, userD];
                    let found = false;
                    for (let i = 0; i < others.length; i++) {
                        if (name.indexOf(others[i]) !== -1) {
                            found = true;
                            break;
                        }
                    }
                    expect(found).toEqual(true);
                },
            );

            it(
                "should return the names of members in a private (invite join_rules)" +
                    " room if a room name and alias don't exist and there are >2 members.",
                function () {
                    setJoinRule(JoinRule.Invite);
                    addMember(userA);
                    addMember(userB);
                    addMember(userC);
                    room.recalculate();
                    const name = room.name;
                    expect(name.indexOf(userB)).not.toEqual(-1);
                    expect(name.indexOf(userC)).not.toEqual(-1);
                },
            );

            it(
                "should return the names of members in a public (public join_rules)" +
                    " room if a room name and alias don't exist and there are >2 members.",
                function () {
                    setJoinRule(JoinRule.Public);
                    addMember(userA);
                    addMember(userB);
                    addMember(userC);
                    room.recalculate();
                    const name = room.name;
                    expect(name.indexOf(userB)).not.toEqual(-1);
                    expect(name.indexOf(userC)).not.toEqual(-1);
                },
            );

            it(
                "should show the other user's name for public (public join_rules)" +
                    " rooms if a room name and alias don't exist and it is a 1:1-chat.",
                function () {
                    setJoinRule(JoinRule.Public);
                    addMember(userA);
                    addMember(userB);
                    room.recalculate();
                    const name = room.name;
                    expect(name.indexOf(userB)).not.toEqual(-1);
                },
            );

            it(
                "should show the other user's name for private " +
                    "(invite join_rules) rooms if a room name and alias don't exist and it" +
                    " is a 1:1-chat.",
                function () {
                    setJoinRule(JoinRule.Invite);
                    addMember(userA);
                    addMember(userB);
                    room.recalculate();
                    const name = room.name;
                    expect(name.indexOf(userB)).not.toEqual(-1);
                },
            );

            it(
                "should show the other user's name for private" +
                    " (invite join_rules) rooms if you are invited to it.",
                function () {
                    setJoinRule(JoinRule.Invite);
                    addMember(userA, "invite", { user: userB });
                    addMember(userB);
                    room.recalculate();
                    const name = room.name;
                    expect(name.indexOf(userB)).not.toEqual(-1);
                },
            );

            it(
                "should show the room alias if one exists for private " +
                    "(invite join_rules) rooms if a room name doesn't exist.",
                function () {
                    const alias = "#room_alias:here";
                    setJoinRule(JoinRule.Invite);
                    setAlias(alias);
                    room.recalculate();
                    const name = room.name;
                    expect(name).toEqual(alias);
                },
            );

            it(
                "should show the room alias if one exists for public " +
                    "(public join_rules) rooms if a room name doesn't exist.",
                function () {
                    const alias = "#room_alias:here";
                    setJoinRule(JoinRule.Public);
                    setAlias(alias);
                    room.recalculate();
                    const name = room.name;
                    expect(name).toEqual(alias);
                },
            );

            it("should not show alt aliases if a room name does not exist", () => {
                const alias = "#room_alias:here";
                setAltAliases([alias, "#another:here"]);
                room.recalculate();
                const name = room.name;
                expect(name).not.toEqual(alias);
            });

            it("should show the room name if one exists for private " + "(invite join_rules) rooms.", function () {
                const roomName = "A mighty name indeed";
                setJoinRule(JoinRule.Invite);
                setRoomName(roomName);
                room.recalculate();
                const name = room.name;
                expect(name).toEqual(roomName);
            });

            it("should show the room name if one exists for public " + "(public join_rules) rooms.", function () {
                const roomName = "A mighty name indeed";
                setJoinRule(JoinRule.Public);
                setRoomName(roomName);
                room.recalculate();
                expect(room.name).toEqual(roomName);
            });

            it(
                "should return 'Empty room' for private (invite join_rules) rooms if" +
                    " a room name and alias don't exist and it is a self-chat.",
                function () {
                    setJoinRule(JoinRule.Invite);
                    addMember(userA);
                    room.recalculate();
                    expect(room.name).toEqual("Empty room");
                },
            );

            it(
                "should return 'Empty room' for public (public join_rules) rooms if a" +
                    " room name and alias don't exist and it is a self-chat.",
                function () {
                    setJoinRule(JoinRule.Public);
                    addMember(userA);
                    room.recalculate();
                    const name = room.name;
                    expect(name).toEqual("Empty room");
                },
            );

            it("should return 'Empty room' if there is no name, " + "alias or members in the room.", function () {
                room.recalculate();
                const name = room.name;
                expect(name).toEqual("Empty room");
            });

            it("should return '[inviter display name] if state event " + "available", function () {
                setJoinRule(JoinRule.Invite);
                addMember(userB, "join", { name: "Alice" });
                addMember(userA, "invite", { user: userA });
                room.recalculate();
                const name = room.name;
                expect(name).toEqual("Alice");
            });

            it("should return inviter mxid if display name not available", function () {
                setJoinRule(JoinRule.Invite);
                addMember(userB);
                addMember(userA, "invite", { user: userA });
                room.recalculate();
                const name = room.name;
                expect(name).toEqual(userB);
            });
        });
    });

    describe("receipts", function () {
        const eventToAck = utils.mkMessage({
            room: roomId,
            user: userA,
            msg: "PLEASE ACKNOWLEDGE MY EXISTENCE",
            event: true,
        });

        function mkReceipt(roomId: string, records: Array<ReturnType<typeof mkRecord>>) {
            const content: IContent = {};
            records.forEach(function (r) {
                if (!content[r.eventId]) {
                    content[r.eventId] = {};
                }
                if (!content[r.eventId][r.type]) {
                    content[r.eventId][r.type] = {};
                }
                content[r.eventId][r.type][r.userId] = {
                    ts: r.ts,
                };
            });
            return new MatrixEvent({
                content: content,
                room_id: roomId,
                type: "m.receipt",
            });
        }

        function mkRecord(eventId: string, type: string, userId: string, ts: number) {
            ts = ts || Date.now();
            return {
                eventId: eventId,
                type: type,
                userId: userId,
                ts: ts,
            };
        }

        describe("addReceipt", function () {
            it("should store the receipt so it can be obtained via getReceiptsForEvent", function () {
                const ts = 13787898424;
                room.addReceipt(mkReceipt(roomId, [mkRecord(eventToAck.getId()!, "m.read", userB, ts)]));
                expect(room.getReceiptsForEvent(eventToAck)).toEqual([
                    {
                        type: "m.read",
                        userId: userB,
                        data: {
                            ts: ts,
                        },
                    },
                ]);
            });

            it("should emit an event when a receipt is added", function () {
                const listener = jest.fn();
                room.on(RoomEvent.Receipt, listener);

                const ts = 13787898424;

                const receiptEvent = mkReceipt(roomId, [mkRecord(eventToAck.getId()!, "m.read", userB, ts)]);

                room.addReceipt(receiptEvent);
                expect(listener).toHaveBeenCalledWith(receiptEvent, room);
            });

            it("should clobber receipts based on type and user ID", function () {
                const nextEventToAck = utils.mkMessage({
                    room: roomId,
                    user: userA,
                    msg: "I AM HERE YOU KNOW",
                    event: true,
                });
                const ts = 13787898424;
                room.addReceipt(mkReceipt(roomId, [mkRecord(eventToAck.getId()!, "m.read", userB, ts)]));
                const ts2 = 13787899999;
                room.addReceipt(mkReceipt(roomId, [mkRecord(nextEventToAck.getId()!, "m.read", userB, ts2)]));
                expect(room.getReceiptsForEvent(eventToAck)).toEqual([]);
                expect(room.getReceiptsForEvent(nextEventToAck)).toEqual([
                    {
                        type: "m.read",
                        userId: userB,
                        data: {
                            ts: ts2,
                        },
                    },
                ]);
            });

            it("should persist multiple receipts for a single event ID", function () {
                const ts = 13787898424;
                room.addReceipt(
                    mkReceipt(roomId, [
                        mkRecord(eventToAck.getId()!, "m.read", userB, ts),
                        mkRecord(eventToAck.getId()!, "m.read", userC, ts),
                        mkRecord(eventToAck.getId()!, "m.read", userD, ts),
                    ]),
                );
                expect(room.getUsersReadUpTo(eventToAck)).toEqual([userB, userC, userD]);
            });

            it("should persist multiple receipts for a single receipt type", function () {
                const eventTwo = utils.mkMessage({
                    room: roomId,
                    user: userA,
                    msg: "2222",
                    event: true,
                });
                const eventThree = utils.mkMessage({
                    room: roomId,
                    user: userA,
                    msg: "3333",
                    event: true,
                });
                const ts = 13787898424;
                room.addReceipt(
                    mkReceipt(roomId, [
                        mkRecord(eventToAck.getId()!, "m.read", userB, ts),
                        mkRecord(eventTwo.getId()!, "m.read", userC, ts),
                        mkRecord(eventThree.getId()!, "m.read", userD, ts),
                    ]),
                );
                expect(room.getUsersReadUpTo(eventToAck)).toEqual([userB]);
                expect(room.getUsersReadUpTo(eventTwo)).toEqual([userC]);
                expect(room.getUsersReadUpTo(eventThree)).toEqual([userD]);
            });

            it("should persist multiple receipts for a single user ID", function () {
                room.addReceipt(
                    mkReceipt(roomId, [
                        mkRecord(eventToAck.getId()!, "m.delivered", userB, 13787898424),
                        mkRecord(eventToAck.getId()!, "m.read", userB, 22222222),
                        mkRecord(eventToAck.getId()!, "m.seen", userB, 33333333),
                    ]),
                );
                expect(room.getReceiptsForEvent(eventToAck)).toEqual([
                    {
                        type: "m.delivered",
                        userId: userB,
                        data: {
                            ts: 13787898424,
                        },
                    },
                    {
                        type: "m.read",
                        userId: userB,
                        data: {
                            ts: 22222222,
                        },
                    },
                    {
                        type: "m.seen",
                        userId: userB,
                        data: {
                            ts: 33333333,
                        },
                    },
                ]);
            });

            it("should prioritise the most recent event", function () {
                const events: MatrixEvent[] = [
                    utils.mkMessage({
                        room: roomId,
                        user: userA,
                        msg: "1111",
                        event: true,
                    }),
                    utils.mkMessage({
                        room: roomId,
                        user: userA,
                        msg: "2222",
                        event: true,
                    }),
                    utils.mkMessage({
                        room: roomId,
                        user: userA,
                        msg: "3333",
                        event: true,
                    }),
                ];

                room.addLiveEvents(events);
                const ts = 13787898424;

                // check it initialises correctly
                room.addReceipt(mkReceipt(roomId, [mkRecord(events[0].getId()!, "m.read", userB, ts)]));
                expect(room.getEventReadUpTo(userB)).toEqual(events[0].getId());

                // 2>0, so it should move forward
                room.addReceipt(mkReceipt(roomId, [mkRecord(events[2].getId()!, "m.read", userB, ts)]));
                expect(room.getEventReadUpTo(userB)).toEqual(events[2].getId());

                // 1<2, so it should stay put
                room.addReceipt(mkReceipt(roomId, [mkRecord(events[1].getId()!, "m.read", userB, ts)]));
                expect(room.getEventReadUpTo(userB)).toEqual(events[2].getId());
            });

            it("should prioritise the most recent event even if it is synthetic", () => {
                const events: MatrixEvent[] = [
                    utils.mkMessage({
                        room: roomId,
                        user: userA,
                        msg: "1111",
                        event: true,
                    }),
                    utils.mkMessage({
                        room: roomId,
                        user: userA,
                        msg: "2222",
                        event: true,
                    }),
                    utils.mkMessage({
                        room: roomId,
                        user: userA,
                        msg: "3333",
                        event: true,
                    }),
                ];

                room.addLiveEvents(events);
                const ts = 13787898424;

                // check it initialises correctly
                room.addReceipt(mkReceipt(roomId, [mkRecord(events[0].getId()!, "m.read", userB, ts)]));
                expect(room.getEventReadUpTo(userB)).toEqual(events[0].getId());

                // 2>0, so it should move forward
                room.addReceipt(mkReceipt(roomId, [mkRecord(events[2].getId()!, "m.read", userB, ts)]), true);
                expect(room.getEventReadUpTo(userB)).toEqual(events[2].getId());
                expect(room.getReceiptsForEvent(events[2])).toEqual([{ data: { ts }, type: "m.read", userId: userB }]);

                // 1<2, so it should stay put
                room.addReceipt(mkReceipt(roomId, [mkRecord(events[1].getId()!, "m.read", userB, ts)]));
                expect(room.getEventReadUpTo(userB)).toEqual(events[2].getId());
                expect(room.getEventReadUpTo(userB, true)).toEqual(events[1].getId());
                expect(room.getReceiptsForEvent(events[2])).toEqual([{ data: { ts }, type: "m.read", userId: userB }]);
            });
        });

        describe("getUsersReadUpTo", function () {
            it("should return user IDs read up to the given event", function () {
                const ts = 13787898424;
                room.addReceipt(mkReceipt(roomId, [mkRecord(eventToAck.getId()!, "m.read", userB, ts)]));
                expect(room.getUsersReadUpTo(eventToAck)).toEqual([userB]);
            });
        });

        describe("hasUserReadUpTo", function () {
            it("should acknowledge if an event has been read", function () {
                const ts = 13787898424;
                room.addReceipt(mkReceipt(roomId, [mkRecord(eventToAck.getId()!, "m.read", userB, ts)]));
                expect(room.hasUserReadEvent(userB, eventToAck.getId()!)).toEqual(true);
            });
            it("return false for an unknown event", function () {
                expect(room.hasUserReadEvent(userB, "unknown_event")).toEqual(false);
            });
        });
    });

    describe("tags", function () {
        function mkTags(roomId: string, tags: object) {
            const content = { tags: tags };
            return new MatrixEvent({
                content: content,
                room_id: roomId,
                type: "m.tag",
            });
        }

        describe("addTag", function () {
            it(
                "should set tags on rooms from event stream so " + "they can be obtained by the tags property",
                function () {
                    const tags = { "m.foo": { order: 0.5 } };
                    room.addTags(mkTags(roomId, tags));
                    expect(room.tags).toEqual(tags);
                },
            );

            it("should emit Room.tags event when new tags are " + "received on the event stream", function () {
                const listener = jest.fn();
                room.on(RoomEvent.Tags, listener);

                const tags = { "m.foo": { order: 0.5 } };
                const event = mkTags(roomId, tags);
                room.addTags(event);
                expect(listener).toHaveBeenCalledWith(event, room);
            });

            // XXX: shouldn't we try injecting actual m.tag events onto the eventstream
            // rather than injecting via room.addTags()?
        });
    });

    describe("addPendingEvent", function () {
        it("should add pending events to the pendingEventList if " + "pendingEventOrdering == 'detached'", function () {
            const client = new TestClient("@alice:example.com", "alicedevice").client;
            client.supportsExperimentalThreads = () => true;
            const room = new Room(roomId, client, userA, {
                pendingEventOrdering: PendingEventOrdering.Detached,
            });
            const eventA = utils.mkMessage({
                room: roomId,
                user: userA,
                msg: "remote 1",
                event: true,
            });
            const eventB = utils.mkMessage({
                room: roomId,
                user: userA,
                msg: "local 1",
                event: true,
            });
            eventB.status = EventStatus.SENDING;
            const eventC = utils.mkMessage({
                room: roomId,
                user: userA,
                msg: "remote 2",
                event: true,
            });
            room.addLiveEvents([eventA]);
            room.addPendingEvent(eventB, "TXN1");
            room.addLiveEvents([eventC]);
            expect(room.timeline).toEqual([eventA, eventC]);
            expect(room.getPendingEvents()).toEqual([eventB]);
        });

        it("should add pending events to the timeline if " + "pendingEventOrdering == 'chronological'", function () {
            const room = new Room(roomId, new TestClient(userA).client, userA, {
                pendingEventOrdering: PendingEventOrdering.Chronological,
            });
            const eventA = utils.mkMessage({
                room: roomId,
                user: userA,
                msg: "remote 1",
                event: true,
            });
            const eventB = utils.mkMessage({
                room: roomId,
                user: userA,
                msg: "local 1",
                event: true,
            });
            eventB.status = EventStatus.SENDING;
            const eventC = utils.mkMessage({
                room: roomId,
                user: userA,
                msg: "remote 2",
                event: true,
            });
            room.addLiveEvents([eventA]);
            room.addPendingEvent(eventB, "TXN1");
            room.addLiveEvents([eventC]);
            expect(room.timeline).toEqual([eventA, eventB, eventC]);
        });

        it("should apply redactions eagerly in the pending event list", () => {
            const client = new TestClient("@alice:example.com", "alicedevice").client;
            const room = new Room(roomId, client, userA, {
                pendingEventOrdering: PendingEventOrdering.Detached,
            });

            const eventA = utils.mkMessage({
                room: roomId,
                user: userA,
                msg: "remote 1",
                event: true,
            });
            eventA.status = EventStatus.SENDING;
            const redactA = utils.mkEvent({
                room: roomId,
                user: userA,
                type: EventType.RoomRedaction,
                content: {},
                redacts: eventA.getId()!,
                event: true,
            });
            redactA.status = EventStatus.SENDING;

            room.addPendingEvent(eventA, "TXN1");
            expect(room.getPendingEvents()).toEqual([eventA]);
            room.addPendingEvent(redactA, "TXN2");
            expect(room.getPendingEvents()).toEqual([eventA, redactA]);
            expect(eventA.isRedacted()).toBeTruthy();
        });
    });

    describe("updatePendingEvent", function () {
        it("should remove cancelled events from the pending list", function () {
            const client = new TestClient("@alice:example.com", "alicedevice").client;
            const room = new Room(roomId, client, userA, {
                pendingEventOrdering: PendingEventOrdering.Detached,
            });
            const eventA = utils.mkMessage({
                room: roomId,
                user: userA,
                event: true,
            });
            eventA.status = EventStatus.SENDING;
            const eventId = eventA.getId();

            room.addPendingEvent(eventA, "TXN1");
            expect(room.getPendingEvents()).toEqual([eventA]);

            // the event has to have been failed or queued before it can be
            // cancelled
            room.updatePendingEvent(eventA, EventStatus.NOT_SENT);

            let callCount = 0;
            room.on(RoomEvent.LocalEchoUpdated, function (event, emitRoom, oldEventId, oldStatus) {
                expect(event).toEqual(eventA);
                expect(event.status).toEqual(EventStatus.CANCELLED);
                expect(emitRoom).toEqual(room);
                expect(oldEventId).toEqual(eventId);
                expect(oldStatus).toEqual(EventStatus.NOT_SENT);
                callCount++;
            });

            room.updatePendingEvent(eventA, EventStatus.CANCELLED);
            expect(room.getPendingEvents()).toEqual([]);
            expect(callCount).toEqual(1);
        });

        it("should remove cancelled events from the timeline", function () {
            const room = new Room(roomId, null!, userA);
            const eventA = utils.mkMessage({
                room: roomId,
                user: userA,
                event: true,
            });
            eventA.status = EventStatus.SENDING;
            const eventId = eventA.getId();

            room.addPendingEvent(eventA, "TXN1");
            expect(room.getLiveTimeline().getEvents()).toEqual([eventA]);

            // the event has to have been failed or queued before it can be
            // cancelled
            room.updatePendingEvent(eventA, EventStatus.NOT_SENT);

            let callCount = 0;
            room.on(RoomEvent.LocalEchoUpdated, function (event, emitRoom, oldEventId, oldStatus) {
                expect(event).toEqual(eventA);
                expect(event.status).toEqual(EventStatus.CANCELLED);
                expect(emitRoom).toEqual(room);
                expect(oldEventId).toEqual(eventId);
                expect(oldStatus).toEqual(EventStatus.NOT_SENT);
                callCount++;
            });

            room.updatePendingEvent(eventA, EventStatus.CANCELLED);
            expect(room.getLiveTimeline().getEvents()).toEqual([]);
            expect(callCount).toEqual(1);
        });
    });

    describe("loadMembersIfNeeded", function () {
        function createClientMock(
            serverResponse: Error | MatrixEvent[],
            storageResponse: MatrixEvent[] | Error | null = null,
        ) {
            return {
                getEventMapper: function () {
                    // events should already be MatrixEvents
                    return function (event: MatrixEvent) {
                        return event;
                    };
                },
                isCryptoEnabled() {
                    return true;
                },
                isRoomEncrypted: function () {
                    return false;
                },
                members: jest.fn().mockImplementation(() => {
                    if (serverResponse instanceof Error) {
                        return Promise.reject(serverResponse);
                    } else {
                        return Promise.resolve({ chunk: serverResponse });
                    }
                }),
                store: {
                    storageResponse,
                    storedMembers: [] as IStateEventWithRoomId[] | null,
                    getOutOfBandMembers: function () {
                        if (this.storageResponse instanceof Error) {
                            return Promise.reject(this.storageResponse);
                        } else {
                            return Promise.resolve(this.storageResponse);
                        }
                    },
                    setOutOfBandMembers: function (roomId: string, memberEvents: IStateEventWithRoomId[]) {
                        this.storedMembers = memberEvents;
                        return Promise.resolve();
                    },
                    getSyncToken: () => "sync_token",
                    getPendingEvents: jest.fn().mockResolvedValue([]),
                    setPendingEvents: jest.fn().mockResolvedValue(undefined),
                },
            };
        }

        const memberEvent = utils.mkMembership({
            user: "@user_a:bar",
            mship: "join",
            room: roomId,
            event: true,
            name: "User A",
        });

        it("should load members from server on first call", async function () {
            const client = createClientMock([memberEvent]);
            const room = new Room(roomId, client as any, null!, { lazyLoadMembers: true });
            await room.loadMembersIfNeeded();
            const memberA = room.getMember("@user_a:bar")!;
            expect(memberA.name).toEqual("User A");
            const storedMembers = client.store.storedMembers!;
            expect(storedMembers.length).toEqual(1);
            expect(storedMembers[0].event_id).toEqual(memberEvent.getId());
        });

        it("should take members from storage if available", async function () {
            const memberEvent2 = utils.mkMembership({
                user: "@user_a:bar",
                mship: "join",
                room: roomId,
                event: true,
                name: "Ms A",
            });
            const client = createClientMock([memberEvent2], [memberEvent]);
            const room = new Room(roomId, client as any, null!, { lazyLoadMembers: true });

            await room.loadMembersIfNeeded();

            const memberA = room.getMember("@user_a:bar")!;
            expect(memberA.name).toEqual("User A");
        });

        it("should allow retry on error", async function () {
            const client = createClientMock(new Error("server says no"));
            const room = new Room(roomId, client as any, null!, { lazyLoadMembers: true });
            let hasThrown = false;
            try {
                await room.loadMembersIfNeeded();
            } catch (err) {
                hasThrown = true;
            }
            expect(hasThrown).toEqual(true);

            client.members.mockReturnValue({ chunk: [memberEvent] });
            await room.loadMembersIfNeeded();
            const memberA = room.getMember("@user_a:bar")!;
            expect(memberA.name).toEqual("User A");
        });
    });

    describe("getMyMembership", function () {
        it("should return synced membership if membership isn't available yet", function () {
            const room = new Room(roomId, null!, userA);
            room.updateMyMembership(JoinRule.Invite);
            expect(room.getMyMembership()).toEqual(JoinRule.Invite);
        });
        it("should emit a Room.myMembership event on a change", function () {
            const room = new Room(roomId, null!, userA);
            const events: {
                membership: string;
                oldMembership?: string;
            }[] = [];
            room.on(RoomEvent.MyMembership, (_room, membership, oldMembership) => {
                events.push({ membership, oldMembership });
            });
            room.updateMyMembership(JoinRule.Invite);
            expect(room.getMyMembership()).toEqual(JoinRule.Invite);
            expect(events[0]).toEqual({ membership: "invite", oldMembership: undefined });
            events.splice(0); //clear
            room.updateMyMembership(JoinRule.Invite);
            expect(events.length).toEqual(0);
            room.updateMyMembership("join");
            expect(room.getMyMembership()).toEqual("join");
            expect(events[0]).toEqual({ membership: "join", oldMembership: "invite" });
        });
    });

    describe("getDMInviter", () => {
        it("should delegate to RoomMember::getDMInviter if available", () => {
            const room = new Room(roomId, null!, userA);
            room.currentState.markOutOfBandMembersStarted();
            room.currentState.setOutOfBandMembers([
                new MatrixEvent({
                    type: EventType.RoomMember,
                    state_key: userA,
                    sender: userB,
                    content: {
                        membership: "invite",
                        is_direct: true,
                    },
                }),
            ]);

            expect(room.getDMInviter()).toBe(userB);
        });

        it("should fall back to summary heroes and return the first one", () => {
            const room = new Room(roomId, null!, userA);
            room.updateMyMembership("invite");
            room.setSummary({
                "m.heroes": [userA, userC],
                "m.joined_member_count": 1,
                "m.invited_member_count": 1,
            });

            expect(room.getDMInviter()).toBe(userC);
        });

        it("should return undefined if we're not joined or invited to the room", () => {
            const room = new Room(roomId, null!, userA);
            expect(room.getDMInviter()).toBeUndefined();
            room.updateMyMembership("leave");
            expect(room.getDMInviter()).toBeUndefined();
        });
    });

    describe("guessDMUserId", function () {
        it("should return first hero id", function () {
            const room = new Room(roomId, new TestClient(userA).client, userA);
            room.setSummary({
                "m.heroes": [userB],
                "m.joined_member_count": 1,
                "m.invited_member_count": 1,
            });
            expect(room.guessDMUserId()).toEqual(userB);
        });
        it("should return first member that isn't self", function () {
            const room = new Room(roomId, new TestClient(userA).client, userA);
            room.addLiveEvents([
                utils.mkMembership({
                    user: userB,
                    mship: "join",
                    room: roomId,
                    event: true,
                }),
            ]);
            expect(room.guessDMUserId()).toEqual(userB);
        });
        it("should return self if only member present", function () {
            const room = new Room(roomId, new TestClient(userA).client, userA);
            expect(room.guessDMUserId()).toEqual(userA);
        });
    });

    describe("getAvatarFallbackMember", () => {
        it("should should return undefined if the room isn't a 1:1", () => {
            const room = new Room(roomId, null!, userA);
            room.currentState.setJoinedMemberCount(2);
            room.currentState.setInvitedMemberCount(1);
            expect(room.getAvatarFallbackMember()).toBeUndefined();
        });

        it("should use summary heroes member if 1:1", () => {
            const room = new Room(roomId, null!, userA);
            room.currentState.markOutOfBandMembersStarted();
            room.currentState.setOutOfBandMembers([
                new MatrixEvent({
                    type: EventType.RoomMember,
                    state_key: userD,
                    sender: userD,
                    content: {
                        membership: "join",
                    },
                }),
            ]);
            room.setSummary({
                "m.heroes": [userA, userD],
                "m.joined_member_count": 1,
                "m.invited_member_count": 1,
            });
            expect(room.getAvatarFallbackMember()?.userId).toBe(userD);
        });
    });

    describe("maySendMessage", function () {
        it("should return false if synced membership not join", function () {
            const room = new Room(roomId, { isRoomEncrypted: () => false } as any, userA);
            room.updateMyMembership(JoinRule.Invite);
            expect(room.maySendMessage()).toEqual(false);
            room.updateMyMembership("leave");
            expect(room.maySendMessage()).toEqual(false);
            room.updateMyMembership("join");
            expect(room.maySendMessage()).toEqual(true);
        });
    });

    describe("getDefaultRoomName", function () {
        it("should return 'Empty room' if a user is the only member", function () {
            const room = new Room(roomId, new TestClient(userA).client, userA);
            expect(room.getDefaultRoomName(userA)).toEqual("Empty room");
        });

        it("should return a display name if one other member is in the room", function () {
            const room = new Room(roomId, new TestClient(userA).client, userA);
            room.addLiveEvents([
                utils.mkMembership({
                    user: userA,
                    mship: "join",
                    room: roomId,
                    event: true,
                    name: "User A",
                }),
                utils.mkMembership({
                    user: userB,
                    mship: "join",
                    room: roomId,
                    event: true,
                    name: "User B",
                }),
            ]);
            expect(room.getDefaultRoomName(userA)).toEqual("User B");
        });

        it("should return a display name if one other member is banned", function () {
            const room = new Room(roomId, new TestClient(userA).client, userA);
            room.addLiveEvents([
                utils.mkMembership({
                    user: userA,
                    mship: "join",
                    room: roomId,
                    event: true,
                    name: "User A",
                }),
                utils.mkMembership({
                    user: userB,
                    mship: "ban",
                    room: roomId,
                    event: true,
                    name: "User B",
                }),
            ]);
            expect(room.getDefaultRoomName(userA)).toEqual("Empty room (was User B)");
        });

        it("should return a display name if one other member is invited", function () {
            const room = new Room(roomId, new TestClient(userA).client, userA);
            room.addLiveEvents([
                utils.mkMembership({
                    user: userA,
                    mship: "join",
                    room: roomId,
                    event: true,
                    name: "User A",
                }),
                utils.mkMembership({
                    user: userB,
                    mship: "invite",
                    room: roomId,
                    event: true,
                    name: "User B",
                }),
            ]);
            expect(room.getDefaultRoomName(userA)).toEqual("User B");
        });

        it("should return 'Empty room (was User B)' if User B left the room", function () {
            const room = new Room(roomId, new TestClient(userA).client, userA);
            room.addLiveEvents([
                utils.mkMembership({
                    user: userA,
                    mship: "join",
                    room: roomId,
                    event: true,
                    name: "User A",
                }),
                utils.mkMembership({
                    user: userB,
                    mship: "leave",
                    room: roomId,
                    event: true,
                    name: "User B",
                }),
            ]);
            expect(room.getDefaultRoomName(userA)).toEqual("Empty room (was User B)");
        });

        it("should return 'User B and User C' if in a room with two other users", function () {
            const room = new Room(roomId, new TestClient(userA).client, userA);
            room.addLiveEvents([
                utils.mkMembership({
                    user: userA,
                    mship: "join",
                    room: roomId,
                    event: true,
                    name: "User A",
                }),
                utils.mkMembership({
                    user: userB,
                    mship: "join",
                    room: roomId,
                    event: true,
                    name: "User B",
                }),
                utils.mkMembership({
                    user: userC,
                    mship: "join",
                    room: roomId,
                    event: true,
                    name: "User C",
                }),
            ]);
            expect(room.getDefaultRoomName(userA)).toEqual("User B and User C");
        });

        it("should return 'User B and 2 others' if in a room with three other users", function () {
            const room = new Room(roomId, new TestClient(userA).client, userA);
            room.addLiveEvents([
                utils.mkMembership({
                    user: userA,
                    mship: "join",
                    room: roomId,
                    event: true,
                    name: "User A",
                }),
                utils.mkMembership({
                    user: userB,
                    mship: "join",
                    room: roomId,
                    event: true,
                    name: "User B",
                }),
                utils.mkMembership({
                    user: userC,
                    mship: "join",
                    room: roomId,
                    event: true,
                    name: "User C",
                }),
                utils.mkMembership({
                    user: userD,
                    mship: "join",
                    room: roomId,
                    event: true,
                    name: "User D",
                }),
            ]);
            expect(room.getDefaultRoomName(userA)).toEqual("User B and 2 others");
        });
    });

    describe("io.element.functional_users", function () {
        it("should return a display name (default behaviour) if no one is marked as a functional member", function () {
            const room = new Room(roomId, new TestClient(userA).client, userA);
            room.addLiveEvents([
                utils.mkMembership({
                    user: userA,
                    mship: "join",
                    room: roomId,
                    event: true,
                    name: "User A",
                }),
                utils.mkMembership({
                    user: userB,
                    mship: "join",
                    room: roomId,
                    event: true,
                    name: "User B",
                }),
                utils.mkEvent({
                    type: UNSTABLE_ELEMENT_FUNCTIONAL_USERS.name,
                    skey: "",
                    room: roomId,
                    event: true,
                    content: {
                        service_members: [],
                    },
                }),
            ]);
            expect(room.getDefaultRoomName(userA)).toEqual("User B");
        });

        it("should return a display name (default behaviour) if service members is a number (invalid)", function () {
            const room = new Room(roomId, new TestClient(userA).client, userA);
            room.addLiveEvents([
                utils.mkMembership({
                    user: userA,
                    mship: "join",
                    room: roomId,
                    event: true,
                    name: "User A",
                }),
                utils.mkMembership({
                    user: userB,
                    mship: "join",
                    room: roomId,
                    event: true,
                    name: "User B",
                }),
                utils.mkEvent({
                    type: UNSTABLE_ELEMENT_FUNCTIONAL_USERS.name,
                    skey: "",
                    room: roomId,
                    event: true,
                    content: {
                        service_members: 1,
                    },
                }),
            ]);
            expect(room.getDefaultRoomName(userA)).toEqual("User B");
        });

        it("should return a display name (default behaviour) if service members is a string (invalid)", function () {
            const room = new Room(roomId, new TestClient(userA).client, userA);
            room.addLiveEvents([
                utils.mkMembership({
                    user: userA,
                    mship: "join",
                    room: roomId,
                    event: true,
                    name: "User A",
                }),
                utils.mkMembership({
                    user: userB,
                    mship: "join",
                    room: roomId,
                    event: true,
                    name: "User B",
                }),
                utils.mkEvent({
                    type: UNSTABLE_ELEMENT_FUNCTIONAL_USERS.name,
                    skey: "",
                    room: roomId,
                    event: true,
                    content: {
                        service_members: userB,
                    },
                }),
            ]);
            expect(room.getDefaultRoomName(userA)).toEqual("User B");
        });

        it("should return 'Empty room' if the only other member is a functional member", function () {
            const room = new Room(roomId, new TestClient(userA).client, userA);
            room.addLiveEvents([
                utils.mkMembership({
                    user: userA,
                    mship: "join",
                    room: roomId,
                    event: true,
                    name: "User A",
                }),
                utils.mkMembership({
                    user: userB,
                    mship: "join",
                    room: roomId,
                    event: true,
                    name: "User B",
                }),
                utils.mkEvent({
                    type: UNSTABLE_ELEMENT_FUNCTIONAL_USERS.name,
                    skey: "",
                    room: roomId,
                    event: true,
                    content: {
                        service_members: [userB],
                    },
                }),
            ]);
            expect(room.getDefaultRoomName(userA)).toEqual("Empty room");
        });

        it("should return 'User B' if User B is the only other member who isn't a functional member", function () {
            const room = new Room(roomId, new TestClient(userA).client, userA);
            room.addLiveEvents([
                utils.mkMembership({
                    user: userA,
                    mship: "join",
                    room: roomId,
                    event: true,
                    name: "User A",
                }),
                utils.mkMembership({
                    user: userB,
                    mship: "join",
                    room: roomId,
                    event: true,
                    name: "User B",
                }),
                utils.mkMembership({
                    user: userC,
                    mship: "join",
                    room: roomId,
                    event: true,
                    name: "User C",
                }),
                utils.mkEvent({
                    type: UNSTABLE_ELEMENT_FUNCTIONAL_USERS.name,
                    skey: "",
                    room: roomId,
                    event: true,
                    user: userA,
                    content: {
                        service_members: [userC],
                    },
                }),
            ]);
            expect(room.getDefaultRoomName(userA)).toEqual("User B");
        });

        it("should return 'Empty room' if all other members are functional members", function () {
            const room = new Room(roomId, new TestClient(userA).client, userA);
            room.addLiveEvents([
                utils.mkMembership({
                    user: userA,
                    mship: "join",
                    room: roomId,
                    event: true,
                    name: "User A",
                }),
                utils.mkMembership({
                    user: userB,
                    mship: "join",
                    room: roomId,
                    event: true,
                    name: "User B",
                }),
                utils.mkMembership({
                    user: userC,
                    mship: "join",
                    room: roomId,
                    event: true,
                    name: "User C",
                }),
                utils.mkEvent({
                    type: UNSTABLE_ELEMENT_FUNCTIONAL_USERS.name,
                    skey: "",
                    room: roomId,
                    event: true,
                    user: userA,
                    content: {
                        service_members: [userB, userC],
                    },
                }),
            ]);
            expect(room.getDefaultRoomName(userA)).toEqual("Empty room");
        });

        it("should not break if an unjoined user is marked as a service user", function () {
            const room = new Room(roomId, new TestClient(userA).client, userA);
            room.addLiveEvents([
                utils.mkMembership({
                    user: userA,
                    mship: "join",
                    room: roomId,
                    event: true,
                    name: "User A",
                }),
                utils.mkMembership({
                    user: userB,
                    mship: "join",
                    room: roomId,
                    event: true,
                    name: "User B",
                }),
                utils.mkEvent({
                    type: UNSTABLE_ELEMENT_FUNCTIONAL_USERS.name,
                    skey: "",
                    room: roomId,
                    event: true,
                    user: userA,
                    content: {
                        service_members: [userC],
                    },
                }),
            ]);
            expect(room.getDefaultRoomName(userA)).toEqual("User B");
        });
    });

    describe("threads", function () {
        beforeEach(() => {
            const client = new TestClient("@alice:example.com", "alicedevice").client;
            room = new Room(roomId, client, userA);
            client.getRoom = () => room;
        });

        it("allow create threads without a root event", function () {
            const eventWithoutARootEvent = new MatrixEvent({
                event_id: "$123",
                room_id: roomId,
                content: {
                    "m.relates_to": {
                        rel_type: "m.thread",
                        event_id: "$000",
                    },
                },
                unsigned: {
                    age: 1,
                },
            });

            room.createThread("$000", undefined, [eventWithoutARootEvent], false);

            const rootEvent = new MatrixEvent({
                event_id: "$666",
                room_id: roomId,
                content: {},
                unsigned: {
                    "age": 1,
                    "m.relations": {
                        "m.thread": {
                            latest_event: null,
                            count: 1,
                            current_user_participated: false,
                        },
                    },
                },
            });

            expect(() => room.createThread(rootEvent.getId()!, rootEvent, [], false)).not.toThrow();
        });

        it("returns the same model when creating a thread twice", () => {
            const { thread, rootEvent } = mkThread({
                room,
                client: new TestClient().client,
                authorId: "@bob:example.org",
                participantUserIds: ["@bob:example.org"],
            });

            expect(thread).toBeInstanceOf(Thread);

            const duplicateThread = room.createThread(rootEvent.getId()!, rootEvent, [], false);

            expect(duplicateThread).toBe(thread);
        });

        it("creating thread from edited event should not conflate old versions of the event", () => {
            const message = mkMessage();
            const edit = mkEdit(message);
            message.makeReplaced(edit);

            const thread = room.createThread("$000", message, [], true);
            expect(thread).toHaveLength(0);
        });

        it("Edits update the lastReply event", async () => {
            room.client.supportsExperimentalThreads = () => true;
            Thread.setServerSideSupport(FeatureSupport.Stable);

            const randomMessage = mkMessage();
            const threadRoot = mkMessage();
            const threadResponse = mkThreadResponse(threadRoot);
            threadResponse.localTimestamp += 1000;
            const threadResponseEdit = mkEdit(threadResponse);
            threadResponseEdit.localTimestamp += 2000;

            room.client.fetchRoomEvent = (eventId: string) =>
                Promise.resolve({
                    ...threadRoot.event,
                    unsigned: {
                        "age": 123,
                        "m.relations": {
                            [THREAD_RELATION_TYPE.name]: {
                                latest_event: threadResponse.event,
                                count: 2,
                                current_user_participated: true,
                            },
                        },
                    },
                });

            room.client.fetchRelations = (
                roomId: string,
                eventId: string,
                relationType?: RelationType | string | null,
                eventType?: EventType | string | null,
                opts: IRelationsRequestOpts = { dir: Direction.Backward },
            ) =>
                Promise.resolve({
                    chunk: [threadResponse.event] as IEvent[],
                    next_batch: "start_token",
                });

            let prom = emitPromise(room, ThreadEvent.New);
            room.addLiveEvents([randomMessage, threadRoot, threadResponse]);
            const thread: Thread = await prom;
            await emitPromise(room, ThreadEvent.Update);

            expect(thread.initialEventsFetched).toBeTruthy();
            expect(thread.replyToEvent!.event).toEqual(threadResponse.event);
            expect(thread.replyToEvent!.getContent().body).toBe(threadResponse.getContent().body);

            room.client.fetchRoomEvent = (eventId: string) =>
                Promise.resolve({
                    ...threadRoot.event,
                    unsigned: {
                        "age": 123,
                        "m.relations": {
                            [THREAD_RELATION_TYPE.name]: {
                                latest_event: {
                                    ...threadResponse.event,
                                    content: threadResponseEdit.getContent()["m.new_content"],
                                },
                                count: 2,
                                current_user_participated: true,
                            },
                        },
                    },
                });

            prom = emitPromise(room, ThreadEvent.Update);
            room.addLiveEvents([threadResponseEdit]);
            await prom;
            expect(thread.replyToEvent!.getContent().body).toBe(threadResponseEdit.getContent()["m.new_content"].body);
        });

        it("Redactions to thread responses decrement the length", async () => {
            room.client.supportsExperimentalThreads = () => true;
            Thread.setServerSideSupport(FeatureSupport.Stable);

            const threadRoot = mkMessage();
            const threadResponse1 = mkThreadResponse(threadRoot);
            threadResponse1.localTimestamp += 1000;
            const threadResponse2 = mkThreadResponse(threadRoot);
            threadResponse2.localTimestamp += 2000;

            room.client.fetchRoomEvent = (eventId: string) =>
                Promise.resolve({
                    ...threadRoot.event,
                    unsigned: {
                        "age": 123,
                        "m.relations": {
                            [THREAD_RELATION_TYPE.name]: {
                                latest_event: threadResponse2.event,
                                count: 2,
                                current_user_participated: true,
                            },
                        },
                    },
                });

            let prom = emitPromise(room, ThreadEvent.New);
            room.addLiveEvents([threadRoot, threadResponse1, threadResponse2]);
            const thread = await prom;
            await emitPromise(room, ThreadEvent.Update);

            expect(thread).toHaveLength(2);
            expect(thread.replyToEvent.getId()).toBe(threadResponse2.getId());

            thread.timelineSet.addEventToTimeline(threadResponse1, thread.liveTimeline, {
                toStartOfTimeline: true,
                fromCache: false,
                roomState: thread.roomState,
            });
            thread.timelineSet.addEventToTimeline(threadResponse2, thread.liveTimeline, {
                toStartOfTimeline: true,
                fromCache: false,
                roomState: thread.roomState,
            });

            room.client.fetchRoomEvent = (eventId: string) =>
                Promise.resolve({
                    ...threadRoot.event,
                    unsigned: {
                        "age": 123,
                        "m.relations": {
                            [THREAD_RELATION_TYPE.name]: {
                                latest_event: threadResponse2.event,
                                count: 1,
                                current_user_participated: true,
                            },
                        },
                    },
                });

            prom = emitPromise(thread, ThreadEvent.Update);
            const threadResponse1Redaction = mkRedaction(threadResponse1);
            room.addLiveEvents([threadResponse1Redaction]);
            await prom;
            expect(thread).toHaveLength(1);
            expect(thread.replyToEvent.getId()).toBe(threadResponse2.getId());
        });

        it("Redactions to reactions in threads do not decrement the length", async () => {
            room.client.supportsExperimentalThreads = () => true;
            Thread.setServerSideSupport(FeatureSupport.Stable);

            const threadRoot = mkMessage();
            const threadResponse1 = mkThreadResponse(threadRoot);
            threadResponse1.localTimestamp += 1000;
            const threadResponse2 = mkThreadResponse(threadRoot);
            threadResponse2.localTimestamp += 2000;
            const threadResponse2Reaction = mkReaction(threadResponse2);

            room.client.fetchRoomEvent = (eventId: string) =>
                Promise.resolve({
                    ...threadRoot.event,
                    unsigned: {
                        "age": 123,
                        "m.relations": {
                            [THREAD_RELATION_TYPE.name]: {
                                latest_event: threadResponse2.event,
                                count: 2,
                                current_user_participated: true,
                            },
                        },
                    },
                });

            const prom = emitPromise(room, ThreadEvent.New);
            room.addLiveEvents([threadRoot, threadResponse1, threadResponse2, threadResponse2Reaction]);
            const thread = await prom;
            await emitPromise(room, ThreadEvent.Update);

            expect(thread).toHaveLength(2);
            expect(thread.replyToEvent.getId()).toBe(threadResponse2.getId());

            const threadResponse2ReactionRedaction = mkRedaction(threadResponse2Reaction);
            room.addLiveEvents([threadResponse2ReactionRedaction]);
            expect(thread).toHaveLength(2);
            expect(thread.replyToEvent.getId()).toBe(threadResponse2.getId());
        });

        it("should not decrement the length when the thread root is redacted", async () => {
            room.client.supportsExperimentalThreads = () => true;
            Thread.setServerSideSupport(FeatureSupport.Stable);

            const threadRoot = mkMessage();
            const threadResponse1 = mkThreadResponse(threadRoot);
            threadResponse1.localTimestamp += 1000;
            const threadResponse2 = mkThreadResponse(threadRoot);
            threadResponse2.localTimestamp += 2000;
            const threadResponse2Reaction = mkReaction(threadResponse2);

            room.client.fetchRoomEvent = (eventId: string) =>
                Promise.resolve({
                    ...threadRoot.event,
                    unsigned: {
                        "age": 123,
                        "m.relations": {
                            [THREAD_RELATION_TYPE.name]: {
                                latest_event: threadResponse2.event,
                                count: 2,
                                current_user_participated: true,
                            },
                        },
                    },
                });

            let prom = emitPromise(room, ThreadEvent.New);
            room.addLiveEvents([threadRoot, threadResponse1, threadResponse2, threadResponse2Reaction]);
            const thread = await prom;
            await emitPromise(room, ThreadEvent.Update);

            expect(thread).toHaveLength(2);
            expect(thread.replyToEvent.getId()).toBe(threadResponse2.getId());

            prom = emitPromise(room, ThreadEvent.Update);
            const threadRootRedaction = mkRedaction(threadRoot);
            room.addLiveEvents([threadRootRedaction]);
            await prom;
            expect(thread).toHaveLength(2);
        });

        it("Redacting the lastEvent finds a new lastEvent", async () => {
            room.client.supportsExperimentalThreads = () => true;
            Thread.setServerSideSupport(FeatureSupport.Stable);
            Thread.setServerSideListSupport(FeatureSupport.Stable);

            room.client.createThreadListMessagesRequest = () =>
                Promise.resolve({
                    chunk: [],
                    state: [],
                });

            await room.createThreadsTimelineSets();
            await room.fetchRoomThreads();

            const threadRoot = mkMessage();
            const threadResponse1 = mkThreadResponse(threadRoot);
            threadResponse1.localTimestamp += 1000;
            const threadResponse2 = mkThreadResponse(threadRoot);
            threadResponse2.localTimestamp += 2000;

            room.client.fetchRoomEvent = (eventId: string) =>
                Promise.resolve({
                    ...threadRoot.event,
                    unsigned: {
                        "age": 123,
                        "m.relations": {
                            "m.thread": {
                                latest_event: threadResponse2.event,
                                count: 2,
                                current_user_participated: true,
                            },
                        },
                    },
                });

            room.client.fetchRelations = (
                roomId: string,
                eventId: string,
                relationType?: RelationType | string | null,
                eventType?: EventType | string | null,
                opts: IRelationsRequestOpts = { dir: Direction.Backward },
            ) =>
                Promise.resolve({
                    chunk: [threadResponse1.event] as IEvent[],
                    next_batch: "start_token",
                });

            let prom = emitPromise(room, ThreadEvent.New);
            room.addLiveEvents([threadRoot, threadResponse1]);
            const thread: Thread = await prom;
            await emitPromise(room, ThreadEvent.Update);

            expect(thread.initialEventsFetched).toBeTruthy();
            room.addLiveEvents([threadResponse2]);
            expect(thread).toHaveLength(2);
            expect(thread.replyToEvent!.getId()).toBe(threadResponse2.getId());

            room.client.fetchRoomEvent = (eventId: string) =>
                Promise.resolve({
                    ...threadRoot.event,
                    unsigned: {
                        "age": 123,
                        "m.relations": {
                            "m.thread": {
                                latest_event: threadResponse1.event,
                                count: 1,
                                current_user_participated: true,
                            },
                        },
                    },
                });

            prom = emitPromise(room, ThreadEvent.Update);
            const threadResponse2Redaction = mkRedaction(threadResponse2);
            room.addLiveEvents([threadResponse2Redaction]);
            await prom;
            await emitPromise(room, ThreadEvent.Update);
            expect(thread).toHaveLength(1);
            expect(thread.replyToEvent!.getId()).toBe(threadResponse1.getId());

            room.client.fetchRoomEvent = (eventId: string) =>
                Promise.resolve({
                    ...threadRoot.event,
                    unsigned: {
                        "age": 123,
                        "m.relations": {
                            "m.thread": {
                                latest_event: threadRoot.event,
                                count: 0,
                                current_user_participated: true,
                            },
                        },
                    },
                });

            prom = emitPromise(room, ThreadEvent.Delete);
            const prom2 = emitPromise(room, RoomEvent.Timeline);
            const threadResponse1Redaction = mkRedaction(threadResponse1);
            room.addLiveEvents([threadResponse1Redaction]);
            await prom;
            await prom2;
            expect(thread).toHaveLength(0);
            expect(thread.replyToEvent!.getId()).toBe(threadRoot.getId());
        });
    });

    describe("eventShouldLiveIn", () => {
        const client = new TestClient(userA).client;
        client.supportsExperimentalThreads = () => true;
        Thread.setServerSideSupport(FeatureSupport.Stable);
        const room = new Room(roomId, client, userA);

        it("thread root and its relations&redactions should be in both", () => {
            const randomMessage = mkMessage();
            const threadRoot = mkMessage();
            const threadResponse1 = mkThreadResponse(threadRoot);
            const threadReaction1 = mkReaction(threadRoot);
            const threadReaction2 = mkReaction(threadRoot);
            const threadReaction2Redaction = mkRedaction(threadReaction2);

            const roots = new Set([threadRoot.getId()!]);
            const events = [
                randomMessage,
                threadRoot,
                threadResponse1,
                threadReaction1,
                threadReaction2,
                threadReaction2Redaction,
            ];

            expect(room.eventShouldLiveIn(randomMessage, events, roots).shouldLiveInRoom).toBeTruthy();
            expect(room.eventShouldLiveIn(randomMessage, events, roots).shouldLiveInThread).toBeFalsy();

            expect(room.eventShouldLiveIn(threadRoot, events, roots).shouldLiveInRoom).toBeTruthy();
            expect(room.eventShouldLiveIn(threadRoot, events, roots).shouldLiveInThread).toBeTruthy();
            expect(room.eventShouldLiveIn(threadRoot, events, roots).threadId).toBe(threadRoot.getId());
            expect(room.eventShouldLiveIn(threadResponse1, events, roots).shouldLiveInRoom).toBeFalsy();
            expect(room.eventShouldLiveIn(threadResponse1, events, roots).shouldLiveInThread).toBeTruthy();
            expect(room.eventShouldLiveIn(threadResponse1, events, roots).threadId).toBe(threadRoot.getId());

            expect(room.eventShouldLiveIn(threadReaction1, events, roots).shouldLiveInRoom).toBeTruthy();
            expect(room.eventShouldLiveIn(threadReaction1, events, roots).shouldLiveInThread).toBeTruthy();
            expect(room.eventShouldLiveIn(threadReaction1, events, roots).threadId).toBe(threadRoot.getId());
            expect(room.eventShouldLiveIn(threadReaction2, events, roots).shouldLiveInRoom).toBeTruthy();
            expect(room.eventShouldLiveIn(threadReaction2, events, roots).shouldLiveInThread).toBeTruthy();
            expect(room.eventShouldLiveIn(threadReaction2, events, roots).threadId).toBe(threadRoot.getId());
            expect(room.eventShouldLiveIn(threadReaction2Redaction, events, roots).shouldLiveInRoom).toBeTruthy();
            expect(room.eventShouldLiveIn(threadReaction2Redaction, events, roots).shouldLiveInThread).toBeTruthy();
            expect(room.eventShouldLiveIn(threadReaction2Redaction, events, roots).threadId).toBe(threadRoot.getId());
        });

        it("thread response and its relations&redactions should be only in thread timeline", () => {
            const threadRoot = mkMessage();
            const threadResponse1 = mkThreadResponse(threadRoot);
            const threadReaction1 = mkReaction(threadResponse1);
            const threadReaction2 = mkReaction(threadResponse1);
            const threadReaction2Redaction = mkRedaction(threadReaction2);

            const roots = new Set([threadRoot.getId()!]);
            const events = [threadRoot, threadResponse1, threadReaction1, threadReaction2, threadReaction2Redaction];

            expect(room.eventShouldLiveIn(threadReaction1, events, roots).shouldLiveInRoom).toBeFalsy();
            expect(room.eventShouldLiveIn(threadReaction1, events, roots).shouldLiveInThread).toBeTruthy();
            expect(room.eventShouldLiveIn(threadReaction1, events, roots).threadId).toBe(threadRoot.getId());
            expect(room.eventShouldLiveIn(threadReaction2, events, roots).shouldLiveInRoom).toBeFalsy();
            expect(room.eventShouldLiveIn(threadReaction2, events, roots).shouldLiveInThread).toBeTruthy();
            expect(room.eventShouldLiveIn(threadReaction2, events, roots).threadId).toBe(threadRoot.getId());
            expect(room.eventShouldLiveIn(threadReaction2Redaction, events, roots).shouldLiveInRoom).toBeFalsy();
            expect(room.eventShouldLiveIn(threadReaction2Redaction, events, roots).shouldLiveInThread).toBeTruthy();
            expect(room.eventShouldLiveIn(threadReaction2Redaction, events, roots).threadId).toBe(threadRoot.getId());
        });

        it("reply to thread response and its relations&redactions should be only in main timeline", () => {
            const threadRoot = mkMessage();
            const threadResponse1 = mkThreadResponse(threadRoot);
            const reply1 = mkReply(threadResponse1);
            const reaction1 = mkReaction(reply1);
            const reaction2 = mkReaction(reply1);
            const reaction2Redaction = mkRedaction(reply1);

            const roots = new Set([threadRoot.getId()!]);
            const events = [threadRoot, threadResponse1, reply1, reaction1, reaction2, reaction2Redaction];

            expect(room.eventShouldLiveIn(reply1, events, roots).shouldLiveInRoom).toBeTruthy();
            expect(room.eventShouldLiveIn(reply1, events, roots).shouldLiveInThread).toBeFalsy();
            expect(room.eventShouldLiveIn(reaction1, events, roots).shouldLiveInRoom).toBeTruthy();
            expect(room.eventShouldLiveIn(reaction1, events, roots).shouldLiveInThread).toBeFalsy();
            expect(room.eventShouldLiveIn(reaction2, events, roots).shouldLiveInRoom).toBeTruthy();
            expect(room.eventShouldLiveIn(reaction2, events, roots).shouldLiveInThread).toBeFalsy();
            expect(room.eventShouldLiveIn(reaction2Redaction, events, roots).shouldLiveInRoom).toBeTruthy();
            expect(room.eventShouldLiveIn(reaction2Redaction, events, roots).shouldLiveInThread).toBeFalsy();
        });

        it("reply to reply to thread root should only be in the main timeline", () => {
            const threadRoot = mkMessage();
            const threadResponse1 = mkThreadResponse(threadRoot);
            const reply1 = mkReply(threadRoot);
            const reply2 = mkReply(reply1);

            const roots = new Set([threadRoot.getId()!]);
            const events = [threadRoot, threadResponse1, reply1, reply2];

            expect(room.eventShouldLiveIn(reply1, events, roots).shouldLiveInRoom).toBeTruthy();
            expect(room.eventShouldLiveIn(reply1, events, roots).shouldLiveInThread).toBeFalsy();
            expect(room.eventShouldLiveIn(reply2, events, roots).shouldLiveInRoom).toBeTruthy();
            expect(room.eventShouldLiveIn(reply2, events, roots).shouldLiveInThread).toBeFalsy();
        });

        it("should aggregate relations in thread event timeline set", async () => {
            Thread.setServerSideSupport(FeatureSupport.Stable);
            const threadRoot = mkMessage();
            const rootReaction = mkReaction(threadRoot);
            const threadResponse = mkThreadResponse(threadRoot);
            const threadReaction = mkReaction(threadResponse);

            const events = [threadRoot, rootReaction, threadResponse, threadReaction];

            const prom = emitPromise(room, ThreadEvent.New);
            room.addLiveEvents(events);
            const thread = await prom;
            expect(thread).toBe(threadRoot.getThread());
            expect(thread.rootEvent).toBe(threadRoot);

            const rootRelations = thread.timelineSet.relations
                .getChildEventsForEvent(threadRoot.getId()!, RelationType.Annotation, EventType.Reaction)!
                .getSortedAnnotationsByKey();
            expect(rootRelations).toHaveLength(1);
            expect(rootRelations![0][0]).toEqual(rootReaction.getRelation()!.key);
            expect(rootRelations![0][1].size).toEqual(1);
            expect(rootRelations![0][1].has(rootReaction)).toBeTruthy();

            const responseRelations = thread.timelineSet.relations
                .getChildEventsForEvent(threadResponse.getId()!, RelationType.Annotation, EventType.Reaction)!
                .getSortedAnnotationsByKey();
            expect(responseRelations).toHaveLength(1);
            expect(responseRelations![0][0]).toEqual(threadReaction.getRelation()!.key);
            expect(responseRelations![0][1].size).toEqual(1);
            expect(responseRelations![0][1].has(threadReaction)).toBeTruthy();
        });
    });

    describe("getEventReadUpTo()", () => {
        const client = new TestClient(userA).client;
        const room = new Room(roomId, client, userA);

        it("handles missing receipt type", () => {
            room.getReadReceiptForUserId = (userId, ignore, receiptType): WrappedReceipt | null => {
                return receiptType === ReceiptType.ReadPrivate ? ({ eventId: "eventId" } as WrappedReceipt) : null;
            };

            expect(room.getEventReadUpTo(userA)).toEqual("eventId");
        });

        describe("prefers newer receipt", () => {
            it("should compare correctly using timelines", () => {
                room.getReadReceiptForUserId = (userId, ignore, receiptType): WrappedReceipt | null => {
                    if (receiptType === ReceiptType.ReadPrivate) {
                        return { eventId: "eventId1" } as WrappedReceipt;
                    }
                    if (receiptType === ReceiptType.Read) {
                        return { eventId: "eventId2" } as WrappedReceipt;
                    }
                    return null;
                };

                for (let i = 1; i <= 2; i++) {
                    room.getUnfilteredTimelineSet = () =>
                        ({
                            compareEventOrdering: (event1, event2) => {
                                return event1 === `eventId${i}` ? 1 : -1;
                            },
                        } as EventTimelineSet);

                    expect(room.getEventReadUpTo(userA)).toEqual(`eventId${i}`);
                }
            });

            describe("correctly compares by timestamp", () => {
                it("should correctly compare, if we have all receipts", () => {
                    for (let i = 1; i <= 2; i++) {
                        room.getUnfilteredTimelineSet = () =>
                            ({
                                compareEventOrdering: (_1, _2) => null,
                            } as EventTimelineSet);
                        room.getReadReceiptForUserId = (userId, ignore, receiptType): WrappedReceipt | null => {
                            if (receiptType === ReceiptType.ReadPrivate) {
                                return { eventId: "eventId1", data: { ts: i === 1 ? 2 : 1 } } as WrappedReceipt;
                            }
                            if (receiptType === ReceiptType.Read) {
                                return { eventId: "eventId2", data: { ts: i === 2 ? 2 : 1 } } as WrappedReceipt;
                            }
                            return null;
                        };

                        expect(room.getEventReadUpTo(userA)).toEqual(`eventId${i}`);
                    }
                });

                it("should correctly compare, if private read receipt is missing", () => {
                    room.getUnfilteredTimelineSet = () =>
                        ({
                            compareEventOrdering: (_1, _2) => null,
                        } as EventTimelineSet);
                    room.getReadReceiptForUserId = (userId, ignore, receiptType): WrappedReceipt | null => {
                        if (receiptType === ReceiptType.Read) {
                            return { eventId: "eventId2", data: { ts: 1 } } as WrappedReceipt;
                        }
                        return null;
                    };

                    expect(room.getEventReadUpTo(userA)).toEqual(`eventId2`);
                });
            });

            describe("fallback precedence", () => {
                beforeAll(() => {
                    room.getUnfilteredTimelineSet = () =>
                        ({
                            compareEventOrdering: (_1, _2) => null,
                        } as EventTimelineSet);
                });

                it("should give precedence to m.read.private", () => {
                    room.getReadReceiptForUserId = (userId, ignore, receiptType): WrappedReceipt | null => {
                        if (receiptType === ReceiptType.ReadPrivate) {
                            return { eventId: "eventId1" } as WrappedReceipt;
                        }
                        if (receiptType === ReceiptType.Read) {
                            return { eventId: "eventId2" } as WrappedReceipt;
                        }
                        return null;
                    };

                    expect(room.getEventReadUpTo(userA)).toEqual(`eventId1`);
                });

                it("should give precedence to m.read", () => {
                    room.getReadReceiptForUserId = (userId, ignore, receiptType): WrappedReceipt | null => {
                        if (receiptType === ReceiptType.Read) {
                            return { eventId: "eventId3" } as WrappedReceipt;
                        }
                        return null;
                    };

                    expect(room.getEventReadUpTo(userA)).toEqual(`eventId3`);
                });
            });
        });
    });

    describe("roomNameGenerator", () => {
        const client = new TestClient(userA).client;
        client.roomNameGenerator = jest.fn().mockReturnValue(null);
        const room = new Room(roomId, client, userA);

        it("should call fn when recalculating room name", () => {
            (client.roomNameGenerator as jest.Mock).mockClear();
            room.recalculate();
            expect(client.roomNameGenerator).toHaveBeenCalled();
        });
    });

    describe("thread notifications", () => {
        let room: Room;

        beforeEach(() => {
            const client = new TestClient(userA).client;
            room = new Room(roomId, client, userA);
        });

        it("defaults to undefined", () => {
            expect(room.getThreadUnreadNotificationCount("123", NotificationCountType.Total)).toBe(0);
            expect(room.getThreadUnreadNotificationCount("123", NotificationCountType.Highlight)).toBe(0);
        });

        it("lets you set values", () => {
            room.setThreadUnreadNotificationCount("123", NotificationCountType.Total, 1);

            expect(room.getThreadUnreadNotificationCount("123", NotificationCountType.Total)).toBe(1);
            expect(room.getThreadUnreadNotificationCount("123", NotificationCountType.Highlight)).toBe(0);

            room.setThreadUnreadNotificationCount("123", NotificationCountType.Highlight, 10);

            expect(room.getThreadUnreadNotificationCount("123", NotificationCountType.Total)).toBe(1);
            expect(room.getThreadUnreadNotificationCount("123", NotificationCountType.Highlight)).toBe(10);
        });

        it("lets you reset threads notifications", () => {
            room.setThreadUnreadNotificationCount("123", NotificationCountType.Total, 666);
            room.setThreadUnreadNotificationCount("123", NotificationCountType.Highlight, 123);

            expect(room.threadsAggregateNotificationType).toBe(NotificationCountType.Highlight);

            room.resetThreadUnreadNotificationCount();

            expect(room.threadsAggregateNotificationType).toBe(null);

            expect(room.getThreadUnreadNotificationCount("123", NotificationCountType.Total)).toBe(0);
            expect(room.getThreadUnreadNotificationCount("123", NotificationCountType.Highlight)).toBe(0);
        });

        it("sets the room threads notification type", () => {
            room.setThreadUnreadNotificationCount("123", NotificationCountType.Total, 666);
            expect(room.threadsAggregateNotificationType).toBe(NotificationCountType.Total);
            room.setThreadUnreadNotificationCount("123", NotificationCountType.Highlight, 123);
            expect(room.threadsAggregateNotificationType).toBe(NotificationCountType.Highlight);
            room.setThreadUnreadNotificationCount("123", NotificationCountType.Total, 333);
            expect(room.threadsAggregateNotificationType).toBe(NotificationCountType.Highlight);
        });

        it("partially resets room notifications", () => {
            room.setThreadUnreadNotificationCount("123", NotificationCountType.Total, 666);
            room.setThreadUnreadNotificationCount("456", NotificationCountType.Highlight, 123);

            room.resetThreadUnreadNotificationCount(["123"]);

            expect(room.getThreadUnreadNotificationCount("123", NotificationCountType.Total)).toBe(666);
            expect(room.getThreadUnreadNotificationCount("456", NotificationCountType.Highlight)).toBe(0);
        });

        it("emits event on notifications reset", () => {
            const cb = jest.fn();

            room.on(RoomEvent.UnreadNotifications, cb);

            room.setThreadUnreadNotificationCount("123", NotificationCountType.Total, 666);
            room.setThreadUnreadNotificationCount("456", NotificationCountType.Highlight, 123);

            room.resetThreadUnreadNotificationCount();

            expect(cb).toHaveBeenLastCalledWith();
        });
    });

    describe("hasThreadUnreadNotification", () => {
        it("has no notifications by default", () => {
            expect(room.hasThreadUnreadNotification()).toBe(false);
        });

        it("main timeline notification does not affect this", () => {
            room.setUnreadNotificationCount(NotificationCountType.Highlight, 1);
            expect(room.hasThreadUnreadNotification()).toBe(false);
            room.setUnreadNotificationCount(NotificationCountType.Total, 1);
            expect(room.hasThreadUnreadNotification()).toBe(false);

            room.setThreadUnreadNotificationCount("123", NotificationCountType.Total, 1);
            expect(room.hasThreadUnreadNotification()).toBe(true);
        });

        it("lets you reset", () => {
            room.setThreadUnreadNotificationCount("123", NotificationCountType.Highlight, 1);
            expect(room.hasThreadUnreadNotification()).toBe(true);

            room.resetThreadUnreadNotificationCount();

            expect(room.hasThreadUnreadNotification()).toBe(false);
        });
    });

    describe("threadsAggregateNotificationType", () => {
        it("defaults to null", () => {
            expect(room.threadsAggregateNotificationType).toBeNull();
        });

        it("counts multiple threads", () => {
            room.setThreadUnreadNotificationCount("$123", NotificationCountType.Total, 1);
            expect(room.threadsAggregateNotificationType).toBe(NotificationCountType.Total);

            room.setThreadUnreadNotificationCount("$456", NotificationCountType.Total, 1);
            expect(room.threadsAggregateNotificationType).toBe(NotificationCountType.Total);

            room.setThreadUnreadNotificationCount("$123", NotificationCountType.Highlight, 1);
            expect(room.threadsAggregateNotificationType).toBe(NotificationCountType.Highlight);

            room.setThreadUnreadNotificationCount("$123", NotificationCountType.Highlight, 0);
            expect(room.threadsAggregateNotificationType).toBe(NotificationCountType.Total);
        });

        it("allows reset", () => {
            room.setThreadUnreadNotificationCount("$123", NotificationCountType.Total, 1);
            room.setThreadUnreadNotificationCount("$456", NotificationCountType.Total, 1);
            room.setThreadUnreadNotificationCount("$123", NotificationCountType.Highlight, 1);
            expect(room.threadsAggregateNotificationType).toBe(NotificationCountType.Highlight);

            room.resetThreadUnreadNotificationCount();

            expect(room.threadsAggregateNotificationType).toBeNull();
        });
    });

    it("should load pending events from from the store and decrypt if needed", async () => {
        const client = new TestClient(userA).client;
        client.crypto = client["cryptoBackend"] = {
            decryptEvent: jest.fn().mockResolvedValue({ clearEvent: { body: "enc" } }),
        } as unknown as Crypto;
        client.store.getPendingEvents = jest.fn(async (roomId) => [
            {
                event_id: "$1:server",
                type: "m.room.message",
                content: { body: "1" },
                sender: "@1:server",
                room_id: roomId,
                origin_server_ts: 1,
                txn_id: "txn1",
            },
            {
                event_id: "$2:server",
                type: "m.room.encrypted",
                content: { body: "2" },
                sender: "@2:server",
                room_id: roomId,
                origin_server_ts: 2,
                txn_id: "txn2",
            },
        ]);
        const room = new Room(roomId, client, userA, {
            pendingEventOrdering: PendingEventOrdering.Detached,
        });
        await emitPromise(room, RoomEvent.LocalEchoUpdated);
        await emitPromise(client, MatrixEventEvent.Decrypted);
        await emitPromise(room, RoomEvent.LocalEchoUpdated);
        const pendingEvents = room.getPendingEvents();
        expect(pendingEvents).toHaveLength(2);
        expect(pendingEvents[1].isDecryptionFailure()).toBeFalsy();
        expect(pendingEvents[1].isBeingDecrypted()).toBeFalsy();
        expect(pendingEvents[1].isEncrypted()).toBeTruthy();
        for (const ev of pendingEvents) {
            expect(room.getPendingEvent(ev.getId()!)).toBe(ev);
        }
    });

    describe("getBlacklistUnverifiedDevices", () => {
        it("defaults to null", () => {
            expect(room.getBlacklistUnverifiedDevices()).toBeNull();
        });

        it("is updated by setBlacklistUnverifiedDevices", () => {
            room.setBlacklistUnverifiedDevices(false);
            expect(room.getBlacklistUnverifiedDevices()).toBe(false);
        });
    });

<<<<<<< HEAD
    describe("processPollEvents()", () => {
        let room: Room;
        let client: MatrixClient;

        beforeEach(() => {
            client = getMockClientWithEventEmitter({
                decryptEventIfNeeded: jest.fn(),
            });
            room = new Room(roomId, client, userA);
            jest.spyOn(room, "emit").mockClear();
        });

        const makePollStart = (id: string): MatrixEvent => {
            const event = new MatrixEvent({
                ...PollStartEvent.from("What?", ["a", "b"], M_POLL_KIND_DISCLOSED.name).serialize(),
                room_id: roomId,
            });
            event.event.event_id = id;
            return event;
        };

        it("adds poll models to room state for a poll start event ", async () => {
            const pollStartEvent = makePollStart("1");
            const events = [pollStartEvent];

            await room.processPollEvents(events);
            expect(client.decryptEventIfNeeded).toHaveBeenCalledWith(pollStartEvent);
            const pollInstance = room.polls.get(pollStartEvent.getId()!);
            expect(pollInstance).toBeTruthy();

            expect(room.emit).toHaveBeenCalledWith(PollEvent.New, pollInstance);
        });

        it("adds related events to poll models", async () => {
            const pollStartEvent = makePollStart("1");
            const pollStartEvent2 = makePollStart("2");
            const events = [pollStartEvent, pollStartEvent2];
            const pollResponseEvent = new MatrixEvent({
                type: M_POLL_RESPONSE.name,
                content: {
                    "m.relates_to": {
                        rel_type: RelationType.Reference,
                        event_id: pollStartEvent.getId(),
                    },
                },
            });
            const messageEvent = new MatrixEvent({
                type: "m.room.messsage",
                content: {
                    text: "hello",
                },
            });

            // init poll
            await room.processPollEvents(events);

            const poll = room.polls.get(pollStartEvent.getId()!)!;
            const poll2 = room.polls.get(pollStartEvent2.getId()!)!;
            jest.spyOn(poll, "onNewRelation");
            jest.spyOn(poll2, "onNewRelation");

            await room.processPollEvents([pollResponseEvent, messageEvent]);

            // only called for relevant event
            expect(poll.onNewRelation).toHaveBeenCalledTimes(1);
            expect(poll.onNewRelation).toHaveBeenCalledWith(pollResponseEvent);

            // only called on poll with relation
            expect(poll2.onNewRelation).not.toHaveBeenCalled();
=======
    describe("findPredecessorRoomId", () => {
        let client: MatrixClient | null = null;
        beforeEach(() => {
            client = getMockClientWithEventEmitter({
                ...mockClientMethodsUser(),
                supportsExperimentalThreads: jest.fn().mockReturnValue(true),
            });
        });

        function roomCreateEvent(newRoomId: string, predecessorRoomId: string | null): MatrixEvent {
            const content: {
                creator: string;
                ["m.federate"]: boolean;
                room_version: string;
                predecessor: { event_id: string; room_id: string } | undefined;
            } = {
                "creator": "@daryl:alexandria.example.com",
                "predecessor": undefined,
                "m.federate": true,
                "room_version": "9",
            };
            if (predecessorRoomId) {
                content.predecessor = {
                    event_id: "id_of_last_known_event",
                    room_id: predecessorRoomId,
                };
            }
            return new MatrixEvent({
                content,
                event_id: `create_event_id_pred_${predecessorRoomId}`,
                origin_server_ts: 1432735824653,
                room_id: newRoomId,
                sender: "@daryl:alexandria.example.com",
                state_key: "",
                type: "m.room.create",
            });
        }

        it("Returns null if there is no create event", () => {
            const room = new Room("roomid", client!, "@u:example.com");
            expect(room.findPredecessorRoomId()).toBeNull();
        });

        it("Returns null if the create event has no predecessor", () => {
            const room = new Room("roomid", client!, "@u:example.com");
            room.addLiveEvents([roomCreateEvent("roomid", null)]);
            expect(room.findPredecessorRoomId()).toBeNull();
        });

        it("Returns the predecessor ID if one is provided via create event", () => {
            const room = new Room("roomid", client!, "@u:example.com");
            room.addLiveEvents([roomCreateEvent("roomid", "replacedroomid")]);
            expect(room.findPredecessorRoomId()).toBe("replacedroomid");
>>>>>>> de176dbd
        });
    });
});<|MERGE_RESOLUTION|>--- conflicted
+++ resolved
@@ -52,11 +52,7 @@
 import { FeatureSupport, Thread, THREAD_RELATION_TYPE, ThreadEvent } from "../../src/models/thread";
 import { Crypto } from "../../src/crypto";
 import { mkThread } from "../test-utils/thread";
-<<<<<<< HEAD
-import { getMockClientWithEventEmitter } from "../test-utils/client";
-=======
 import { getMockClientWithEventEmitter, mockClientMethodsUser } from "../test-utils/client";
->>>>>>> de176dbd
 
 describe("Room", function () {
     const roomId = "!foo:bar";
@@ -3234,7 +3230,6 @@
         });
     });
 
-<<<<<<< HEAD
     describe("processPollEvents()", () => {
         let room: Room;
         let client: MatrixClient;
@@ -3304,7 +3299,9 @@
 
             // only called on poll with relation
             expect(poll2.onNewRelation).not.toHaveBeenCalled();
-=======
+        });
+    });
+
     describe("findPredecessorRoomId", () => {
         let client: MatrixClient | null = null;
         beforeEach(() => {
@@ -3358,7 +3355,6 @@
             const room = new Room("roomid", client!, "@u:example.com");
             room.addLiveEvents([roomCreateEvent("roomid", "replacedroomid")]);
             expect(room.findPredecessorRoomId()).toBe("replacedroomid");
->>>>>>> de176dbd
         });
     });
 });