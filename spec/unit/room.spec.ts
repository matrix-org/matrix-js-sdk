--- conflicted
+++ resolved
@@ -37,12 +37,8 @@
 import { UNSTABLE_ELEMENT_FUNCTIONAL_USERS } from "../../src/@types/event";
 import { TestClient } from "../TestClient";
 import { emitPromise } from "../test-utils/test-utils";
-<<<<<<< HEAD
-import { ThreadEvent } from "../../src/models/thread";
 import { ReceiptType } from "../../src/@types/read_receipts";
-=======
 import { Thread, ThreadEvent } from "../../src/models/thread";
->>>>>>> 1cde686a
 
 describe("Room", function() {
     const roomId = "!foo:bar";
