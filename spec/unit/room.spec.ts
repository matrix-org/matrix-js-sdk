--- conflicted
+++ resolved
@@ -2669,7 +2669,6 @@
         });
     });
 
-<<<<<<< HEAD
     describe("threadsAggregateNotificationType", () => {
         it("defaults to null", () => {
             expect(room.threadsAggregateNotificationType).toBeNull();
@@ -2699,7 +2698,8 @@
 
             expect(room.threadsAggregateNotificationType).toBeNull();
         });
-=======
+    });
+
     it("should load pending events from from the store and decrypt if needed", async () => {
         const client = new TestClient(userA).client;
         client.crypto = {
@@ -2736,6 +2736,5 @@
         for (const ev of pendingEvents) {
             expect(room.getPendingEvent(ev.getId())).toBe(ev);
         }
->>>>>>> 6245661c
     });
 });