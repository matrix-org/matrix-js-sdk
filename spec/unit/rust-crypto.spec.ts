--- conflicted
+++ resolved
@@ -30,11 +30,7 @@
 
 import { RustCrypto } from "../../src/rust-crypto/rust-crypto";
 import { initRustCrypto } from "../../src/rust-crypto";
-<<<<<<< HEAD
-import { HttpApiEvent, HttpApiEventHandlerMap, MatrixClient, MatrixHttpApi } from "../../src";
-=======
-import { HttpApiEvent, HttpApiEventHandlerMap, IHttpOpts, IToDeviceEvent, MatrixHttpApi } from "../../src";
->>>>>>> 030abe15
+import { HttpApiEvent, HttpApiEventHandlerMap, IToDeviceEvent, MatrixClient, MatrixHttpApi } from "../../src";
 import { TypedEventEmitter } from "../../src/models/typed-event-emitter";
 
 afterEach(() => {
@@ -66,7 +62,7 @@
         let rustCrypto: RustCrypto;
 
         beforeEach(async () => {
-            const mockHttpApi = {} as MatrixHttpApi<IHttpOpts>;
+            const mockHttpApi = {} as MatrixClient["http"];
             rustCrypto = (await initRustCrypto(mockHttpApi, TEST_USER, TEST_DEVICE_ID)) as RustCrypto;
         });
 
