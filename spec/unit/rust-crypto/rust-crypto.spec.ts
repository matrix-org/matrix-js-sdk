/*
Copyright 2022-2023 The Matrix.org Foundation C.I.C.

Licensed under the Apache License, Version 2.0 (the "License");
you may not use this file except in compliance with the License.
You may obtain a copy of the License at

    http://www.apache.org/licenses/LICENSE-2.0

Unless required by applicable law or agreed to in writing, software
distributed under the License is distributed on an "AS IS" BASIS,
WITHOUT WARRANTIES OR CONDITIONS OF ANY KIND, either express or implied.
See the License for the specific language governing permissions and
limitations under the License.
*/

import * as RustSdkCryptoJs from "@matrix-org/matrix-sdk-crypto-wasm";
import { KeysQueryRequest, OlmMachine } from "@matrix-org/matrix-sdk-crypto-wasm";
import { Mocked } from "jest-mock";
import fetchMock from "fetch-mock-jest";

import { RustCrypto } from "../../../src/rust-crypto/rust-crypto";
import { initRustCrypto } from "../../../src/rust-crypto";
import {
    CryptoEvent,
    Device,
    DeviceVerification,
    HttpApiEvent,
    HttpApiEventHandlerMap,
    IHttpOpts,
    IToDeviceEvent,
    MatrixClient,
    MatrixHttpApi,
    TypedEventEmitter,
} from "../../../src";
import { mkEvent } from "../../test-utils/test-utils";
import { CryptoBackend } from "../../../src/common-crypto/CryptoBackend";
import { IEventDecryptionResult } from "../../../src/@types/crypto";
import { OutgoingRequestProcessor } from "../../../src/rust-crypto/OutgoingRequestProcessor";
import { ServerSideSecretStorage } from "../../../src/secret-storage";
import { CryptoCallbacks, ImportRoomKeysOpts, VerificationRequest } from "../../../src/crypto-api";
import * as testData from "../../test-utils/test-data";

const TEST_USER = "@alice:example.com";
const TEST_DEVICE_ID = "TEST_DEVICE";

afterEach(() => {
    fetchMock.reset();
});

describe("RustCrypto", () => {
    describe(".importRoomKeys and .exportRoomKeys", () => {
        let rustCrypto: RustCrypto;

        beforeEach(
            async () => {
                rustCrypto = await makeTestRustCrypto();
            },
            /* it can take a while to initialise the crypto library on the first pass, so bump up the timeout. */
            10000,
        );

        it("should import and export keys", async () => {
            const someRoomKeys = [
                {
                    algorithm: "m.megolm.v1.aes-sha2",
                    room_id: "!cLDYAnjpiQXIrSwngM:localhost:8480",
                    sender_key: "C9FMqTD20C0VaGWE/aSImkimuE6HDa/RyYj5gRUg3gY",
                    session_id: "iGQG5GaP1/B3dSH6zCQDQqrNuotrtQjVC7w1OsUDwbg",
                    session_key:
                        "AQAAAADaCbP2gdOy8jrhikjploKgSBaFSJ5rvHcziaADbwNEzeCSrfuAUlXvCvxik8kU+MfCHIi5arN2M7UM5rGKdzkHnkReoIByFkeMdbjKWk5SFpVQexcM74eDhBGj+ICkQqOgApfnEbSswrmreB0+MhHHyLStwW5fy5f8A9QW1sbPuohkBuRmj9fwd3Uh+swkA0KqzbqLa7UI1Qu8NTrFA8G4",
                    sender_claimed_keys: {
                        ed25519: "RSq0Xw0RR0DeqlJ/j3qrF5qbN0D96fKk8lz9kZJlG9k",
                    },
                    forwarding_curve25519_key_chain: [],
                },
                {
                    algorithm: "m.megolm.v1.aes-sha2",
                    room_id: "!cLDYAnjpiQXIrSwngM:localhost:8480",
                    sender_key: "C9FMqTD20C0VaGWE/aSImkimuE6HDa/RyYj5gRUg3gY",
                    session_id: "P/Jy9Tog4CMtLseeS4Fe2AEXZov3k6cibcop/uyhr78",
                    session_key:
                        "AQAAAAATyAVm0c9c9DW9Od72MxvfSDYoysBw3C6yMJ3bYuTmssHN7yNGm59KCtKeFp2Y5qO7lvUmwOfSTvTASUb7HViE7Lt+Bvp5WiMTJ2Pv6m+N12ihyowV5lgtKFWI18Wxd0AugMTVQRwjBK6aMobf86NXWD2hiKm3N6kWbC0PXmqV7T/ycvU6IOAjLS7HnkuBXtgBF2aL95OnIm3KKf7soa+/",
                    sender_claimed_keys: {
                        ed25519: "RSq0Xw0RR0DeqlJ/j3qrF5qbN0D96fKk8lz9kZJlG9k",
                    },
                    forwarding_curve25519_key_chain: [],
                },
            ];
            let importTotal = 0;
            const opt: ImportRoomKeysOpts = {
                progressCallback: (stage) => {
                    importTotal = stage.total;
                },
            };
            await rustCrypto.importRoomKeys(someRoomKeys, opt);

            expect(importTotal).toBe(2);

            const keys = await rustCrypto.exportRoomKeys();
            expect(Array.isArray(keys)).toBeTruthy();
            expect(keys.length).toBe(2);

            const aSession = someRoomKeys[0];

            const exportedKey = keys.find((k) => k.session_id == aSession.session_id);

            expect(aSession).toStrictEqual(exportedKey);
        });
    });

    describe("call preprocess methods", () => {
        let rustCrypto: RustCrypto;

        beforeEach(async () => {
            rustCrypto = await makeTestRustCrypto();
        });

        it("should pass through unencrypted to-device messages", async () => {
            const inputs: IToDeviceEvent[] = [
                { content: { key: "value" }, type: "org.matrix.test", sender: "@alice:example.com" },
            ];
            const res = await rustCrypto.preprocessToDeviceMessages(inputs);
            expect(res).toEqual(inputs);
        });

        it("should pass through bad encrypted messages", async () => {
            const olmMachine: OlmMachine = rustCrypto["olmMachine"];
            const keys = olmMachine.identityKeys;
            const inputs: IToDeviceEvent[] = [
                {
                    type: "m.room.encrypted",
                    content: {
                        algorithm: "m.olm.v1.curve25519-aes-sha2",
                        sender_key: "IlRMeOPX2e0MurIyfWEucYBRVOEEUMrOHqn/8mLqMjA",
                        ciphertext: {
                            [keys.curve25519.toBase64()]: {
                                type: 0,
                                body: "ajyjlghi",
                            },
                        },
                    },
                    sender: "@alice:example.com",
                },
            ];

            const res = await rustCrypto.preprocessToDeviceMessages(inputs);
            expect(res).toEqual(inputs);
        });

        it("emits VerificationRequestReceived on incoming m.key.verification.request", async () => {
            const toDeviceEvent = {
                type: "m.key.verification.request",
                content: {
                    from_device: "testDeviceId",
                    methods: ["m.sas.v1"],
                    transaction_id: "testTxn",
                    timestamp: Date.now() - 1000,
                },
                sender: "@user:id",
            };

            const onEvent = jest.fn();
            rustCrypto.on(CryptoEvent.VerificationRequestReceived, onEvent);
            await rustCrypto.preprocessToDeviceMessages([toDeviceEvent]);
            expect(onEvent).toHaveBeenCalledTimes(1);

            const [req]: [VerificationRequest] = onEvent.mock.lastCall;
            expect(req.transactionId).toEqual("testTxn");
        });
    });

    it("getCrossSigningKeyId when there is no cross signing keys", async () => {
        const rustCrypto = await makeTestRustCrypto();
        await expect(rustCrypto.getCrossSigningKeyId()).resolves.toBe(null);
    });

    it("bootstrapCrossSigning delegates to CrossSigningIdentity", async () => {
        const rustCrypto = await makeTestRustCrypto();
        const mockCrossSigningIdentity = {
            bootstrapCrossSigning: jest.fn().mockResolvedValue(undefined),
        };
        // @ts-ignore private property
        rustCrypto.crossSigningIdentity = mockCrossSigningIdentity;
        await rustCrypto.bootstrapCrossSigning({});
        expect(mockCrossSigningIdentity.bootstrapCrossSigning).toHaveBeenCalledWith({});
    });

    it("isSecretStorageReady", async () => {
        const rustCrypto = await makeTestRustCrypto();
        await expect(rustCrypto.isSecretStorageReady()).resolves.toBe(false);
    });

    describe("outgoing requests", () => {
        /** the RustCrypto implementation under test */
        let rustCrypto: RustCrypto;

        /** A mock OutgoingRequestProcessor which rustCrypto is connected to */
        let outgoingRequestProcessor: Mocked<OutgoingRequestProcessor>;

        /** a mocked-up OlmMachine which rustCrypto is connected to */
        let olmMachine: Mocked<RustSdkCryptoJs.OlmMachine>;

        /** A list of results to be returned from olmMachine.outgoingRequest. Each call will shift a result off
         *  the front of the queue, until it is empty. */
        let outgoingRequestQueue: Array<Array<any>>;

        /** wait for a call to outgoingRequestProcessor.makeOutgoingRequest.
         *
         * The promise resolves to a callback: the makeOutgoingRequest call will not complete until the returned
         * callback is called.
         */
        function awaitCallToMakeOutgoingRequest(): Promise<() => void> {
            return new Promise<() => void>((resolveCalledPromise, _reject) => {
                outgoingRequestProcessor.makeOutgoingRequest.mockImplementationOnce(async () => {
                    const completePromise = new Promise<void>((resolveCompletePromise, _reject) => {
                        resolveCalledPromise(resolveCompletePromise);
                    });
                    return completePromise;
                });
            });
        }

        beforeEach(async () => {
            await RustSdkCryptoJs.initAsync();

            // for these tests we use a mock OlmMachine, with an implementation of outgoingRequests that
            // returns objects from outgoingRequestQueue
            outgoingRequestQueue = [];
            olmMachine = {
                outgoingRequests: jest.fn().mockImplementation(() => {
                    return Promise.resolve(outgoingRequestQueue.shift() ?? []);
                }),
                close: jest.fn(),
            } as unknown as Mocked<RustSdkCryptoJs.OlmMachine>;

            outgoingRequestProcessor = {
                makeOutgoingRequest: jest.fn(),
            } as unknown as Mocked<OutgoingRequestProcessor>;

            rustCrypto = new RustCrypto(
                olmMachine,
                {} as MatrixHttpApi<any>,
                TEST_USER,
                TEST_DEVICE_ID,
                {} as ServerSideSecretStorage,
                {} as CryptoCallbacks,
            );
            rustCrypto["outgoingRequestProcessor"] = outgoingRequestProcessor;
        });

        it("should poll for outgoing messages and send them", async () => {
            const testReq = new KeysQueryRequest("1234", "{}");
            outgoingRequestQueue.push([testReq]);

            const makeRequestPromise = awaitCallToMakeOutgoingRequest();
            rustCrypto.onSyncCompleted({});

            await makeRequestPromise;
            expect(olmMachine.outgoingRequests).toHaveBeenCalled();
            expect(outgoingRequestProcessor.makeOutgoingRequest).toHaveBeenCalledWith(testReq);
        });

        it("stops looping when stop() is called", async () => {
            for (let i = 0; i < 5; i++) {
                outgoingRequestQueue.push([new KeysQueryRequest("1234", "{}")]);
            }

            let makeRequestPromise = awaitCallToMakeOutgoingRequest();

            rustCrypto.onSyncCompleted({});

            expect(rustCrypto["outgoingRequestLoopRunning"]).toBeTruthy();

            // go a couple of times round the loop
            let resolveMakeRequest = await makeRequestPromise;
            makeRequestPromise = awaitCallToMakeOutgoingRequest();
            resolveMakeRequest();

            resolveMakeRequest = await makeRequestPromise;
            makeRequestPromise = awaitCallToMakeOutgoingRequest();
            resolveMakeRequest();

            // a second sync while this is going on shouldn't make any difference
            rustCrypto.onSyncCompleted({});

            resolveMakeRequest = await makeRequestPromise;
            outgoingRequestProcessor.makeOutgoingRequest.mockReset();
            resolveMakeRequest();

            // now stop...
            rustCrypto.stop();

            // which should (eventually) cause the loop to stop with no further calls to outgoingRequests
            olmMachine.outgoingRequests.mockReset();

            await new Promise((resolve) => {
                setTimeout(resolve, 100);
            });
            expect(rustCrypto["outgoingRequestLoopRunning"]).toBeFalsy();
            expect(outgoingRequestProcessor.makeOutgoingRequest).not.toHaveBeenCalled();
            expect(olmMachine.outgoingRequests).not.toHaveBeenCalled();

            // we sent three, so there should be 2 left
            expect(outgoingRequestQueue.length).toEqual(2);
        });
    });

    describe(".getEventEncryptionInfo", () => {
        let rustCrypto: RustCrypto;

        beforeEach(async () => {
            rustCrypto = await makeTestRustCrypto();
        });

        it("should handle unencrypted events", () => {
            const event = mkEvent({ event: true, type: "m.room.message", content: { body: "xyz" } });
            const res = rustCrypto.getEventEncryptionInfo(event);
            expect(res.encrypted).toBeFalsy();
        });

        it("should handle encrypted events", async () => {
            const event = mkEvent({ event: true, type: "m.room.encrypted", content: { algorithm: "fake_alg" } });
            const mockCryptoBackend = {
                decryptEvent: () =>
                    ({
                        senderCurve25519Key: "1234",
                    } as IEventDecryptionResult),
            } as unknown as CryptoBackend;
            await event.attemptDecryption(mockCryptoBackend);

            const res = rustCrypto.getEventEncryptionInfo(event);
            expect(res.encrypted).toBeTruthy();
        });
    });

    describe("get|setTrustCrossSignedDevices", () => {
        let rustCrypto: RustCrypto;

        beforeEach(async () => {
            rustCrypto = await makeTestRustCrypto();
        });

        it("should be true by default", () => {
            expect(rustCrypto.getTrustCrossSignedDevices()).toBe(true);
        });

        it("should be easily turn-off-and-on-able", () => {
            rustCrypto.setTrustCrossSignedDevices(false);
            expect(rustCrypto.getTrustCrossSignedDevices()).toBe(false);
            rustCrypto.setTrustCrossSignedDevices(true);
            expect(rustCrypto.getTrustCrossSignedDevices()).toBe(true);
        });
    });

    describe("setDeviceVerified", () => {
        let rustCrypto: RustCrypto;

        async function getTestDevice(): Promise<Device> {
            const devices = await rustCrypto.getUserDeviceInfo([testData.TEST_USER_ID]);
            return devices.get(testData.TEST_USER_ID)!.get(testData.TEST_DEVICE_ID)!;
        }

        beforeEach(async () => {
            rustCrypto = await makeTestRustCrypto(
                new MatrixHttpApi(new TypedEventEmitter<HttpApiEvent, HttpApiEventHandlerMap>(), {
                    baseUrl: "http://server/",
                    prefix: "",
                    onlyData: true,
                }),
                testData.TEST_USER_ID,
            );

            fetchMock.post("path:/_matrix/client/v3/keys/upload", { one_time_key_counts: {} });
            fetchMock.post("path:/_matrix/client/v3/keys/query", {
                device_keys: {
                    [testData.TEST_USER_ID]: {
                        [testData.TEST_DEVICE_ID]: testData.SIGNED_TEST_DEVICE_DATA,
                    },
                },
            });
            // call onSyncCompleted to kick off the outgoingRequestLoop and download the device list.
            rustCrypto.onSyncCompleted({});

            // before the call, the device should be unverified.
            const device = await getTestDevice();
            expect(device.verified).toEqual(DeviceVerification.Unverified);
        });

        it("should throw an error for an unknown device", async () => {
            await expect(rustCrypto.setDeviceVerified(testData.TEST_USER_ID, "xxy")).rejects.toThrow("Unknown device");
        });

        it("should mark an unverified device as verified", async () => {
            await rustCrypto.setDeviceVerified(testData.TEST_USER_ID, testData.TEST_DEVICE_ID);

            // and confirm that the device is now verified
            expect((await getTestDevice()).verified).toEqual(DeviceVerification.Verified);
        });

        it("should mark a verified device as unverified", async () => {
            await rustCrypto.setDeviceVerified(testData.TEST_USER_ID, testData.TEST_DEVICE_ID);
            expect((await getTestDevice()).verified).toEqual(DeviceVerification.Verified);

            await rustCrypto.setDeviceVerified(testData.TEST_USER_ID, testData.TEST_DEVICE_ID, false);
            expect((await getTestDevice()).verified).toEqual(DeviceVerification.Unverified);
        });
    });

    describe("getDeviceVerificationStatus", () => {
        let rustCrypto: RustCrypto;
        let olmMachine: Mocked<RustSdkCryptoJs.OlmMachine>;

        beforeEach(() => {
            olmMachine = {
                getDevice: jest.fn(),
            } as unknown as Mocked<RustSdkCryptoJs.OlmMachine>;
            rustCrypto = new RustCrypto(
                olmMachine,
                {} as MatrixClient["http"],
                TEST_USER,
                TEST_DEVICE_ID,
                {} as ServerSideSecretStorage,
                {} as CryptoCallbacks,
            );
        });

        it("should call getDevice", async () => {
            olmMachine.getDevice.mockResolvedValue({
                isCrossSigningTrusted: jest.fn().mockReturnValue(false),
                isLocallyTrusted: jest.fn().mockReturnValue(false),
                isCrossSignedByOwner: jest.fn().mockReturnValue(false),
            } as unknown as RustSdkCryptoJs.Device);
            const res = await rustCrypto.getDeviceVerificationStatus("@user:domain", "device");
            expect(olmMachine.getDevice.mock.calls[0][0].toString()).toEqual("@user:domain");
            expect(olmMachine.getDevice.mock.calls[0][1].toString()).toEqual("device");
            expect(res?.crossSigningVerified).toBe(false);
            expect(res?.localVerified).toBe(false);
            expect(res?.signedByOwner).toBe(false);
        });

        it("should return null for unknown device", async () => {
            olmMachine.getDevice.mockResolvedValue(undefined);
            const res = await rustCrypto.getDeviceVerificationStatus("@user:domain", "device");
            expect(res).toBe(null);
        });
    });

    describe("userHasCrossSigningKeys", () => {
        let rustCrypto: RustCrypto;

        beforeEach(async () => {
            rustCrypto = await makeTestRustCrypto(
                new MatrixHttpApi(new TypedEventEmitter<HttpApiEvent, HttpApiEventHandlerMap>(), {
                    baseUrl: "http://server/",
                    prefix: "",
                    onlyData: true,
                }),
                testData.TEST_USER_ID,
            );
        });

        it("throws an error if the fetch fails", async () => {
            fetchMock.post("path:/_matrix/client/v3/keys/query", 400);
            await expect(rustCrypto.userHasCrossSigningKeys()).rejects.toThrow("400 error");
        });

        it("returns false if the user has no cross-signing keys", async () => {
            fetchMock.post("path:/_matrix/client/v3/keys/query", {
                device_keys: {
                    [testData.TEST_USER_ID]: { [testData.TEST_DEVICE_ID]: testData.SIGNED_TEST_DEVICE_DATA },
                },
            });

            await expect(rustCrypto.userHasCrossSigningKeys()).resolves.toBe(false);
        });

        it("returns true if the user has cross-signing keys", async () => {
            fetchMock.post("path:/_matrix/client/v3/keys/query", {
                device_keys: {
                    [testData.TEST_USER_ID]: { [testData.TEST_DEVICE_ID]: testData.SIGNED_TEST_DEVICE_DATA },
                },
                ...testData.SIGNED_CROSS_SIGNING_KEYS_DATA,
            });

            await expect(rustCrypto.userHasCrossSigningKeys()).resolves.toBe(true);
        });
    });

    describe("createRecoveryKeyFromPassphrase", () => {
        let rustCrypto: RustCrypto;

        beforeEach(async () => {
            rustCrypto = await makeTestRustCrypto();
        });

        it("should create a recovery key without password", async () => {
            const recoveryKey = await rustCrypto.createRecoveryKeyFromPassphrase();

            // Expected the encoded private key to have 59 chars
            expect(recoveryKey.encodedPrivateKey?.length).toBe(59);
            // Expect the private key to be an Uint8Array with a length of 32
            expect(recoveryKey.privateKey).toBeInstanceOf(Uint8Array);
            expect(recoveryKey.privateKey.length).toBe(32);
            // Expect keyInfo to be empty
            expect(Object.keys(recoveryKey.keyInfo!).length).toBe(0);
        });

        it("should create a recovery key with password", async () => {
            const recoveryKey = await rustCrypto.createRecoveryKeyFromPassphrase("my password");

            // Expected the encoded private key to have 59 chars
            expect(recoveryKey.encodedPrivateKey?.length).toBe(59);
            // Expect the private key to be an Uint8Array with a length of 32
            expect(recoveryKey.privateKey).toBeInstanceOf(Uint8Array);
            expect(recoveryKey.privateKey.length).toBe(32);
            // Expect keyInfo.passphrase to be filled
            expect(recoveryKey.keyInfo?.passphrase?.algorithm).toBe("m.pbkdf2");
            expect(recoveryKey.keyInfo?.passphrase?.iterations).toBe(500000);
        });
    });

    it("should wait for a keys/query before returning devices", async () => {
        jest.useFakeTimers();

        const mockHttpApi = new MatrixHttpApi(new TypedEventEmitter<HttpApiEvent, HttpApiEventHandlerMap>(), {
            baseUrl: "http://server/",
            prefix: "",
            onlyData: true,
        });
        fetchMock.post("path:/_matrix/client/v3/keys/upload", { one_time_key_counts: {} });
        fetchMock.post("path:/_matrix/client/v3/keys/query", {
            device_keys: {
                [testData.TEST_USER_ID]: {
                    [testData.TEST_DEVICE_ID]: testData.SIGNED_TEST_DEVICE_DATA,
                },
            },
        });

        const rustCrypto = await makeTestRustCrypto(mockHttpApi, testData.TEST_USER_ID);

        // an attempt to fetch the device list should block
        const devicesPromise = rustCrypto.getUserDeviceInfo([testData.TEST_USER_ID]);

        // ... until a /sync completes, and we trigger the outgoingRequests.
        rustCrypto.onSyncCompleted({});

        const deviceMap = (await devicesPromise).get(testData.TEST_USER_ID)!;
        expect(deviceMap.has(TEST_DEVICE_ID)).toBe(true);
        expect(deviceMap.has(testData.TEST_DEVICE_ID)).toBe(true);
        rustCrypto.stop();
    });

    describe("requestDeviceVerification", () => {
        it("throws an error if the device is unknown", async () => {
            const rustCrypto = await makeTestRustCrypto();
            await expect(() => rustCrypto.requestDeviceVerification(TEST_USER, "unknown")).rejects.toThrow(
                "Not a known device",
            );
        });
    });

    describe("get|storeSessionBackupPrivateKey", () => {
        it("can save and restore a key", async () => {
            const key = "testtesttesttesttesttesttesttest";
            const rustCrypto = await makeTestRustCrypto();
            await rustCrypto.storeSessionBackupPrivateKey(new TextEncoder().encode(key));
            const fetched = await rustCrypto.getSessionBackupPrivateKey();
            expect(new TextDecoder().decode(fetched!)).toEqual(key);
        });
    });

<<<<<<< HEAD
    describe("findVerificationRequestDMInProgress", () => {
        it("returns undefined if the userId is not provided", async () => {
            const rustCrypto = await makeTestRustCrypto();
            expect(rustCrypto.findVerificationRequestDMInProgress(testData.TEST_ROOM_ID)).not.toBeDefined();
=======
    describe("getActiveSessionBackupVersion", () => {
        it("returns null", async () => {
            const rustCrypto = await makeTestRustCrypto();
            expect(await rustCrypto.getActiveSessionBackupVersion()).toBeNull();
>>>>>>> 615f7f9e
        });
    });
});

/** build a basic RustCrypto instance for testing
 *
 * just provides default arguments for initRustCrypto()
 */
async function makeTestRustCrypto(
    http: MatrixHttpApi<IHttpOpts & { onlyData: true }> = {} as MatrixClient["http"],
    userId: string = TEST_USER,
    deviceId: string = TEST_DEVICE_ID,
    secretStorage: ServerSideSecretStorage = {} as ServerSideSecretStorage,
    cryptoCallbacks: CryptoCallbacks = {} as CryptoCallbacks,
): Promise<RustCrypto> {
    return await initRustCrypto(http, userId, deviceId, secretStorage, cryptoCallbacks, null);
}<|MERGE_RESOLUTION|>--- conflicted
+++ resolved
@@ -570,17 +570,17 @@
         });
     });
 
-<<<<<<< HEAD
+    describe("getActiveSessionBackupVersion", () => {
+        it("returns null", async () => {
+            const rustCrypto = await makeTestRustCrypto();
+            expect(await rustCrypto.getActiveSessionBackupVersion()).toBeNull();
+        });
+    });
+
     describe("findVerificationRequestDMInProgress", () => {
         it("returns undefined if the userId is not provided", async () => {
             const rustCrypto = await makeTestRustCrypto();
             expect(rustCrypto.findVerificationRequestDMInProgress(testData.TEST_ROOM_ID)).not.toBeDefined();
-=======
-    describe("getActiveSessionBackupVersion", () => {
-        it("returns null", async () => {
-            const rustCrypto = await makeTestRustCrypto();
-            expect(await rustCrypto.getActiveSessionBackupVersion()).toBeNull();
->>>>>>> 615f7f9e
         });
     });
 });
