/*
Copyright 2022-2023 The Matrix.org Foundation C.I.C.

Licensed under the Apache License, Version 2.0 (the "License");
you may not use this file except in compliance with the License.
You may obtain a copy of the License at

    http://www.apache.org/licenses/LICENSE-2.0

Unless required by applicable law or agreed to in writing, software
distributed under the License is distributed on an "AS IS" BASIS,
WITHOUT WARRANTIES OR CONDITIONS OF ANY KIND, either express or implied.
See the License for the specific language governing permissions and
limitations under the License.
*/

import * as RustSdkCryptoJs from "@matrix-org/matrix-sdk-crypto-wasm";
import {
    BaseMigrationData,
    KeysQueryRequest,
    Migration,
    OlmMachine,
    PickledInboundGroupSession,
    PickledSession,
    StoreHandle,
} from "@matrix-org/matrix-sdk-crypto-wasm";
import { mocked, Mocked } from "jest-mock";
import fetchMock from "fetch-mock-jest";

import { RustCrypto } from "../../../src/rust-crypto/rust-crypto";
import { initRustCrypto } from "../../../src/rust-crypto";
import {
    CryptoEvent,
    Device,
    DeviceVerification,
    encodeBase64,
    HttpApiEvent,
    HttpApiEventHandlerMap,
    IHttpOpts,
    IToDeviceEvent,
    MatrixClient,
    MatrixEvent,
    MatrixHttpApi,
    MemoryCryptoStore,
    TypedEventEmitter,
} from "../../../src";
import { mkEvent } from "../../test-utils/test-utils";
import { CryptoBackend } from "../../../src/common-crypto/CryptoBackend";
import { IEventDecryptionResult, IMegolmSessionData } from "../../../src/@types/crypto";
import { OutgoingRequestProcessor } from "../../../src/rust-crypto/OutgoingRequestProcessor";
import {
    AccountDataClient,
    AddSecretStorageKeyOpts,
    SecretStorageCallbacks,
    ServerSideSecretStorage,
    ServerSideSecretStorageImpl,
} from "../../../src/secret-storage";
import {
    CryptoCallbacks,
    EventShieldColour,
    EventShieldReason,
    ImportRoomKeysOpts,
    KeyBackupCheck,
    VerificationRequest,
} from "../../../src/crypto-api";
import * as testData from "../../test-utils/test-data";
import { defer } from "../../../src/utils";
import { logger } from "../../../src/logger";
import { OutgoingRequestsManager } from "../../../src/rust-crypto/OutgoingRequestsManager";
import { ClientEvent, ClientEventHandlerMap } from "../../../src/client";
import { Curve25519AuthData } from "../../../src/crypto-api/keybackup";
import { encryptAES } from "../../../src/crypto/aes";
import { CryptoStore, SecretStorePrivateKeys } from "../../../src/crypto/store/base";

const TEST_USER = "@alice:example.com";
const TEST_DEVICE_ID = "TEST_DEVICE";

beforeAll(async () => {
    // Load the WASM upfront, before any of the tests. This can take some time, and doing it here means that it gets
    // a separate timeout.
    await RustSdkCryptoJs.initAsync();
}, 15000);

afterEach(() => {
    fetchMock.reset();
    jest.restoreAllMocks();
});

describe("initRustCrypto", () => {
    function makeTestOlmMachine(): Mocked<OlmMachine> {
        return {
            registerRoomKeyUpdatedCallback: jest.fn(),
            registerUserIdentityUpdatedCallback: jest.fn(),
            getSecretsFromInbox: jest.fn().mockResolvedValue([]),
            deleteSecretsFromInbox: jest.fn(),
            registerReceiveSecretCallback: jest.fn(),
            registerDevicesUpdatedCallback: jest.fn(),
            outgoingRequests: jest.fn(),
            isBackupEnabled: jest.fn().mockResolvedValue(false),
            verifyBackup: jest.fn().mockResolvedValue({ trusted: jest.fn().mockReturnValue(false) }),
            getBackupKeys: jest.fn(),
            getIdentity: jest.fn().mockResolvedValue(null),
<<<<<<< HEAD
=======
            trackedUsers: jest.fn(),
>>>>>>> 475f82c5
        } as unknown as Mocked<OlmMachine>;
    }

    it("passes through the store params", async () => {
        const mockStore = { free: jest.fn() } as unknown as StoreHandle;
        jest.spyOn(StoreHandle, "open").mockResolvedValue(mockStore);

        const testOlmMachine = makeTestOlmMachine();
        jest.spyOn(OlmMachine, "initFromStore").mockResolvedValue(testOlmMachine);

        await initRustCrypto({
            logger,
            http: {} as MatrixClient["http"],
            userId: TEST_USER,
            deviceId: TEST_DEVICE_ID,
            secretStorage: {} as ServerSideSecretStorage,
            cryptoCallbacks: {} as CryptoCallbacks,
            storePrefix: "storePrefix",
            storePassphrase: "storePassphrase",
        });

        expect(StoreHandle.open).toHaveBeenCalledWith("storePrefix", "storePassphrase");
        expect(OlmMachine.initFromStore).toHaveBeenCalledWith(expect.anything(), expect.anything(), mockStore);
    });

    it("suppresses the storePassphrase if storePrefix is unset", async () => {
        const mockStore = { free: jest.fn() } as unknown as StoreHandle;
        jest.spyOn(StoreHandle, "open").mockResolvedValue(mockStore);

        const testOlmMachine = makeTestOlmMachine();
        jest.spyOn(OlmMachine, "initFromStore").mockResolvedValue(testOlmMachine);

        await initRustCrypto({
            logger,
            http: {} as MatrixClient["http"],
            userId: TEST_USER,
            deviceId: TEST_DEVICE_ID,
            secretStorage: {} as ServerSideSecretStorage,
            cryptoCallbacks: {} as CryptoCallbacks,
            storePrefix: null,
            storePassphrase: "storePassphrase",
        });

        expect(StoreHandle.open).toHaveBeenCalledWith(undefined, undefined);
        expect(OlmMachine.initFromStore).toHaveBeenCalledWith(expect.anything(), expect.anything(), mockStore);
    });

    it("Should get secrets from inbox on start", async () => {
        const mockStore = { free: jest.fn() } as unknown as StoreHandle;
        jest.spyOn(StoreHandle, "open").mockResolvedValue(mockStore);

        const testOlmMachine = makeTestOlmMachine();
        jest.spyOn(OlmMachine, "initFromStore").mockResolvedValue(testOlmMachine);

        await initRustCrypto({
            logger,
            http: {} as MatrixClient["http"],
            userId: TEST_USER,
            deviceId: TEST_DEVICE_ID,
            secretStorage: {} as ServerSideSecretStorage,
            cryptoCallbacks: {} as CryptoCallbacks,
            storePrefix: "storePrefix",
            storePassphrase: "storePassphrase",
        });

        expect(testOlmMachine.getSecretsFromInbox).toHaveBeenCalledWith("m.megolm_backup.v1");
    });

    describe("libolm migration", () => {
        let mockStore: RustSdkCryptoJs.StoreHandle;

        beforeEach(() => {
            // Stub out a bunch of stuff in the Rust library
            mockStore = { free: jest.fn() } as unknown as StoreHandle;
            jest.spyOn(StoreHandle, "open").mockResolvedValue(mockStore);

            jest.spyOn(Migration, "migrateBaseData").mockResolvedValue(undefined);
            jest.spyOn(Migration, "migrateOlmSessions").mockResolvedValue(undefined);
            jest.spyOn(Migration, "migrateMegolmSessions").mockResolvedValue(undefined);

            const testOlmMachine = makeTestOlmMachine();
            testOlmMachine.trackedUsers.mockResolvedValue([]);
            jest.spyOn(OlmMachine, "initFromStore").mockResolvedValue(testOlmMachine);
        });

        it("migrates data from a legacy crypto store", async () => {
            const PICKLE_KEY = "pickle1234";
            const legacyStore = new MemoryCryptoStore();

            // Populate the legacy store with some test data
            const storeSecretKey = (type: string, key: string) =>
                encryptAndStoreSecretKey(type, new TextEncoder().encode(key), PICKLE_KEY, legacyStore);

            await legacyStore.storeAccount({}, "not a real account");
            await storeSecretKey("m.megolm_backup.v1", "backup key");
            await storeSecretKey("master", "master key");
            await storeSecretKey("self_signing", "ssk");
            await storeSecretKey("user_signing", "usk");
            const nDevices = 6;
            const nSessionsPerDevice = 10;
            createSessions(legacyStore, nDevices, nSessionsPerDevice);
            createMegolmSessions(legacyStore, nDevices, nSessionsPerDevice);
            await legacyStore.markSessionsNeedingBackup([{ senderKey: pad43("device5"), sessionId: "session5" }]);

            fetchMock.get("path:/_matrix/client/v3/room_keys/version", { version: "45" });

            function legacyMigrationProgressListener(progress: number, total: number): void {
                logger.log(`migrated ${progress} of ${total}`);
            }

            await initRustCrypto({
                logger,
                http: makeMatrixHttpApi(),
                userId: TEST_USER,
                deviceId: TEST_DEVICE_ID,
                secretStorage: {} as ServerSideSecretStorage,
                cryptoCallbacks: {} as CryptoCallbacks,
                storePrefix: "storePrefix",
                storePassphrase: "storePassphrase",
                legacyCryptoStore: legacyStore,
                legacyPickleKey: PICKLE_KEY,
                legacyMigrationProgressListener,
            });

            // Check that the migration functions were correctly called
            expect(Migration.migrateBaseData).toHaveBeenCalledWith(
                expect.any(BaseMigrationData),
                new Uint8Array(Buffer.from(PICKLE_KEY)),
                mockStore,
            );
            const data = mocked(Migration.migrateBaseData).mock.calls[0][0];
            expect(data.pickledAccount).toEqual("not a real account");
            expect(data.userId!.toString()).toEqual(TEST_USER);
            expect(data.deviceId!.toString()).toEqual(TEST_DEVICE_ID);
            expect(atob(data.backupRecoveryKey!)).toEqual("backup key");
            expect(data.backupVersion).toEqual("45");
            expect(atob(data.privateCrossSigningMasterKey!)).toEqual("master key");
            expect(atob(data.privateCrossSigningUserSigningKey!)).toEqual("usk");
            expect(atob(data.privateCrossSigningSelfSigningKey!)).toEqual("ssk");

            expect(Migration.migrateOlmSessions).toHaveBeenCalledTimes(2);
            expect(Migration.migrateOlmSessions).toHaveBeenCalledWith(
                expect.any(Array),
                new Uint8Array(Buffer.from(PICKLE_KEY)),
                mockStore,
            );
            // First call should have 50 entries; second should have 10
            const sessions1: PickledSession[] = mocked(Migration.migrateOlmSessions).mock.calls[0][0];
            expect(sessions1.length).toEqual(50);
            const sessions2: PickledSession[] = mocked(Migration.migrateOlmSessions).mock.calls[1][0];
            expect(sessions2.length).toEqual(10);
            const sessions = [...sessions1, ...sessions2];
            for (let i = 0; i < nDevices; i++) {
                for (let j = 0; j < nSessionsPerDevice; j++) {
                    const session = sessions[i * nSessionsPerDevice + j];
                    expect(session.senderKey).toEqual(`device${i}`);
                    expect(session.pickle).toEqual(`session${i}.${j}`);
                    expect(session.creationTime).toEqual(new Date(1000));
                    expect(session.lastUseTime).toEqual(new Date(1000));
                }
            }

            expect(Migration.migrateMegolmSessions).toHaveBeenCalledTimes(2);
            expect(Migration.migrateMegolmSessions).toHaveBeenCalledWith(
                expect.any(Array),
                new Uint8Array(Buffer.from(PICKLE_KEY)),
                mockStore,
            );
            // First call should have 50 entries; second should have 10
            const megolmSessions1: PickledInboundGroupSession[] = mocked(Migration.migrateMegolmSessions).mock
                .calls[0][0];
            expect(megolmSessions1.length).toEqual(50);
            const megolmSessions2: PickledInboundGroupSession[] = mocked(Migration.migrateMegolmSessions).mock
                .calls[1][0];
            expect(megolmSessions2.length).toEqual(10);
            const megolmSessions = [...megolmSessions1, ...megolmSessions2];
            for (let i = 0; i < nDevices; i++) {
                for (let j = 0; j < nSessionsPerDevice; j++) {
                    const session = megolmSessions[i * nSessionsPerDevice + j];
                    expect(session.senderKey).toEqual(pad43(`device${i}`));
                    expect(session.pickle).toEqual("sessionPickle");
                    expect(session.roomId!.toString()).toEqual("!room:id");
                    expect(session.senderSigningKey).toEqual("sender_signing_key");

                    // only one of the sessions needs backing up
                    expect(session.backedUp).toEqual(i !== 5 || j !== 5);
                }
            }
        }, 10000);

        it("handles megolm sessions with no `keysClaimed`", async () => {
            const legacyStore = new MemoryCryptoStore();
            legacyStore.storeAccount({}, "not a real account");

            legacyStore.storeEndToEndInboundGroupSession(
                pad43(`device1`),
                `session1`,
                {
                    forwardingCurve25519KeyChain: [],
                    room_id: "!room:id",
                    session: "sessionPickle",
                },
                undefined,
            );

            const PICKLE_KEY = "pickle1234";
            await initRustCrypto({
                logger,
                http: makeMatrixHttpApi(),
                userId: TEST_USER,
                deviceId: TEST_DEVICE_ID,
                secretStorage: {} as ServerSideSecretStorage,
                cryptoCallbacks: {} as CryptoCallbacks,
                storePrefix: "storePrefix",
                storePassphrase: "storePassphrase",
                legacyCryptoStore: legacyStore,
                legacyPickleKey: PICKLE_KEY,
            });

            expect(Migration.migrateMegolmSessions).toHaveBeenCalledTimes(1);
            expect(Migration.migrateMegolmSessions).toHaveBeenCalledWith(
                expect.any(Array),
                new Uint8Array(Buffer.from(PICKLE_KEY)),
                mockStore,
            );
            const megolmSessions: PickledInboundGroupSession[] = mocked(Migration.migrateMegolmSessions).mock
                .calls[0][0];
            expect(megolmSessions.length).toEqual(1);
            const session = megolmSessions[0];
            expect(session.senderKey).toEqual(pad43(`device1`));
            expect(session.pickle).toEqual("sessionPickle");
            expect(session.roomId!.toString()).toEqual("!room:id");
            expect(session.senderSigningKey).toBe(undefined);
        }, 10000);

        async function encryptAndStoreSecretKey(type: string, key: Uint8Array, pickleKey: string, store: CryptoStore) {
            const encryptedKey = await encryptAES(encodeBase64(key), Buffer.from(pickleKey), type);
            store.storeSecretStorePrivateKey(undefined, type as keyof SecretStorePrivateKeys, encryptedKey);
        }

        /** Create a bunch of fake Olm sessions and stash them in the DB. */
        function createSessions(store: CryptoStore, nDevices: number, nSessionsPerDevice: number) {
            for (let i = 0; i < nDevices; i++) {
                for (let j = 0; j < nSessionsPerDevice; j++) {
                    const sessionData = {
                        deviceKey: `device${i}`,
                        sessionId: `session${j}`,
                        session: `session${i}.${j}`,
                        lastReceivedMessageTs: 1000,
                    };
                    store.storeEndToEndSession(`device${i}`, `session${j}`, sessionData, undefined);
                }
            }
        }

        /** Create a bunch of fake Megolm sessions and stash them in the DB. */
        function createMegolmSessions(store: CryptoStore, nDevices: number, nSessionsPerDevice: number) {
            for (let i = 0; i < nDevices; i++) {
                for (let j = 0; j < nSessionsPerDevice; j++) {
                    store.storeEndToEndInboundGroupSession(
                        pad43(`device${i}`),
                        `session${j}`,
                        {
                            forwardingCurve25519KeyChain: [],
                            keysClaimed: { ed25519: "sender_signing_key" },
                            room_id: "!room:id",
                            session: "sessionPickle",
                        },
                        undefined,
                    );
                }
            }
        }
    });
});

describe("RustCrypto", () => {
    it("getVersion() should return the current version of the rust sdk and vodozemac", async () => {
        const rustCrypto = await makeTestRustCrypto();
        const versions = RustSdkCryptoJs.getVersions();
        expect(rustCrypto.getVersion()).toBe(
            `Rust SDK ${versions.matrix_sdk_crypto} (${versions.git_sha}), Vodozemac ${versions.vodozemac}`,
        );
    });

    describe("importing and exporting room keys", () => {
        let rustCrypto: RustCrypto;

        beforeEach(
            async () => {
                rustCrypto = await makeTestRustCrypto();
            },
            /* it can take a while to initialise the crypto library on the first pass, so bump up the timeout. */
            10000,
        );

        it("should import and export keys", async () => {
            const someRoomKeys = testData.MEGOLM_SESSION_DATA_ARRAY;
            let importTotal = 0;
            const opt: ImportRoomKeysOpts = {
                progressCallback: (stage) => {
                    importTotal = stage.total ?? 0;
                },
            };
            await rustCrypto.importRoomKeys(someRoomKeys, opt);

            expect(importTotal).toBe(someRoomKeys.length);

            const keys = await rustCrypto.exportRoomKeys();
            expect(Array.isArray(keys)).toBeTruthy();
            expect(keys.length).toBe(someRoomKeys.length);

            const aSession = someRoomKeys[0];

            const exportedKey = keys.find((k) => k.session_id == aSession.session_id);

            expect(aSession).toStrictEqual(exportedKey);
        });

        it("should import and export keys as JSON", async () => {
            const someRoomKeys = testData.MEGOLM_SESSION_DATA_ARRAY;
            let importTotal = 0;
            const opt: ImportRoomKeysOpts = {
                progressCallback: (stage) => {
                    importTotal = stage.total ?? 0;
                },
            };
            await rustCrypto.importRoomKeysAsJson(JSON.stringify(someRoomKeys), opt);

            expect(importTotal).toBe(someRoomKeys.length);

            const keys: Array<IMegolmSessionData> = JSON.parse(await rustCrypto.exportRoomKeysAsJson());
            expect(Array.isArray(keys)).toBeTruthy();
            expect(keys.length).toBe(someRoomKeys.length);

            const aSession = someRoomKeys[0];

            const exportedKey = keys.find((k) => k.session_id == aSession.session_id);

            expect(aSession).toStrictEqual(exportedKey);
        });
    });

    describe("call preprocess methods", () => {
        let rustCrypto: RustCrypto;

        beforeEach(async () => {
            rustCrypto = await makeTestRustCrypto();
        });

        it("should pass through unencrypted to-device messages", async () => {
            const inputs: IToDeviceEvent[] = [
                { content: { key: "value" }, type: "org.matrix.test", sender: "@alice:example.com" },
            ];
            const res = await rustCrypto.preprocessToDeviceMessages(inputs);
            expect(res).toEqual(inputs);
        });

        it("should pass through bad encrypted messages", async () => {
            const olmMachine: OlmMachine = rustCrypto["olmMachine"];
            const keys = olmMachine.identityKeys;
            const inputs: IToDeviceEvent[] = [
                {
                    type: "m.room.encrypted",
                    content: {
                        algorithm: "m.olm.v1.curve25519-aes-sha2",
                        sender_key: "IlRMeOPX2e0MurIyfWEucYBRVOEEUMrOHqn/8mLqMjA",
                        ciphertext: {
                            [keys.curve25519.toBase64()]: {
                                type: 0,
                                body: "ajyjlghi",
                            },
                        },
                    },
                    sender: "@alice:example.com",
                },
            ];

            const res = await rustCrypto.preprocessToDeviceMessages(inputs);
            expect(res).toEqual(inputs);
        });

        it("emits VerificationRequestReceived on incoming m.key.verification.request", async () => {
            const toDeviceEvent = {
                type: "m.key.verification.request",
                content: {
                    from_device: "testDeviceId",
                    methods: ["m.sas.v1"],
                    transaction_id: "testTxn",
                    timestamp: Date.now() - 1000,
                },
                sender: "@user:id",
            };

            const onEvent = jest.fn();
            rustCrypto.on(CryptoEvent.VerificationRequestReceived, onEvent);
            await rustCrypto.preprocessToDeviceMessages([toDeviceEvent]);
            expect(onEvent).toHaveBeenCalledTimes(1);

            const [req]: [VerificationRequest] = onEvent.mock.lastCall;
            expect(req.transactionId).toEqual("testTxn");
        });
    });

    it("getCrossSigningKeyId when there is no cross signing keys", async () => {
        const rustCrypto = await makeTestRustCrypto();
        await expect(rustCrypto.getCrossSigningKeyId()).resolves.toBe(null);
    });

    describe("getCrossSigningStatus", () => {
        it("returns sensible values on a default client", async () => {
            const secretStorage = {
                isStored: jest.fn().mockResolvedValue(null),
                getDefaultKeyId: jest.fn().mockResolvedValue("key"),
            } as unknown as Mocked<ServerSideSecretStorage>;
            const rustCrypto = await makeTestRustCrypto(undefined, undefined, undefined, secretStorage);

            const result = await rustCrypto.getCrossSigningStatus();

            expect(secretStorage.isStored).toHaveBeenCalledWith("m.cross_signing.master");
            expect(result).toEqual({
                privateKeysCachedLocally: {
                    masterKey: false,
                    selfSigningKey: false,
                    userSigningKey: false,
                },
                privateKeysInSecretStorage: false,
                publicKeysOnDevice: false,
            });
        });

        it("throws if `stop` is called mid-call", async () => {
            const secretStorage = {
                isStored: jest.fn().mockResolvedValue(null),
                getDefaultKeyId: jest.fn().mockResolvedValue(null),
            } as unknown as Mocked<ServerSideSecretStorage>;
            const rustCrypto = await makeTestRustCrypto(undefined, undefined, undefined, secretStorage);

            // start the call off
            const result = rustCrypto.getCrossSigningStatus();

            // call `.stop`
            rustCrypto.stop();

            // getCrossSigningStatus should abort
            await expect(result).rejects.toEqual(new Error("MatrixClient has been stopped"));
        });
    });

    it("bootstrapCrossSigning delegates to CrossSigningIdentity", async () => {
        const rustCrypto = await makeTestRustCrypto();
        const mockCrossSigningIdentity = {
            bootstrapCrossSigning: jest.fn().mockResolvedValue(undefined),
        };
        // @ts-ignore private property
        rustCrypto.crossSigningIdentity = mockCrossSigningIdentity;
        await rustCrypto.bootstrapCrossSigning({});
        expect(mockCrossSigningIdentity.bootstrapCrossSigning).toHaveBeenCalledWith({});
    });

    it("bootstrapSecretStorage creates new backup when requested", async () => {
        const secretStorageCallbacks = {
            getSecretStorageKey: async (keys: any, name: string) => {
                return [[...Object.keys(keys.keys)][0], new Uint8Array(32)];
            },
        } as SecretStorageCallbacks;
        const secretStorage = new ServerSideSecretStorageImpl(new DummyAccountDataClient(), secretStorageCallbacks);

        const outgoingRequestProcessor = {
            makeOutgoingRequest: jest.fn(),
        } as unknown as Mocked<OutgoingRequestProcessor>;

        const rustCrypto = await makeTestRustCrypto(
            new MatrixHttpApi(new TypedEventEmitter<HttpApiEvent, HttpApiEventHandlerMap>(), {
                baseUrl: "http://server/",
                prefix: "",
                onlyData: true,
            }),
            testData.TEST_USER_ID,
            undefined,
            secretStorage,
        );

        rustCrypto["checkKeyBackupAndEnable"] = async () => {
            return null;
        };
        (rustCrypto["crossSigningIdentity"] as any)["outgoingRequestProcessor"] = outgoingRequestProcessor;
        const resetKeyBackup = (rustCrypto["resetKeyBackup"] = jest.fn());

        async function createSecretStorageKey() {
            return {
                keyInfo: {} as AddSecretStorageKeyOpts,
                privateKey: new Uint8Array(32),
            };
        }

        // create initial secret storage
        await rustCrypto.bootstrapCrossSigning({ setupNewCrossSigning: true });
        await rustCrypto.bootstrapSecretStorage({
            createSecretStorageKey,
            setupNewSecretStorage: true,
            setupNewKeyBackup: true,
        });
        // check that rustCrypto.resetKeyBackup was called
        expect(resetKeyBackup.mock.calls).toHaveLength(1);

        // reset secret storage
        await rustCrypto.bootstrapSecretStorage({
            createSecretStorageKey,
            setupNewSecretStorage: true,
            setupNewKeyBackup: true,
        });
        // check that rustCrypto.resetKeyBackup was called again
        expect(resetKeyBackup.mock.calls).toHaveLength(2);
    });

    it("isSecretStorageReady", async () => {
        const mockSecretStorage = {
            getDefaultKeyId: jest.fn().mockResolvedValue(null),
        } as unknown as Mocked<ServerSideSecretStorage>;
        const rustCrypto = await makeTestRustCrypto(undefined, undefined, undefined, mockSecretStorage);
        await expect(rustCrypto.isSecretStorageReady()).resolves.toBe(false);
    });

    describe("outgoing requests", () => {
        /** the RustCrypto implementation under test */
        let rustCrypto: RustCrypto;

        /** A mock OutgoingRequestProcessor which rustCrypto is connected to */
        let outgoingRequestProcessor: Mocked<OutgoingRequestProcessor>;

        /** a mocked-up OlmMachine which rustCrypto is connected to */
        let olmMachine: Mocked<RustSdkCryptoJs.OlmMachine>;

        /** A list of results to be returned from olmMachine.outgoingRequest. Each call will shift a result off
         *  the front of the queue, until it is empty. */
        let outgoingRequestQueue: Array<Array<any>>;

        /** wait for a call to outgoingRequestProcessor.makeOutgoingRequest.
         *
         * The promise resolves to a callback: the makeOutgoingRequest call will not complete until the returned
         * callback is called.
         */
        function awaitCallToMakeOutgoingRequest(): Promise<() => void> {
            return new Promise<() => void>((resolveCalledPromise, _reject) => {
                outgoingRequestProcessor.makeOutgoingRequest.mockImplementationOnce(async () => {
                    const completePromise = new Promise<void>((resolveCompletePromise, _reject) => {
                        resolveCalledPromise(resolveCompletePromise);
                    });
                    return completePromise;
                });
            });
        }

        beforeEach(async () => {
            await RustSdkCryptoJs.initAsync();

            // for these tests we use a mock OlmMachine, with an implementation of outgoingRequests that
            // returns objects from outgoingRequestQueue
            outgoingRequestQueue = [];
            olmMachine = {
                outgoingRequests: jest.fn().mockImplementation(() => {
                    return Promise.resolve(outgoingRequestQueue.shift() ?? []);
                }),
                close: jest.fn(),
            } as unknown as Mocked<RustSdkCryptoJs.OlmMachine>;

            outgoingRequestProcessor = {
                makeOutgoingRequest: jest.fn(),
            } as unknown as Mocked<OutgoingRequestProcessor>;

            const outgoingRequestsManager = new OutgoingRequestsManager(logger, olmMachine, outgoingRequestProcessor);

            rustCrypto = new RustCrypto(
                logger,
                olmMachine,
                {} as MatrixHttpApi<any>,
                TEST_USER,
                TEST_DEVICE_ID,
                {} as ServerSideSecretStorage,
                {} as CryptoCallbacks,
            );
            rustCrypto["outgoingRequestProcessor"] = outgoingRequestProcessor;
            rustCrypto["outgoingRequestsManager"] = outgoingRequestsManager;
        });

        it("should poll for outgoing messages and send them", async () => {
            const testReq = new KeysQueryRequest("1234", "{}");
            outgoingRequestQueue.push([testReq]);

            const makeRequestPromise = awaitCallToMakeOutgoingRequest();
            rustCrypto.onSyncCompleted({});

            await makeRequestPromise;
            expect(olmMachine.outgoingRequests).toHaveBeenCalled();
            expect(outgoingRequestProcessor.makeOutgoingRequest).toHaveBeenCalledWith(testReq);
        });

        it("should go round the loop again if another sync completes while the first `outgoingRequests` is running", async () => {
            // the first call to `outgoingMessages` will return a promise which blocks for a while
            const firstOutgoingRequestsDefer = defer<Array<any>>();
            mocked(olmMachine.outgoingRequests).mockReturnValueOnce(firstOutgoingRequestsDefer.promise);

            // the second will return a KeysQueryRequest.
            const testReq = new KeysQueryRequest("1234", "{}");
            outgoingRequestQueue.push([testReq]);

            // the first sync completes, triggering the first call to `outgoingMessages`
            rustCrypto.onSyncCompleted({});
            expect(olmMachine.outgoingRequests).toHaveBeenCalledTimes(1);

            // a second /sync completes before the first call to `outgoingRequests` completes. It shouldn't trigger
            // a second call immediately, but should queue one up.
            rustCrypto.onSyncCompleted({});
            expect(olmMachine.outgoingRequests).toHaveBeenCalledTimes(1);

            // the first call now completes, *with an empty result*, which would normally cause us to exit the loop, but
            // we should have a second call queued. It should trigger a call to `makeOutgoingRequest`.
            firstOutgoingRequestsDefer.resolve([]);
            await awaitCallToMakeOutgoingRequest();
            expect(olmMachine.outgoingRequests).toHaveBeenCalledTimes(2);
        });

        it("should encode outgoing requests properly", async () => {
            // we need a real OlmMachine, so replace the one created by beforeEach
            rustCrypto = await makeTestRustCrypto();
            const olmMachine: OlmMachine = rustCrypto["olmMachine"];

            const outgoingRequestProcessor = {} as unknown as OutgoingRequestProcessor;
            rustCrypto["outgoingRequestProcessor"] = outgoingRequestProcessor;
            const outgoingRequestsManager = new OutgoingRequestsManager(logger, olmMachine, outgoingRequestProcessor);
            rustCrypto["outgoingRequestsManager"] = outgoingRequestsManager;

            // The second time we do a /keys/upload, the `device_keys` property
            // should be absent from the request body
            // cf. https://github.com/matrix-org/matrix-rust-sdk-crypto-wasm/issues/57
            //
            // On the first upload, we pretend that there are no OTKs, so it will
            // try to upload more keys
            let keysUploadCount = 0;
            let deviceKeys: object;
            let deviceKeysAbsent = false;
            outgoingRequestProcessor.makeOutgoingRequest = jest.fn(async (request, uiaCallback?) => {
                let resp: any = {};
                if (request instanceof RustSdkCryptoJs.KeysUploadRequest) {
                    if (keysUploadCount == 0) {
                        deviceKeys = JSON.parse(request.body).device_keys;
                        resp = { one_time_key_counts: { signed_curve25519: 0 } };
                    } else {
                        deviceKeysAbsent = !("device_keys" in JSON.parse(request.body));
                        resp = { one_time_key_counts: { signed_curve25519: 50 } };
                    }
                    keysUploadCount++;
                } else if (request instanceof RustSdkCryptoJs.KeysQueryRequest) {
                    resp = {
                        device_keys: {
                            [TEST_USER]: {
                                [TEST_DEVICE_ID]: deviceKeys,
                            },
                        },
                    };
                } else if (
                    request instanceof RustSdkCryptoJs.UploadSigningKeysRequest ||
                    request instanceof RustSdkCryptoJs.PutDehydratedDeviceRequest
                ) {
                    // These request types do not implement OutgoingRequest and do not need to be marked as sent.
                    return;
                }
                if (request.id) {
                    olmMachine.markRequestAsSent(request.id, request.type, JSON.stringify(resp));
                }
            });
            await outgoingRequestsManager.doProcessOutgoingRequests();
            await outgoingRequestsManager.doProcessOutgoingRequests();

            expect(deviceKeysAbsent).toBe(true);
        });
    });

    describe(".getEventEncryptionInfo", () => {
        let rustCrypto: RustCrypto;

        beforeEach(async () => {
            rustCrypto = await makeTestRustCrypto();
        });

        it("should handle unencrypted events", () => {
            const event = mkEvent({ event: true, type: "m.room.message", content: { body: "xyz" } });
            const res = rustCrypto.getEventEncryptionInfo(event);
            expect(res.encrypted).toBeFalsy();
        });

        it("should handle encrypted events", async () => {
            const event = mkEvent({ event: true, type: "m.room.encrypted", content: { algorithm: "fake_alg" } });
            const mockCryptoBackend = {
                decryptEvent: () =>
                    ({
                        senderCurve25519Key: "1234",
                    }) as IEventDecryptionResult,
            } as unknown as CryptoBackend;
            await event.attemptDecryption(mockCryptoBackend);

            const res = rustCrypto.getEventEncryptionInfo(event);
            expect(res.encrypted).toBeTruthy();
        });
    });

    describe(".getEncryptionInfoForEvent", () => {
        let rustCrypto: RustCrypto;
        let olmMachine: Mocked<RustSdkCryptoJs.OlmMachine>;

        beforeEach(() => {
            olmMachine = {
                getRoomEventEncryptionInfo: jest.fn(),
            } as unknown as Mocked<RustSdkCryptoJs.OlmMachine>;
            rustCrypto = new RustCrypto(
                logger,
                olmMachine,
                {} as MatrixClient["http"],
                TEST_USER,
                TEST_DEVICE_ID,
                {} as ServerSideSecretStorage,
                {} as CryptoCallbacks,
            );
        });

        async function makeEncryptedEvent(): Promise<MatrixEvent> {
            const encryptedEvent = mkEvent({
                event: true,
                type: "m.room.encrypted",
                content: { algorithm: "fake_alg" },
                room: "!room:id",
            });
            encryptedEvent.event.event_id = "$event:id";
            const mockCryptoBackend = {
                decryptEvent: () =>
                    ({
                        clearEvent: { content: { body: "1234" } },
                    }) as unknown as IEventDecryptionResult,
            } as unknown as CryptoBackend;
            await encryptedEvent.attemptDecryption(mockCryptoBackend);
            return encryptedEvent;
        }

        it("should handle unencrypted events", async () => {
            const event = mkEvent({ event: true, type: "m.room.message", content: { body: "xyz" } });
            const res = await rustCrypto.getEncryptionInfoForEvent(event);
            expect(res).toBe(null);
            expect(olmMachine.getRoomEventEncryptionInfo).not.toHaveBeenCalled();
        });

        it("should handle decryption failures", async () => {
            const event = mkEvent({
                event: true,
                type: "m.room.encrypted",
                content: { algorithm: "fake_alg" },
                room: "!room:id",
            });
            event.event.event_id = "$event:id";
            const mockCryptoBackend = {
                decryptEvent: () => {
                    throw new Error("UISI");
                },
            };
            await event.attemptDecryption(mockCryptoBackend as unknown as CryptoBackend);

            const res = await rustCrypto.getEncryptionInfoForEvent(event);
            expect(res).toBe(null);
            expect(olmMachine.getRoomEventEncryptionInfo).not.toHaveBeenCalled();
        });

        it("passes the event into the OlmMachine", async () => {
            const encryptedEvent = await makeEncryptedEvent();
            const res = await rustCrypto.getEncryptionInfoForEvent(encryptedEvent);
            expect(res).toBe(null);
            expect(olmMachine.getRoomEventEncryptionInfo).toHaveBeenCalledTimes(1);
            const [passedEvent, passedRoom] = olmMachine.getRoomEventEncryptionInfo.mock.calls[0];
            expect(passedRoom.toString()).toEqual("!room:id");
            expect(JSON.parse(passedEvent)).toStrictEqual(
                expect.objectContaining({
                    event_id: "$event:id",
                }),
            );
        });

        it.each([
            [RustSdkCryptoJs.ShieldColor.None, EventShieldColour.NONE],
            [RustSdkCryptoJs.ShieldColor.Grey, EventShieldColour.GREY],
            [RustSdkCryptoJs.ShieldColor.Red, EventShieldColour.RED],
        ])("gets the right shield color (%i)", async (rustShield, expectedShield) => {
            const mockEncryptionInfo = {
                shieldState: jest.fn().mockReturnValue({ color: rustShield, message: undefined }),
            } as unknown as RustSdkCryptoJs.EncryptionInfo;
            olmMachine.getRoomEventEncryptionInfo.mockResolvedValue(mockEncryptionInfo);

            const res = await rustCrypto.getEncryptionInfoForEvent(await makeEncryptedEvent());
            expect(mockEncryptionInfo.shieldState).toHaveBeenCalledWith(false);
            expect(res).not.toBe(null);
            expect(res!.shieldColour).toEqual(expectedShield);
        });

        it.each([
            [undefined, null],
            ["Encrypted by an unverified user.", EventShieldReason.UNVERIFIED_IDENTITY],
            ["Encrypted by a device not verified by its owner.", EventShieldReason.UNSIGNED_DEVICE],
            [
                "The authenticity of this encrypted message can't be guaranteed on this device.",
                EventShieldReason.AUTHENTICITY_NOT_GUARANTEED,
            ],
            ["Encrypted by an unknown or deleted device.", EventShieldReason.UNKNOWN_DEVICE],
            ["bloop", EventShieldReason.UNKNOWN],
        ])("gets the right shield reason (%s)", async (rustReason, expectedReason) => {
            // suppress the warning from the unknown shield reason
            jest.spyOn(console, "warn").mockImplementation(() => {});

            const mockEncryptionInfo = {
                shieldState: jest
                    .fn()
                    .mockReturnValue({ color: RustSdkCryptoJs.ShieldColor.None, message: rustReason }),
            } as unknown as RustSdkCryptoJs.EncryptionInfo;
            olmMachine.getRoomEventEncryptionInfo.mockResolvedValue(mockEncryptionInfo);

            const res = await rustCrypto.getEncryptionInfoForEvent(await makeEncryptedEvent());
            expect(mockEncryptionInfo.shieldState).toHaveBeenCalledWith(false);
            expect(res).not.toBe(null);
            expect(res!.shieldReason).toEqual(expectedReason);
        });
    });

    describe("get|setTrustCrossSignedDevices", () => {
        let rustCrypto: RustCrypto;

        beforeEach(async () => {
            rustCrypto = await makeTestRustCrypto();
        });

        it("should be true by default", () => {
            expect(rustCrypto.getTrustCrossSignedDevices()).toBe(true);
        });

        it("should be easily turn-off-and-on-able", () => {
            rustCrypto.setTrustCrossSignedDevices(false);
            expect(rustCrypto.getTrustCrossSignedDevices()).toBe(false);
            rustCrypto.setTrustCrossSignedDevices(true);
            expect(rustCrypto.getTrustCrossSignedDevices()).toBe(true);
        });
    });

    describe("setDeviceVerified", () => {
        let rustCrypto: RustCrypto;

        async function getTestDevice(): Promise<Device> {
            const devices = await rustCrypto.getUserDeviceInfo([testData.TEST_USER_ID]);
            return devices.get(testData.TEST_USER_ID)!.get(testData.TEST_DEVICE_ID)!;
        }

        beforeEach(async () => {
            rustCrypto = await makeTestRustCrypto(
                new MatrixHttpApi(new TypedEventEmitter<HttpApiEvent, HttpApiEventHandlerMap>(), {
                    baseUrl: "http://server/",
                    prefix: "",
                    onlyData: true,
                }),
                testData.TEST_USER_ID,
            );

            fetchMock.post("path:/_matrix/client/v3/keys/upload", { one_time_key_counts: {} });
            fetchMock.post("path:/_matrix/client/v3/keys/query", {
                device_keys: {
                    [testData.TEST_USER_ID]: {
                        [testData.TEST_DEVICE_ID]: testData.SIGNED_TEST_DEVICE_DATA,
                    },
                },
            });
            // call onSyncCompleted to kick off the outgoingRequestLoop and download the device list.
            rustCrypto.onSyncCompleted({});

            // before the call, the device should be unverified.
            const device = await getTestDevice();
            expect(device.verified).toEqual(DeviceVerification.Unverified);
        });

        it("should throw an error for an unknown device", async () => {
            await expect(rustCrypto.setDeviceVerified(testData.TEST_USER_ID, "xxy")).rejects.toThrow("Unknown device");
        });

        it("should mark an unverified device as verified", async () => {
            await rustCrypto.setDeviceVerified(testData.TEST_USER_ID, testData.TEST_DEVICE_ID);

            // and confirm that the device is now verified
            expect((await getTestDevice()).verified).toEqual(DeviceVerification.Verified);
        });

        it("should mark a verified device as unverified", async () => {
            await rustCrypto.setDeviceVerified(testData.TEST_USER_ID, testData.TEST_DEVICE_ID);
            expect((await getTestDevice()).verified).toEqual(DeviceVerification.Verified);

            await rustCrypto.setDeviceVerified(testData.TEST_USER_ID, testData.TEST_DEVICE_ID, false);
            expect((await getTestDevice()).verified).toEqual(DeviceVerification.Unverified);
        });
    });

    describe("getDeviceVerificationStatus", () => {
        let rustCrypto: RustCrypto;
        let olmMachine: Mocked<RustSdkCryptoJs.OlmMachine>;

        beforeEach(() => {
            olmMachine = {
                getDevice: jest.fn(),
            } as unknown as Mocked<RustSdkCryptoJs.OlmMachine>;
            rustCrypto = new RustCrypto(
                logger,
                olmMachine,
                {} as MatrixClient["http"],
                TEST_USER,
                TEST_DEVICE_ID,
                {} as ServerSideSecretStorage,
                {} as CryptoCallbacks,
            );
        });

        it("should call getDevice", async () => {
            olmMachine.getDevice.mockResolvedValue({
                free: jest.fn(),
                isCrossSigningTrusted: jest.fn().mockReturnValue(false),
                isLocallyTrusted: jest.fn().mockReturnValue(false),
                isCrossSignedByOwner: jest.fn().mockReturnValue(false),
            } as unknown as RustSdkCryptoJs.Device);
            const res = await rustCrypto.getDeviceVerificationStatus("@user:domain", "device");
            expect(olmMachine.getDevice.mock.calls[0][0].toString()).toEqual("@user:domain");
            expect(olmMachine.getDevice.mock.calls[0][1].toString()).toEqual("device");
            expect(res?.crossSigningVerified).toBe(false);
            expect(res?.localVerified).toBe(false);
            expect(res?.signedByOwner).toBe(false);
        });

        it("should return null for unknown device", async () => {
            olmMachine.getDevice.mockResolvedValue(undefined);
            const res = await rustCrypto.getDeviceVerificationStatus("@user:domain", "device");
            expect(res).toBe(null);
        });
    });

    describe("userHasCrossSigningKeys", () => {
        let rustCrypto: RustCrypto;

        beforeEach(async () => {
            rustCrypto = await makeTestRustCrypto(
                new MatrixHttpApi(new TypedEventEmitter<HttpApiEvent, HttpApiEventHandlerMap>(), {
                    baseUrl: "http://server/",
                    prefix: "",
                    onlyData: true,
                }),
                testData.TEST_USER_ID,
            );
        });

        it("throws an error if the fetch fails", async () => {
            fetchMock.post("path:/_matrix/client/v3/keys/query", 400);
            await expect(rustCrypto.userHasCrossSigningKeys()).rejects.toThrow("400 error");
        });

        it("returns false if the user has no cross-signing keys", async () => {
            fetchMock.post("path:/_matrix/client/v3/keys/query", {
                device_keys: {
                    [testData.TEST_USER_ID]: { [testData.TEST_DEVICE_ID]: testData.SIGNED_TEST_DEVICE_DATA },
                },
            });

            await expect(rustCrypto.userHasCrossSigningKeys()).resolves.toBe(false);
        });

        it("returns true if the user has cross-signing keys", async () => {
            fetchMock.post("path:/_matrix/client/v3/keys/query", {
                device_keys: {
                    [testData.TEST_USER_ID]: { [testData.TEST_DEVICE_ID]: testData.SIGNED_TEST_DEVICE_DATA },
                },
                ...testData.SIGNED_CROSS_SIGNING_KEYS_DATA,
            });

            await expect(rustCrypto.userHasCrossSigningKeys()).resolves.toBe(true);
        });

        it("returns true if the user is untracked, downloadUncached is set at true and the cross-signing keys are available", async () => {
            fetchMock.post("path:/_matrix/client/v3/keys/query", {
                device_keys: {
                    [testData.BOB_TEST_USER_ID]: {
                        [testData.BOB_TEST_DEVICE_ID]: testData.BOB_SIGNED_TEST_DEVICE_DATA,
                    },
                },
                ...testData.BOB_SIGNED_CROSS_SIGNING_KEYS_DATA,
            });

            await expect(rustCrypto.userHasCrossSigningKeys(testData.BOB_TEST_USER_ID, true)).resolves.toBe(true);
        });

        it("returns false if the user is unknown", async () => {
            await expect(rustCrypto.userHasCrossSigningKeys(testData.BOB_TEST_USER_ID)).resolves.toBe(false);
        });
    });

    describe("createRecoveryKeyFromPassphrase", () => {
        let rustCrypto: RustCrypto;

        beforeEach(async () => {
            rustCrypto = await makeTestRustCrypto();
        });

        it("should create a recovery key without password", async () => {
            const recoveryKey = await rustCrypto.createRecoveryKeyFromPassphrase();

            // Expected the encoded private key to have 59 chars
            expect(recoveryKey.encodedPrivateKey?.length).toBe(59);
            // Expect the private key to be an Uint8Array with a length of 32
            expect(recoveryKey.privateKey).toBeInstanceOf(Uint8Array);
            expect(recoveryKey.privateKey.length).toBe(32);
            // Expect passphrase info to be absent
            expect(recoveryKey.keyInfo?.passphrase).toBeUndefined();
        });

        it("should create a recovery key with password", async () => {
            const recoveryKey = await rustCrypto.createRecoveryKeyFromPassphrase("my password");

            // Expected the encoded private key to have 59 chars
            expect(recoveryKey.encodedPrivateKey?.length).toBe(59);
            // Expect the private key to be an Uint8Array with a length of 32
            expect(recoveryKey.privateKey).toBeInstanceOf(Uint8Array);
            expect(recoveryKey.privateKey.length).toBe(32);
            // Expect keyInfo.passphrase to be filled
            expect(recoveryKey.keyInfo?.passphrase?.algorithm).toBe("m.pbkdf2");
            expect(recoveryKey.keyInfo?.passphrase?.iterations).toBe(500000);
        });
    });

    it("should wait for a keys/query before returning devices", async () => {
        // We want to use fake timers, but the wasm bindings of matrix-sdk-crypto rely on a working `queueMicrotask`.
        jest.useFakeTimers({ doNotFake: ["queueMicrotask"] });

        fetchMock.post("path:/_matrix/client/v3/keys/upload", { one_time_key_counts: {} });
        fetchMock.post("path:/_matrix/client/v3/keys/query", {
            device_keys: {
                [testData.TEST_USER_ID]: {
                    [testData.TEST_DEVICE_ID]: testData.SIGNED_TEST_DEVICE_DATA,
                },
            },
        });

        const rustCrypto = await makeTestRustCrypto(makeMatrixHttpApi(), testData.TEST_USER_ID);

        // an attempt to fetch the device list should block
        const devicesPromise = rustCrypto.getUserDeviceInfo([testData.TEST_USER_ID]);

        // ... until a /sync completes, and we trigger the outgoingRequests.
        rustCrypto.onSyncCompleted({});

        const deviceMap = (await devicesPromise).get(testData.TEST_USER_ID)!;
        expect(deviceMap.has(TEST_DEVICE_ID)).toBe(true);
        expect(deviceMap.has(testData.TEST_DEVICE_ID)).toBe(true);
        rustCrypto.stop();
    });

    it("should emit events on device changes", async () => {
        jest.useFakeTimers({ doNotFake: ["queueMicrotask"] });

        fetchMock.post("path:/_matrix/client/v3/keys/upload", { one_time_key_counts: {} });
        fetchMock.post("path:/_matrix/client/v3/keys/query", {
            device_keys: {
                [testData.TEST_USER_ID]: {
                    [testData.TEST_DEVICE_ID]: testData.SIGNED_TEST_DEVICE_DATA,
                },
            },
        });

        const rustCrypto = await makeTestRustCrypto(makeMatrixHttpApi(), testData.TEST_USER_ID);
        const willUpdateCallback = jest.fn();
        rustCrypto.on(CryptoEvent.WillUpdateDevices, willUpdateCallback);
        const devicesUpdatedCallback = jest.fn();
        rustCrypto.on(CryptoEvent.DevicesUpdated, devicesUpdatedCallback);

        rustCrypto.onSyncCompleted({});

        // wait for the devices to be updated
        await rustCrypto.getUserDeviceInfo([testData.TEST_USER_ID]);
        expect(willUpdateCallback).toHaveBeenCalledWith([testData.TEST_USER_ID], false);
        expect(devicesUpdatedCallback).toHaveBeenCalledWith([testData.TEST_USER_ID], false);
        rustCrypto.stop();
    });

    describe("requestDeviceVerification", () => {
        it("throws an error if the device is unknown", async () => {
            const rustCrypto = await makeTestRustCrypto();
            await expect(() => rustCrypto.requestDeviceVerification(TEST_USER, "unknown")).rejects.toThrow(
                "Not a known device",
            );
        });
    });

    describe("get|storeSessionBackupPrivateKey", () => {
        it("can save and restore a key", async () => {
            const key = "testtesttesttesttesttesttesttest";
            const rustCrypto = await makeTestRustCrypto();
            await rustCrypto.storeSessionBackupPrivateKey(
                new TextEncoder().encode(key),
                testData.SIGNED_BACKUP_DATA.version!,
            );
            const fetched = await rustCrypto.getSessionBackupPrivateKey();
            expect(new TextDecoder().decode(fetched!)).toEqual(key);
        });

        it("fails to save a key if version not provided", async () => {
            const key = "testtesttesttesttesttesttesttest";
            const rustCrypto = await makeTestRustCrypto();
            await expect(() => rustCrypto.storeSessionBackupPrivateKey(new TextEncoder().encode(key))).rejects.toThrow(
                "storeSessionBackupPrivateKey: version is required",
            );
            const fetched = await rustCrypto.getSessionBackupPrivateKey();
            expect(fetched).toBeNull();
        });
    });

    describe("getActiveSessionBackupVersion", () => {
        it("returns null", async () => {
            const rustCrypto = await makeTestRustCrypto();
            expect(await rustCrypto.getActiveSessionBackupVersion()).toBeNull();
        });
    });

    describe("findVerificationRequestDMInProgress", () => {
        it("throws an error if the userId is not provided", async () => {
            const rustCrypto = await makeTestRustCrypto();
            expect(() => rustCrypto.findVerificationRequestDMInProgress(testData.TEST_ROOM_ID)).toThrow(
                "missing userId",
            );
        });
    });

    describe("requestVerificationDM", () => {
        it("send verification request to an unknown user", async () => {
            const rustCrypto = await makeTestRustCrypto();
            await expect(() =>
                rustCrypto.requestVerificationDM("@bob:example.com", testData.TEST_ROOM_ID),
            ).rejects.toThrow("unknown userId @bob:example.com");
        });
    });

    describe("getUserVerificationStatus", () => {
        let rustCrypto: RustCrypto;
        let olmMachine: Mocked<RustSdkCryptoJs.OlmMachine>;

        beforeEach(() => {
            olmMachine = {
                getIdentity: jest.fn(),
            } as unknown as Mocked<RustSdkCryptoJs.OlmMachine>;
            rustCrypto = new RustCrypto(
                logger,
                olmMachine,
                {} as MatrixClient["http"],
                TEST_USER,
                TEST_DEVICE_ID,
                {} as ServerSideSecretStorage,
                {} as CryptoCallbacks,
            );
        });

        it("returns an unverified UserVerificationStatus when there is no UserIdentity", async () => {
            const userVerificationStatus = await rustCrypto.getUserVerificationStatus(testData.TEST_USER_ID);
            expect(userVerificationStatus.isVerified()).toBeFalsy();
            expect(userVerificationStatus.isTofu()).toBeFalsy();
            expect(userVerificationStatus.isCrossSigningVerified()).toBeFalsy();
            expect(userVerificationStatus.wasCrossSigningVerified()).toBeFalsy();
        });

        it("returns a verified UserVerificationStatus when the UserIdentity is verified", async () => {
            olmMachine.getIdentity.mockResolvedValue({ free: jest.fn(), isVerified: jest.fn().mockReturnValue(true) });

            const userVerificationStatus = await rustCrypto.getUserVerificationStatus(testData.TEST_USER_ID);
            expect(userVerificationStatus.isVerified()).toBeTruthy();
            expect(userVerificationStatus.isTofu()).toBeFalsy();
            expect(userVerificationStatus.isCrossSigningVerified()).toBeTruthy();
            expect(userVerificationStatus.wasCrossSigningVerified()).toBeFalsy();
        });
    });

    describe("key backup", () => {
        it("is started when rust crypto is created", async () => {
            // `RustCrypto.checkKeyBackupAndEnable` async call is made in background in the RustCrypto constructor.
            // We don't have an instance of the rust crypto yet, we spy directly in the prototype.
            const spyCheckKeyBackupAndEnable = jest
                .spyOn(RustCrypto.prototype, "checkKeyBackupAndEnable")
                .mockResolvedValue({} as KeyBackupCheck);

            await makeTestRustCrypto();

            expect(spyCheckKeyBackupAndEnable).toHaveBeenCalled();
        });

        it("raises KeyBackupStatus event when identify change", async () => {
            // Return the key backup
            fetchMock.get("path:/_matrix/client/v3/room_keys/version", testData.SIGNED_BACKUP_DATA);

            const olmMachine = {
                getIdentity: jest.fn(),
                // Force the backup to be trusted by the olmMachine
                verifyBackup: jest.fn().mockResolvedValue({ trusted: jest.fn().mockReturnValue(true) }),
                isBackupEnabled: jest.fn().mockReturnValue(true),
                getBackupKeys: jest.fn(),
                enableBackupV1: jest.fn(),
            } as unknown as Mocked<RustSdkCryptoJs.OlmMachine>;

            const rustCrypto = new RustCrypto(
                logger,
                olmMachine,
                makeMatrixHttpApi(),
                testData.TEST_USER_ID,
                testData.TEST_DEVICE_ID,
                {} as ServerSideSecretStorage,
                {} as CryptoCallbacks,
            );

            // Wait for the key backup to be available
            const keyBackupStatusPromise = new Promise<boolean>((resolve) =>
                rustCrypto.once(CryptoEvent.KeyBackupStatus, resolve),
            );
            await rustCrypto.onUserIdentityUpdated(new RustSdkCryptoJs.UserId(testData.TEST_USER_ID));
            expect(await keyBackupStatusPromise).toBe(true);
        });

        it("does not back up keys that came from backup", async () => {
            const rustCrypto = await makeTestRustCrypto();
            const olmMachine: OlmMachine = rustCrypto["olmMachine"];

            await olmMachine.enableBackupV1(
                (testData.SIGNED_BACKUP_DATA.auth_data as Curve25519AuthData).public_key,
                testData.SIGNED_BACKUP_DATA.version!,
            );

            // we import two keys: one "from backup", and one "from export"
            const [backedUpRoomKey, exportedRoomKey] = testData.MEGOLM_SESSION_DATA_ARRAY;
            await rustCrypto.importBackedUpRoomKeys([backedUpRoomKey]);
            await rustCrypto.importRoomKeys([exportedRoomKey]);

            // we ask for the keys that should be backed up
            const roomKeysRequest = await olmMachine.backupRoomKeys();
            expect(roomKeysRequest).toBeTruthy();
            const roomKeys = JSON.parse(roomKeysRequest!.body);

            // we expect that the key "from export" is present
            expect(roomKeys).toMatchObject({
                rooms: {
                    [exportedRoomKey.room_id]: {
                        sessions: {
                            [exportedRoomKey.session_id]: {},
                        },
                    },
                },
            });

            // we expect that the key "from backup" is not present
            expect(roomKeys).not.toMatchObject({
                rooms: {
                    [backedUpRoomKey.room_id]: {
                        sessions: {
                            [backedUpRoomKey.session_id]: {},
                        },
                    },
                },
            });
        });

        it("ignores invalid keys when restoring from backup", async () => {
            const rustCrypto = await makeTestRustCrypto();
            const olmMachine: OlmMachine = rustCrypto["olmMachine"];

            await olmMachine.enableBackupV1(
                (testData.SIGNED_BACKUP_DATA.auth_data as Curve25519AuthData).public_key,
                testData.SIGNED_BACKUP_DATA.version!,
            );

            const backup = Array.from(testData.MEGOLM_SESSION_DATA_ARRAY);
            // in addition to correct keys, we restore an invalid key
            backup.push({ room_id: "!roomid", session_id: "sessionid" } as IMegolmSessionData);
            const progressCallback = jest.fn();
            await rustCrypto.importBackedUpRoomKeys(backup, { progressCallback });
            expect(progressCallback).toHaveBeenCalledWith({
                total: 3,
                successes: 0,
                stage: "load_keys",
                failures: 1,
            });
            expect(progressCallback).toHaveBeenCalledWith({
                total: 3,
                successes: 1,
                stage: "load_keys",
                failures: 1,
            });
        });
    });

    describe("device dehydration", () => {
        it("should detect if dehydration is supported", async () => {
            const rustCrypto = await makeTestRustCrypto(makeMatrixHttpApi());
            fetchMock.config.overwriteRoutes = true;
            fetchMock.get("path:/_matrix/client/unstable/org.matrix.msc3814.v1/dehydrated_device", {
                status: 404,
                body: {
                    errcode: "M_UNRECOGNIZED",
                    error: "Unknown endpoint",
                },
            });
            expect(await rustCrypto.isDehydrationSupported()).toBe(false);
            fetchMock.get("path:/_matrix/client/unstable/org.matrix.msc3814.v1/dehydrated_device", {
                status: 404,
                body: {
                    errcode: "M_NOT_FOUND",
                    error: "Not found",
                },
            });
            expect(await rustCrypto.isDehydrationSupported()).toBe(true);
            fetchMock.get("path:/_matrix/client/unstable/org.matrix.msc3814.v1/dehydrated_device", {
                device_id: "DEVICE_ID",
                device_data: "data",
            });
            expect(await rustCrypto.isDehydrationSupported()).toBe(true);
        });
    });
});

/** Build a MatrixHttpApi instance */
function makeMatrixHttpApi(): MatrixHttpApi<IHttpOpts & { onlyData: true }> {
    return new MatrixHttpApi(new TypedEventEmitter<HttpApiEvent, HttpApiEventHandlerMap>(), {
        baseUrl: "http://server/",
        prefix: "",
        onlyData: true,
    });
}

/** build a basic RustCrypto instance for testing
 *
 * just provides default arguments for initRustCrypto()
 */
async function makeTestRustCrypto(
    http: MatrixHttpApi<IHttpOpts & { onlyData: true }> = {} as MatrixClient["http"],
    userId: string = TEST_USER,
    deviceId: string = TEST_DEVICE_ID,
    secretStorage: ServerSideSecretStorage = {} as ServerSideSecretStorage,
    cryptoCallbacks: CryptoCallbacks = {} as CryptoCallbacks,
): Promise<RustCrypto> {
    return await initRustCrypto({
        logger,
        http,
        userId,
        deviceId,
        secretStorage,
        cryptoCallbacks,
        storePrefix: null,
        storePassphrase: undefined,
    });
}

/** emulate account data, storing in memory
 */
class DummyAccountDataClient
    extends TypedEventEmitter<ClientEvent.AccountData, ClientEventHandlerMap>
    implements AccountDataClient
{
    private storage: Map<string, any> = new Map();

    public constructor() {
        super();
    }

    public async getAccountDataFromServer<T extends Record<string, any>>(eventType: string): Promise<T | null> {
        const ret = this.storage.get(eventType);

        if (eventType) {
            return ret as T;
        } else {
            return null;
        }
    }

    public async setAccountData(eventType: string, content: any): Promise<{}> {
        this.storage.set(eventType, content);
        this.emit(
            ClientEvent.AccountData,
            new MatrixEvent({
                content,
                type: eventType,
            }),
        );
        return {};
    }
}

/** Pad a string to 43 characters long */
function pad43(x: string): string {
    return x + ".".repeat(43 - x.length);
}<|MERGE_RESOLUTION|>--- conflicted
+++ resolved
@@ -100,10 +100,7 @@
             verifyBackup: jest.fn().mockResolvedValue({ trusted: jest.fn().mockReturnValue(false) }),
             getBackupKeys: jest.fn(),
             getIdentity: jest.fn().mockResolvedValue(null),
-<<<<<<< HEAD
-=======
             trackedUsers: jest.fn(),
->>>>>>> 475f82c5
         } as unknown as Mocked<OlmMachine>;
     }
 
