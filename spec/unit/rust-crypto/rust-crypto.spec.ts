/*
Copyright 2022-2023 The Matrix.org Foundation C.I.C.

Licensed under the Apache License, Version 2.0 (the "License");
you may not use this file except in compliance with the License.
You may obtain a copy of the License at

    http://www.apache.org/licenses/LICENSE-2.0

Unless required by applicable law or agreed to in writing, software
distributed under the License is distributed on an "AS IS" BASIS,
WITHOUT WARRANTIES OR CONDITIONS OF ANY KIND, either express or implied.
See the License for the specific language governing permissions and
limitations under the License.
*/

import * as RustSdkCryptoJs from "@matrix-org/matrix-sdk-crypto-wasm";
import {
    BaseMigrationData,
    KeysQueryRequest,
    Migration,
    OlmMachine,
    PickledInboundGroupSession,
    PickledSession,
    StoreHandle,
} from "@matrix-org/matrix-sdk-crypto-wasm";
import { mocked, Mocked } from "jest-mock";
import fetchMock from "fetch-mock-jest";

import { RustCrypto } from "../../../src/rust-crypto/rust-crypto";
import { initRustCrypto } from "../../../src/rust-crypto";
import {
    CryptoEvent,
    Device,
    DeviceVerification,
    encodeBase64,
    HttpApiEvent,
    HttpApiEventHandlerMap,
    IHttpOpts,
    IToDeviceEvent,
    MatrixClient,
    MatrixEvent,
    MatrixHttpApi,
    MemoryCryptoStore,
    TypedEventEmitter,
} from "../../../src";
import { mkEvent } from "../../test-utils/test-utils";
import { CryptoBackend } from "../../../src/common-crypto/CryptoBackend";
import { IEventDecryptionResult, IMegolmSessionData } from "../../../src/@types/crypto";
import { OutgoingRequestProcessor } from "../../../src/rust-crypto/OutgoingRequestProcessor";
import {
    AccountDataClient,
    AddSecretStorageKeyOpts,
    SecretStorageCallbacks,
    ServerSideSecretStorage,
    ServerSideSecretStorageImpl,
} from "../../../src/secret-storage";
import {
    CryptoCallbacks,
    EventShieldColour,
    EventShieldReason,
    ImportRoomKeysOpts,
    KeyBackupCheck,
    VerificationRequest,
} from "../../../src/crypto-api";
import * as testData from "../../test-utils/test-data";
import { defer } from "../../../src/utils";
import { logger } from "../../../src/logger";
import { OutgoingRequestsManager } from "../../../src/rust-crypto/OutgoingRequestsManager";
import { ClientEvent, ClientEventHandlerMap } from "../../../src/client";
import { Curve25519AuthData } from "../../../src/crypto-api/keybackup";
import { encryptAES } from "../../../src/crypto/aes";
import { CryptoStore, SecretStorePrivateKeys } from "../../../src/crypto/store/base";

const TEST_USER = "@alice:example.com";
const TEST_DEVICE_ID = "TEST_DEVICE";

beforeAll(async () => {
    // Load the WASM upfront, before any of the tests. This can take some time, and doing it here means that it gets
    // a separate timeout.
    await RustSdkCryptoJs.initAsync();
}, 15000);

afterEach(() => {
    fetchMock.reset();
    jest.restoreAllMocks();
});

describe("initRustCrypto", () => {
    function makeTestOlmMachine(): Mocked<OlmMachine> {
        return {
            registerRoomKeyUpdatedCallback: jest.fn(),
            registerUserIdentityUpdatedCallback: jest.fn(),
            getSecretsFromInbox: jest.fn().mockResolvedValue([]),
            deleteSecretsFromInbox: jest.fn(),
            registerReceiveSecretCallback: jest.fn(),
            registerDevicesUpdatedCallback: jest.fn(),
            outgoingRequests: jest.fn(),
            isBackupEnabled: jest.fn().mockResolvedValue(false),
            verifyBackup: jest.fn().mockResolvedValue({ trusted: jest.fn().mockReturnValue(false) }),
            getBackupKeys: jest.fn(),
            getIdentity: jest.fn().mockResolvedValue(null),
            trackedUsers: jest.fn(),
        } as unknown as Mocked<OlmMachine>;
    }

    it("passes through the store params (passphrase)", async () => {
        const mockStore = { free: jest.fn() } as unknown as StoreHandle;
        jest.spyOn(StoreHandle, "open").mockResolvedValue(mockStore);

        const testOlmMachine = makeTestOlmMachine();
        jest.spyOn(OlmMachine, "initFromStore").mockResolvedValue(testOlmMachine);

        await initRustCrypto({
            logger,
            http: {} as MatrixClient["http"],
            userId: TEST_USER,
            deviceId: TEST_DEVICE_ID,
            secretStorage: {} as ServerSideSecretStorage,
            cryptoCallbacks: {} as CryptoCallbacks,
            storePrefix: "storePrefix",
            storePassphrase: "storePassphrase",
        });

        expect(StoreHandle.open).toHaveBeenCalledWith("storePrefix", "storePassphrase");
        expect(OlmMachine.initFromStore).toHaveBeenCalledWith(expect.anything(), expect.anything(), mockStore);
    });

    it("passes through the store params (key)", async () => {
        const mockStore = { free: jest.fn() } as unknown as StoreHandle;
        jest.spyOn(StoreHandle, "openWithKey").mockResolvedValue(mockStore);

        const testOlmMachine = makeTestOlmMachine();
        jest.spyOn(OlmMachine, "initFromStore").mockResolvedValue(testOlmMachine);

        const storeKey = new Uint8Array(32);
        await initRustCrypto({
            logger,
            http: {} as MatrixClient["http"],
            userId: TEST_USER,
            deviceId: TEST_DEVICE_ID,
            secretStorage: {} as ServerSideSecretStorage,
            cryptoCallbacks: {} as CryptoCallbacks,
            storePrefix: "storePrefix",
            storeKey: storeKey,
        });

        expect(StoreHandle.openWithKey).toHaveBeenCalledWith("storePrefix", storeKey);
        expect(OlmMachine.initFromStore).toHaveBeenCalledWith(expect.anything(), expect.anything(), mockStore);
    });

    it("suppresses the storePassphrase and storeKey if storePrefix is unset", async () => {
        const mockStore = { free: jest.fn() } as unknown as StoreHandle;
        jest.spyOn(StoreHandle, "open").mockResolvedValue(mockStore);

        const testOlmMachine = makeTestOlmMachine();
        jest.spyOn(OlmMachine, "initFromStore").mockResolvedValue(testOlmMachine);

        await initRustCrypto({
            logger,
            http: {} as MatrixClient["http"],
            userId: TEST_USER,
            deviceId: TEST_DEVICE_ID,
            secretStorage: {} as ServerSideSecretStorage,
            cryptoCallbacks: {} as CryptoCallbacks,
            storePrefix: null,
            storeKey: new Uint8Array(),
            storePassphrase: "storePassphrase",
        });

        expect(StoreHandle.open).toHaveBeenCalledWith();
        expect(OlmMachine.initFromStore).toHaveBeenCalledWith(expect.anything(), expect.anything(), mockStore);
    });

    it("Should get secrets from inbox on start", async () => {
        const mockStore = { free: jest.fn() } as unknown as StoreHandle;
        jest.spyOn(StoreHandle, "open").mockResolvedValue(mockStore);

        const testOlmMachine = makeTestOlmMachine();
        jest.spyOn(OlmMachine, "initFromStore").mockResolvedValue(testOlmMachine);

        await initRustCrypto({
            logger,
            http: {} as MatrixClient["http"],
            userId: TEST_USER,
            deviceId: TEST_DEVICE_ID,
            secretStorage: {} as ServerSideSecretStorage,
            cryptoCallbacks: {} as CryptoCallbacks,
            storePrefix: "storePrefix",
            storePassphrase: "storePassphrase",
        });

        expect(testOlmMachine.getSecretsFromInbox).toHaveBeenCalledWith("m.megolm_backup.v1");
    });

    describe("libolm migration", () => {
        let mockStore: RustSdkCryptoJs.StoreHandle;

        beforeEach(() => {
            // Stub out a bunch of stuff in the Rust library
            mockStore = { free: jest.fn() } as unknown as StoreHandle;
            jest.spyOn(StoreHandle, "open").mockResolvedValue(mockStore);

            jest.spyOn(Migration, "migrateBaseData").mockResolvedValue(undefined);
            jest.spyOn(Migration, "migrateOlmSessions").mockResolvedValue(undefined);
            jest.spyOn(Migration, "migrateMegolmSessions").mockResolvedValue(undefined);

            const testOlmMachine = makeTestOlmMachine();
            testOlmMachine.trackedUsers.mockResolvedValue([]);
            jest.spyOn(OlmMachine, "initFromStore").mockResolvedValue(testOlmMachine);
        });

        it("migrates data from a legacy crypto store", async () => {
            const PICKLE_KEY = "pickle1234";
            const legacyStore = new MemoryCryptoStore();

            // Populate the legacy store with some test data
            const storeSecretKey = (type: string, key: string) =>
                encryptAndStoreSecretKey(type, new TextEncoder().encode(key), PICKLE_KEY, legacyStore);

            await legacyStore.storeAccount({}, "not a real account");
            await storeSecretKey("m.megolm_backup.v1", "backup key");
            await storeSecretKey("master", "master key");
            await storeSecretKey("self_signing", "ssk");
            await storeSecretKey("user_signing", "usk");
            const nDevices = 6;
            const nSessionsPerDevice = 10;
            createSessions(legacyStore, nDevices, nSessionsPerDevice);
            createMegolmSessions(legacyStore, nDevices, nSessionsPerDevice);
            await legacyStore.markSessionsNeedingBackup([{ senderKey: pad43("device5"), sessionId: "session5" }]);

            fetchMock.get("path:/_matrix/client/v3/room_keys/version", {
                auth_data: {
                    public_key: "backup_key_public",
                },
                version: "45",
                algorithm: "m.megolm_backup.v1.curve25519-aes-sha2",
            });
            // The cached key should be valid for the backup
            const mockBackupDecryptionKey: any = {
                megolmV1PublicKey: {
                    publicKeyBase64: "backup_key_public",
                },
            };
            jest.spyOn(RustSdkCryptoJs.BackupDecryptionKey, "fromBase64").mockReturnValue(mockBackupDecryptionKey);

            function legacyMigrationProgressListener(progress: number, total: number): void {
                logger.log(`migrated ${progress} of ${total}`);
            }

            await initRustCrypto({
                logger,
                http: makeMatrixHttpApi(),
                userId: TEST_USER,
                deviceId: TEST_DEVICE_ID,
                secretStorage: {} as ServerSideSecretStorage,
                cryptoCallbacks: {} as CryptoCallbacks,
                storePrefix: "storePrefix",
                storePassphrase: "storePassphrase",
                legacyCryptoStore: legacyStore,
                legacyPickleKey: PICKLE_KEY,
                legacyMigrationProgressListener,
            });

            // Check that the migration functions were correctly called
            expect(Migration.migrateBaseData).toHaveBeenCalledWith(
                expect.any(BaseMigrationData),
                new Uint8Array(Buffer.from(PICKLE_KEY)),
                mockStore,
            );
            const data = mocked(Migration.migrateBaseData).mock.calls[0][0];
            expect(data.pickledAccount).toEqual("not a real account");
            expect(data.userId!.toString()).toEqual(TEST_USER);
            expect(data.deviceId!.toString()).toEqual(TEST_DEVICE_ID);
            expect(atob(data.backupRecoveryKey!)).toEqual("backup key");
            expect(data.backupVersion).toEqual("45");
            expect(atob(data.privateCrossSigningMasterKey!)).toEqual("master key");
            expect(atob(data.privateCrossSigningUserSigningKey!)).toEqual("usk");
            expect(atob(data.privateCrossSigningSelfSigningKey!)).toEqual("ssk");

            expect(Migration.migrateOlmSessions).toHaveBeenCalledTimes(2);
            expect(Migration.migrateOlmSessions).toHaveBeenCalledWith(
                expect.any(Array),
                new Uint8Array(Buffer.from(PICKLE_KEY)),
                mockStore,
            );
            // First call should have 50 entries; second should have 10
            const sessions1: PickledSession[] = mocked(Migration.migrateOlmSessions).mock.calls[0][0];
            expect(sessions1.length).toEqual(50);
            const sessions2: PickledSession[] = mocked(Migration.migrateOlmSessions).mock.calls[1][0];
            expect(sessions2.length).toEqual(10);
            const sessions = [...sessions1, ...sessions2];
            for (let i = 0; i < nDevices; i++) {
                for (let j = 0; j < nSessionsPerDevice; j++) {
                    const session = sessions[i * nSessionsPerDevice + j];
                    expect(session.senderKey).toEqual(`device${i}`);
                    expect(session.pickle).toEqual(`session${i}.${j}`);
                    expect(session.creationTime).toEqual(new Date(1000));
                    expect(session.lastUseTime).toEqual(new Date(1000));
                }
            }

            expect(Migration.migrateMegolmSessions).toHaveBeenCalledTimes(2);
            expect(Migration.migrateMegolmSessions).toHaveBeenCalledWith(
                expect.any(Array),
                new Uint8Array(Buffer.from(PICKLE_KEY)),
                mockStore,
            );
            // First call should have 50 entries; second should have 10
            const megolmSessions1: PickledInboundGroupSession[] = mocked(Migration.migrateMegolmSessions).mock
                .calls[0][0];
            expect(megolmSessions1.length).toEqual(50);
            const megolmSessions2: PickledInboundGroupSession[] = mocked(Migration.migrateMegolmSessions).mock
                .calls[1][0];
            expect(megolmSessions2.length).toEqual(10);
            const megolmSessions = [...megolmSessions1, ...megolmSessions2];
            for (let i = 0; i < nDevices; i++) {
                for (let j = 0; j < nSessionsPerDevice; j++) {
                    const session = megolmSessions[i * nSessionsPerDevice + j];
                    expect(session.senderKey).toEqual(pad43(`device${i}`));
                    expect(session.pickle).toEqual("sessionPickle");
                    expect(session.roomId!.toString()).toEqual("!room:id");
                    expect(session.senderSigningKey).toEqual("sender_signing_key");

                    // only one of the sessions needs backing up
                    expect(session.backedUp).toEqual(i !== 5 || j !== 5);
                }
            }
        }, 10000);

        it("migrates data from a legacy crypto store when secret are not encrypted", async () => {
            const PICKLE_KEY = "pickle1234";
            const legacyStore = new MemoryCryptoStore();

            // It's possible for old sessions to directly store the secrets as raw UInt8Array,
            // so we need to support that in the migration code.
            // See https://github.com/matrix-org/matrix-js-sdk/commit/c81f11df0afd4d0da3b088892745ae2f8ba1c4a7
            async function storeSecretKeyInClear(type: string, key: Uint8Array, store: CryptoStore) {
                // @ts-ignore The API to store raw UInt8Array does not exist anymore, so we need that for this test.
                store.privateKeys[type as keyof SecretStorePrivateKeys] = key;
            }

            // Populate the legacy store with some test data
            const storeSecretKey = (type: string, key: string) =>
                storeSecretKeyInClear(type, new TextEncoder().encode(key), legacyStore);

            await legacyStore.storeAccount({}, "not a real account");
            await storeSecretKey("master", "master key");
            await storeSecretKey("self_signing", "ssk");
            await storeSecretKey("user_signing", "usk");

            fetchMock.get("path:/_matrix/client/v3/room_keys/version", 404);

            function legacyMigrationProgressListener(progress: number, total: number): void {
                logger.log(`migrated ${progress} of ${total}`);
            }

            await initRustCrypto({
                logger,
                http: makeMatrixHttpApi(),
                userId: TEST_USER,
                deviceId: TEST_DEVICE_ID,
                secretStorage: {} as ServerSideSecretStorage,
                cryptoCallbacks: {} as CryptoCallbacks,
                storePrefix: "storePrefix",
                storePassphrase: "storePassphrase",
                legacyCryptoStore: legacyStore,
                legacyPickleKey: PICKLE_KEY,
                legacyMigrationProgressListener,
            });

            const data = mocked(Migration.migrateBaseData).mock.calls[0][0];
            expect(data.pickledAccount).toEqual("not a real account");
            expect(data.userId!.toString()).toEqual(TEST_USER);
            expect(data.deviceId!.toString()).toEqual(TEST_DEVICE_ID);
            expect(atob(data.privateCrossSigningMasterKey!)).toEqual("master key");
            expect(atob(data.privateCrossSigningUserSigningKey!)).toEqual("usk");
            expect(atob(data.privateCrossSigningSelfSigningKey!)).toEqual("ssk");
        });

        it("handles megolm sessions with no `keysClaimed`", async () => {
            const legacyStore = new MemoryCryptoStore();
            legacyStore.storeAccount({}, "not a real account");

            legacyStore.storeEndToEndInboundGroupSession(
                pad43(`device1`),
                `session1`,
                {
                    forwardingCurve25519KeyChain: [],
                    room_id: "!room:id",
                    session: "sessionPickle",
                },
                undefined,
            );

            const PICKLE_KEY = "pickle1234";
            await initRustCrypto({
                logger,
                http: makeMatrixHttpApi(),
                userId: TEST_USER,
                deviceId: TEST_DEVICE_ID,
                secretStorage: {} as ServerSideSecretStorage,
                cryptoCallbacks: {} as CryptoCallbacks,
                storePrefix: "storePrefix",
                storePassphrase: "storePassphrase",
                legacyCryptoStore: legacyStore,
                legacyPickleKey: PICKLE_KEY,
            });

            expect(Migration.migrateMegolmSessions).toHaveBeenCalledTimes(1);
            expect(Migration.migrateMegolmSessions).toHaveBeenCalledWith(
                expect.any(Array),
                new Uint8Array(Buffer.from(PICKLE_KEY)),
                mockStore,
            );
            const megolmSessions: PickledInboundGroupSession[] = mocked(Migration.migrateMegolmSessions).mock
                .calls[0][0];
            expect(megolmSessions.length).toEqual(1);
            const session = megolmSessions[0];
            expect(session.senderKey).toEqual(pad43(`device1`));
            expect(session.pickle).toEqual("sessionPickle");
            expect(session.roomId!.toString()).toEqual("!room:id");
            expect(session.senderSigningKey).toBe(undefined);
        }, 10000);

        async function encryptAndStoreSecretKey(type: string, key: Uint8Array, pickleKey: string, store: CryptoStore) {
            const encryptedKey = await encryptAES(encodeBase64(key), Buffer.from(pickleKey), type);
            store.storeSecretStorePrivateKey(undefined, type as keyof SecretStorePrivateKeys, encryptedKey);
        }

        /** Create a bunch of fake Olm sessions and stash them in the DB. */
        function createSessions(store: CryptoStore, nDevices: number, nSessionsPerDevice: number) {
            for (let i = 0; i < nDevices; i++) {
                for (let j = 0; j < nSessionsPerDevice; j++) {
                    const sessionData = {
                        deviceKey: `device${i}`,
                        sessionId: `session${j}`,
                        session: `session${i}.${j}`,
                        lastReceivedMessageTs: 1000,
                    };
                    store.storeEndToEndSession(`device${i}`, `session${j}`, sessionData, undefined);
                }
            }
        }

        /** Create a bunch of fake Megolm sessions and stash them in the DB. */
        function createMegolmSessions(store: CryptoStore, nDevices: number, nSessionsPerDevice: number) {
            for (let i = 0; i < nDevices; i++) {
                for (let j = 0; j < nSessionsPerDevice; j++) {
                    store.storeEndToEndInboundGroupSession(
                        pad43(`device${i}`),
                        `session${j}`,
                        {
                            forwardingCurve25519KeyChain: [],
                            keysClaimed: { ed25519: "sender_signing_key" },
                            room_id: "!room:id",
                            session: "sessionPickle",
                        },
                        undefined,
                    );
                }
            }
        }
    });
});

describe("RustCrypto", () => {
    it("getVersion() should return the current version of the rust sdk and vodozemac", async () => {
        const rustCrypto = await makeTestRustCrypto();
        const versions = RustSdkCryptoJs.getVersions();
        expect(rustCrypto.getVersion()).toBe(
            `Rust SDK ${versions.matrix_sdk_crypto} (${versions.git_sha}), Vodozemac ${versions.vodozemac}`,
        );
    });

    describe("importing and exporting room keys", () => {
        let rustCrypto: RustCrypto;

        beforeEach(
            async () => {
                rustCrypto = await makeTestRustCrypto();
            },
            /* it can take a while to initialise the crypto library on the first pass, so bump up the timeout. */
            10000,
        );

        it("should import and export keys", async () => {
            const someRoomKeys = testData.MEGOLM_SESSION_DATA_ARRAY;
            let importTotal = 0;
            const opt: ImportRoomKeysOpts = {
                progressCallback: (stage) => {
                    importTotal = stage.total ?? 0;
                },
            };
            await rustCrypto.importRoomKeys(someRoomKeys, opt);

            expect(importTotal).toBe(someRoomKeys.length);

            const keys = await rustCrypto.exportRoomKeys();
            expect(Array.isArray(keys)).toBeTruthy();
            expect(keys.length).toBe(someRoomKeys.length);

            const aSession = someRoomKeys[0];

            const exportedKey = keys.find((k) => k.session_id == aSession.session_id);

            expect(aSession).toStrictEqual(exportedKey);
        });

        it("should import and export keys as JSON", async () => {
            const someRoomKeys = testData.MEGOLM_SESSION_DATA_ARRAY;
            let importTotal = 0;
            const opt: ImportRoomKeysOpts = {
                progressCallback: (stage) => {
                    importTotal = stage.total ?? 0;
                },
            };
            await rustCrypto.importRoomKeysAsJson(JSON.stringify(someRoomKeys), opt);

            expect(importTotal).toBe(someRoomKeys.length);

            const keys: Array<IMegolmSessionData> = JSON.parse(await rustCrypto.exportRoomKeysAsJson());
            expect(Array.isArray(keys)).toBeTruthy();
            expect(keys.length).toBe(someRoomKeys.length);

            const aSession = someRoomKeys[0];

            const exportedKey = keys.find((k) => k.session_id == aSession.session_id);

            expect(aSession).toStrictEqual(exportedKey);
        });
    });

    describe("call preprocess methods", () => {
        let rustCrypto: RustCrypto;

        beforeEach(async () => {
            rustCrypto = await makeTestRustCrypto();
        });

        it("should pass through unencrypted to-device messages", async () => {
            const inputs: IToDeviceEvent[] = [
                { content: { key: "value" }, type: "org.matrix.test", sender: "@alice:example.com" },
            ];
            const res = await rustCrypto.preprocessToDeviceMessages(inputs);
            expect(res).toEqual(inputs);
        });

        it("should pass through bad encrypted messages", async () => {
            const olmMachine: OlmMachine = rustCrypto["olmMachine"];
            const keys = olmMachine.identityKeys;
            const inputs: IToDeviceEvent[] = [
                {
                    type: "m.room.encrypted",
                    content: {
                        algorithm: "m.olm.v1.curve25519-aes-sha2",
                        sender_key: "IlRMeOPX2e0MurIyfWEucYBRVOEEUMrOHqn/8mLqMjA",
                        ciphertext: {
                            [keys.curve25519.toBase64()]: {
                                type: 0,
                                body: "ajyjlghi",
                            },
                        },
                    },
                    sender: "@alice:example.com",
                },
            ];

            const res = await rustCrypto.preprocessToDeviceMessages(inputs);
            expect(res).toEqual(inputs);
        });

        it("emits VerificationRequestReceived on incoming m.key.verification.request", async () => {
            const toDeviceEvent = {
                type: "m.key.verification.request",
                content: {
                    from_device: "testDeviceId",
                    methods: ["m.sas.v1"],
                    transaction_id: "testTxn",
                    timestamp: Date.now() - 1000,
                },
                sender: "@user:id",
            };

            const onEvent = jest.fn();
            rustCrypto.on(CryptoEvent.VerificationRequestReceived, onEvent);
            await rustCrypto.preprocessToDeviceMessages([toDeviceEvent]);
            expect(onEvent).toHaveBeenCalledTimes(1);

            const [req]: [VerificationRequest] = onEvent.mock.lastCall;
            expect(req.transactionId).toEqual("testTxn");
        });
    });

    it("getCrossSigningKeyId when there is no cross signing keys", async () => {
        const rustCrypto = await makeTestRustCrypto();
        await expect(rustCrypto.getCrossSigningKeyId()).resolves.toBe(null);
    });

    describe("getCrossSigningStatus", () => {
        it("returns sensible values on a default client", async () => {
            const secretStorage = {
                isStored: jest.fn().mockResolvedValue(null),
                getDefaultKeyId: jest.fn().mockResolvedValue("key"),
            } as unknown as Mocked<ServerSideSecretStorage>;
            const rustCrypto = await makeTestRustCrypto(undefined, undefined, undefined, secretStorage);

            const result = await rustCrypto.getCrossSigningStatus();

            expect(secretStorage.isStored).toHaveBeenCalledWith("m.cross_signing.master");
            expect(result).toEqual({
                privateKeysCachedLocally: {
                    masterKey: false,
                    selfSigningKey: false,
                    userSigningKey: false,
                },
                privateKeysInSecretStorage: false,
                publicKeysOnDevice: false,
            });
        });

        it("throws if `stop` is called mid-call", async () => {
            const secretStorage = {
                isStored: jest.fn().mockResolvedValue(null),
                getDefaultKeyId: jest.fn().mockResolvedValue(null),
            } as unknown as Mocked<ServerSideSecretStorage>;
            const rustCrypto = await makeTestRustCrypto(undefined, undefined, undefined, secretStorage);

            // start the call off
            const result = rustCrypto.getCrossSigningStatus();

            // call `.stop`
            rustCrypto.stop();

            // getCrossSigningStatus should abort
            await expect(result).rejects.toEqual(new Error("MatrixClient has been stopped"));
        });
    });

    it("bootstrapCrossSigning delegates to CrossSigningIdentity", async () => {
        const rustCrypto = await makeTestRustCrypto();
        const mockCrossSigningIdentity = {
            bootstrapCrossSigning: jest.fn().mockResolvedValue(undefined),
        };
        // @ts-ignore private property
        rustCrypto.crossSigningIdentity = mockCrossSigningIdentity;
        await rustCrypto.bootstrapCrossSigning({});
        expect(mockCrossSigningIdentity.bootstrapCrossSigning).toHaveBeenCalledWith({});
    });

    it("bootstrapSecretStorage creates new backup when requested", async () => {
        const secretStorageCallbacks = {
            getSecretStorageKey: async (keys: any, name: string) => {
                return [[...Object.keys(keys.keys)][0], new Uint8Array(32)];
            },
        } as SecretStorageCallbacks;
        const secretStorage = new ServerSideSecretStorageImpl(new DummyAccountDataClient(), secretStorageCallbacks);

        const outgoingRequestProcessor = {
            makeOutgoingRequest: jest.fn(),
        } as unknown as Mocked<OutgoingRequestProcessor>;

        const rustCrypto = await makeTestRustCrypto(
            new MatrixHttpApi(new TypedEventEmitter<HttpApiEvent, HttpApiEventHandlerMap>(), {
                baseUrl: "http://server/",
                prefix: "",
                onlyData: true,
            }),
            testData.TEST_USER_ID,
            undefined,
            secretStorage,
        );

        rustCrypto["checkKeyBackupAndEnable"] = async () => {
            return null;
        };
        (rustCrypto["crossSigningIdentity"] as any)["outgoingRequestProcessor"] = outgoingRequestProcessor;
        const resetKeyBackup = (rustCrypto["resetKeyBackup"] = jest.fn());

        async function createSecretStorageKey() {
            return {
                keyInfo: {} as AddSecretStorageKeyOpts,
                privateKey: new Uint8Array(32),
            };
        }

        // create initial secret storage
        await rustCrypto.bootstrapCrossSigning({ setupNewCrossSigning: true });
        await rustCrypto.bootstrapSecretStorage({
            createSecretStorageKey,
            setupNewSecretStorage: true,
            setupNewKeyBackup: true,
        });
        // check that rustCrypto.resetKeyBackup was called
        expect(resetKeyBackup.mock.calls).toHaveLength(1);

        // reset secret storage
        await rustCrypto.bootstrapSecretStorage({
            createSecretStorageKey,
            setupNewSecretStorage: true,
            setupNewKeyBackup: true,
        });
        // check that rustCrypto.resetKeyBackup was called again
        expect(resetKeyBackup.mock.calls).toHaveLength(2);
    });

    it("isSecretStorageReady", async () => {
        const mockSecretStorage = {
            getDefaultKeyId: jest.fn().mockResolvedValue(null),
        } as unknown as Mocked<ServerSideSecretStorage>;
        const rustCrypto = await makeTestRustCrypto(undefined, undefined, undefined, mockSecretStorage);
        await expect(rustCrypto.isSecretStorageReady()).resolves.toBe(false);
    });

    describe("outgoing requests", () => {
        /** the RustCrypto implementation under test */
        let rustCrypto: RustCrypto;

        /** A mock OutgoingRequestProcessor which rustCrypto is connected to */
        let outgoingRequestProcessor: Mocked<OutgoingRequestProcessor>;

        /** a mocked-up OlmMachine which rustCrypto is connected to */
        let olmMachine: Mocked<RustSdkCryptoJs.OlmMachine>;

        /** A list of results to be returned from olmMachine.outgoingRequest. Each call will shift a result off
         *  the front of the queue, until it is empty. */
        let outgoingRequestQueue: Array<Array<any>>;

        /** wait for a call to outgoingRequestProcessor.makeOutgoingRequest.
         *
         * The promise resolves to a callback: the makeOutgoingRequest call will not complete until the returned
         * callback is called.
         */
        function awaitCallToMakeOutgoingRequest(): Promise<() => void> {
            return new Promise<() => void>((resolveCalledPromise, _reject) => {
                outgoingRequestProcessor.makeOutgoingRequest.mockImplementationOnce(async () => {
                    const completePromise = new Promise<void>((resolveCompletePromise, _reject) => {
                        resolveCalledPromise(resolveCompletePromise);
                    });
                    return completePromise;
                });
            });
        }

        beforeEach(async () => {
            await RustSdkCryptoJs.initAsync();

            // for these tests we use a mock OlmMachine, with an implementation of outgoingRequests that
            // returns objects from outgoingRequestQueue
            outgoingRequestQueue = [];
            olmMachine = {
                outgoingRequests: jest.fn().mockImplementation(() => {
                    return Promise.resolve(outgoingRequestQueue.shift() ?? []);
                }),
                close: jest.fn(),
            } as unknown as Mocked<RustSdkCryptoJs.OlmMachine>;

            outgoingRequestProcessor = {
                makeOutgoingRequest: jest.fn(),
            } as unknown as Mocked<OutgoingRequestProcessor>;

            const outgoingRequestsManager = new OutgoingRequestsManager(logger, olmMachine, outgoingRequestProcessor);

            rustCrypto = new RustCrypto(
                logger,
                olmMachine,
                {} as MatrixHttpApi<any>,
                TEST_USER,
                TEST_DEVICE_ID,
                {} as ServerSideSecretStorage,
                {} as CryptoCallbacks,
            );
            rustCrypto["outgoingRequestProcessor"] = outgoingRequestProcessor;
            rustCrypto["outgoingRequestsManager"] = outgoingRequestsManager;
        });

        it("should poll for outgoing messages and send them", async () => {
            const testReq = new KeysQueryRequest("1234", "{}");
            outgoingRequestQueue.push([testReq]);

            const makeRequestPromise = awaitCallToMakeOutgoingRequest();
            rustCrypto.onSyncCompleted({});

            await makeRequestPromise;
            expect(olmMachine.outgoingRequests).toHaveBeenCalled();
            expect(outgoingRequestProcessor.makeOutgoingRequest).toHaveBeenCalledWith(testReq);
        });

        it("should go round the loop again if another sync completes while the first `outgoingRequests` is running", async () => {
            // the first call to `outgoingMessages` will return a promise which blocks for a while
            const firstOutgoingRequestsDefer = defer<Array<any>>();
            mocked(olmMachine.outgoingRequests).mockReturnValueOnce(firstOutgoingRequestsDefer.promise);

            // the second will return a KeysQueryRequest.
            const testReq = new KeysQueryRequest("1234", "{}");
            outgoingRequestQueue.push([testReq]);

            // the first sync completes, triggering the first call to `outgoingMessages`
            rustCrypto.onSyncCompleted({});
            expect(olmMachine.outgoingRequests).toHaveBeenCalledTimes(1);

            // a second /sync completes before the first call to `outgoingRequests` completes. It shouldn't trigger
            // a second call immediately, but should queue one up.
            rustCrypto.onSyncCompleted({});
            expect(olmMachine.outgoingRequests).toHaveBeenCalledTimes(1);

            // the first call now completes, *with an empty result*, which would normally cause us to exit the loop, but
            // we should have a second call queued. It should trigger a call to `makeOutgoingRequest`.
            firstOutgoingRequestsDefer.resolve([]);
            await awaitCallToMakeOutgoingRequest();
            expect(olmMachine.outgoingRequests).toHaveBeenCalledTimes(2);
        });

        it("should encode outgoing requests properly", async () => {
            // we need a real OlmMachine, so replace the one created by beforeEach
            rustCrypto = await makeTestRustCrypto();
            const olmMachine: OlmMachine = rustCrypto["olmMachine"];

            const outgoingRequestProcessor = {} as unknown as OutgoingRequestProcessor;
            rustCrypto["outgoingRequestProcessor"] = outgoingRequestProcessor;
            const outgoingRequestsManager = new OutgoingRequestsManager(logger, olmMachine, outgoingRequestProcessor);
            rustCrypto["outgoingRequestsManager"] = outgoingRequestsManager;

            // The second time we do a /keys/upload, the `device_keys` property
            // should be absent from the request body
            // cf. https://github.com/matrix-org/matrix-rust-sdk-crypto-wasm/issues/57
            //
            // On the first upload, we pretend that there are no OTKs, so it will
            // try to upload more keys
            let keysUploadCount = 0;
            let deviceKeys: object;
            let deviceKeysAbsent = false;
            outgoingRequestProcessor.makeOutgoingRequest = jest.fn(async (request, uiaCallback?) => {
                let resp: any = {};
                if (request instanceof RustSdkCryptoJs.KeysUploadRequest) {
                    if (keysUploadCount == 0) {
                        deviceKeys = JSON.parse(request.body).device_keys;
                        resp = { one_time_key_counts: { signed_curve25519: 0 } };
                    } else {
                        deviceKeysAbsent = !("device_keys" in JSON.parse(request.body));
                        resp = { one_time_key_counts: { signed_curve25519: 50 } };
                    }
                    keysUploadCount++;
                } else if (request instanceof RustSdkCryptoJs.KeysQueryRequest) {
                    resp = {
                        device_keys: {
                            [TEST_USER]: {
                                [TEST_DEVICE_ID]: deviceKeys,
                            },
                        },
                    };
                } else if (
                    request instanceof RustSdkCryptoJs.UploadSigningKeysRequest ||
                    request instanceof RustSdkCryptoJs.PutDehydratedDeviceRequest
                ) {
                    // These request types do not implement OutgoingRequest and do not need to be marked as sent.
                    return;
                }
                if (request.id) {
                    olmMachine.markRequestAsSent(request.id, request.type, JSON.stringify(resp));
                }
            });
            await outgoingRequestsManager.doProcessOutgoingRequests();
            await outgoingRequestsManager.doProcessOutgoingRequests();

            expect(deviceKeysAbsent).toBe(true);
        });
    });

    describe(".getEventEncryptionInfo", () => {
        let rustCrypto: RustCrypto;

        beforeEach(async () => {
            rustCrypto = await makeTestRustCrypto();
        });

        it("should handle unencrypted events", () => {
            const event = mkEvent({ event: true, type: "m.room.message", content: { body: "xyz" } });
            const res = rustCrypto.getEventEncryptionInfo(event);
            expect(res.encrypted).toBeFalsy();
        });

        it("should handle encrypted events", async () => {
            const event = mkEvent({ event: true, type: "m.room.encrypted", content: { algorithm: "fake_alg" } });
            const mockCryptoBackend = {
                decryptEvent: () =>
                    ({
                        senderCurve25519Key: "1234",
                    }) as IEventDecryptionResult,
            } as unknown as CryptoBackend;
            await event.attemptDecryption(mockCryptoBackend);

            const res = rustCrypto.getEventEncryptionInfo(event);
            expect(res.encrypted).toBeTruthy();
        });
    });

    describe(".getEncryptionInfoForEvent", () => {
        let rustCrypto: RustCrypto;
        let olmMachine: Mocked<RustSdkCryptoJs.OlmMachine>;

        beforeEach(() => {
            olmMachine = {
                getRoomEventEncryptionInfo: jest.fn(),
            } as unknown as Mocked<RustSdkCryptoJs.OlmMachine>;
            rustCrypto = new RustCrypto(
                logger,
                olmMachine,
                {} as MatrixClient["http"],
                TEST_USER,
                TEST_DEVICE_ID,
                {} as ServerSideSecretStorage,
                {} as CryptoCallbacks,
            );
        });

        async function makeEncryptedEvent(): Promise<MatrixEvent> {
            const encryptedEvent = mkEvent({
                event: true,
                type: "m.room.encrypted",
                content: { algorithm: "fake_alg" },
                room: "!room:id",
            });
            encryptedEvent.event.event_id = "$event:id";
            const mockCryptoBackend = {
                decryptEvent: () =>
                    ({
                        clearEvent: { content: { body: "1234" } },
                    }) as unknown as IEventDecryptionResult,
            } as unknown as CryptoBackend;
            await encryptedEvent.attemptDecryption(mockCryptoBackend);
            return encryptedEvent;
        }

        it("should handle unencrypted events", async () => {
            const event = mkEvent({ event: true, type: "m.room.message", content: { body: "xyz" } });
            const res = await rustCrypto.getEncryptionInfoForEvent(event);
            expect(res).toBe(null);
            expect(olmMachine.getRoomEventEncryptionInfo).not.toHaveBeenCalled();
        });

        it("should handle decryption failures", async () => {
            const event = mkEvent({
                event: true,
                type: "m.room.encrypted",
                content: { algorithm: "fake_alg" },
                room: "!room:id",
            });
            event.event.event_id = "$event:id";
            const mockCryptoBackend = {
                decryptEvent: () => {
                    throw new Error("UISI");
                },
            };
            await event.attemptDecryption(mockCryptoBackend as unknown as CryptoBackend);

            const res = await rustCrypto.getEncryptionInfoForEvent(event);
            expect(res).toBe(null);
            expect(olmMachine.getRoomEventEncryptionInfo).not.toHaveBeenCalled();
        });

        it("passes the event into the OlmMachine", async () => {
            const encryptedEvent = await makeEncryptedEvent();
            const res = await rustCrypto.getEncryptionInfoForEvent(encryptedEvent);
            expect(res).toBe(null);
            expect(olmMachine.getRoomEventEncryptionInfo).toHaveBeenCalledTimes(1);
            const [passedEvent, passedRoom] = olmMachine.getRoomEventEncryptionInfo.mock.calls[0];
            expect(passedRoom.toString()).toEqual("!room:id");
            expect(JSON.parse(passedEvent)).toStrictEqual(
                expect.objectContaining({
                    event_id: "$event:id",
                }),
            );
        });

        it.each([
            [RustSdkCryptoJs.ShieldColor.None, EventShieldColour.NONE],
            [RustSdkCryptoJs.ShieldColor.Grey, EventShieldColour.GREY],
            [RustSdkCryptoJs.ShieldColor.Red, EventShieldColour.RED],
        ])("gets the right shield color (%i)", async (rustShield, expectedShield) => {
            const mockEncryptionInfo = {
                shieldState: jest.fn().mockReturnValue({ color: rustShield, message: undefined }),
            } as unknown as RustSdkCryptoJs.EncryptionInfo;
            olmMachine.getRoomEventEncryptionInfo.mockResolvedValue(mockEncryptionInfo);

            const res = await rustCrypto.getEncryptionInfoForEvent(await makeEncryptedEvent());
            expect(mockEncryptionInfo.shieldState).toHaveBeenCalledWith(false);
            expect(res).not.toBe(null);
            expect(res!.shieldColour).toEqual(expectedShield);
        });

        it.each([
            [undefined, null],
            ["Encrypted by an unverified user.", EventShieldReason.UNVERIFIED_IDENTITY],
            ["Encrypted by a device not verified by its owner.", EventShieldReason.UNSIGNED_DEVICE],
            [
                "The authenticity of this encrypted message can't be guaranteed on this device.",
                EventShieldReason.AUTHENTICITY_NOT_GUARANTEED,
            ],
            ["Encrypted by an unknown or deleted device.", EventShieldReason.UNKNOWN_DEVICE],
            ["bloop", EventShieldReason.UNKNOWN],
        ])("gets the right shield reason (%s)", async (rustReason, expectedReason) => {
            // suppress the warning from the unknown shield reason
            jest.spyOn(console, "warn").mockImplementation(() => {});

            const mockEncryptionInfo = {
                shieldState: jest
                    .fn()
                    .mockReturnValue({ color: RustSdkCryptoJs.ShieldColor.None, message: rustReason }),
            } as unknown as RustSdkCryptoJs.EncryptionInfo;
            olmMachine.getRoomEventEncryptionInfo.mockResolvedValue(mockEncryptionInfo);

            const res = await rustCrypto.getEncryptionInfoForEvent(await makeEncryptedEvent());
            expect(mockEncryptionInfo.shieldState).toHaveBeenCalledWith(false);
            expect(res).not.toBe(null);
            expect(res!.shieldReason).toEqual(expectedReason);
        });
    });

    describe("get|setTrustCrossSignedDevices", () => {
        let rustCrypto: RustCrypto;

        beforeEach(async () => {
            rustCrypto = await makeTestRustCrypto();
        });

        it("should be true by default", () => {
            expect(rustCrypto.getTrustCrossSignedDevices()).toBe(true);
        });

        it("should be easily turn-off-and-on-able", () => {
            rustCrypto.setTrustCrossSignedDevices(false);
            expect(rustCrypto.getTrustCrossSignedDevices()).toBe(false);
            rustCrypto.setTrustCrossSignedDevices(true);
            expect(rustCrypto.getTrustCrossSignedDevices()).toBe(true);
        });
    });

    describe("setDeviceVerified", () => {
        let rustCrypto: RustCrypto;

        async function getTestDevice(): Promise<Device> {
            const devices = await rustCrypto.getUserDeviceInfo([testData.TEST_USER_ID]);
            return devices.get(testData.TEST_USER_ID)!.get(testData.TEST_DEVICE_ID)!;
        }

        beforeEach(async () => {
            rustCrypto = await makeTestRustCrypto(
                new MatrixHttpApi(new TypedEventEmitter<HttpApiEvent, HttpApiEventHandlerMap>(), {
                    baseUrl: "http://server/",
                    prefix: "",
                    onlyData: true,
                }),
                testData.TEST_USER_ID,
            );

            fetchMock.post("path:/_matrix/client/v3/keys/upload", { one_time_key_counts: {} });
            fetchMock.post("path:/_matrix/client/v3/keys/query", {
                device_keys: {
                    [testData.TEST_USER_ID]: {
                        [testData.TEST_DEVICE_ID]: testData.SIGNED_TEST_DEVICE_DATA,
                    },
                },
            });
            // call onSyncCompleted to kick off the outgoingRequestLoop and download the device list.
            rustCrypto.onSyncCompleted({});

            // before the call, the device should be unverified.
            const device = await getTestDevice();
            expect(device.verified).toEqual(DeviceVerification.Unverified);
        });

        it("should throw an error for an unknown device", async () => {
            await expect(rustCrypto.setDeviceVerified(testData.TEST_USER_ID, "xxy")).rejects.toThrow("Unknown device");
        });

        it("should mark an unverified device as verified", async () => {
            await rustCrypto.setDeviceVerified(testData.TEST_USER_ID, testData.TEST_DEVICE_ID);

            // and confirm that the device is now verified
            expect((await getTestDevice()).verified).toEqual(DeviceVerification.Verified);
        });

        it("should mark a verified device as unverified", async () => {
            await rustCrypto.setDeviceVerified(testData.TEST_USER_ID, testData.TEST_DEVICE_ID);
            expect((await getTestDevice()).verified).toEqual(DeviceVerification.Verified);

            await rustCrypto.setDeviceVerified(testData.TEST_USER_ID, testData.TEST_DEVICE_ID, false);
            expect((await getTestDevice()).verified).toEqual(DeviceVerification.Unverified);
        });
    });

    describe("getDeviceVerificationStatus", () => {
        let rustCrypto: RustCrypto;
        let olmMachine: Mocked<RustSdkCryptoJs.OlmMachine>;

        beforeEach(() => {
            olmMachine = {
                getDevice: jest.fn(),
            } as unknown as Mocked<RustSdkCryptoJs.OlmMachine>;
            rustCrypto = new RustCrypto(
                logger,
                olmMachine,
                {} as MatrixClient["http"],
                TEST_USER,
                TEST_DEVICE_ID,
                {} as ServerSideSecretStorage,
                {} as CryptoCallbacks,
            );
        });

        it("should call getDevice", async () => {
            olmMachine.getDevice.mockResolvedValue({
                free: jest.fn(),
                isCrossSigningTrusted: jest.fn().mockReturnValue(false),
                isLocallyTrusted: jest.fn().mockReturnValue(false),
                isCrossSignedByOwner: jest.fn().mockReturnValue(false),
            } as unknown as RustSdkCryptoJs.Device);
            const res = await rustCrypto.getDeviceVerificationStatus("@user:domain", "device");
            expect(olmMachine.getDevice.mock.calls[0][0].toString()).toEqual("@user:domain");
            expect(olmMachine.getDevice.mock.calls[0][1].toString()).toEqual("device");
            expect(res?.crossSigningVerified).toBe(false);
            expect(res?.localVerified).toBe(false);
            expect(res?.signedByOwner).toBe(false);
        });

        it("should return null for unknown device", async () => {
            olmMachine.getDevice.mockResolvedValue(undefined);
            const res = await rustCrypto.getDeviceVerificationStatus("@user:domain", "device");
            expect(res).toBe(null);
        });
    });

    describe("userHasCrossSigningKeys", () => {
        let rustCrypto: RustCrypto;

        beforeEach(async () => {
            rustCrypto = await makeTestRustCrypto(
                new MatrixHttpApi(new TypedEventEmitter<HttpApiEvent, HttpApiEventHandlerMap>(), {
                    baseUrl: "http://server/",
                    prefix: "",
                    onlyData: true,
                }),
                testData.TEST_USER_ID,
            );
        });

        it("throws an error if the fetch fails", async () => {
            fetchMock.post("path:/_matrix/client/v3/keys/query", 400);
            await expect(rustCrypto.userHasCrossSigningKeys()).rejects.toThrow("400 error");
        });

        it("returns false if the user has no cross-signing keys", async () => {
            fetchMock.post("path:/_matrix/client/v3/keys/query", {
                device_keys: {
                    [testData.TEST_USER_ID]: { [testData.TEST_DEVICE_ID]: testData.SIGNED_TEST_DEVICE_DATA },
                },
            });

            await expect(rustCrypto.userHasCrossSigningKeys()).resolves.toBe(false);
        });

        it("returns true if the user has cross-signing keys", async () => {
            fetchMock.post("path:/_matrix/client/v3/keys/query", {
                device_keys: {
                    [testData.TEST_USER_ID]: { [testData.TEST_DEVICE_ID]: testData.SIGNED_TEST_DEVICE_DATA },
                },
                ...testData.SIGNED_CROSS_SIGNING_KEYS_DATA,
            });

            await expect(rustCrypto.userHasCrossSigningKeys()).resolves.toBe(true);
        });

        it("returns true if the user is untracked, downloadUncached is set at true and the cross-signing keys are available", async () => {
            fetchMock.post("path:/_matrix/client/v3/keys/query", {
                device_keys: {
                    [testData.BOB_TEST_USER_ID]: {
                        [testData.BOB_TEST_DEVICE_ID]: testData.BOB_SIGNED_TEST_DEVICE_DATA,
                    },
                },
                ...testData.BOB_SIGNED_CROSS_SIGNING_KEYS_DATA,
            });

            await expect(rustCrypto.userHasCrossSigningKeys(testData.BOB_TEST_USER_ID, true)).resolves.toBe(true);
        });

        it("returns false if the user is unknown", async () => {
            await expect(rustCrypto.userHasCrossSigningKeys(testData.BOB_TEST_USER_ID)).resolves.toBe(false);
        });
    });

    describe("createRecoveryKeyFromPassphrase", () => {
        let rustCrypto: RustCrypto;

        beforeEach(async () => {
            rustCrypto = await makeTestRustCrypto();
        });

        it("should create a recovery key without password", async () => {
            const recoveryKey = await rustCrypto.createRecoveryKeyFromPassphrase();

            // Expected the encoded private key to have 59 chars
            expect(recoveryKey.encodedPrivateKey?.length).toBe(59);
            // Expect the private key to be an Uint8Array with a length of 32
            expect(recoveryKey.privateKey).toBeInstanceOf(Uint8Array);
            expect(recoveryKey.privateKey.length).toBe(32);
            // Expect passphrase info to be absent
            expect(recoveryKey.keyInfo?.passphrase).toBeUndefined();
        });

        it("should create a recovery key with password", async () => {
            const recoveryKey = await rustCrypto.createRecoveryKeyFromPassphrase("my password");

            // Expected the encoded private key to have 59 chars
            expect(recoveryKey.encodedPrivateKey?.length).toBe(59);
            // Expect the private key to be an Uint8Array with a length of 32
            expect(recoveryKey.privateKey).toBeInstanceOf(Uint8Array);
            expect(recoveryKey.privateKey.length).toBe(32);
            // Expect keyInfo.passphrase to be filled
            expect(recoveryKey.keyInfo?.passphrase?.algorithm).toBe("m.pbkdf2");
            expect(recoveryKey.keyInfo?.passphrase?.iterations).toBe(500000);
        });
    });

    it("should wait for a keys/query before returning devices", async () => {
        // We want to use fake timers, but the wasm bindings of matrix-sdk-crypto rely on a working `queueMicrotask`.
        jest.useFakeTimers({ doNotFake: ["queueMicrotask"] });

        fetchMock.post("path:/_matrix/client/v3/keys/upload", { one_time_key_counts: {} });
        fetchMock.post("path:/_matrix/client/v3/keys/query", {
            device_keys: {
                [testData.TEST_USER_ID]: {
                    [testData.TEST_DEVICE_ID]: testData.SIGNED_TEST_DEVICE_DATA,
                },
            },
        });

        const rustCrypto = await makeTestRustCrypto(makeMatrixHttpApi(), testData.TEST_USER_ID);

        // an attempt to fetch the device list should block
        const devicesPromise = rustCrypto.getUserDeviceInfo([testData.TEST_USER_ID]);

        // ... until a /sync completes, and we trigger the outgoingRequests.
        rustCrypto.onSyncCompleted({});

        const deviceMap = (await devicesPromise).get(testData.TEST_USER_ID)!;
        expect(deviceMap.has(TEST_DEVICE_ID)).toBe(true);
        expect(deviceMap.has(testData.TEST_DEVICE_ID)).toBe(true);
        rustCrypto.stop();
    });

    it("should emit events on device changes", async () => {
        jest.useFakeTimers({ doNotFake: ["queueMicrotask"] });

        fetchMock.post("path:/_matrix/client/v3/keys/upload", { one_time_key_counts: {} });
        fetchMock.post("path:/_matrix/client/v3/keys/query", {
            device_keys: {
                [testData.TEST_USER_ID]: {
                    [testData.TEST_DEVICE_ID]: testData.SIGNED_TEST_DEVICE_DATA,
                },
            },
        });

        const rustCrypto = await makeTestRustCrypto(makeMatrixHttpApi(), testData.TEST_USER_ID);
        const willUpdateCallback = jest.fn();
        rustCrypto.on(CryptoEvent.WillUpdateDevices, willUpdateCallback);
        const devicesUpdatedCallback = jest.fn();
        rustCrypto.on(CryptoEvent.DevicesUpdated, devicesUpdatedCallback);

        rustCrypto.onSyncCompleted({});

        // wait for the devices to be updated
        await rustCrypto.getUserDeviceInfo([testData.TEST_USER_ID]);
        expect(willUpdateCallback).toHaveBeenCalledWith([testData.TEST_USER_ID], false);
        expect(devicesUpdatedCallback).toHaveBeenCalledWith([testData.TEST_USER_ID], false);
        rustCrypto.stop();
    });

    describe("requestDeviceVerification", () => {
        it("throws an error if the device is unknown", async () => {
            const rustCrypto = await makeTestRustCrypto();
            await expect(() => rustCrypto.requestDeviceVerification(TEST_USER, "unknown")).rejects.toThrow(
                "Not a known device",
            );
        });
    });

    describe("get|storeSessionBackupPrivateKey", () => {
        it("can save and restore a key", async () => {
            const key = "testtesttesttesttesttesttesttest";
            const rustCrypto = await makeTestRustCrypto();
            await rustCrypto.storeSessionBackupPrivateKey(
                new TextEncoder().encode(key),
                testData.SIGNED_BACKUP_DATA.version!,
            );
            const fetched = await rustCrypto.getSessionBackupPrivateKey();
            expect(new TextDecoder().decode(fetched!)).toEqual(key);
        });

        it("fails to save a key if version not provided", async () => {
            const key = "testtesttesttesttesttesttesttest";
            const rustCrypto = await makeTestRustCrypto();
            await expect(() => rustCrypto.storeSessionBackupPrivateKey(new TextEncoder().encode(key))).rejects.toThrow(
                "storeSessionBackupPrivateKey: version is required",
            );
            const fetched = await rustCrypto.getSessionBackupPrivateKey();
            expect(fetched).toBeNull();
        });
    });

    describe("getActiveSessionBackupVersion", () => {
        it("returns null", async () => {
            const rustCrypto = await makeTestRustCrypto();
            expect(await rustCrypto.getActiveSessionBackupVersion()).toBeNull();
        });
    });

    describe("findVerificationRequestDMInProgress", () => {
        it("throws an error if the userId is not provided", async () => {
            const rustCrypto = await makeTestRustCrypto();
            expect(() => rustCrypto.findVerificationRequestDMInProgress(testData.TEST_ROOM_ID)).toThrow(
                "missing userId",
            );
        });
    });

    describe("requestVerificationDM", () => {
        it("send verification request to an unknown user", async () => {
            const rustCrypto = await makeTestRustCrypto();
            await expect(() =>
                rustCrypto.requestVerificationDM("@bob:example.com", testData.TEST_ROOM_ID),
            ).rejects.toThrow("unknown userId @bob:example.com");
        });
    });

    describe("getUserVerificationStatus", () => {
        let rustCrypto: RustCrypto;
        let olmMachine: Mocked<RustSdkCryptoJs.OlmMachine>;

        beforeEach(() => {
            olmMachine = {
                getIdentity: jest.fn(),
            } as unknown as Mocked<RustSdkCryptoJs.OlmMachine>;
            rustCrypto = new RustCrypto(
                logger,
                olmMachine,
                {} as MatrixClient["http"],
                TEST_USER,
                TEST_DEVICE_ID,
                {} as ServerSideSecretStorage,
                {} as CryptoCallbacks,
            );
        });

        it("returns an unverified UserVerificationStatus when there is no UserIdentity", async () => {
            const userVerificationStatus = await rustCrypto.getUserVerificationStatus(testData.TEST_USER_ID);
            expect(userVerificationStatus.isVerified()).toBeFalsy();
            expect(userVerificationStatus.isTofu()).toBeFalsy();
            expect(userVerificationStatus.isCrossSigningVerified()).toBeFalsy();
            expect(userVerificationStatus.wasCrossSigningVerified()).toBeFalsy();
        });

        it("returns a verified UserVerificationStatus when the UserIdentity is verified", async () => {
            olmMachine.getIdentity.mockResolvedValue({ free: jest.fn(), isVerified: jest.fn().mockReturnValue(true) });

            const userVerificationStatus = await rustCrypto.getUserVerificationStatus(testData.TEST_USER_ID);
            expect(userVerificationStatus.isVerified()).toBeTruthy();
            expect(userVerificationStatus.isTofu()).toBeFalsy();
            expect(userVerificationStatus.isCrossSigningVerified()).toBeTruthy();
            expect(userVerificationStatus.wasCrossSigningVerified()).toBeFalsy();
        });
    });

    describe("key backup", () => {
        it("is started when rust crypto is created", async () => {
            // `RustCrypto.checkKeyBackupAndEnable` async call is made in background in the RustCrypto constructor.
            // We don't have an instance of the rust crypto yet, we spy directly in the prototype.
            const spyCheckKeyBackupAndEnable = jest
                .spyOn(RustCrypto.prototype, "checkKeyBackupAndEnable")
                .mockResolvedValue({} as KeyBackupCheck);

            await makeTestRustCrypto();

            expect(spyCheckKeyBackupAndEnable).toHaveBeenCalled();
        });

        it("raises KeyBackupStatus event when identify change", async () => {
            // Return the key backup
            fetchMock.get("path:/_matrix/client/v3/room_keys/version", testData.SIGNED_BACKUP_DATA);

            const olmMachine = {
                getIdentity: jest.fn(),
                // Force the backup to be trusted by the olmMachine
                verifyBackup: jest.fn().mockResolvedValue({ trusted: jest.fn().mockReturnValue(true) }),
                isBackupEnabled: jest.fn().mockReturnValue(true),
                getBackupKeys: jest.fn(),
                enableBackupV1: jest.fn(),
            } as unknown as Mocked<RustSdkCryptoJs.OlmMachine>;

            const rustCrypto = new RustCrypto(
                logger,
                olmMachine,
                makeMatrixHttpApi(),
                testData.TEST_USER_ID,
                testData.TEST_DEVICE_ID,
                {} as ServerSideSecretStorage,
                {} as CryptoCallbacks,
            );

            // Wait for the key backup to be available
            const keyBackupStatusPromise = new Promise<boolean>((resolve) =>
                rustCrypto.once(CryptoEvent.KeyBackupStatus, resolve),
            );
            await rustCrypto.onUserIdentityUpdated(new RustSdkCryptoJs.UserId(testData.TEST_USER_ID));
            expect(await keyBackupStatusPromise).toBe(true);
        });

        it("does not back up keys that came from backup", async () => {
            const rustCrypto = await makeTestRustCrypto();
            const olmMachine: OlmMachine = rustCrypto["olmMachine"];

            const backupVersion = testData.SIGNED_BACKUP_DATA.version!;
            await olmMachine.enableBackupV1(
                (testData.SIGNED_BACKUP_DATA.auth_data as Curve25519AuthData).public_key,
                backupVersion,
            );

            // we import two keys: one "from backup", and one "from export"
            const [backedUpRoomKey, exportedRoomKey] = testData.MEGOLM_SESSION_DATA_ARRAY;
            await rustCrypto.importBackedUpRoomKeys([backedUpRoomKey], backupVersion);
            await rustCrypto.importRoomKeys([exportedRoomKey]);

            // we ask for the keys that should be backed up
            const roomKeysRequest = await olmMachine.backupRoomKeys();
            expect(roomKeysRequest).toBeTruthy();
            const roomKeys = JSON.parse(roomKeysRequest!.body);

            // we expect that the key "from export" is present
            expect(roomKeys).toMatchObject({
                rooms: {
                    [exportedRoomKey.room_id]: {
                        sessions: {
                            [exportedRoomKey.session_id]: {},
                        },
                    },
                },
            });

            // we expect that the key "from backup" is not present
            expect(roomKeys).not.toMatchObject({
                rooms: {
                    [backedUpRoomKey.room_id]: {
                        sessions: {
                            [backedUpRoomKey.session_id]: {},
                        },
                    },
                },
            });
        });

        it("ignores invalid keys when restoring from backup", async () => {
            const rustCrypto = await makeTestRustCrypto();
            const olmMachine: OlmMachine = rustCrypto["olmMachine"];

            const backupVersion = testData.SIGNED_BACKUP_DATA.version!;
            await olmMachine.enableBackupV1(
                (testData.SIGNED_BACKUP_DATA.auth_data as Curve25519AuthData).public_key,
                backupVersion,
            );

            const backup = Array.from(testData.MEGOLM_SESSION_DATA_ARRAY);
            // in addition to correct keys, we restore an invalid key
            backup.push({ room_id: "!roomid", session_id: "sessionid" } as IMegolmSessionData);
            const progressCallback = jest.fn();
            await rustCrypto.importBackedUpRoomKeys(backup, backupVersion, { progressCallback });
            expect(progressCallback).toHaveBeenCalledWith({
                total: 3,
                successes: 0,
                stage: "load_keys",
                failures: 1,
            });
            expect(progressCallback).toHaveBeenCalledWith({
                total: 3,
                successes: 1,
                stage: "load_keys",
                failures: 1,
            });
        });
    });

    describe("device dehydration", () => {
        it("should detect if dehydration is supported", async () => {
            const rustCrypto = await makeTestRustCrypto(makeMatrixHttpApi());
            fetchMock.config.overwriteRoutes = true;
            fetchMock.get("path:/_matrix/client/unstable/org.matrix.msc3814.v1/dehydrated_device", {
                status: 404,
                body: {
                    errcode: "M_UNRECOGNIZED",
                    error: "Unknown endpoint",
                },
            });
            expect(await rustCrypto.isDehydrationSupported()).toBe(false);
            fetchMock.get("path:/_matrix/client/unstable/org.matrix.msc3814.v1/dehydrated_device", {
                status: 404,
                body: {
                    errcode: "M_NOT_FOUND",
                    error: "Not found",
                },
            });
            expect(await rustCrypto.isDehydrationSupported()).toBe(true);
            fetchMock.get("path:/_matrix/client/unstable/org.matrix.msc3814.v1/dehydrated_device", {
                device_id: "DEVICE_ID",
                device_data: "data",
            });
            expect(await rustCrypto.isDehydrationSupported()).toBe(true);
        });
    });

<<<<<<< HEAD
    describe("exportSecretsForQrLogin", () => {
=======
    describe("import & export secrets bundle", () => {
>>>>>>> a0fadeb4
        let rustCrypto: RustCrypto;

        beforeEach(async () => {
            rustCrypto = await makeTestRustCrypto(
                new MatrixHttpApi(new TypedEventEmitter<HttpApiEvent, HttpApiEventHandlerMap>(), {
                    baseUrl: "http://server/",
                    prefix: "",
                    onlyData: true,
                }),
                testData.TEST_USER_ID,
            );
        });

<<<<<<< HEAD
        it("should return true for supportsSecretsForQrLogin", async () => {
            expect(rustCrypto.supportsSecretsForQrLogin()).toBe(true);
        });

        it("should throw an error if there is nothing to export", async () => {
            await expect(rustCrypto.exportSecretsForQrLogin()).rejects.toThrow(
=======
        it("should throw an error if there is nothing to export", async () => {
            await expect(rustCrypto.exportsSecretsBundle()).rejects.toThrow(
>>>>>>> a0fadeb4
                "The store doesn't contain any cross-signing keys",
            );
        });

<<<<<<< HEAD
        it("should return a JSON secrets bundle if there is something to export", async () => {
=======
        it("should correctly import & export a secrets bundle", async () => {
>>>>>>> a0fadeb4
            const bundle = {
                cross_signing: {
                    master_key: "bMnVpkHI4S2wXRxy+IpaKM5PIAUUkl6DE+n0YLIW/qs",
                    user_signing_key: "8tlgLjUrrb/zGJo4YKGhDTIDCEjtJTAS/Sh2AGNLuIo",
                    self_signing_key: "pfDknmP5a0fVVRE54zhkUgJfzbNmvKcNfIWEW796bQs",
                },
                backup: {
                    algorithm: "m.megolm_backup.v1.curve25519-aes-sha2",
                    key: "bYYv3aFLQ49jMNcOjuTtBY9EKDby2x1m3gfX81nIKRQ",
                    backup_version: "9",
                },
            };
<<<<<<< HEAD
            await rustCrypto.importSecretsForQrLogin(bundle);
            await expect(rustCrypto.exportSecretsForQrLogin()).resolves.toEqual(expect.objectContaining(bundle));
=======
            await rustCrypto.importSecretsBundle(bundle);
            await expect(rustCrypto.exportsSecretsBundle()).resolves.toEqual(expect.objectContaining(bundle));
>>>>>>> a0fadeb4
        });
    });
});

/** Build a MatrixHttpApi instance */
function makeMatrixHttpApi(): MatrixHttpApi<IHttpOpts & { onlyData: true }> {
    return new MatrixHttpApi(new TypedEventEmitter<HttpApiEvent, HttpApiEventHandlerMap>(), {
        baseUrl: "http://server/",
        prefix: "",
        onlyData: true,
    });
}

/** build a basic RustCrypto instance for testing
 *
 * just provides default arguments for initRustCrypto()
 */
async function makeTestRustCrypto(
    http: MatrixHttpApi<IHttpOpts & { onlyData: true }> = {} as MatrixClient["http"],
    userId: string = TEST_USER,
    deviceId: string = TEST_DEVICE_ID,
    secretStorage: ServerSideSecretStorage = {} as ServerSideSecretStorage,
    cryptoCallbacks: CryptoCallbacks = {} as CryptoCallbacks,
): Promise<RustCrypto> {
    return await initRustCrypto({
        logger,
        http,
        userId,
        deviceId,
        secretStorage,
        cryptoCallbacks,
        storePrefix: null,
        storePassphrase: undefined,
    });
}

/** emulate account data, storing in memory
 */
class DummyAccountDataClient
    extends TypedEventEmitter<ClientEvent.AccountData, ClientEventHandlerMap>
    implements AccountDataClient
{
    private storage: Map<string, any> = new Map();

    public constructor() {
        super();
    }

    public async getAccountDataFromServer<T extends Record<string, any>>(eventType: string): Promise<T | null> {
        const ret = this.storage.get(eventType);

        if (eventType) {
            return ret as T;
        } else {
            return null;
        }
    }

    public async setAccountData(eventType: string, content: any): Promise<{}> {
        this.storage.set(eventType, content);
        this.emit(
            ClientEvent.AccountData,
            new MatrixEvent({
                content,
                type: eventType,
            }),
        );
        return {};
    }
}

/** Pad a string to 43 characters long */
function pad43(x: string): string {
    return x + ".".repeat(43 - x.length);
}<|MERGE_RESOLUTION|>--- conflicted
+++ resolved
@@ -1516,11 +1516,7 @@
         });
     });
 
-<<<<<<< HEAD
-    describe("exportSecretsForQrLogin", () => {
-=======
     describe("import & export secrets bundle", () => {
->>>>>>> a0fadeb4
         let rustCrypto: RustCrypto;
 
         beforeEach(async () => {
@@ -1534,26 +1530,13 @@
             );
         });
 
-<<<<<<< HEAD
-        it("should return true for supportsSecretsForQrLogin", async () => {
-            expect(rustCrypto.supportsSecretsForQrLogin()).toBe(true);
-        });
-
-        it("should throw an error if there is nothing to export", async () => {
-            await expect(rustCrypto.exportSecretsForQrLogin()).rejects.toThrow(
-=======
         it("should throw an error if there is nothing to export", async () => {
             await expect(rustCrypto.exportsSecretsBundle()).rejects.toThrow(
->>>>>>> a0fadeb4
                 "The store doesn't contain any cross-signing keys",
             );
         });
 
-<<<<<<< HEAD
-        it("should return a JSON secrets bundle if there is something to export", async () => {
-=======
         it("should correctly import & export a secrets bundle", async () => {
->>>>>>> a0fadeb4
             const bundle = {
                 cross_signing: {
                     master_key: "bMnVpkHI4S2wXRxy+IpaKM5PIAUUkl6DE+n0YLIW/qs",
@@ -1566,13 +1549,8 @@
                     backup_version: "9",
                 },
             };
-<<<<<<< HEAD
-            await rustCrypto.importSecretsForQrLogin(bundle);
-            await expect(rustCrypto.exportSecretsForQrLogin()).resolves.toEqual(expect.objectContaining(bundle));
-=======
             await rustCrypto.importSecretsBundle(bundle);
             await expect(rustCrypto.exportsSecretsBundle()).resolves.toEqual(expect.objectContaining(bundle));
->>>>>>> a0fadeb4
         });
     });
 });
