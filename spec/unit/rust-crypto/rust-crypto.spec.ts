--- conflicted
+++ resolved
@@ -38,7 +38,6 @@
 import { ServerSideSecretStorage } from "../../../src/secret-storage";
 import { CryptoCallbacks, ImportRoomKeysOpts, VerificationRequest } from "../../../src/crypto-api";
 import * as testData from "../../test-utils/test-data";
-import { TEST_ROOM_ID } from "../../test-utils/test-data";
 
 const TEST_USER = "@alice:example.com";
 const TEST_DEVICE_ID = "TEST_DEVICE";
@@ -505,12 +504,6 @@
         });
     });
 
-<<<<<<< HEAD
-    describe("findVerificationRequestDMInProgress", () => {
-        it("misses userId", async () => {
-            const rustCrypto = await makeTestRustCrypto();
-            expect(rustCrypto.findVerificationRequestDMInProgress(TEST_ROOM_ID)).not.toBeDefined();
-=======
     describe("get|storeSessionBackupPrivateKey", () => {
         it("can save and restore a key", async () => {
             const key = "testtesttesttesttesttesttesttest";
@@ -518,7 +511,13 @@
             await rustCrypto.storeSessionBackupPrivateKey(new TextEncoder().encode(key));
             const fetched = await rustCrypto.getSessionBackupPrivateKey();
             expect(new TextDecoder().decode(fetched!)).toEqual(key);
->>>>>>> 0e95df5d
+        });
+    });
+
+    describe("findVerificationRequestDMInProgress", () => {
+        it("misses userId", async () => {
+            const rustCrypto = await makeTestRustCrypto();
+            expect(rustCrypto.findVerificationRequestDMInProgress(testData.TEST_ROOM_ID)).not.toBeDefined();
         });
     });
 });
