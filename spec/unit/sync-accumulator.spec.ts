--- conflicted
+++ resolved
@@ -545,12 +545,8 @@
             expect(summary["m.heroes"]).toEqual(["@bob:bar"]);
         });
 
-<<<<<<< HEAD
         it("should correctly update summary properties to zero", function () {
-            // When we receive updates of a summary property, the last of which is 0
-=======
-        it("should reset summary properties", function () {
->>>>>>> d459a91a
+        // When we receive updates of a summary property, the last of which is 0
             sa.accumulate(
                 createSyncResponseWithSummary({
                     "m.heroes": ["@alice:bar"],
@@ -564,10 +560,7 @@
                 }),
             );
             const summary = sa.getJSON().roomsData.join["!foo:bar"].summary;
-<<<<<<< HEAD
             // Then we give an answer of 0
-=======
->>>>>>> d459a91a
             expect(summary["m.invited_member_count"]).toEqual(0);
         });
 
