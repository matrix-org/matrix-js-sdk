/*
Copyright 2020 - 2022 The Matrix.org Foundation C.I.C.

Licensed under the Apache License, Version 2.0 (the "License");
you may not use this file except in compliance with the License.
You may obtain a copy of the License at

    http://www.apache.org/licenses/LICENSE-2.0

Unless required by applicable law or agreed to in writing, software
distributed under the License is distributed on an "AS IS" BASIS,
WITHOUT WARRANTIES OR CONDITIONS OF ANY KIND, either express or implied.
See the License for the specific language governing permissions and
limitations under the License.
*/

import { TestClient } from '../../TestClient';
import { MatrixCall, CallErrorCode, CallEvent, supportsMatrixCall, CallType } from '../../../src/webrtc/call';
import { SDPStreamMetadata, SDPStreamMetadataKey, SDPStreamMetadataPurpose } from '../../../src/webrtc/callEventTypes';
import {
    DUMMY_SDP,
    MockMediaHandler,
    MockMediaStream,
    MockMediaStreamTrack,
    installWebRTCMocks,
} from "../../test-utils/webrtc";
import { CallFeed } from "../../../src/webrtc/callFeed";
import { EventType } from "../../../src";

const startVoiceCall = async (client: TestClient, call: MatrixCall): Promise<void> => {
    const callPromise = call.placeVoiceCall();
    await client.httpBackend.flush("");
    await callPromise;

    call.getOpponentMember = jest.fn().mockReturnValue({ userId: "@bob:bar.uk" });
};

const startVideoCall = async (client: TestClient, call: MatrixCall): Promise<void> => {
    const callPromise = call.placeVideoCall();
    await client.httpBackend.flush("");
    await callPromise;

    call.getOpponentMember = jest.fn().mockReturnValue({ userId: "@bob:bar.uk" });
};

describe('Call', function() {
    let client;
    let call;
    let prevNavigator;
    let prevDocument;
    let prevWindow;

    beforeEach(function() {
        prevNavigator = global.navigator;
        prevDocument = global.document;
        prevWindow = global.window;

<<<<<<< HEAD
        global.navigator = {
            mediaDevices: {
                // @ts-ignore Mock
                getUserMedia: () => new MockMediaStream("local_stream"),
                // @ts-ignore Mock
                enumerateDevices: async () => [
                    new MockMediaDeviceInfo("audioinput"),
                    new MockMediaDeviceInfo("videoinput"),
                ],
            },
        };

        global.window = {
            // @ts-ignore Mock
            RTCPeerConnection: MockRTCPeerConnection,
            // @ts-ignore Mock
            RTCSessionDescription: {},
            // @ts-ignore Mock
            RTCIceCandidate: {},
            getUserMedia: () => new MockMediaStream("local_stream"),
        };
        // @ts-ignore Mock
        global.document = {};

        // @ts-ignore Mock
        global.AudioContext = MockAudioContext;
=======
        installWebRTCMocks();
>>>>>>> e8f682f4

        client = new TestClient("@alice:foo", "somedevice", "token", undefined, {});
        // We just stub out sendEvent: we're not interested in testing the client's
        // event sending code here
        client.client.sendEvent = () => {};
        client.client.mediaHandler = new MockMediaHandler;
        client.client.getMediaHandler = () => client.client.mediaHandler;
        client.httpBackend.when("GET", "/voip/turnServer").respond(200, {});
        client.client.getRoom = () => {
            return {
                getMember: () => {
                    return {};
                },
            };
        };

        call = new MatrixCall({
            client: client.client,
            roomId: '!foo:bar',
        });
        // call checks one of these is wired up
        call.on('error', () => {});
    });

    afterEach(function() {
        client.stop();
        global.navigator = prevNavigator;
        global.window = prevWindow;
        global.document = prevDocument;
    });

    it('should ignore candidate events from non-matching party ID', async function() {
        await startVoiceCall(client, call);

        await call.onAnswerReceived({
            getContent: () => {
                return {
                    version: 1,
                    call_id: call.callId,
                    party_id: 'the_correct_party_id',
                    answer: {
                        sdp: DUMMY_SDP,
                    },
                };
            },
            getSender: () => "@test:foo",
        });

        call.peerConn.addIceCandidate = jest.fn();
        call.onRemoteIceCandidatesReceived({
            getContent: () => {
                return {
                    version: 1,
                    call_id: call.callId,
                    party_id: 'the_correct_party_id',
                    candidates: [
                        {
                            candidate: '',
                            sdpMid: '',
                        },
                    ],
                };
            },
            getSender: () => "@test:foo",
        });
        expect(call.peerConn.addIceCandidate.mock.calls.length).toBe(1);

        call.onRemoteIceCandidatesReceived({
            getContent: () => {
                return {
                    version: 1,
                    call_id: call.callId,
                    party_id: 'some_other_party_id',
                    candidates: [
                        {
                            candidate: '',
                            sdpMid: '',
                        },
                    ],
                };
            },
            getSender: () => "@test:foo",
        });
        expect(call.peerConn.addIceCandidate.mock.calls.length).toBe(1);

        // Hangup to stop timers
        call.hangup(CallErrorCode.UserHangup, true);
    });

    it('should add candidates received before answer if party ID is correct', async function() {
        await startVoiceCall(client, call);
        call.peerConn.addIceCandidate = jest.fn();

        call.onRemoteIceCandidatesReceived({
            getContent: () => {
                return {
                    version: 1,
                    call_id: call.callId,
                    party_id: 'the_correct_party_id',
                    candidates: [
                        {
                            candidate: 'the_correct_candidate',
                            sdpMid: '',
                        },
                    ],
                };
            },
            getSender: () => "@test:foo",
        });

        call.onRemoteIceCandidatesReceived({
            getContent: () => {
                return {
                    version: 1,
                    call_id: call.callId,
                    party_id: 'some_other_party_id',
                    candidates: [
                        {
                            candidate: 'the_wrong_candidate',
                            sdpMid: '',
                        },
                    ],
                };
            },
            getSender: () => "@test:foo",
        });

        expect(call.peerConn.addIceCandidate.mock.calls.length).toBe(0);

        await call.onAnswerReceived({
            getContent: () => {
                return {
                    version: 1,
                    call_id: call.callId,
                    party_id: 'the_correct_party_id',
                    answer: {
                        sdp: DUMMY_SDP,
                    },
                };
            },
            getSender: () => "@test:foo",
        });

        expect(call.peerConn.addIceCandidate.mock.calls.length).toBe(1);
        expect(call.peerConn.addIceCandidate).toHaveBeenCalledWith({
            candidate: 'the_correct_candidate',
            sdpMid: '',
        });
    });

    it('should map asserted identity messages to remoteAssertedIdentity', async function() {
        await startVoiceCall(client, call);
        await call.onAnswerReceived({
            getContent: () => {
                return {
                    version: 1,
                    call_id: call.callId,
                    party_id: 'party_id',
                    answer: {
                        sdp: DUMMY_SDP,
                    },
                };
            },
            getSender: () => "@test:foo",
        });

        const identChangedCallback = jest.fn();
        call.on(CallEvent.AssertedIdentityChanged, identChangedCallback);

        await call.onAssertedIdentityReceived({
            getContent: () => {
                return {
                    version: 1,
                    call_id: call.callId,
                    party_id: 'party_id',
                    asserted_identity: {
                        id: "@steve:example.com",
                        display_name: "Steve Gibbons",
                    },
                };
            },
            getSender: () => "@test:foo",
        });

        expect(identChangedCallback).toHaveBeenCalled();

        const ident = call.getRemoteAssertedIdentity();
        expect(ident.id).toEqual("@steve:example.com");
        expect(ident.displayName).toEqual("Steve Gibbons");

        // Hangup to stop timers
        call.hangup(CallErrorCode.UserHangup, true);
    });

    it("should map SDPStreamMetadata to feeds", async () => {
        await startVoiceCall(client, call);

        await call.onAnswerReceived({
            getContent: () => {
                return {
                    version: 1,
                    call_id: call.callId,
                    party_id: 'party_id',
                    answer: {
                        sdp: DUMMY_SDP,
                    },
                    [SDPStreamMetadataKey]: {
                        "remote_stream": {
                            purpose: SDPStreamMetadataPurpose.Usermedia,
                            audio_muted: true,
                            video_muted: false,
                        },
                    },
                };
            },
            getSender: () => "@test:foo",
        });

        call.pushRemoteFeed(
            new MockMediaStream(
                "remote_stream",
                [
                    new MockMediaStreamTrack("remote_audio_track", "audio"),
                    new MockMediaStreamTrack("remote_video_track", "video"),
                ],
            ),
        );
        const feed = call.getFeeds().find((feed) => feed.stream.id === "remote_stream");
        expect(feed?.purpose).toBe(SDPStreamMetadataPurpose.Usermedia);
        expect(feed?.isAudioMuted()).toBeTruthy();
        expect(feed?.isVideoMuted()).not.toBeTruthy();
    });

    it("should fallback to replaceTrack() if the other side doesn't support SPDStreamMetadata", async () => {
        await startVoiceCall(client, call);

        await call.onAnswerReceived({
            getContent: () => {
                return {
                    version: 1,
                    call_id: call.callId,
                    party_id: 'party_id',
                    answer: {
                        sdp: DUMMY_SDP,
                    },
                };
            },
            getSender: () => "@test:foo",
        });

        call.setScreensharingEnabledWithoutMetadataSupport = jest.fn();

        call.setScreensharingEnabled(true);
        expect(call.setScreensharingEnabledWithoutMetadataSupport).toHaveBeenCalled();
    });

    it("should fallback to answering with no video", async () => {
        await client.httpBackend.flush();

        call.shouldAnswerWithMediaType = (wantedValue: boolean) => wantedValue;
        client.client.mediaHandler.getUserMediaStream = jest.fn().mockRejectedValue("reject");

        await call.answer(true, true);

        expect(client.client.mediaHandler.getUserMediaStream).toHaveBeenNthCalledWith(1, true, true);
        expect(client.client.mediaHandler.getUserMediaStream).toHaveBeenNthCalledWith(2, true, false);
    });

    it("should handle mid-call device changes", async () => {
        client.client.mediaHandler.getUserMediaStream = jest.fn().mockReturnValue(
            new MockMediaStream(
                "stream", [
                    new MockMediaStreamTrack("audio_track", "audio"),
                    new MockMediaStreamTrack("video_track", "video"),
                ],
            ),
        );

        await startVoiceCall(client, call);

        await call.onAnswerReceived({
            getContent: () => {
                return {
                    version: 1,
                    call_id: call.callId,
                    party_id: 'party_id',
                    answer: {
                        sdp: DUMMY_SDP,
                    },
                };
            },
            getSender: () => "@test:foo",
        });

        await call.updateLocalUsermediaStream(
            new MockMediaStream(
                "replacement_stream",
                [
                    new MockMediaStreamTrack("new_audio_track", "audio"),
                    new MockMediaStreamTrack("video_track", "video"),
                ],
            ),
        );
        expect(call.localUsermediaStream.id).toBe("stream");
        expect(call.localUsermediaStream.getAudioTracks()[0].id).toBe("new_audio_track");
        expect(call.localUsermediaStream.getVideoTracks()[0].id).toBe("video_track");
        expect(call.usermediaSenders.find((sender) => {
            return sender?.track?.kind === "audio";
        }).track.id).toBe("new_audio_track");
        expect(call.usermediaSenders.find((sender) => {
            return sender?.track?.kind === "video";
        }).track.id).toBe("video_track");
    });

    it("should handle upgrade to video call", async () => {
        await startVoiceCall(client, call);

        await call.onAnswerReceived({
            getContent: () => {
                return {
                    version: 1,
                    call_id: call.callId,
                    party_id: 'party_id',
                    answer: {
                        sdp: DUMMY_SDP,
                    },
                    [SDPStreamMetadataKey]: {},
                };
            },
            getSender: () => "@test:foo",
        });

        await call.upgradeCall(false, true);

        expect(call.localUsermediaStream.getAudioTracks()[0].id).toBe("audio_track");
        expect(call.localUsermediaStream.getVideoTracks()[0].id).toBe("video_track");
        expect(call.usermediaSenders.find((sender) => {
            return sender?.track?.kind === "audio";
        }).track.id).toBe("audio_track");
        expect(call.usermediaSenders.find((sender) => {
            return sender?.track?.kind === "video";
        }).track.id).toBe("video_track");
    });

    it("should handle SDPStreamMetadata changes", async () => {
        await startVoiceCall(client, call);

        call.updateRemoteSDPStreamMetadata({
            "remote_stream": {
                purpose: SDPStreamMetadataPurpose.Usermedia,
                audio_muted: false,
                video_muted: false,
            },
        });
        call.pushRemoteFeed(new MockMediaStream("remote_stream", []));
        const feed = call.getFeeds().find((feed) => feed.stream.id === "remote_stream");

        call.onSDPStreamMetadataChangedReceived({
            getContent: () => ({
                [SDPStreamMetadataKey]: {
                    "remote_stream": {
                        purpose: SDPStreamMetadataPurpose.Screenshare,
                        audio_muted: true,
                        video_muted: true,
                        id: "feed_id2",
                    },
                },
            }),
        });

        expect(feed?.purpose).toBe(SDPStreamMetadataPurpose.Screenshare);
        expect(feed?.audioMuted).toBe(true);
        expect(feed?.videoMuted).toBe(true);
    });

    it("should choose opponent member", async () => {
        const callPromise = call.placeVoiceCall();
        await client.httpBackend.flush();
        await callPromise;

        const opponentMember = {
            roomId: call.roomId,
            userId: "opponentUserId",
        };

        client.client.getRoom = () => {
            return {
                getMember: (userId) => {
                    if (userId === opponentMember.userId) {
                        return opponentMember;
                    }
                },
            };
        };

        const opponentCaps = {
            "m.call.transferee": true,
            "m.call.dtmf": false,
        };
        call.chooseOpponent({
            getContent: () => ({
                version: 1,
                party_id: "party_id",
                capabilities: opponentCaps,
            }),
            getSender: () => opponentMember.userId,
        });

        expect(call.getOpponentMember()).toBe(opponentMember);
        expect(call.opponentPartyId).toBe("party_id");
        expect(call.opponentCaps).toBe(opponentCaps);
        expect(call.opponentCanBeTransferred()).toBe(true);
        expect(call.opponentSupportsDTMF()).toBe(false);
    });

    describe("should deduce the call type correctly", () => {
        it("if no video", async () => {
            call.getOpponentMember = jest.fn().mockReturnValue({ userId: "@bob:bar.uk" });

            call.pushRemoteFeed(new MockMediaStream("remote_stream1", []));
            expect(call.type).toBe(CallType.Voice);
        });

        it("if remote video", async () => {
            call.getOpponentMember = jest.fn().mockReturnValue({ userId: "@bob:bar.uk" });

            call.pushRemoteFeed(new MockMediaStream("remote_stream1", [new MockMediaStreamTrack("track_id", "video")]));
            expect(call.type).toBe(CallType.Video);
        });

        it("if local video", async () => {
            call.getOpponentMember = jest.fn().mockReturnValue({ userId: "@bob:bar.uk" });

            call.pushNewLocalFeed(
                new MockMediaStream("remote_stream1", [new MockMediaStreamTrack("track_id", "video")]),
                SDPStreamMetadataPurpose.Usermedia,
                false,
            );
            expect(call.type).toBe(CallType.Video);
        });
    });

    it("should correctly generate local SDPStreamMetadata", async () => {
        const callPromise = call.placeCallWithCallFeeds([new CallFeed({
            client,
            // @ts-ignore Mock
            stream: new MockMediaStream("local_stream1", [new MockMediaStreamTrack("track_id", "audio")]),
            roomId: call.roomId,
            userId: client.getUserId(),
            purpose: SDPStreamMetadataPurpose.Usermedia,
            audioMuted: false,
            videoMuted: false,
        })]);
        await client.httpBackend.flush();
        await callPromise;
        call.getOpponentMember = jest.fn().mockReturnValue({ userId: "@bob:bar.uk" });

        call.pushNewLocalFeed(
            new MockMediaStream("local_stream2", [new MockMediaStreamTrack("track_id", "video")]),
            SDPStreamMetadataPurpose.Screenshare, "feed_id2",
        );
        await call.setMicrophoneMuted(true);

        expect(call.getLocalSDPStreamMetadata()).toStrictEqual({
            "local_stream1": {
                "purpose": SDPStreamMetadataPurpose.Usermedia,
                "audio_muted": true,
                "video_muted": true,
            },
            "local_stream2": {
                "purpose": SDPStreamMetadataPurpose.Screenshare,
                "audio_muted": true,
                "video_muted": false,
            },
        });
    });

    it("feed and stream getters return correctly", async () => {
        const localUsermediaStream = new MockMediaStream("local_usermedia_stream_id", []);
        const localScreensharingStream = new MockMediaStream("local_screensharing_stream_id", []);
        const remoteUsermediaStream = new MockMediaStream("remote_usermedia_stream_id", []);
        const remoteScreensharingStream = new MockMediaStream("remote_screensharing_stream_id", []);

        const callPromise = call.placeCallWithCallFeeds([
            new CallFeed({
                client,
                userId: client.getUserId(),
                // @ts-ignore Mock
                stream: localUsermediaStream,
                purpose: SDPStreamMetadataPurpose.Usermedia,
                id: "local_usermedia_feed_id",
                audioMuted: false,
                videoMuted: false,
            }),
            new CallFeed({
                client,
                userId: client.getUserId(),
                // @ts-ignore Mock
                stream: localScreensharingStream,
                purpose: SDPStreamMetadataPurpose.Screenshare,
                id: "local_screensharing_feed_id",
                audioMuted: false,
                videoMuted: false,
            }),
        ]);
        await client.httpBackend.flush();
        await callPromise;
        call.getOpponentMember = jest.fn().mockReturnValue({ userId: "@bob:bar.uk" });

        call.updateRemoteSDPStreamMetadata({
            "remote_usermedia_stream_id": {
                purpose: SDPStreamMetadataPurpose.Usermedia,
                id: "remote_usermedia_feed_id",
                audio_muted: false,
                video_muted: false,
            },
            "remote_screensharing_stream_id": {
                purpose: SDPStreamMetadataPurpose.Screenshare,
                id: "remote_screensharing_feed_id",
                audio_muted: false,
                video_muted: false,
            },
        });
        call.pushRemoteFeed(remoteUsermediaStream);
        call.pushRemoteFeed(remoteScreensharingStream);

        expect(call.localUsermediaFeed.stream).toBe(localUsermediaStream);
        expect(call.localUsermediaStream).toBe(localUsermediaStream);
        expect(call.localScreensharingFeed.stream).toBe(localScreensharingStream);
        expect(call.localScreensharingStream).toBe(localScreensharingStream);
        expect(call.remoteUsermediaFeed.stream).toBe(remoteUsermediaStream);
        expect(call.remoteUsermediaStream).toBe(remoteUsermediaStream);
        expect(call.remoteScreensharingFeed.stream).toBe(remoteScreensharingStream);
        expect(call.remoteScreensharingStream).toBe(remoteScreensharingStream);
        expect(call.hasRemoteUserMediaAudioTrack).toBe(false);
    });

    it("should end call after receiving a select event with a different party id", async () => {
        const callPromise = call.initWithInvite({
            getContent: () => ({
                version: 1,
                call_id: "call_id",
                party_id: "remote_party_id",
                offer: {
                    sdp: DUMMY_SDP,
                },
            }),
            getSender: () => "@test:foo",
            getLocalAge: () => null,
        });
        call.feeds.push(new CallFeed({
            client,
            userId: "remote_user_id",
            // @ts-ignore Mock
            stream: new MockMediaStream("remote_stream_id", [new MockMediaStreamTrack("remote_tack_id")]),
            id: "remote_feed_id",
            purpose: SDPStreamMetadataPurpose.Usermedia,
        }));
        await client.httpBackend.flush();
        await callPromise;

        const callHangupCallback = jest.fn();
        call.on(CallEvent.Hangup, callHangupCallback);

        await call.onSelectAnswerReceived({
            getContent: () => ({
                version: 1,
                call_id: call.callId,
                party_id: 'party_id',
                selected_party_id: "different_party_id",
            }),
        });

        expect(callHangupCallback).toHaveBeenCalled();
    });

    describe("turn servers", () => {
        it("should fallback if allowed", async () => {
            client.client.isFallbackICEServerAllowed = () => true;
            const localCall = new MatrixCall({
                client: client.client,
                roomId: '!room_id',
            });

            expect((localCall as any).turnServers).toStrictEqual([{ urls: ["stun:turn.matrix.org"] }]);
        });

        it("should not fallback if not allowed", async () => {
            client.client.isFallbackICEServerAllowed = () => false;
            const localCall = new MatrixCall({
                client: client.client,
                roomId: '!room_id',
            });

            expect((localCall as any).turnServers).toStrictEqual([]);
        });

        it("should not fallback if we supplied turn servers", async () => {
            client.client.isFallbackICEServerAllowed = () => true;
            const turnServers = [{ urls: ["turn.server.org"] }];
            const localCall = new MatrixCall({
                client: client.client,
                roomId: '!room_id',
                turnServers,
            });

            expect((localCall as any).turnServers).toStrictEqual(turnServers);
        });
    });

    it("should handle creating a data channel", async () => {
        await startVoiceCall(client, call);

        const dataChannelCallback = jest.fn();
        call.on(CallEvent.DataChannel, dataChannelCallback);

        const dataChannel = call.createDataChannel("data_channel_label", { id: 123 });

        expect(dataChannelCallback).toHaveBeenCalledWith(dataChannel);
        expect(dataChannel.label).toBe("data_channel_label");
        expect(dataChannel.id).toBe(123);
    });

    describe("supportsMatrixCall", () => {
        it("should return true when the environment is right", () => {
            expect(supportsMatrixCall()).toBe(true);
        });

        it("should return false if window or document are undefined", () => {
            global.window = undefined;
            expect(supportsMatrixCall()).toBe(false);
            global.window = prevWindow;
            global.document = undefined;
            expect(supportsMatrixCall()).toBe(false);
        });

        it("should return false if RTCPeerConnection throws", () => {
            // @ts-ignore - writing to window as we are simulating browser edge-cases
            global.window = {};
            Object.defineProperty(global.window, "RTCPeerConnection", {
                get: () => {
                    throw Error("Secure mode, naaah!");
                },
            });
            expect(supportsMatrixCall()).toBe(false);
        });

        it("should return false if RTCPeerConnection & RTCSessionDescription " +
            "& RTCIceCandidate & mediaDevices are unavailable",
        () => {
            global.window.RTCPeerConnection = undefined;
            global.window.RTCSessionDescription = undefined;
            global.window.RTCIceCandidate = undefined;
            // @ts-ignore - writing to a read-only property as we are simulating faulty browsers
            global.navigator.mediaDevices = undefined;
            expect(supportsMatrixCall()).toBe(false);
        });
    });

    describe("ignoring streams with ids for which we already have a feed", () => {
        const STREAM_ID = "stream_id";
        const FEEDS_CHANGED_CALLBACK = jest.fn();

        beforeEach(async () => {
            await startVoiceCall(client, call);
            call.on(CallEvent.FeedsChanged, FEEDS_CHANGED_CALLBACK);
            jest.spyOn(call, "pushLocalFeed");
        });

        afterEach(() => {
            FEEDS_CHANGED_CALLBACK.mockReset();
        });

        it("should ignore stream passed to pushRemoteFeed()", async () => {
            await call.onAnswerReceived({
                getContent: () => {
                    return {
                        version: 1,
                        call_id: call.callId,
                        party_id: 'party_id',
                        answer: {
                            sdp: DUMMY_SDP,
                        },
                        [SDPStreamMetadataKey]: {
                            [STREAM_ID]: {
                                purpose: SDPStreamMetadataPurpose.Usermedia,
                            },
                        },
                    };
                },
                getSender: () => "@test:foo",
            });

            call.pushRemoteFeed(new MockMediaStream(STREAM_ID));
            call.pushRemoteFeed(new MockMediaStream(STREAM_ID));

            expect(call.getRemoteFeeds().length).toBe(1);
            expect(FEEDS_CHANGED_CALLBACK).toHaveBeenCalledTimes(1);
        });

        it("should ignore stream passed to pushRemoteFeedWithoutMetadata()", async () => {
            call.pushRemoteFeedWithoutMetadata(new MockMediaStream(STREAM_ID));
            call.pushRemoteFeedWithoutMetadata(new MockMediaStream(STREAM_ID));

            expect(call.getRemoteFeeds().length).toBe(1);
            expect(FEEDS_CHANGED_CALLBACK).toHaveBeenCalledTimes(1);
        });

        it("should ignore stream passed to pushNewLocalFeed()", async () => {
            call.pushNewLocalFeed(new MockMediaStream(STREAM_ID), SDPStreamMetadataPurpose.Screenshare);
            call.pushNewLocalFeed(new MockMediaStream(STREAM_ID), SDPStreamMetadataPurpose.Screenshare);

            // We already have one local feed from placeVoiceCall()
            expect(call.getLocalFeeds().length).toBe(2);
            expect(FEEDS_CHANGED_CALLBACK).toHaveBeenCalledTimes(1);
            expect(call.pushLocalFeed).toHaveBeenCalled();
        });
    });

    describe("muting", () => {
        beforeEach(async () => {
            call.sendVoipEvent = jest.fn();
            await startVideoCall(client, call);
        });

        describe("sending sdp_stream_metadata_changed events", () => {
            it("should send sdp_stream_metadata_changed when muting audio", async () => {
                await call.setMicrophoneMuted(true);
                expect(call.sendVoipEvent).toHaveBeenCalledWith(EventType.CallSDPStreamMetadataChangedPrefix, {
                    [SDPStreamMetadataKey]: {
                        mock_stream_from_media_handler: {
                            purpose: SDPStreamMetadataPurpose.Usermedia,
                            audio_muted: true,
                            video_muted: false,
                        },
                    },
                });
            });

            it("should send sdp_stream_metadata_changed when muting video", async () => {
                await call.setLocalVideoMuted(true);
                expect(call.sendVoipEvent).toHaveBeenCalledWith(EventType.CallSDPStreamMetadataChangedPrefix, {
                    [SDPStreamMetadataKey]: {
                        mock_stream_from_media_handler: {
                            purpose: SDPStreamMetadataPurpose.Usermedia,
                            audio_muted: false,
                            video_muted: true,
                        },
                    },
                });
            });
        });

        describe("receiving sdp_stream_metadata_changed events", () => {
            const setupCall = (audio: boolean, video: boolean): SDPStreamMetadata => {
                const metadata = {
                    stream: {
                        purpose: SDPStreamMetadataPurpose.Usermedia,
                        audio_muted: audio,
                        video_muted: video,
                    },
                };
                call.pushRemoteFeed(new MockMediaStream("stream", [
                    new MockMediaStreamTrack("track1", "audio"),
                    new MockMediaStreamTrack("track1", "video"),
                ]));
                call.onSDPStreamMetadataChangedReceived({
                    getContent: () => ({
                        [SDPStreamMetadataKey]: metadata,
                    }),
                });
                return metadata;
            };

            it("should handle incoming sdp_stream_metadata_changed with audio muted", async () => {
                const metadata = setupCall(true, false);
                expect(call.remoteSDPStreamMetadata).toStrictEqual(metadata);
                expect(call.getRemoteFeeds()[0].isAudioMuted()).toBe(true);
                expect(call.getRemoteFeeds()[0].isVideoMuted()).toBe(false);
            });

            it("should handle incoming sdp_stream_metadata_changed with video muted", async () => {
                const metadata = setupCall(false, true);
                expect(call.remoteSDPStreamMetadata).toStrictEqual(metadata);
                expect(call.getRemoteFeeds()[0].isAudioMuted()).toBe(false);
                expect(call.getRemoteFeeds()[0].isVideoMuted()).toBe(true);
            });
        });
    });
});<|MERGE_RESOLUTION|>--- conflicted
+++ resolved
@@ -55,36 +55,7 @@
         prevDocument = global.document;
         prevWindow = global.window;
 
-<<<<<<< HEAD
-        global.navigator = {
-            mediaDevices: {
-                // @ts-ignore Mock
-                getUserMedia: () => new MockMediaStream("local_stream"),
-                // @ts-ignore Mock
-                enumerateDevices: async () => [
-                    new MockMediaDeviceInfo("audioinput"),
-                    new MockMediaDeviceInfo("videoinput"),
-                ],
-            },
-        };
-
-        global.window = {
-            // @ts-ignore Mock
-            RTCPeerConnection: MockRTCPeerConnection,
-            // @ts-ignore Mock
-            RTCSessionDescription: {},
-            // @ts-ignore Mock
-            RTCIceCandidate: {},
-            getUserMedia: () => new MockMediaStream("local_stream"),
-        };
-        // @ts-ignore Mock
-        global.document = {};
-
-        // @ts-ignore Mock
-        global.AudioContext = MockAudioContext;
-=======
         installWebRTCMocks();
->>>>>>> e8f682f4
 
         client = new TestClient("@alice:foo", "somedevice", "token", undefined, {});
         // We just stub out sendEvent: we're not interested in testing the client's
