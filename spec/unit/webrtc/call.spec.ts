/*
Copyright 2020 - 2022 The Matrix.org Foundation C.I.C.

Licensed under the Apache License, Version 2.0 (the "License");
you may not use this file except in compliance with the License.
You may obtain a copy of the License at

    http://www.apache.org/licenses/LICENSE-2.0

Unless required by applicable law or agreed to in writing, software
distributed under the License is distributed on an "AS IS" BASIS,
WITHOUT WARRANTIES OR CONDITIONS OF ANY KIND, either express or implied.
See the License for the specific language governing permissions and
limitations under the License.
*/

import { mocked } from "jest-mock";

import { TestClient } from '../../TestClient';
import {
    MatrixCall,
    CallErrorCode,
    CallEvent,
    supportsMatrixCall,
    CallType,
    CallState,
    CallParty,
} from '../../../src/webrtc/call';
import {
    MCallAnswer,
    MCallHangupReject,
    SDPStreamMetadata,
    SDPStreamMetadataKey,
    SDPStreamMetadataPurpose,
} from '../../../src/webrtc/callEventTypes';
import {
    DUMMY_SDP,
    MockMediaHandler,
    MockMediaStream,
    MockMediaStreamTrack,
    installWebRTCMocks,
    MockRTCPeerConnection,
    SCREENSHARE_STREAM_ID,
} from "../../test-utils/webrtc";
import { CallFeed } from "../../../src/webrtc/callFeed";
<<<<<<< HEAD
import { EventType, IContent, ISendEventResponse, MatrixEvent, Room } from "../../../src";

const FAKE_ROOM_ID = "!foo:bar";
const CALL_LIFETIME = 60000;
=======
import { EventType, MatrixClient } from "../../../src";
import { MediaHandler } from "../../../src/webrtc/mediaHandler";
>>>>>>> 9bdeea0a

const startVoiceCall = async (client: TestClient, call: MatrixCall, userId?: string): Promise<void> => {
    const callPromise = call.placeVoiceCall();
    await client.httpBackend!.flush("");
    await callPromise;

    call.getOpponentMember = jest.fn().mockReturnValue({ userId: userId ?? "@bob:bar.uk" });
};

const startVideoCall = async (client: TestClient, call: MatrixCall, userId?: string): Promise<void> => {
    const callPromise = call.placeVideoCall();
    await client.httpBackend.flush("");
    await callPromise;

    call.getOpponentMember = jest.fn().mockReturnValue({ userId: userId ?? "@bob:bar.uk" });
};

const fakeIncomingCall = async (client: TestClient, call: MatrixCall, version: string | number = "1") => {
    const callPromise = call.initWithInvite({
        getContent: jest.fn().mockReturnValue({
            version,
            call_id: "call_id",
            party_id: "remote_party_id",
            lifetime: CALL_LIFETIME,
            offer: {
                sdp: DUMMY_SDP,
            },
        }),
        getSender: () => "@test:foo",
        getLocalAge: () => 1,
    } as unknown as MatrixEvent);
    call.getFeeds().push(new CallFeed({
        client: client.client,
        userId: "remote_user_id",
        // @ts-ignore Mock
        stream: new MockMediaStream("remote_stream_id", [new MockMediaStreamTrack("remote_tack_id")]),
        id: "remote_feed_id",
        purpose: SDPStreamMetadataPurpose.Usermedia,
    }));
    await callPromise;
};

function makeMockEvent(sender: string, content: Record<string, any>): MatrixEvent {
    return {
        getContent: () => {
            return content;
        },
        getSender: () => sender,
    } as MatrixEvent;
}

describe('Call', function() {
    let client: TestClient;
<<<<<<< HEAD
    let call: MatrixCall;
    let prevNavigator: Navigator;
    let prevDocument: Document;
    let prevWindow: Window & typeof globalThis;
    // We retain a reference to this in the correct Mock type
    let mockSendEvent: jest.Mock<Promise<ISendEventResponse>, [string, string, IContent, string]>;

    const errorListener = () => {};
=======
    let call;
    let prevNavigator;
    let prevDocument;
    let prevWindow;
>>>>>>> 9bdeea0a

    beforeEach(function() {
        prevNavigator = global.navigator;
        prevDocument = global.document;
        prevWindow = global.window;

        installWebRTCMocks();

        client = new TestClient("@alice:foo", "somedevice", "token", undefined, {});
        // We just stub out sendEvent: we're not interested in testing the client's
        // event sending code here
<<<<<<< HEAD
        client.client.sendEvent = mockSendEvent = jest.fn();
        {
            // in which we do naughty assignments to private members
            const untypedClient = (client.client as any);
            untypedClient.mediaHandler = new MockMediaHandler;
            untypedClient.turnServersExpiry = Date.now() + 60 * 60 * 1000;
        }

        client.httpBackend.when("GET", "/voip/turnServer").respond(200, {});
        client.client.getRoom = () => {
            return {
                getMember: () => {
                    return {};
                },
            } as unknown as Room;
        };
        client.client.getProfileInfo = jest.fn();

=======
        client.client.sendEvent = (() => {}) as unknown as MatrixClient["sendEvent"];
        client.client["mediaHandler"] = new MockMediaHandler as unknown as MediaHandler;
        client.client.getMediaHandler = () => client.client["mediaHandler"]!;
        client.httpBackend!.when("GET", "/voip/turnServer").respond(200, {});
>>>>>>> 9bdeea0a
        call = new MatrixCall({
            client: client.client,
            roomId: FAKE_ROOM_ID,
        });
        // call checks one of these is wired up
        call.on(CallEvent.Error, errorListener);
    });

    afterEach(function() {
        // Hangup to stop timers
        call.hangup(CallErrorCode.UserHangup, true);

        client.stop();
        global.navigator = prevNavigator;
        global.window = prevWindow;
        global.document = prevDocument;

        jest.useRealTimers();
    });

    it('should ignore candidate events from non-matching party ID', async function() {
        await startVoiceCall(client, call);

        await call.onAnswerReceived(makeMockEvent("@test:foo", {
            version: 1,
            call_id: call.callId,
            party_id: 'the_correct_party_id',
            answer: {
                sdp: DUMMY_SDP,
            },
        }));

        const mockAddIceCandidate = call.peerConn.addIceCandidate = jest.fn();
        call.onRemoteIceCandidatesReceived(makeMockEvent("@test:foo", {
            version: 1,
            call_id: call.callId,
            party_id: 'the_correct_party_id',
            candidates: [
                {
                    candidate: '',
                    sdpMid: '',
                },
            ],
        }));
        expect(mockAddIceCandidate).toHaveBeenCalled();

        call.onRemoteIceCandidatesReceived(makeMockEvent("@test:foo", {
            version: 1,
            call_id: call.callId,
            party_id: 'some_other_party_id',
            candidates: [
                {
                    candidate: '',
                    sdpMid: '',
                },
            ],
        }));
        expect(mockAddIceCandidate).toHaveBeenCalled();
    });

    it('should add candidates received before answer if party ID is correct', async function() {
        await startVoiceCall(client, call);
        const mockAddIceCandidate = call.peerConn.addIceCandidate = jest.fn();

        call.onRemoteIceCandidatesReceived(makeMockEvent("@test:foo", {
            version: 1,
            call_id: call.callId,
            party_id: 'the_correct_party_id',
            candidates: [
                {
                    candidate: 'the_correct_candidate',
                    sdpMid: '',
                },
            ],
        }));

        call.onRemoteIceCandidatesReceived(makeMockEvent("@test:foo", {
            version: 1,
            call_id: call.callId,
            party_id: 'some_other_party_id',
            candidates: [
                {
                    candidate: 'the_wrong_candidate',
                    sdpMid: '',
                },
            ],
        }));

        expect(mockAddIceCandidate).not.toHaveBeenCalled();

        await call.onAnswerReceived(makeMockEvent("@test:foo", {
            version: 1,
            call_id: call.callId,
            party_id: 'the_correct_party_id',
            answer: {
                sdp: DUMMY_SDP,
            },
        }));

        expect(mockAddIceCandidate).toHaveBeenCalled();
        expect(mockAddIceCandidate).toHaveBeenCalledWith({
            candidate: 'the_correct_candidate',
            sdpMid: '',
        });
    });

    it('should map asserted identity messages to remoteAssertedIdentity', async function() {
        await startVoiceCall(client, call);
        await call.onAnswerReceived(makeMockEvent("@test:foo", {
            version: 1,
            call_id: call.callId,
            party_id: 'party_id',
            answer: {
                sdp: DUMMY_SDP,
            },
        }));

        const identChangedCallback = jest.fn();
        call.on(CallEvent.AssertedIdentityChanged, identChangedCallback);

        await call.onAssertedIdentityReceived(makeMockEvent("@test:foo", {
            version: 1,
            call_id: call.callId,
            party_id: 'party_id',
            asserted_identity: {
                id: "@steve:example.com",
                display_name: "Steve Gibbons",
            },
        }));

        expect(identChangedCallback).toHaveBeenCalled();

        const ident = call.getRemoteAssertedIdentity()!;
        expect(ident.id).toEqual("@steve:example.com");
        expect(ident.displayName).toEqual("Steve Gibbons");
    });

    it("should map SDPStreamMetadata to feeds", async () => {
        await startVoiceCall(client, call);

        await call.onAnswerReceived(makeMockEvent("@test:foo", {
            version: 1,
            call_id: call.callId,
            party_id: 'party_id',
            answer: {
                sdp: DUMMY_SDP,
            },
            [SDPStreamMetadataKey]: {
                "remote_stream": {
                    purpose: SDPStreamMetadataPurpose.Usermedia,
                    audio_muted: true,
                    video_muted: false,
                },
            },
        }));

        (call as any).pushRemoteFeed(
            new MockMediaStream(
                "remote_stream",
                [
                    new MockMediaStreamTrack("remote_audio_track", "audio"),
                    new MockMediaStreamTrack("remote_video_track", "video"),
                ],
            ),
        );
        const feed = call.getFeeds().find((feed) => feed.stream.id === "remote_stream");
        expect(feed?.purpose).toBe(SDPStreamMetadataPurpose.Usermedia);
        expect(feed?.isAudioMuted()).toBeTruthy();
        expect(feed?.isVideoMuted()).not.toBeTruthy();
    });

    it("should fallback to replaceTrack() if the other side doesn't support SPDStreamMetadata", async () => {
        await startVoiceCall(client, call);

        await call.onAnswerReceived(makeMockEvent("@test:foo", {
            version: 1,
            call_id: call.callId,
            party_id: 'party_id',
            answer: {
                sdp: DUMMY_SDP,
            },
        }));

        const mockScreenshareNoMetadata = (call as any).setScreensharingEnabledWithoutMetadataSupport = jest.fn();

        call.setScreensharingEnabled(true);
        expect(mockScreenshareNoMetadata).toHaveBeenCalled();
    });

    it("should fallback to answering with no video", async () => {
<<<<<<< HEAD
        await client.httpBackend.flush("");

        (call as any).shouldAnswerWithMediaType = (wantedValue: boolean) => wantedValue;
        client.client.getMediaHandler().getUserMediaStream = jest.fn().mockRejectedValue("reject");

        await call.answer(true, true);

        expect(client.client.getMediaHandler().getUserMediaStream).toHaveBeenNthCalledWith(1, true, true);
        expect(client.client.getMediaHandler().getUserMediaStream).toHaveBeenNthCalledWith(2, true, false);
    });

    it("should handle mid-call device changes", async () => {
        client.client.getMediaHandler().getUserMediaStream = jest.fn().mockReturnValue(
=======
        await client.httpBackend!.flush(undefined);

        call.shouldAnswerWithMediaType = (wantedValue: boolean) => wantedValue;
        client.client["mediaHandler"].getUserMediaStream = jest.fn().mockRejectedValue("reject");

        await call.answer(true, true);

        expect(client.client["mediaHandler"].getUserMediaStream).toHaveBeenNthCalledWith(1, true, true);
        expect(client.client["mediaHandler"].getUserMediaStream).toHaveBeenNthCalledWith(2, true, false);
    });

    it("should handle mid-call device changes", async () => {
        client.client["mediaHandler"].getUserMediaStream = jest.fn().mockReturnValue(
>>>>>>> 9bdeea0a
            new MockMediaStream(
                "stream", [
                    new MockMediaStreamTrack("audio_track", "audio"),
                    new MockMediaStreamTrack("video_track", "video"),
                ],
            ),
        );

        await startVoiceCall(client, call);

        await call.onAnswerReceived(makeMockEvent("@test:foo", {
            version: 1,
            call_id: call.callId,
            party_id: 'party_id',
            answer: {
                sdp: DUMMY_SDP,
            },
        }));

        await call.updateLocalUsermediaStream(
            new MockMediaStream(
                "replacement_stream",
                [
                    new MockMediaStreamTrack("new_audio_track", "audio"),
                    new MockMediaStreamTrack("video_track", "video"),
                ],
            ).typed(),
        );

        // XXX: Lots of inspecting the prvate state of the call object here
        const transceivers: Map<string, RTCRtpTransceiver> = (call as any).transceivers;

        expect(call.localUsermediaStream.id).toBe("stream");
        expect(call.localUsermediaStream.getAudioTracks()[0].id).toBe("new_audio_track");
        expect(call.localUsermediaStream.getVideoTracks()[0].id).toBe("video_track");
        // call has a function for generating these but we hardcode here to avoid exporting it
        expect(transceivers.get("m.usermedia:audio").sender.track.id).toBe("new_audio_track");
        expect(transceivers.get("m.usermedia:video").sender.track.id).toBe("video_track");
    });

    it("should handle upgrade to video call", async () => {
        await startVoiceCall(client, call);

        await call.onAnswerReceived(makeMockEvent("@test:foo", {
            version: 1,
            call_id: call.callId,
            party_id: 'party_id',
            answer: {
                sdp: DUMMY_SDP,
            },
            [SDPStreamMetadataKey]: {},
        }));

        // XXX Should probably test using the public interfaces, ie.
        // setLocalVideoMuted probably?
        await (call as any).upgradeCall(false, true);

        // XXX: More inspecting private state of the call object
        const transceivers: Map<string, RTCRtpTransceiver> = (call as any).transceivers;

        expect(call.localUsermediaStream.getAudioTracks()[0].id).toBe("usermedia_audio_track");
        expect(call.localUsermediaStream.getVideoTracks()[0].id).toBe("usermedia_video_track");
        expect(transceivers.get("m.usermedia:audio").sender.track.id).toBe("usermedia_audio_track");
        expect(transceivers.get("m.usermedia:video").sender.track.id).toBe("usermedia_video_track");
    });

    it("should handle SDPStreamMetadata changes", async () => {
        await startVoiceCall(client, call);

        (call as any).updateRemoteSDPStreamMetadata({
            "remote_stream": {
                purpose: SDPStreamMetadataPurpose.Usermedia,
                audio_muted: false,
                video_muted: false,
            },
        });
        (call as any).pushRemoteFeed(new MockMediaStream("remote_stream", []));
        const feed = call.getFeeds().find((feed) => feed.stream.id === "remote_stream");

        call.onSDPStreamMetadataChangedReceived(makeMockEvent("@test:foo", {
            [SDPStreamMetadataKey]: {
                "remote_stream": {
                    purpose: SDPStreamMetadataPurpose.Screenshare,
                    audio_muted: true,
                    video_muted: true,
                    id: "feed_id2",
                },
            },
        }));

        expect(feed?.purpose).toBe(SDPStreamMetadataPurpose.Screenshare);
        expect(feed?.isAudioMuted()).toBe(true);
        expect(feed?.isVideoMuted()).toBe(true);
    });

    it("should choose opponent member", async () => {
        const callPromise = call.placeVoiceCall();
<<<<<<< HEAD
        await client.httpBackend.flush("");
=======
        await client.httpBackend!.flush(undefined);
>>>>>>> 9bdeea0a
        await callPromise;

        const opponentMember = {
            roomId: call.roomId,
            userId: "opponentUserId",
        };

        client.client.getRoom = () => {
            return {
                getMember: (userId) => {
                    if (userId === opponentMember.userId) {
                        return opponentMember;
                    }
                },
            } as unknown as Room;
        };

        const opponentCaps = {
            "m.call.transferee": true,
            "m.call.dtmf": false,
        };
        (call as any).chooseOpponent(makeMockEvent(opponentMember.userId, {
            version: 1,
            party_id: "party_id",
            capabilities: opponentCaps,
        }));

        expect(call.getOpponentMember()).toBe(opponentMember);
        expect((call as any).opponentPartyId).toBe("party_id");
        expect((call as any).opponentCaps).toBe(opponentCaps);
        expect(call.opponentCanBeTransferred()).toBe(true);
        expect(call.opponentSupportsDTMF()).toBe(false);
    });

    describe("should deduce the call type correctly", () => {
        beforeEach(async () => {
            // start an incoming  call, but add no feeds
            await call.initWithInvite({
                getContent: jest.fn().mockReturnValue({
                    version: "1",
                    call_id: "call_id",
                    party_id: "remote_party_id",
                    lifetime: CALL_LIFETIME,
                    offer: {
                        sdp: DUMMY_SDP,
                    },
                }),
                getSender: () => "@test:foo",
                getLocalAge: () => 1,
            } as unknown as MatrixEvent);
        });

        it("if no video", async () => {
            call.getOpponentMember = jest.fn().mockReturnValue({ userId: "@bob:bar.uk" });

            (call as any).pushRemoteFeed(new MockMediaStream("remote_stream1", []));
            expect(call.type).toBe(CallType.Voice);
        });

        it("if remote video", async () => {
            call.getOpponentMember = jest.fn().mockReturnValue({ userId: "@bob:bar.uk" });

            (call as any).pushRemoteFeed(
                new MockMediaStream("remote_stream1", [new MockMediaStreamTrack("track_id", "video")]),
            );
            expect(call.type).toBe(CallType.Video);
        });

        it("if local video", async () => {
            call.getOpponentMember = jest.fn().mockReturnValue({ userId: "@bob:bar.uk" });

            (call as any).pushNewLocalFeed(
                new MockMediaStream("remote_stream1", [new MockMediaStreamTrack("track_id", "video")]),
                SDPStreamMetadataPurpose.Usermedia,
                false,
            );
            expect(call.type).toBe(CallType.Video);
        });
    });

    it("should correctly generate local SDPStreamMetadata", async () => {
        const callPromise = call.placeCallWithCallFeeds([new CallFeed({
            client: client.client,
            // @ts-ignore Mock
            stream: new MockMediaStream("local_stream1", [new MockMediaStreamTrack("track_id", "audio")]),
            roomId: call.roomId,
            userId: client.getUserId(),
            purpose: SDPStreamMetadataPurpose.Usermedia,
            audioMuted: false,
            videoMuted: false,
        })]);
<<<<<<< HEAD
        await client.httpBackend.flush("");
=======
        await client.httpBackend!.flush(undefined);
>>>>>>> 9bdeea0a
        await callPromise;
        call.getOpponentMember = jest.fn().mockReturnValue({ userId: "@bob:bar.uk" });

        (call as any).pushNewLocalFeed(
            new MockMediaStream("local_stream2", [new MockMediaStreamTrack("track_id", "video")]),
            SDPStreamMetadataPurpose.Screenshare, "feed_id2",
        );
        await call.setMicrophoneMuted(true);

        expect((call as any).getLocalSDPStreamMetadata()).toStrictEqual({
            "local_stream1": {
                "purpose": SDPStreamMetadataPurpose.Usermedia,
                "audio_muted": true,
                "video_muted": true,
            },
            "local_stream2": {
                "purpose": SDPStreamMetadataPurpose.Screenshare,
                "audio_muted": true,
                "video_muted": false,
            },
        });
    });

    it("feed and stream getters return correctly", async () => {
        const localUsermediaStream = new MockMediaStream("local_usermedia_stream_id", []);
        const localScreensharingStream = new MockMediaStream("local_screensharing_stream_id", []);
        const remoteUsermediaStream = new MockMediaStream("remote_usermedia_stream_id", []);
        const remoteScreensharingStream = new MockMediaStream("remote_screensharing_stream_id", []);

        const callPromise = call.placeCallWithCallFeeds([
            new CallFeed({
                client: client.client,
                userId: client.getUserId(),
                // @ts-ignore Mock
                stream: localUsermediaStream,
                purpose: SDPStreamMetadataPurpose.Usermedia,
                id: "local_usermedia_feed_id",
                audioMuted: false,
                videoMuted: false,
            }),
            new CallFeed({
                client: client.client,
                userId: client.getUserId(),
                // @ts-ignore Mock
                stream: localScreensharingStream,
                purpose: SDPStreamMetadataPurpose.Screenshare,
                id: "local_screensharing_feed_id",
                audioMuted: false,
                videoMuted: false,
            }),
        ]);
<<<<<<< HEAD
        await client.httpBackend.flush("");
=======
        await client.httpBackend!.flush(undefined);
>>>>>>> 9bdeea0a
        await callPromise;
        call.getOpponentMember = jest.fn().mockReturnValue({ userId: "@bob:bar.uk" });

        (call as any).updateRemoteSDPStreamMetadata({
            "remote_usermedia_stream_id": {
                purpose: SDPStreamMetadataPurpose.Usermedia,
                audio_muted: false,
                video_muted: false,
            },
            "remote_screensharing_stream_id": {
                purpose: SDPStreamMetadataPurpose.Screenshare,
                id: "remote_screensharing_feed_id",
                audio_muted: false,
                video_muted: false,
            },
        });
        (call as any).pushRemoteFeed(remoteUsermediaStream);
        (call as any).pushRemoteFeed(remoteScreensharingStream);

        expect(call.localUsermediaFeed.stream).toBe(localUsermediaStream);
        expect(call.localUsermediaStream).toBe(localUsermediaStream);
        expect(call.localScreensharingFeed.stream).toBe(localScreensharingStream);
        expect(call.localScreensharingStream).toBe(localScreensharingStream);
        expect(call.remoteUsermediaFeed.stream).toBe(remoteUsermediaStream);
        expect(call.remoteUsermediaStream).toBe(remoteUsermediaStream);
        expect(call.remoteScreensharingFeed.stream).toBe(remoteScreensharingStream);
        expect(call.remoteScreensharingStream).toBe(remoteScreensharingStream);
        expect(call.hasRemoteUserMediaAudioTrack).toBe(false);
    });

    it("should end call after receiving a select event with a different party id", async () => {
<<<<<<< HEAD
        await fakeIncomingCall(client, call);
=======
        const callPromise = call.initWithInvite({
            getContent: () => ({
                version: 1,
                call_id: "call_id",
                party_id: "remote_party_id",
                offer: {
                    sdp: DUMMY_SDP,
                },
            }),
            getLocalAge: () => null,
        });
        call.feeds.push(new CallFeed({
            client: client.client,
            userId: "remote_user_id",
            // @ts-ignore Mock
            stream: new MockMediaStream("remote_stream_id", [new MockMediaStreamTrack("remote_tack_id")]),
            id: "remote_feed_id",
            purpose: SDPStreamMetadataPurpose.Usermedia,
        }));
        await client.httpBackend!.flush(undefined);
        await callPromise;
>>>>>>> 9bdeea0a

        const callHangupCallback = jest.fn();
        call.on(CallEvent.Hangup, callHangupCallback);

        await call.onSelectAnswerReceived(makeMockEvent("@test:foo.bar", {
            version: 1,
            call_id: call.callId,
            party_id: 'party_id',
            selected_party_id: "different_party_id",
        }));

        expect(callHangupCallback).toHaveBeenCalled();
    });

    describe("turn servers", () => {
        it("should fallback if allowed", async () => {
            client.client.isFallbackICEServerAllowed = () => true;
            const localCall = new MatrixCall({
                client: client.client,
                roomId: '!room_id',
            });

            expect((localCall as any).turnServers).toStrictEqual([{ urls: ["stun:turn.matrix.org"] }]);
        });

        it("should not fallback if not allowed", async () => {
            client.client.isFallbackICEServerAllowed = () => false;
            const localCall = new MatrixCall({
                client: client.client,
                roomId: '!room_id',
            });

            expect((localCall as any).turnServers).toStrictEqual([]);
        });

        it("should not fallback if we supplied turn servers", async () => {
            client.client.isFallbackICEServerAllowed = () => true;
            const turnServers = [{ urls: ["turn.server.org"] }];
            const localCall = new MatrixCall({
                client: client.client,
                roomId: '!room_id',
                turnServers,
            });

            expect((localCall as any).turnServers).toStrictEqual(turnServers);
        });
    });

    it("should handle creating a data channel", async () => {
        await startVoiceCall(client, call);

        const dataChannelCallback = jest.fn();
        call.on(CallEvent.DataChannel, dataChannelCallback);

        const dataChannel = call.createDataChannel("data_channel_label", { id: 123 });

        expect(dataChannelCallback).toHaveBeenCalledWith(dataChannel);
        expect(dataChannel.label).toBe("data_channel_label");
        expect(dataChannel.id).toBe(123);
    });

    describe("supportsMatrixCall", () => {
        it("should return true when the environment is right", () => {
            expect(supportsMatrixCall()).toBe(true);
        });

        it("should return false if window or document are undefined", () => {
            global.window = undefined!;
            expect(supportsMatrixCall()).toBe(false);
            global.window = prevWindow;
            global.document = undefined!;
            expect(supportsMatrixCall()).toBe(false);
        });

        it("should return false if RTCPeerConnection throws", () => {
            // @ts-ignore - writing to window as we are simulating browser edge-cases
            global.window = {};
            Object.defineProperty(global.window, "RTCPeerConnection", {
                get: () => {
                    throw Error("Secure mode, naaah!");
                },
            });
            expect(supportsMatrixCall()).toBe(false);
        });

        it("should return false if RTCPeerConnection & RTCSessionDescription " +
            "& RTCIceCandidate & mediaDevices are unavailable",
        () => {
            global.window.RTCPeerConnection = undefined!;
            global.window.RTCSessionDescription = undefined!;
            global.window.RTCIceCandidate = undefined!;
            // @ts-ignore - writing to a read-only property as we are simulating faulty browsers
            global.navigator.mediaDevices = undefined;
            expect(supportsMatrixCall()).toBe(false);
        });
    });

    describe("ignoring streams with ids for which we already have a feed", () => {
        const STREAM_ID = "stream_id";
        let FEEDS_CHANGED_CALLBACK: jest.Mock<void, []>;

        beforeEach(async () => {
            FEEDS_CHANGED_CALLBACK = jest.fn();

            await startVoiceCall(client, call);
            call.on(CallEvent.FeedsChanged, FEEDS_CHANGED_CALLBACK);
            jest.spyOn(call, "pushLocalFeed");
        });

        afterEach(() => {
            call.off(CallEvent.FeedsChanged, FEEDS_CHANGED_CALLBACK);
        });

        it("should ignore stream passed to pushRemoteFeed()", async () => {
            await call.onAnswerReceived(makeMockEvent("@test:foo", {
                version: 1,
                call_id: call.callId,
                party_id: 'party_id',
                answer: {
                    sdp: DUMMY_SDP,
                },
                [SDPStreamMetadataKey]: {
                    [STREAM_ID]: {
                        purpose: SDPStreamMetadataPurpose.Usermedia,
                    },
                },
            }));

            (call as any).pushRemoteFeed(new MockMediaStream(STREAM_ID));
            (call as any).pushRemoteFeed(new MockMediaStream(STREAM_ID));

            expect(call.getRemoteFeeds().length).toBe(1);
            expect(FEEDS_CHANGED_CALLBACK).toHaveBeenCalledTimes(1);
        });

        it("should ignore stream passed to pushRemoteFeedWithoutMetadata()", async () => {
            (call as any).pushRemoteFeedWithoutMetadata(new MockMediaStream(STREAM_ID));
            (call as any).pushRemoteFeedWithoutMetadata(new MockMediaStream(STREAM_ID));

            expect(call.getRemoteFeeds().length).toBe(1);
            expect(FEEDS_CHANGED_CALLBACK).toHaveBeenCalledTimes(1);
        });

        it("should ignore stream passed to pushNewLocalFeed()", async () => {
            (call as any).pushNewLocalFeed(new MockMediaStream(STREAM_ID), SDPStreamMetadataPurpose.Screenshare);
            (call as any).pushNewLocalFeed(new MockMediaStream(STREAM_ID), SDPStreamMetadataPurpose.Screenshare);

            // We already have one local feed from placeVoiceCall()
            expect(call.getLocalFeeds().length).toBe(2);
            expect(FEEDS_CHANGED_CALLBACK).toHaveBeenCalledTimes(1);
            expect(call.pushLocalFeed).toHaveBeenCalled();
        });
    });

<<<<<<< HEAD
    describe("muting", () => {
        let mockSendVoipEvent: jest.Mock<Promise<void>, [string, object]>;
        beforeEach(async () => {
            (call as any).sendVoipEvent = mockSendVoipEvent = jest.fn();
            await startVideoCall(client, call);
        });

        describe("sending sdp_stream_metadata_changed events", () => {
            it("should send sdp_stream_metadata_changed when muting audio", async () => {
                await call.setMicrophoneMuted(true);
                expect(mockSendVoipEvent).toHaveBeenCalledWith(EventType.CallSDPStreamMetadataChangedPrefix, {
                    [SDPStreamMetadataKey]: {
                        mock_stream_from_media_handler: {
                            purpose: SDPStreamMetadataPurpose.Usermedia,
                            audio_muted: true,
                            video_muted: false,
                        },
                    },
                });
            });

            it("should send sdp_stream_metadata_changed when muting video", async () => {
                await call.setLocalVideoMuted(true);
                expect(mockSendVoipEvent).toHaveBeenCalledWith(EventType.CallSDPStreamMetadataChangedPrefix, {
                    [SDPStreamMetadataKey]: {
                        mock_stream_from_media_handler: {
                            purpose: SDPStreamMetadataPurpose.Usermedia,
                            audio_muted: false,
                            video_muted: true,
                        },
                    },
                });
            });
        });

        describe("receiving sdp_stream_metadata_changed events", () => {
            const setupCall = (audio: boolean, video: boolean): SDPStreamMetadata => {
                const metadata = {
                    stream: {
                        purpose: SDPStreamMetadataPurpose.Usermedia,
                        audio_muted: audio,
                        video_muted: video,
                    },
                };
                (call as any).pushRemoteFeed(new MockMediaStream("stream", [
                    new MockMediaStreamTrack("track1", "audio"),
                    new MockMediaStreamTrack("track1", "video"),
                ]));
                call.onSDPStreamMetadataChangedReceived({
                    getContent: () => ({
                        [SDPStreamMetadataKey]: metadata,
                    }),
                } as MatrixEvent);
                return metadata;
            };

            it("should handle incoming sdp_stream_metadata_changed with audio muted", async () => {
                const metadata = setupCall(true, false);
                expect((call as any).remoteSDPStreamMetadata).toStrictEqual(metadata);
                expect(call.getRemoteFeeds()[0].isAudioMuted()).toBe(true);
                expect(call.getRemoteFeeds()[0].isVideoMuted()).toBe(false);
            });

            it("should handle incoming sdp_stream_metadata_changed with video muted", async () => {
                const metadata = setupCall(false, true);
                expect((call as any).remoteSDPStreamMetadata).toStrictEqual(metadata);
                expect(call.getRemoteFeeds()[0].isAudioMuted()).toBe(false);
                expect(call.getRemoteFeeds()[0].isVideoMuted()).toBe(true);
            });
        });
    });

    describe("rejecting calls", () => {
        it("sends hangup event when rejecting v0 calls", async () => {
            await fakeIncomingCall(client, call, 0);

            call.reject();

            expect(client.client.sendEvent).toHaveBeenCalledWith(
                FAKE_ROOM_ID,
                EventType.CallHangup,
                expect.objectContaining({
                    call_id: call.callId,
                }),
            );
        });

        it("sends reject event when rejecting v1 calls", async () => {
            await fakeIncomingCall(client, call, "1");

            call.reject();

            expect(client.client.sendEvent).toHaveBeenCalledWith(
                FAKE_ROOM_ID,
                EventType.CallReject,
                expect.objectContaining({
                    call_id: call.callId,
                }),
            );
        });

        it("does not reject a call that has already been answered", async () => {
            await fakeIncomingCall(client, call, "1");

            await call.answer();

            mockSendEvent.mockReset();

            let caught = false;
            try {
                call.reject();
            } catch (e) {
                caught = true;
            }

            expect(caught).toEqual(true);
            expect(client.client.sendEvent).not.toHaveBeenCalled();

            call.hangup(CallErrorCode.UserHangup, true);
        });

        it("hangs up a call", async () => {
            await fakeIncomingCall(client, call, "1");

            await call.answer();

            mockSendEvent.mockReset();

            call.hangup(CallErrorCode.UserHangup, true);

            expect(client.client.sendEvent).toHaveBeenCalledWith(
                FAKE_ROOM_ID,
                EventType.CallHangup,
                expect.objectContaining({
                    call_id: call.callId,
                }),
            );
        });
    });

    describe("answering calls", () => {
        const realSetTimeout = setTimeout;

        beforeEach(async () => {
            await fakeIncomingCall(client, call, "1");
        });

        const untilEventSent = async (...args) => {
            const maxTries = 20;

            for (let tries = 0; tries < maxTries; ++tries) {
                if (tries) {
                    await new Promise(resolve => {
                        realSetTimeout(resolve, 100);
                    });
                }
                // We might not always be in fake timer mode, but it's
                // fine to run this if not, so we just call it anyway.
                jest.runOnlyPendingTimers();
                try {
                    expect(mockSendEvent).toHaveBeenCalledWith(...args);
                    return;
                } catch (e) {
                    if (tries == maxTries - 1) {
                        throw e;
                    }
                }
            }
        };

        it("sends an answer event", async () => {
            await call.answer();
            await untilEventSent(
                FAKE_ROOM_ID,
                EventType.CallAnswer,
                expect.objectContaining({
                    call_id: call.callId,
                    answer: expect.objectContaining({
                        type: 'offer',
                    }),
                }),
            );
        });

        describe("ICE candidate sending", () => {
            let mockPeerConn;
            const fakeCandidateString = "here is a fake candidate!";
            const fakeCandidateEvent = {
                candidate: {
                    candidate: fakeCandidateString,
                    sdpMLineIndex: 0,
                    sdpMid: '0',
                    toJSON: jest.fn().mockReturnValue(fakeCandidateString),
                },
            } as unknown as RTCPeerConnectionIceEvent;

            beforeEach(async () => {
                await call.answer();
                await untilEventSent(
                    FAKE_ROOM_ID,
                    EventType.CallAnswer,
                    expect.objectContaining({}),
                );
                mockPeerConn = call.peerConn as unknown as MockRTCPeerConnection;
            });

            afterEach(() => {
                jest.useRealTimers();
            });

            it("sends ICE candidates as separate events if they arrive after the answer", async () => {
                mockPeerConn!.iceCandidateListener!(fakeCandidateEvent);

                await untilEventSent(
                    FAKE_ROOM_ID,
                    EventType.CallCandidates,
                    expect.objectContaining({
                        candidates: [
                            fakeCandidateString,
                        ],
                    }),
                );
            });

            it("retries sending ICE candidates", async () => {
                jest.useFakeTimers();

                mockSendEvent.mockRejectedValueOnce(new Error("Fake error"));

                mockPeerConn!.iceCandidateListener!(fakeCandidateEvent);

                await untilEventSent(
                    FAKE_ROOM_ID,
                    EventType.CallCandidates,
                    expect.objectContaining({
                        candidates: [
                            fakeCandidateString,
                        ],
                    }),
                );

                mockSendEvent.mockClear();

                await untilEventSent(
                    FAKE_ROOM_ID,
                    EventType.CallCandidates,
                    expect.objectContaining({
                        candidates: [
                            fakeCandidateString,
                        ],
                    }),
                );
            });

            it("gives up on call after 5 attempts at sending ICE candidates", async () => {
                jest.useFakeTimers();

                mockSendEvent.mockImplementation((roomId: string, eventType: string) => {
                    if (eventType === EventType.CallCandidates) {
                        return Promise.reject(new Error());
                    } else {
                        return Promise.resolve({ event_id: "foo" });
                    }
                });

                mockPeerConn!.iceCandidateListener!(fakeCandidateEvent);

                while (!call.callHasEnded()) {
                    jest.runOnlyPendingTimers();
                    await untilEventSent(
                        FAKE_ROOM_ID,
                        EventType.CallCandidates,
                        expect.objectContaining({
                            candidates: [
                                fakeCandidateString,
                            ],
                        }),
                    );
                    if (!call.callHasEnded) {
                        mockSendEvent.mockReset();
                    }
                }

                expect(call.callHasEnded()).toEqual(true);
            });
        });
    });

    it("times out an incoming call", async () => {
        jest.useFakeTimers();
        await fakeIncomingCall(client, call, "1");

        expect(call.state).toEqual(CallState.Ringing);

        jest.advanceTimersByTime(CALL_LIFETIME + 1000);

        expect(call.state).toEqual(CallState.Ended);
    });

    describe("Screen sharing", () => {
        const waitNegotiateFunc = resolve => {
            mockSendEvent.mockImplementationOnce(() => {
                // Note that the peer connection here is a dummy one and always returns
                // dummy SDP, so there's not much point returning the content: the SDP will
                // always be the same.
                resolve();
                return Promise.resolve({ event_id: "foo" });
            });
        };

        beforeEach(async () => {
            await startVoiceCall(client, call);

            const sendNegotiatePromise = new Promise<void>(waitNegotiateFunc);

            MockRTCPeerConnection.triggerAllNegotiations();
            await sendNegotiatePromise;

            await call.onAnswerReceived(makeMockEvent("@test:foo", {
                "version": 1,
                "call_id": call.callId,
                "party_id": 'party_id',
                "answer": {
                    sdp: DUMMY_SDP,
                },
                "org.matrix.msc3077.sdp_stream_metadata": {
                    "foo": {
                        "purpose": "m.usermedia",
                        "audio_muted": false,
                        "video_muted": false,
                    },
                },
            }));
        });

        afterEach(() => {
            // Hangup to stop timers
            call.hangup(CallErrorCode.UserHangup, true);
        });

        it("enables and disables screensharing", async () => {
            await call.setScreensharingEnabled(true);

            expect(
                call.getLocalFeeds().filter(f => f.purpose == SDPStreamMetadataPurpose.Screenshare),
            ).toHaveLength(1);

            mockSendEvent.mockReset();
            const sendNegotiatePromise = new Promise<void>(waitNegotiateFunc);

            MockRTCPeerConnection.triggerAllNegotiations();
            await sendNegotiatePromise;

            expect(client.client.sendEvent).toHaveBeenCalledWith(
                FAKE_ROOM_ID,
                EventType.CallNegotiate,
                expect.objectContaining({
                    "version": "1",
                    "call_id": call.callId,
                    "org.matrix.msc3077.sdp_stream_metadata": expect.objectContaining({
                        [SCREENSHARE_STREAM_ID]: expect.objectContaining({
                            purpose: SDPStreamMetadataPurpose.Screenshare,
                        }),
                    }),
                }),
            );

            await call.setScreensharingEnabled(false);

            expect(
                call.getLocalFeeds().filter(f => f.purpose == SDPStreamMetadataPurpose.Screenshare),
            ).toHaveLength(0);
        });

        it("removes RTX codec from screen sharing transcievers", async () => {
            mocked(global.RTCRtpSender.getCapabilities).mockReturnValue({
                codecs: [
                    { mimeType: "video/rtx", clockRate: 90000 },
                    { mimeType: "video/somethingelse", clockRate: 90000 },
                ],
                headerExtensions: [],
            });

            mockSendEvent.mockReset();
            const sendNegotiatePromise = new Promise<void>(waitNegotiateFunc);

            await call.setScreensharingEnabled(true);
            MockRTCPeerConnection.triggerAllNegotiations();

            await sendNegotiatePromise;

            const mockPeerConn = call.peerConn as unknown as MockRTCPeerConnection;
            expect(
                mockPeerConn.transceivers[mockPeerConn.transceivers.length - 1].setCodecPreferences,
            ).toHaveBeenCalledWith([expect.objectContaining({ mimeType: "video/somethingelse" })]);
        });

        it("re-uses transceiver when screen sharing is re-enabled", async () => {
            const mockPeerConn = call.peerConn as unknown as MockRTCPeerConnection;

            // sanity check: we should start with one transciever (user media audio)
            expect(mockPeerConn.transceivers.length).toEqual(1);

            const screenshareOnProm1 = new Promise<void>(waitNegotiateFunc);

            await call.setScreensharingEnabled(true);
            MockRTCPeerConnection.triggerAllNegotiations();

            await screenshareOnProm1;

            // we should now have another transciever for the screenshare
            expect(mockPeerConn.transceivers.length).toEqual(2);

            const screenshareOffProm = new Promise<void>(waitNegotiateFunc);
            await call.setScreensharingEnabled(false);
            MockRTCPeerConnection.triggerAllNegotiations();
            await screenshareOffProm;

            // both transceivers should still be there
            expect(mockPeerConn.transceivers.length).toEqual(2);

            const screenshareOnProm2 = new Promise<void>(waitNegotiateFunc);
            await call.setScreensharingEnabled(true);
            MockRTCPeerConnection.triggerAllNegotiations();
            await screenshareOnProm2;

            // should still be two, ie. another one should not have been created
            // when re-enabling the screen share.
            expect(mockPeerConn.transceivers.length).toEqual(2);
        });
    });

    it("falls back to replaceTrack for opponents that don't support stream metadata", async () => {
        await startVideoCall(client, call);

        await call.onAnswerReceived(makeMockEvent("@test:foo", {
            "version": 1,
            "call_id": call.callId,
            "party_id": 'party_id',
            "answer": {
                sdp: DUMMY_SDP,
            },
        }));

        MockRTCPeerConnection.triggerAllNegotiations();

        const mockVideoSender = call.peerConn.getSenders().find(s => s.track.kind === "video");
        const mockReplaceTrack = mockVideoSender.replaceTrack = jest.fn();

        await call.setScreensharingEnabled(true);

        // our local feed should still reflect the purpose of the feed (ie. screenshare)
        expect(
            call.getLocalFeeds().filter(f => f.purpose == SDPStreamMetadataPurpose.Screenshare).length,
        ).toEqual(1);

        // but we should not have re-negotiated
        expect(MockRTCPeerConnection.hasAnyPendingNegotiations()).toEqual(false);

        expect(mockReplaceTrack).toHaveBeenCalledWith(expect.objectContaining({
            id: "screenshare_video_track",
        }));
        mockReplaceTrack.mockClear();

        await call.setScreensharingEnabled(false);

        expect(
            call.getLocalFeeds().filter(f => f.purpose == SDPStreamMetadataPurpose.Screenshare),
        ).toHaveLength(0);
        expect(call.getLocalFeeds()).toHaveLength(1);

        expect(MockRTCPeerConnection.hasAnyPendingNegotiations()).toEqual(false);

        expect(mockReplaceTrack).toHaveBeenCalledWith(expect.objectContaining({
            id: "usermedia_video_track",
        }));
    });

    describe("call transfers", () => {
        const ALICE_USER_ID = "@alice:foo";
        const ALICE_DISPLAY_NAME = "Alice";
        const ALICE_AVATAR_URL = "avatar.alice.foo";

        const BOB_USER_ID = "@bob:foo";
        const BOB_DISPLAY_NAME = "Bob";
        const BOB_AVATAR_URL = "avatar.bob.foo";

        beforeEach(() => {
            mocked(client.client.getProfileInfo).mockImplementation(async (userId) => {
                if (userId === ALICE_USER_ID) {
                    return {
                        displayname: ALICE_DISPLAY_NAME,
                        avatar_url: ALICE_AVATAR_URL,
                    };
                } else if (userId === BOB_USER_ID) {
                    return {
                        displayname: BOB_DISPLAY_NAME,
                        avatar_url: BOB_AVATAR_URL,
                    };
                } else {
                    return {};
                }
            });
        });

        it("transfers call to another call", async () => {
            const newCall = new MatrixCall({
                client: client.client,
                roomId: FAKE_ROOM_ID,
            });

            const callHangupListener = jest.fn();
            const newCallHangupListener = jest.fn();

            call.on(CallEvent.Hangup, callHangupListener);
            newCall.on(CallEvent.Error, () => { });
            newCall.on(CallEvent.Hangup, newCallHangupListener);

            await startVoiceCall(client, call, ALICE_USER_ID);
            await startVoiceCall(client, newCall, BOB_USER_ID);

            await call.transferToCall(newCall);

            expect(mockSendEvent).toHaveBeenCalledWith(FAKE_ROOM_ID, EventType.CallReplaces, expect.objectContaining({
                target_user: {
                    id: ALICE_USER_ID,
                    display_name: ALICE_DISPLAY_NAME,
                    avatar_url: ALICE_AVATAR_URL,
                },
            }));
            expect(mockSendEvent).toHaveBeenCalledWith(FAKE_ROOM_ID, EventType.CallReplaces, expect.objectContaining({
                target_user: {
                    id: BOB_USER_ID,
                    display_name: BOB_DISPLAY_NAME,
                    avatar_url: BOB_AVATAR_URL,
                },
            }));

            expect(callHangupListener).toHaveBeenCalledWith(call);
            expect(newCallHangupListener).toHaveBeenCalledWith(newCall);
        });

        it("transfers a call to another user", async () => {
            // @ts-ignore Mock
            jest.spyOn(call, "terminate");

            await startVoiceCall(client, call, ALICE_USER_ID);
            await call.transfer(BOB_USER_ID);

            expect(mockSendEvent).toHaveBeenCalledWith(FAKE_ROOM_ID, EventType.CallReplaces, expect.objectContaining({
                target_user: {
                    id: BOB_USER_ID,
                    display_name: BOB_DISPLAY_NAME,
                    avatar_url: BOB_AVATAR_URL,
                },
            }));
            // @ts-ignore Mock
            expect(call.terminate).toHaveBeenCalledWith(CallParty.Local, CallErrorCode.Transfered, true);
        });
    });

    describe("onTrack", () => {
        it("ignores streamless track", async () => {
            // @ts-ignore Mock pushRemoteFeed() is private
            jest.spyOn(call, "pushRemoteFeed");

            await call.placeVoiceCall();

            (call.peerConn as unknown as MockRTCPeerConnection).onTrackListener(
                { streams: [], track: new MockMediaStreamTrack("track_ev", "audio") } as unknown as RTCTrackEvent,
            );

            // @ts-ignore Mock pushRemoteFeed() is private
            expect(call.pushRemoteFeed).not.toHaveBeenCalled();
        });

        it("correctly pushes", async () => {
            // @ts-ignore Mock pushRemoteFeed() is private
            jest.spyOn(call, "pushRemoteFeed");

            await call.placeVoiceCall();
            await call.onAnswerReceived(makeMockEvent("@test:foo", {
                version: 1,
                call_id: call.callId,
                party_id: 'the_correct_party_id',
                answer: {
                    sdp: DUMMY_SDP,
                },
            }));

            const stream = new MockMediaStream("stream_ev", [new MockMediaStreamTrack("track_ev", "audio")]);
            (call.peerConn as unknown as MockRTCPeerConnection).onTrackListener(
                { streams: [stream], track: stream.getAudioTracks()[0] } as unknown as RTCTrackEvent,
            );

            // @ts-ignore Mock pushRemoteFeed() is private
            expect(call.pushRemoteFeed).toHaveBeenCalledWith(stream);
            // @ts-ignore Mock pushRemoteFeed() is private
            expect(call.removeTrackListeners.has(stream)).toBe(true);
        });
    });

    describe("onHangupReceived()", () => {
        it("ends call on onHangupReceived() if state is ringing", async () => {
            expect(call.callHasEnded()).toBe(false);

            call.state = CallState.Ringing;
            call.onHangupReceived({} as MCallHangupReject);

            expect(call.callHasEnded()).toBe(true);
        });

        it("ends call on onHangupReceived() if party id matches", async () => {
            expect(call.callHasEnded()).toBe(false);

            await call.initWithInvite({
                getContent: jest.fn().mockReturnValue({
                    version: "1",
                    call_id: "call_id",
                    party_id: "remote_party_id",
                    lifetime: CALL_LIFETIME,
                    offer: {
                        sdp: DUMMY_SDP,
                    },
                }),
                getSender: () => "@test:foo",
            } as unknown as MatrixEvent);
            call.onHangupReceived({ version: "1", party_id: "remote_party_id" } as MCallHangupReject);

            expect(call.callHasEnded()).toBe(true);
        });
    });

    it.each(
        Object.values(CallState),
    )("ends call on onRejectReceived() if in correct state (state=%s)", async (state: CallState) => {
        expect(call.callHasEnded()).toBe(false);

        call.state = state;
        call.onRejectReceived({} as MCallHangupReject);

        expect(call.callHasEnded()).toBe(
            [CallState.InviteSent, CallState.Ringing, CallState.Ended].includes(state),
        );
    });

    it("terminates call when answered elsewhere", async () => {
        await call.placeVoiceCall();

        expect(call.callHasEnded()).toBe(false);

        call.onAnsweredElsewhere({} as MCallAnswer);

        expect(call.callHasEnded()).toBe(true);
    });

    it("throws when there is no error listener", async () => {
        call.off(CallEvent.Error, errorListener);

        expect(call.placeVoiceCall()).rejects.toThrow();
    });

    describe("hasPeerConnection()", () => {
        it("hasPeerConnection() returns false if there is no peer connection", () => {
            expect(call.hasPeerConnection).toBe(false);
        });

        it("hasPeerConnection() returns true if there is a peer connection", async () => {
            await call.placeVoiceCall();
            expect(call.hasPeerConnection).toBe(true);
        });
=======
    describe("transferToCall", () => {
        it("should send the required events", async () => {
            const targetCall = new MatrixCall({ client: client.client });
            const sendEvent = jest.spyOn(client.client, "sendEvent");
            await call.transferToCall(targetCall);

            const newCallId = (sendEvent.mock.calls[0][2] as any)!.await_call;
            expect(sendEvent).toHaveBeenCalledWith(call.roomId, EventType.CallReplaces, expect.objectContaining({
                create_call: newCallId,
            }));
        });
>>>>>>> 9bdeea0a
    });
});<|MERGE_RESOLUTION|>--- conflicted
+++ resolved
@@ -43,15 +43,10 @@
     SCREENSHARE_STREAM_ID,
 } from "../../test-utils/webrtc";
 import { CallFeed } from "../../../src/webrtc/callFeed";
-<<<<<<< HEAD
 import { EventType, IContent, ISendEventResponse, MatrixEvent, Room } from "../../../src";
 
 const FAKE_ROOM_ID = "!foo:bar";
 const CALL_LIFETIME = 60000;
-=======
-import { EventType, MatrixClient } from "../../../src";
-import { MediaHandler } from "../../../src/webrtc/mediaHandler";
->>>>>>> 9bdeea0a
 
 const startVoiceCall = async (client: TestClient, call: MatrixCall, userId?: string): Promise<void> => {
     const callPromise = call.placeVoiceCall();
@@ -105,7 +100,6 @@
 
 describe('Call', function() {
     let client: TestClient;
-<<<<<<< HEAD
     let call: MatrixCall;
     let prevNavigator: Navigator;
     let prevDocument: Document;
@@ -114,12 +108,6 @@
     let mockSendEvent: jest.Mock<Promise<ISendEventResponse>, [string, string, IContent, string]>;
 
     const errorListener = () => {};
-=======
-    let call;
-    let prevNavigator;
-    let prevDocument;
-    let prevWindow;
->>>>>>> 9bdeea0a
 
     beforeEach(function() {
         prevNavigator = global.navigator;
@@ -131,7 +119,6 @@
         client = new TestClient("@alice:foo", "somedevice", "token", undefined, {});
         // We just stub out sendEvent: we're not interested in testing the client's
         // event sending code here
-<<<<<<< HEAD
         client.client.sendEvent = mockSendEvent = jest.fn();
         {
             // in which we do naughty assignments to private members
@@ -150,12 +137,6 @@
         };
         client.client.getProfileInfo = jest.fn();
 
-=======
-        client.client.sendEvent = (() => {}) as unknown as MatrixClient["sendEvent"];
-        client.client["mediaHandler"] = new MockMediaHandler as unknown as MediaHandler;
-        client.client.getMediaHandler = () => client.client["mediaHandler"]!;
-        client.httpBackend!.when("GET", "/voip/turnServer").respond(200, {});
->>>>>>> 9bdeea0a
         call = new MatrixCall({
             client: client.client,
             roomId: FAKE_ROOM_ID,
@@ -346,8 +327,7 @@
     });
 
     it("should fallback to answering with no video", async () => {
-<<<<<<< HEAD
-        await client.httpBackend.flush("");
+        await client.httpBackend!.flush("");
 
         (call as any).shouldAnswerWithMediaType = (wantedValue: boolean) => wantedValue;
         client.client.getMediaHandler().getUserMediaStream = jest.fn().mockRejectedValue("reject");
@@ -360,21 +340,6 @@
 
     it("should handle mid-call device changes", async () => {
         client.client.getMediaHandler().getUserMediaStream = jest.fn().mockReturnValue(
-=======
-        await client.httpBackend!.flush(undefined);
-
-        call.shouldAnswerWithMediaType = (wantedValue: boolean) => wantedValue;
-        client.client["mediaHandler"].getUserMediaStream = jest.fn().mockRejectedValue("reject");
-
-        await call.answer(true, true);
-
-        expect(client.client["mediaHandler"].getUserMediaStream).toHaveBeenNthCalledWith(1, true, true);
-        expect(client.client["mediaHandler"].getUserMediaStream).toHaveBeenNthCalledWith(2, true, false);
-    });
-
-    it("should handle mid-call device changes", async () => {
-        client.client["mediaHandler"].getUserMediaStream = jest.fn().mockReturnValue(
->>>>>>> 9bdeea0a
             new MockMediaStream(
                 "stream", [
                     new MockMediaStreamTrack("audio_track", "audio"),
@@ -472,11 +437,7 @@
 
     it("should choose opponent member", async () => {
         const callPromise = call.placeVoiceCall();
-<<<<<<< HEAD
-        await client.httpBackend.flush("");
-=======
-        await client.httpBackend!.flush(undefined);
->>>>>>> 9bdeea0a
+        await client.httpBackend!.flush("");
         await callPromise;
 
         const opponentMember = {
@@ -568,11 +529,7 @@
             audioMuted: false,
             videoMuted: false,
         })]);
-<<<<<<< HEAD
-        await client.httpBackend.flush("");
-=======
-        await client.httpBackend!.flush(undefined);
->>>>>>> 9bdeea0a
+        await client.httpBackend!.flush("");
         await callPromise;
         call.getOpponentMember = jest.fn().mockReturnValue({ userId: "@bob:bar.uk" });
 
@@ -624,11 +581,7 @@
                 videoMuted: false,
             }),
         ]);
-<<<<<<< HEAD
-        await client.httpBackend.flush("");
-=======
-        await client.httpBackend!.flush(undefined);
->>>>>>> 9bdeea0a
+        await client.httpBackend!.flush("");
         await callPromise;
         call.getOpponentMember = jest.fn().mockReturnValue({ userId: "@bob:bar.uk" });
 
@@ -660,31 +613,7 @@
     });
 
     it("should end call after receiving a select event with a different party id", async () => {
-<<<<<<< HEAD
         await fakeIncomingCall(client, call);
-=======
-        const callPromise = call.initWithInvite({
-            getContent: () => ({
-                version: 1,
-                call_id: "call_id",
-                party_id: "remote_party_id",
-                offer: {
-                    sdp: DUMMY_SDP,
-                },
-            }),
-            getLocalAge: () => null,
-        });
-        call.feeds.push(new CallFeed({
-            client: client.client,
-            userId: "remote_user_id",
-            // @ts-ignore Mock
-            stream: new MockMediaStream("remote_stream_id", [new MockMediaStreamTrack("remote_tack_id")]),
-            id: "remote_feed_id",
-            purpose: SDPStreamMetadataPurpose.Usermedia,
-        }));
-        await client.httpBackend!.flush(undefined);
-        await callPromise;
->>>>>>> 9bdeea0a
 
         const callHangupCallback = jest.fn();
         call.on(CallEvent.Hangup, callHangupCallback);
@@ -839,7 +768,6 @@
         });
     });
 
-<<<<<<< HEAD
     describe("muting", () => {
         let mockSendVoipEvent: jest.Mock<Promise<void>, [string, object]>;
         beforeEach(async () => {
@@ -1511,18 +1439,5 @@
             await call.placeVoiceCall();
             expect(call.hasPeerConnection).toBe(true);
         });
-=======
-    describe("transferToCall", () => {
-        it("should send the required events", async () => {
-            const targetCall = new MatrixCall({ client: client.client });
-            const sendEvent = jest.spyOn(client.client, "sendEvent");
-            await call.transferToCall(targetCall);
-
-            const newCallId = (sendEvent.mock.calls[0][2] as any)!.await_call;
-            expect(sendEvent).toHaveBeenCalledWith(call.roomId, EventType.CallReplaces, expect.objectContaining({
-                create_call: newCallId,
-            }));
-        });
->>>>>>> 9bdeea0a
     });
 });