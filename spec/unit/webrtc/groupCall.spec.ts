--- conflicted
+++ resolved
@@ -317,9 +317,6 @@
             }
         });
 
-<<<<<<< HEAD
-        // FIXME: Do we need the methods for replacing feeds
-=======
         describe("hasLocalParticipant()", () => {
             it("should return false, if we don't have a local participant", () => {
                 expect(groupCall.hasLocalParticipant()).toBeFalsy();
@@ -331,7 +328,6 @@
             });
         });
 
->>>>>>> 6d58a540
         describe("call feeds changing", () => {
             let call: MockMatrixCall;
             const currentFeed = new MockCallFeed(FAKE_USER_ID_1, FAKE_DEVICE_ID_1, new MockMediaStream("current"));
