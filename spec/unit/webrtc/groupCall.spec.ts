/*
Copyright 2022 The Matrix.org Foundation C.I.C.

Licensed under the Apache License, Version 2.0 (the "License");
you may not use this file except in compliance with the License.
You may obtain a copy of the License at

    http://www.apache.org/licenses/LICENSE-2.0

Unless required by applicable law or agreed to in writing, software
distributed under the License is distributed on an "AS IS" BASIS,
WITHOUT WARRANTIES OR CONDITIONS OF ANY KIND, either express or implied.
See the License for the specific language governing permissions and
limitations under the License.
*/

import { EventType, GroupCallIntent, GroupCallType, MatrixCall, MatrixEvent, Room, RoomMember } from "../../../src";
import { RoomStateEvent } from "../../../src/models/room-state";
import { GroupCall, GroupCallEvent, GroupCallState } from "../../../src/webrtc/groupCall";
import { IMyDevice, MatrixClient } from "../../../src/client";
import {
    installWebRTCMocks,
    MockCallFeed,
    MockCallMatrixClient,
    MockMediaStream,
    MockMediaStreamTrack,
    MockRTCPeerConnection,
    MockMatrixCall,
    FAKE_ROOM_ID,
    FAKE_USER_ID_1,
    FAKE_CONF_ID,
    FAKE_DEVICE_ID_2,
    FAKE_SESSION_ID_2,
    FAKE_USER_ID_2,
    FAKE_DEVICE_ID_1,
    FAKE_SESSION_ID_1,
    runOnTrackForStream,
} from "../../test-utils/webrtc";
import { SDPStreamMetadataKey, SDPStreamMetadataPurpose } from "../../../src/webrtc/callEventTypes";
import { sleep } from "../../../src/utils";
import { CallEventHandlerEvent } from "../../../src/webrtc/callEventHandler";
import { CallFeed } from "../../../src/webrtc/callFeed";
import { CallEvent, CallState } from "../../../src/webrtc/call";
import { flushPromises } from "../../test-utils/flushPromises";
import { RemoteCallFeed } from "../../../src/webrtc/remoteCallFeed";

const FAKE_STATE_EVENTS = [
    {
        getContent: () => ({
            "m.calls": [],
        }),
        getStateKey: () => FAKE_USER_ID_1,
        getRoomId: () => FAKE_ROOM_ID,
        getTs: () => 0,
    },
    {
        getContent: () => ({
            "m.calls": [
                {
                    "m.call_id": FAKE_CONF_ID,
                    "m.devices": [
                        {
                            device_id: FAKE_DEVICE_ID_2,
                            session_id: FAKE_SESSION_ID_2,
                            expires_ts: Date.now() + ONE_HOUR,
                            feeds: [],
                        },
                    ],
                },
            ],
        }),
        getStateKey: () => FAKE_USER_ID_2,
        getRoomId: () => FAKE_ROOM_ID,
        getTs: () => 0,
    },
    {
        getContent: () => ({
            "m.expires_ts": Date.now() + ONE_HOUR,
            "m.calls": [
                {
                    "m.call_id": FAKE_CONF_ID,
                    "m.devices": [
                        {
                            device_id: "user3_device",
                            session_id: "user3_session",
                            expires_ts: Date.now() + ONE_HOUR,
                            feeds: [],
                        },
                    ],
                },
            ],
        }),
        getStateKey: () => "user3",
        getRoomId: () => FAKE_ROOM_ID,
        getTs: () => 0,
    },
];

const mockGetStateEvents = (type: EventType, userId?: string): MatrixEvent[] | MatrixEvent | null => {
    if (type === EventType.GroupCallMemberPrefix) {
        return userId === undefined
            ? (FAKE_STATE_EVENTS as MatrixEvent[])
            : (FAKE_STATE_EVENTS.find((e) => e.getStateKey() === userId) as MatrixEvent);
    } else {
        const fakeEvent = { getContent: () => ({}), getTs: () => 0 } as MatrixEvent;
        return userId === undefined ? [fakeEvent] : fakeEvent;
    }
};

const ONE_HOUR = 1000 * 60 * 60;

const createAndEnterGroupCall = async (cli: MatrixClient, room: Room): Promise<GroupCall> => {
    const groupCall = new GroupCall(cli, room, GroupCallType.Video, false, GroupCallIntent.Prompt, FAKE_CONF_ID);

    await groupCall.create();
    await groupCall.enter();

    return groupCall;
};

describe("Group Call", function () {
    beforeEach(function () {
        installWebRTCMocks();
    });

    describe("Basic functionality", function () {
        let mockSendState: jest.Mock;
        let mockClient: MatrixClient;
        let room: Room;
        let groupCall: GroupCall;

        beforeEach(function () {
            const typedMockClient = new MockCallMatrixClient(FAKE_USER_ID_1, FAKE_DEVICE_ID_1, FAKE_SESSION_ID_1);
            mockSendState = typedMockClient.sendStateEvent;

            mockClient = typedMockClient as unknown as MatrixClient;

            room = new Room(FAKE_ROOM_ID, mockClient, FAKE_USER_ID_1);
            groupCall = new GroupCall(mockClient, room, GroupCallType.Video, false, GroupCallIntent.Prompt);
            room.currentState.members[FAKE_USER_ID_1] = {
                userId: FAKE_USER_ID_1,
                membership: "join",
            } as unknown as RoomMember;
        });

        it.each(Object.values(GroupCallState).filter((v) => v !== GroupCallState.LocalCallFeedUninitialized))(
            "throws when initializing local call feed in %s state",
            async (state: GroupCallState) => {
                // @ts-ignore
                groupCall.state = state;
                await expect(groupCall.initLocalCallFeed()).rejects.toThrow();
            },
        );

        it.each([0, 3, 5, 10, 5000])("sets correct creation timestamp when creating a call", async (time: number) => {
            jest.spyOn(Date, "now").mockReturnValue(time);
            await groupCall.create();

            expect(groupCall.creationTs).toBe(time);
        });

        it("does not initialize local call feed, if it already is", async () => {
            await groupCall.initLocalCallFeed();
            jest.spyOn(groupCall, "initLocalCallFeed");
            await groupCall.enter();

            expect(groupCall.initLocalCallFeed).not.toHaveBeenCalled();

            groupCall.leave();
        });

        it("does not start initializing local call feed twice", async () => {
            const promise1 = groupCall.initLocalCallFeed();
            // @ts-ignore Mock
            groupCall.state = GroupCallState.LocalCallFeedUninitialized;
            const promise2 = groupCall.initLocalCallFeed();

            expect(await promise1).toEqual(await promise2);
        });

        it("sets state to local call feed uninitialized when getUserMedia() fails", async () => {
            jest.spyOn(mockClient.getMediaHandler(), "getUserMediaStream").mockRejectedValue("Error");

            try {
                await groupCall.initLocalCallFeed();
            } catch (e) {}

            expect(groupCall.state).toBe(GroupCallState.LocalCallFeedUninitialized);
        });

        it("stops initializing local call feed when leaving", async () => {
            const initPromise = groupCall.initLocalCallFeed();
            groupCall.leave();
            await expect(initPromise).rejects.toBeDefined();
            expect(groupCall.state).toBe(GroupCallState.LocalCallFeedUninitialized);
        });

        it("sends state event to room when creating", async () => {
            await groupCall.create();

            expect(mockSendState).toHaveBeenCalledWith(
                FAKE_ROOM_ID,
                EventType.GroupCallPrefix,
                expect.objectContaining({
                    "m.type": GroupCallType.Video,
                    "m.intent": GroupCallIntent.Prompt,
                }),
                groupCall.groupCallId,
            );
        });

        it("sends member state event to room on enter", async () => {
            await groupCall.create();

            try {
                await groupCall.enter();

                expect(mockSendState).toHaveBeenCalledWith(
                    FAKE_ROOM_ID,
                    EventType.GroupCallMemberPrefix,
                    expect.objectContaining({
                        "m.calls": [
                            expect.objectContaining({
                                "m.call_id": groupCall.groupCallId,
                                "m.devices": [
                                    expect.objectContaining({
                                        device_id: FAKE_DEVICE_ID_1,
                                    }),
                                ],
                            }),
                        ],
                    }),
                    FAKE_USER_ID_1,
                    { keepAlive: false },
                );
            } finally {
                groupCall.leave();
            }
        });

        it("sends member state event to room on leave", async () => {
            await groupCall.create();
            await groupCall.enter();
            mockSendState.mockClear();

            groupCall.leave();
            expect(mockSendState).toHaveBeenCalledWith(
                FAKE_ROOM_ID,
                EventType.GroupCallMemberPrefix,
                expect.objectContaining({ "m.calls": [] }),
                FAKE_USER_ID_1,
                { keepAlive: true }, // Request should outlive the window
            );
        });

        it("includes local device in participants when entered via another session", async () => {
            const hasLocalParticipant = () =>
                groupCall.participants.get(room.getMember(mockClient.getUserId()!)!)?.has(mockClient.getDeviceId()!) ??
                false;

            expect(groupCall.enteredViaAnotherSession).toBe(false);
            expect(hasLocalParticipant()).toBe(false);

            groupCall.enteredViaAnotherSession = true;
            expect(hasLocalParticipant()).toBe(true);
        });

        it("starts with mic unmuted in regular calls", async () => {
            try {
                await groupCall.create();

                await groupCall.initLocalCallFeed();

                expect(groupCall.isMicrophoneMuted()).toEqual(false);
            } finally {
                groupCall.leave();
            }
        });

        it("disables audio stream when audio is set to muted", async () => {
            try {
                await groupCall.create();

                await groupCall.initLocalCallFeed();

                await groupCall.setMicrophoneMuted(true);

                expect(groupCall.isMicrophoneMuted()).toEqual(true);
            } finally {
                groupCall.leave();
            }
        });

        it("starts with video unmuted in regular calls", async () => {
            try {
                await groupCall.create();

                await groupCall.initLocalCallFeed();

                expect(groupCall.isLocalVideoMuted()).toEqual(false);
            } finally {
                groupCall.leave();
            }
        });

        it("disables video stream when video is set to muted", async () => {
            try {
                await groupCall.create();

                await groupCall.initLocalCallFeed();

                await groupCall.setLocalVideoMuted(true);

                expect(groupCall.isLocalVideoMuted()).toEqual(true);
            } finally {
                groupCall.leave();
            }
        });

        it("retains state of local user media stream when updated", async () => {
            try {
                await groupCall.create();

                await groupCall.initLocalCallFeed();

                const oldStream = groupCall.localCallFeed?.stream as unknown as MockMediaStream;

                // arbitrary values, important part is that they're the same afterwards
                await groupCall.setLocalVideoMuted(true);
                await groupCall.setMicrophoneMuted(false);

                const newStream = await mockClient.getMediaHandler().getUserMediaStream(true, true);

                groupCall.updateLocalUsermediaStream(newStream);

                expect(groupCall.localCallFeed?.stream).toBe(newStream);

                expect(groupCall.isLocalVideoMuted()).toEqual(true);
                expect(groupCall.isMicrophoneMuted()).toEqual(false);

                expect(oldStream.isStopped).toEqual(true);
            } finally {
                groupCall.leave();
            }
        });

        it("does not throw when calling updateLocalUsermediaStream() without local usermedia stream", () => {
            expect(async () => await groupCall.updateLocalUsermediaStream({} as MediaStream)).not.toThrow();
        });

        it.each([GroupCallState.Ended, GroupCallState.Entered, GroupCallState.InitializingLocalCallFeed])(
            "throws when entering call in the wrong state",
            async (state: GroupCallState) => {
                // @ts-ignore Mock
                groupCall.state = state;

                await expect(groupCall.enter()).rejects.toThrow();
            },
        );

        describe("hasLocalParticipant()", () => {
            it("should return false, if we don't have a local participant", () => {
                expect(groupCall.hasLocalParticipant()).toBeFalsy();
            });

            it("should return true, if we do have local participant", async () => {
                await groupCall.enter();
                expect(groupCall.hasLocalParticipant()).toBeTruthy();
            });
        });

        describe("call feeds changing", () => {
            let call: MockMatrixCall;
            const currentFeed = new MockCallFeed(FAKE_USER_ID_1, FAKE_DEVICE_ID_1, new MockMediaStream("current"));
            const newFeed = new MockCallFeed(FAKE_USER_ID_1, FAKE_DEVICE_ID_1, new MockMediaStream("new"));

            beforeEach(async () => {
                jest.spyOn(currentFeed, "dispose");
                jest.spyOn(newFeed, "measureVolumeActivity");

                jest.spyOn(groupCall, "emit");

                call = new MockMatrixCall(room.roomId, groupCall.groupCallId);

                await groupCall.create();
            });

<<<<<<< HEAD
=======
            it("ignores changes, if we can't get user id of opponent", async () => {
                const call = new MockMatrixCall(room.roomId, groupCall.groupCallId);
                jest.spyOn(call, "getOpponentMember").mockReturnValue({ userId: undefined });

                // @ts-ignore Mock
                expect(() => groupCall.onCallFeedsChanged(call)).toThrow();
            });

>>>>>>> 437128d1
            describe("usermedia feeds", () => {
                beforeEach(() => {
                    currentFeed.purpose = SDPStreamMetadataPurpose.Usermedia;
                    newFeed.purpose = SDPStreamMetadataPurpose.Usermedia;
                });

                it("adds new usermedia feed", async () => {
                    call.feeds = [newFeed.typed()];
                    // @ts-ignore Mock
                    groupCall.onCallFeedsChanged(call);

                    expect(groupCall.userMediaFeeds).toStrictEqual([newFeed]);
                });

                it("replaces usermedia feed", async () => {
                    groupCall.userMediaFeeds.push(currentFeed.typed());

                    call.feeds = [newFeed.typed()];

                    // @ts-ignore Mock
                    groupCall.onCallFeedsChanged(call);

                    expect(groupCall.userMediaFeeds).toStrictEqual([newFeed]);
                });

                it("removes usermedia feed", async () => {
                    currentFeed.dispose();
                    groupCall.userMediaFeeds.push(currentFeed.typed());

                    // @ts-ignore Mock
                    groupCall.onCallFeedsChanged(call);

                    expect(groupCall.userMediaFeeds).toHaveLength(0);
                });
            });

            describe("screenshare feeds", () => {
                beforeEach(() => {
                    currentFeed.purpose = SDPStreamMetadataPurpose.Screenshare;
                    newFeed.purpose = SDPStreamMetadataPurpose.Screenshare;
                });

                it("adds new screenshare feed", async () => {
                    call.feeds = [newFeed.typed()];

                    // @ts-ignore Mock
                    groupCall.onCallFeedsChanged(call);

                    expect(groupCall.screenshareFeeds).toStrictEqual([newFeed]);
                });

                it("replaces screenshare feed", async () => {
                    groupCall.screenshareFeeds.push(currentFeed.typed());

                    call.feeds = [newFeed.typed()];

                    // @ts-ignore Mock
                    groupCall.onCallFeedsChanged(call);

                    expect(groupCall.screenshareFeeds).toStrictEqual([newFeed]);
                });

                it("removes screenshare feed", async () => {
                    currentFeed.dispose();
                    groupCall.screenshareFeeds.push(currentFeed.typed());

                    // @ts-ignore Mock
                    groupCall.onCallFeedsChanged(call);

                    expect(groupCall.screenshareFeeds).toHaveLength(0);
                });
            });

            describe("feed replacing", () => {
                it("replaces usermedia feed", async () => {
                    groupCall.userMediaFeeds.push(currentFeed.typed());

                    // @ts-ignore Mock
                    groupCall.replaceUserMediaFeed(currentFeed, newFeed);

                    const newFeeds = [newFeed];

                    expect(groupCall.userMediaFeeds).toStrictEqual(newFeeds);
                    expect(currentFeed.dispose).toHaveBeenCalled();
                    expect(newFeed.measureVolumeActivity).toHaveBeenCalledWith(true);
                    expect(groupCall.emit).toHaveBeenCalledWith(GroupCallEvent.UserMediaFeedsChanged, newFeeds);
                });

                it("replaces screenshare feed", async () => {
                    groupCall.screenshareFeeds.push(currentFeed.typed());

                    // @ts-ignore Mock
                    groupCall.replaceScreenshareFeed(currentFeed, newFeed);

                    const newFeeds = [newFeed];

                    expect(groupCall.screenshareFeeds).toStrictEqual(newFeeds);
                    expect(currentFeed.dispose).toHaveBeenCalled();
                    expect(newFeed.measureVolumeActivity).toHaveBeenCalledWith(true);
                    expect(groupCall.emit).toHaveBeenCalledWith(GroupCallEvent.ScreenshareFeedsChanged, newFeeds);
                });
            });
        });

        describe("PTT calls", () => {
            beforeEach(async () => {
                // replace groupcall with a PTT one
                groupCall = new GroupCall(mockClient, room, GroupCallType.Video, true, GroupCallIntent.Prompt);

                await groupCall.create();

                await groupCall.initLocalCallFeed();
            });

            afterEach(() => {
                jest.useRealTimers();

                groupCall.leave();
            });

            it("starts with mic muted in PTT calls", async () => {
                expect(groupCall.isMicrophoneMuted()).toEqual(true);
            });

            it("re-mutes microphone after transmit timeout in PTT mode", async () => {
                jest.useFakeTimers();

                await groupCall.setMicrophoneMuted(false);
                expect(groupCall.isMicrophoneMuted()).toEqual(false);

                jest.advanceTimersByTime(groupCall.pttMaxTransmitTime + 100);

                expect(groupCall.isMicrophoneMuted()).toEqual(true);
            });

            it("timer is cleared when mic muted again in PTT mode", async () => {
                jest.useFakeTimers();

                await groupCall.setMicrophoneMuted(false);
                expect(groupCall.isMicrophoneMuted()).toEqual(false);

                // 'talk' for half the allowed time
                jest.advanceTimersByTime(groupCall.pttMaxTransmitTime / 2);

                await groupCall.setMicrophoneMuted(true);
                await groupCall.setMicrophoneMuted(false);

                // we should still be unmuted after almost the full timeout duration
                // if not, the timer for the original talking session must have fired
                jest.advanceTimersByTime(groupCall.pttMaxTransmitTime - 100);

                expect(groupCall.isMicrophoneMuted()).toEqual(false);
            });

            it("sends metadata updates before unmuting in PTT mode", async () => {
                const mockCall = new MockMatrixCall(FAKE_ROOM_ID, groupCall.groupCallId);
                // @ts-ignore
                groupCall.calls.set(
                    mockCall.getOpponentMember().userId!,
                    new Map([[mockCall.getOpponentDeviceId()!, mockCall.typed()]]),
                );

                let metadataUpdateResolve: () => void;
                const metadataUpdatePromise = new Promise<void>((resolve) => {
                    metadataUpdateResolve = resolve;
                });
                mockCall.sendMetadataUpdate = jest.fn().mockReturnValue(metadataUpdatePromise);

                const mutePromise = groupCall.setMicrophoneMuted(false);
                // we should still be muted at this point because the metadata update hasn't sent
                expect(groupCall.isMicrophoneMuted()).toEqual(true);
                expect(mockCall.localUsermediaFeed.setAudioVideoMuted).not.toHaveBeenCalled();
                metadataUpdateResolve!();

                await mutePromise;

                expect(mockCall.localUsermediaFeed.setAudioVideoMuted).toHaveBeenCalled();
                expect(groupCall.isMicrophoneMuted()).toEqual(false);
            });

            it("sends metadata updates after muting in PTT mode", async () => {
                const mockCall = new MockMatrixCall(FAKE_ROOM_ID, groupCall.groupCallId);
                // @ts-ignore
                groupCall.calls.set(
                    mockCall.getOpponentMember().userId!,
                    new Map([[mockCall.getOpponentDeviceId()!, mockCall.typed()]]),
                );

                // the call starts muted, so unmute to get in the right state to test
                await groupCall.setMicrophoneMuted(false);
                mockCall.localUsermediaFeed.setAudioVideoMuted.mockReset();

                let metadataUpdateResolve: () => void;
                const metadataUpdatePromise = new Promise<void>((resolve) => {
                    metadataUpdateResolve = resolve;
                });
                mockCall.sendMetadataUpdate = jest.fn().mockReturnValue(metadataUpdatePromise);

                const mutePromise = groupCall.setMicrophoneMuted(true);
                // we should be muted at this point, before the metadata update has been sent
                expect(groupCall.isMicrophoneMuted()).toEqual(true);
                expect(mockCall.localUsermediaFeed.setAudioVideoMuted).toHaveBeenCalled();
                metadataUpdateResolve!();

                await mutePromise;

                expect(groupCall.isMicrophoneMuted()).toEqual(true);
            });
        });
    });

    describe("Placing calls", function () {
        let groupCall1: GroupCall;
        let groupCall2: GroupCall;
        let client1: MockCallMatrixClient;
        let client2: MockCallMatrixClient;

        beforeEach(function () {
            MockRTCPeerConnection.resetInstances();

            client1 = new MockCallMatrixClient(FAKE_USER_ID_1, FAKE_DEVICE_ID_1, FAKE_SESSION_ID_1);

            client2 = new MockCallMatrixClient(FAKE_USER_ID_2, FAKE_DEVICE_ID_2, FAKE_SESSION_ID_2);

            // Inject the state events directly into each client when sent
            const fakeSendStateEvents = (roomId: string, eventType: EventType, content: any, statekey: string) => {
                if (eventType === EventType.GroupCallMemberPrefix) {
                    const fakeEvent = {
                        getContent: () => content,
                        getRoomId: () => roomId,
                        getStateKey: () => statekey,
                    } as unknown as MatrixEvent;

                    let subMap = client1Room.currentState.events.get(eventType);
                    if (!subMap) {
                        subMap = new Map<string, MatrixEvent>();
                        client1Room.currentState.events.set(eventType, subMap);
                        client2Room.currentState.events.set(eventType, subMap);
                    }
                    // since we cheat & use the same maps for each, we can
                    // just add it once.
                    subMap.set(statekey, fakeEvent);

                    client1Room.currentState.emit(RoomStateEvent.Update, client1Room.currentState);
                    client2Room.currentState.emit(RoomStateEvent.Update, client2Room.currentState);
                }
                return Promise.resolve({ event_id: "foo" });
            };

            client1.sendStateEvent.mockImplementation(fakeSendStateEvents);
            client2.sendStateEvent.mockImplementation(fakeSendStateEvents);

            const client1Room = new Room(FAKE_ROOM_ID, client1.typed(), FAKE_USER_ID_1);
            const client2Room = new Room(FAKE_ROOM_ID, client2.typed(), FAKE_USER_ID_2);

            client1Room.currentState.members[FAKE_USER_ID_1] = client2Room.currentState.members[FAKE_USER_ID_1] = {
                userId: FAKE_USER_ID_1,
                membership: "join",
            } as unknown as RoomMember;
            client1Room.currentState.members[FAKE_USER_ID_2] = client2Room.currentState.members[FAKE_USER_ID_2] = {
                userId: FAKE_USER_ID_2,
                membership: "join",
            } as unknown as RoomMember;

            groupCall1 = new GroupCall(
                client1.typed(),
                client1Room,
                GroupCallType.Video,
                false,
                GroupCallIntent.Prompt,
                FAKE_CONF_ID,
            );

            groupCall2 = new GroupCall(
                client2.typed(),
                client2Room,
                GroupCallType.Video,
                false,
                GroupCallIntent.Prompt,
                FAKE_CONF_ID,
            );
        });

        afterEach(function () {
            groupCall1.leave();
            groupCall2.leave();
            jest.useRealTimers();

            MockRTCPeerConnection.resetInstances();
        });

        it("Places a call to a peer", async function () {
            await groupCall1.create();

            try {
                const toDeviceProm = new Promise<void>((resolve) => {
                    client1.sendToDevice.mockImplementation(() => {
                        resolve();
                        return Promise.resolve({});
                    });
                });

                await Promise.all([groupCall1.enter(), groupCall2.enter()]);

                MockRTCPeerConnection.triggerAllNegotiations();

                await toDeviceProm;

                expect(client1.sendToDevice.mock.calls[0][0]).toBe("m.call.invite");

                const toDeviceCallContent = client1.sendToDevice.mock.calls[0][1];
                expect(Object.keys(toDeviceCallContent).length).toBe(1);
                expect(Object.keys(toDeviceCallContent)[0]).toBe(FAKE_USER_ID_2);

                const toDeviceBobDevices = toDeviceCallContent[FAKE_USER_ID_2];
                expect(Object.keys(toDeviceBobDevices).length).toBe(1);
                expect(Object.keys(toDeviceBobDevices)[0]).toBe(FAKE_DEVICE_ID_2);

                const bobDeviceMessage = toDeviceBobDevices[FAKE_DEVICE_ID_2];
                expect(bobDeviceMessage.conf_id).toBe(FAKE_CONF_ID);
            } finally {
                await Promise.all([groupCall1.leave(), groupCall2.leave()]);
            }
        });

        it("Retries calls", async function () {
            jest.useFakeTimers();
            await groupCall1.create();

            try {
                const toDeviceProm = new Promise<void>((resolve) => {
                    client1.sendToDevice.mockImplementation(() => {
                        resolve();
                        return Promise.resolve({});
                    });
                });

                await Promise.all([groupCall1.enter(), groupCall2.enter()]);

                MockRTCPeerConnection.triggerAllNegotiations();

                await toDeviceProm;

                expect(client1.sendToDevice).toHaveBeenCalled();

                // @ts-ignore
                const oldCall = groupCall1.calls.get(client2.userId)!.get(client2.deviceId)!;
                oldCall.emit(CallEvent.Hangup, oldCall!);

                client1.sendToDevice.mockClear();

                const toDeviceProm2 = new Promise<void>((resolve) => {
                    client1.sendToDevice.mockImplementation(() => {
                        resolve();
                        return Promise.resolve({});
                    });
                });

                jest.advanceTimersByTime(groupCall1.retryCallInterval + 500);

                // when we placed the call, we could await on enter which waited for the call to
                // be made. We don't have that luxury now, so first have to wait for the call
                // to even be created...
                let newCall: MatrixCall | undefined;
                while (
                    // @ts-ignore
                    (newCall = groupCall1.calls.get(client2.userId)?.get(client2.deviceId)) === undefined ||
                    // @ts-ignore
                    newCall.peerConn === undefined ||
                    newCall.callId == oldCall.callId
                ) {
                    await flushPromises();
                }
                // @ts-ignore
                const mockPc = newCall.peerConn as unknown as MockRTCPeerConnection;

                // ...then wait for it to be ready to negotiate
                await mockPc.readyToNegotiate;

                MockRTCPeerConnection.triggerAllNegotiations();

                // ...and then finally we can wait for the invite to be sent
                await toDeviceProm2;

                expect(client1.sendToDevice).toHaveBeenCalledWith(EventType.CallInvite, expect.objectContaining({}));
            } finally {
                await Promise.all([groupCall1.leave(), groupCall2.leave()]);
            }
        });

        it("Updates call mute status correctly on call state change", async function () {
            await groupCall1.create();

            try {
                const toDeviceProm = new Promise<void>((resolve) => {
                    client1.sendToDevice.mockImplementation(() => {
                        resolve();
                        return Promise.resolve({});
                    });
                });

                await Promise.all([groupCall1.enter(), groupCall2.enter()]);

                MockRTCPeerConnection.triggerAllNegotiations();

                await toDeviceProm;

                groupCall1.setMicrophoneMuted(false);
                groupCall1.setLocalVideoMuted(false);

                // @ts-ignore
                const call = groupCall1.calls.get(client2.userId)!.get(client2.deviceId)!;
                call.isMicrophoneMuted = jest.fn().mockReturnValue(true);
                call.setMicrophoneMuted = jest.fn();
                call.isLocalVideoMuted = jest.fn().mockReturnValue(true);
                call.setLocalVideoMuted = jest.fn();

                call.emit(CallEvent.State, CallState.Connected);

                expect(call.setMicrophoneMuted).toHaveBeenCalledWith(false);
                expect(call.setLocalVideoMuted).toHaveBeenCalledWith(false);
            } finally {
                await Promise.all([groupCall1.leave(), groupCall2.leave()]);
            }
        });
    });

    describe("muting", () => {
        let mockClient: MatrixClient;
        let room: Room;

        beforeEach(() => {
            const typedMockClient = new MockCallMatrixClient(FAKE_USER_ID_1, FAKE_DEVICE_ID_1, FAKE_SESSION_ID_1);
            mockClient = typedMockClient as unknown as MatrixClient;

            room = new Room(FAKE_ROOM_ID, mockClient, FAKE_USER_ID_1);
            room.currentState.getStateEvents = jest.fn().mockImplementation(mockGetStateEvents);
            room.currentState.members[FAKE_USER_ID_1] = {
                userId: FAKE_USER_ID_1,
                membership: "join",
            } as unknown as RoomMember;
            room.currentState.members[FAKE_USER_ID_2] = {
                userId: FAKE_USER_ID_2,
                membership: "join",
            } as unknown as RoomMember;
        });

        describe("local muting", () => {
            it("should mute local audio when calling setMicrophoneMuted()", async () => {
                const groupCall = await createAndEnterGroupCall(mockClient, room);

                groupCall.localCallFeed!.setAudioVideoMuted = jest.fn();
                const setAVMutedArray: ((audioMuted: boolean | null, videoMuted: boolean | null) => void)[] = [];
                const tracksArray: MediaStreamTrack[] = [];
                const sendMetadataUpdateArray: (() => Promise<void>)[] = [];
                groupCall.forEachCall((call) => {
                    setAVMutedArray.push((call.localUsermediaFeed!.setAudioVideoMuted = jest.fn()));
                    tracksArray.push(...call.localUsermediaStream!.getAudioTracks());
                    sendMetadataUpdateArray.push((call.sendMetadataUpdate = jest.fn()));
                });

                await groupCall.setMicrophoneMuted(true);

                groupCall.localCallFeed!.stream!.getAudioTracks().forEach((track) => expect(track.enabled).toBe(false));
                expect(groupCall.localCallFeed!.setAudioVideoMuted).toHaveBeenCalledWith(true, null);
                setAVMutedArray.forEach((f) => expect(f).toHaveBeenCalledWith(true, null));
                tracksArray.forEach((track) => expect(track.enabled).toBe(false));
                sendMetadataUpdateArray.forEach((f) => expect(f).toHaveBeenCalled());

                groupCall.terminate();
            });

            it("should mute local video when calling setLocalVideoMuted()", async () => {
                const groupCall = await createAndEnterGroupCall(mockClient, room);

                jest.spyOn(mockClient.getMediaHandler(), "getUserMediaStream");
                jest.spyOn(groupCall, "updateLocalUsermediaStream");
                jest.spyOn(groupCall.localCallFeed!, "setAudioVideoMuted");

                const setAVMutedArray: ((audioMuted: boolean | null, videoMuted: boolean | null) => void)[] = [];
                const tracksArray: MediaStreamTrack[] = [];
                const sendMetadataUpdateArray: (() => Promise<void>)[] = [];
                groupCall.forEachCall((call) => {
                    call.localUsermediaFeed!.isVideoMuted = jest.fn().mockReturnValue(true);
                    setAVMutedArray.push((call.localUsermediaFeed!.setAudioVideoMuted = jest.fn()));
                    tracksArray.push(...call.localUsermediaStream!.getVideoTracks());
                    sendMetadataUpdateArray.push((call.sendMetadataUpdate = jest.fn()));
                });

                await groupCall.setLocalVideoMuted(true);

                groupCall.localCallFeed!.stream!.getVideoTracks().forEach((track) => expect(track.enabled).toBe(false));
                expect(groupCall.localCallFeed!.setAudioVideoMuted).toHaveBeenCalledWith(null, true);
                setAVMutedArray.forEach((f) => expect(f).toHaveBeenCalledWith(null, true));
                tracksArray.forEach((track) => expect(track.enabled).toBe(false));
                sendMetadataUpdateArray.forEach((f) => expect(f).toHaveBeenCalled());

                groupCall.terminate();
            });

            it("returns false when unmuting audio with no audio device", async () => {
                const groupCall = await createAndEnterGroupCall(mockClient, room);
                jest.spyOn(mockClient.getMediaHandler(), "hasAudioDevice").mockResolvedValue(false);
                expect(await groupCall.setMicrophoneMuted(false)).toBe(false);
            });

            it("returns false when unmuting video with no video device", async () => {
                const groupCall = await createAndEnterGroupCall(mockClient, room);
                jest.spyOn(mockClient.getMediaHandler(), "hasVideoDevice").mockResolvedValue(false);
                expect(await groupCall.setLocalVideoMuted(false)).toBe(false);
            });
        });

        describe("remote muting", () => {
            const getMetadataEvent = (audio: boolean, video: boolean): MatrixEvent =>
                ({
                    getContent: () => ({
                        [SDPStreamMetadataKey]: {
                            stream: {
                                purpose: SDPStreamMetadataPurpose.Usermedia,
                                audio_muted: audio,
                                video_muted: video,
                            },
                        },
                    }),
                } as MatrixEvent);

            it("should mute remote feed's audio after receiving metadata with video audio", async () => {
                const metadataEvent = getMetadataEvent(true, false);
                const groupCall = await createAndEnterGroupCall(mockClient, room);

                // It takes a bit of time for the calls to get created
                await sleep(10);

                // @ts-ignore
                const call = groupCall.calls.get(FAKE_USER_ID_2)!.get(FAKE_DEVICE_ID_2)!;
                call.getOpponentMember = () => ({ userId: call.invitee } as RoomMember);
                call.onSDPStreamMetadataChangedReceived(metadataEvent);

                runOnTrackForStream(
                    call,
                    new MockMediaStream("stream", [
                        new MockMediaStreamTrack("audio_track", "audio"),
                        new MockMediaStreamTrack("video_track", "video"),
                    ]).typed(),
                );

                const feed = groupCall.getUserMediaFeed(call.invitee!, call.getOpponentDeviceId()!);
                expect(feed!.isAudioMuted()).toBe(true);
                expect(feed!.isVideoMuted()).toBe(false);

                groupCall.terminate();
            });

            it("should mute remote feed's video after receiving metadata with video muted", async () => {
                const stream = new MockMediaStream("stream", [
                    new MockMediaStreamTrack("track1", "audio"),
                    new MockMediaStreamTrack("track2", "video"),
                ]);
                const metadataEvent = getMetadataEvent(false, true);
                const groupCall = await createAndEnterGroupCall(mockClient, room);

                // It takes a bit of time for the calls to get created
                await sleep(10);

                // @ts-ignore
                const call = groupCall.calls.get(FAKE_USER_ID_2).get(FAKE_DEVICE_ID_2)!;
                call.getOpponentMember = () => ({ userId: call.invitee } as RoomMember);
                call.onSDPStreamMetadataChangedReceived(metadataEvent);

                let sdp =
                    "v=0\n" +
                    "o=- 7135465365607179083 2 IN IP4 127.0.0.1\n" +
                    "s=-\n" +
                    "t=0 0\n" +
                    "a=group:BUNDLE 0 1 2\n";

                stream.getTracks().forEach((track, index) => {
                    sdp += `m=${track.kind}\n`;
                    sdp += `a=mid:${index}\n`;
                    sdp += `a=msid:${stream.id} ${track.id}\n`;
                });

                // @ts-ignore
                call.peerConn.remoteDescription = {
                    sdp: sdp,
                };

                stream.getTracks().forEach((track, index) => {
                    // @ts-ignore
                    call.onTrack({
                        track,
                        streams: [stream],
                        transceiver: { mid: `${index}`, receiver: { track } },
                    } as TrackEvent);
                });

                const feed = groupCall.getUserMediaFeed(call.invitee!, call.getOpponentDeviceId()!);
                expect(feed!.isAudioMuted()).toBe(false);
                expect(feed!.isVideoMuted()).toBe(true);

                groupCall.terminate();
            });
        });
    });

    describe("incoming calls", () => {
        let mockClient: MatrixClient;
        let room: Room;
        let groupCall: GroupCall;

        beforeEach(async () => {
            // we are bob here because we're testing incoming calls, and since alice's user id
            // is lexicographically before Bob's, the spec requires that she calls Bob.
            const typedMockClient = new MockCallMatrixClient(FAKE_USER_ID_2, FAKE_DEVICE_ID_2, FAKE_SESSION_ID_2);
            mockClient = typedMockClient as unknown as MatrixClient;

            room = new Room(FAKE_ROOM_ID, mockClient, FAKE_USER_ID_2);
            room.getMember = jest.fn().mockImplementation((userId) => ({ userId }));

            groupCall = await createAndEnterGroupCall(mockClient, room);
        });

        afterEach(() => {
            groupCall.leave();
        });

        it("ignores incoming calls for other rooms", async () => {
            const mockCall = new MockMatrixCall("!someotherroom.fake.dummy", groupCall.groupCallId);

            mockClient.emit(CallEventHandlerEvent.Incoming, mockCall as unknown as MatrixCall);

            expect(mockCall.reject).not.toHaveBeenCalled();
            expect(mockCall.answerWithCallFeeds).not.toHaveBeenCalled();
        });

        it("rejects incoming calls for the wrong group call", async () => {
            const mockCall = new MockMatrixCall(room.roomId, "not " + groupCall.groupCallId);

            mockClient.emit(CallEventHandlerEvent.Incoming, mockCall as unknown as MatrixCall);

            expect(mockCall.reject).toHaveBeenCalled();
        });

        it("ignores incoming calls not in the ringing state", async () => {
            const mockCall = new MockMatrixCall(room.roomId, groupCall.groupCallId);
            mockCall.state = CallState.Connected;

            mockClient.emit(CallEventHandlerEvent.Incoming, mockCall as unknown as MatrixCall);

            expect(mockCall.reject).not.toHaveBeenCalled();
            expect(mockCall.answerWithCallFeeds).not.toHaveBeenCalled();
        });

        it("answers calls for the right room & group call ID", async () => {
            const mockCall = new MockMatrixCall(room.roomId, groupCall.groupCallId);

            mockClient.emit(CallEventHandlerEvent.Incoming, mockCall as unknown as MatrixCall);

            expect(mockCall.reject).not.toHaveBeenCalled();
            expect(mockCall.answerWithCallFeeds).toHaveBeenCalled();
            // @ts-ignore
            expect(groupCall.calls).toEqual(new Map([[FAKE_USER_ID_1, new Map([[FAKE_DEVICE_ID_1, mockCall]])]]));
        });

        it("replaces calls if it already has one with the same user", async () => {
            const oldMockCall = new MockMatrixCall(room.roomId, groupCall.groupCallId);
            const newMockCall = new MockMatrixCall(room.roomId, groupCall.groupCallId);
            newMockCall.opponentMember = oldMockCall.opponentMember; // Ensure referential equality
            newMockCall.callId = "not " + oldMockCall.callId;

            mockClient.emit(CallEventHandlerEvent.Incoming, oldMockCall as unknown as MatrixCall);
            mockClient.emit(CallEventHandlerEvent.Incoming, newMockCall as unknown as MatrixCall);

            expect(oldMockCall.hangup).toHaveBeenCalled();
            expect(newMockCall.answerWithCallFeeds).toHaveBeenCalled();
            // @ts-ignore
            expect(groupCall.calls).toEqual(new Map([[FAKE_USER_ID_1, new Map([[FAKE_DEVICE_ID_1, newMockCall]])]]));
        });

        it("starts to process incoming calls when we've entered", async () => {
            // First we leave the call since we have already entered
            groupCall.leave();

            const call = new MockMatrixCall(room.roomId, groupCall.groupCallId);
            mockClient.callEventHandler!.calls = new Map<string, MatrixCall>([[call.callId, call.typed()]]);
            await groupCall.enter();

            expect(call.answerWithCallFeeds).toHaveBeenCalled();
        });

        describe("handles call being replaced", () => {
            let callChangedListener: jest.Mock;
            let oldMockCall: MockMatrixCall;
            let newMockCall: MockMatrixCall;
            let newCallsMap: Map<string, Map<string, MatrixCall>>;

            beforeEach(() => {
                callChangedListener = jest.fn();
                groupCall.addListener(GroupCallEvent.CallsChanged, callChangedListener);

                oldMockCall = new MockMatrixCall(room.roomId, groupCall.groupCallId);
                newMockCall = new MockMatrixCall(room.roomId, groupCall.groupCallId);
                newCallsMap = new Map([[FAKE_USER_ID_1, new Map([[FAKE_DEVICE_ID_1, newMockCall.typed()]])]]);

                newMockCall.opponentMember = oldMockCall.opponentMember; // Ensure referential equality
                newMockCall.callId = "not " + oldMockCall.callId;
                mockClient.emit(CallEventHandlerEvent.Incoming, oldMockCall.typed());
            });

            it("handles regular case", () => {
                oldMockCall.emit(CallEvent.Replaced, newMockCall.typed());

                expect(oldMockCall.hangup).toHaveBeenCalled();
                expect(callChangedListener).toHaveBeenCalledWith(newCallsMap);
                // @ts-ignore
                expect(groupCall.calls).toEqual(newCallsMap);
            });

            it("handles case where call is missing from the calls map", () => {
                // @ts-ignore
                groupCall.calls = new Map();
                oldMockCall.emit(CallEvent.Replaced, newMockCall.typed());

                expect(oldMockCall.hangup).toHaveBeenCalled();
                expect(callChangedListener).toHaveBeenCalledWith(newCallsMap);
                // @ts-ignore
                expect(groupCall.calls).toEqual(newCallsMap);
            });
        });

        describe("handles call being hangup", () => {
            let callChangedListener: jest.Mock;
            let mockCall: MockMatrixCall;

            beforeEach(() => {
                callChangedListener = jest.fn();
                groupCall.addListener(GroupCallEvent.CallsChanged, callChangedListener);
                mockCall = new MockMatrixCall(room.roomId, groupCall.groupCallId);
            });

            it("doesn't throw when calls map is empty", () => {
                // @ts-ignore
                expect(() => groupCall.onCallHangup(mockCall)).not.toThrow();
            });

            it("clears map completely when we're the last users device left", () => {
                mockClient.emit(CallEventHandlerEvent.Incoming, mockCall.typed());
                mockCall.emit(CallEvent.Hangup, mockCall.typed());
                // @ts-ignore
                expect(groupCall.calls).toEqual(new Map());
            });

            it("doesn't remove another call of the same user", () => {
                const anotherCallOfTheSameUser = new MockMatrixCall(room.roomId, groupCall.groupCallId);
                anotherCallOfTheSameUser.callId = "another call id";
                anotherCallOfTheSameUser.getOpponentDeviceId = () => FAKE_DEVICE_ID_2;
                mockClient.emit(CallEventHandlerEvent.Incoming, anotherCallOfTheSameUser.typed());

                mockClient.emit(CallEventHandlerEvent.Incoming, mockCall.typed());
                mockCall.emit(CallEvent.Hangup, mockCall.typed());
                // @ts-ignore
                expect(groupCall.calls).toEqual(
                    new Map([[FAKE_USER_ID_1, new Map([[FAKE_DEVICE_ID_2, anotherCallOfTheSameUser.typed()]])]]),
                );
            });
        });
    });

    describe("screensharing", () => {
        let typedMockClient: MockCallMatrixClient;
        let mockClient: MatrixClient;
        let room: Room;
        let groupCall: GroupCall;

        beforeEach(async () => {
            typedMockClient = new MockCallMatrixClient(FAKE_USER_ID_1, FAKE_DEVICE_ID_1, FAKE_SESSION_ID_1);
            mockClient = typedMockClient.typed();

            room = new Room(FAKE_ROOM_ID, mockClient, FAKE_USER_ID_1);
            room.currentState.members[FAKE_USER_ID_1] = {
                userId: FAKE_USER_ID_1,
                membership: "join",
            } as unknown as RoomMember;
            room.currentState.members[FAKE_USER_ID_2] = {
                userId: FAKE_USER_ID_2,
                membership: "join",
            } as unknown as RoomMember;
            room.currentState.getStateEvents = jest.fn().mockImplementation(mockGetStateEvents);

            groupCall = await createAndEnterGroupCall(mockClient, room);
        });

        it("sending screensharing stream", async () => {
            const onNegotiationNeededArray: (() => Promise<void>)[] = [];
            groupCall.forEachCall((call) => {
                // @ts-ignore Mock
                onNegotiationNeededArray.push((call.gotLocalOffer = jest.fn()));
            });

            let enabledResult: boolean;
            enabledResult = await groupCall.setScreensharingEnabled(true);
            expect(enabledResult).toEqual(true);
            expect(typedMockClient.mediaHandler.getScreensharingStream).toHaveBeenCalled();
            MockRTCPeerConnection.triggerAllNegotiations();

            expect(groupCall.screenshareFeeds).toHaveLength(1);
            groupCall.forEachCall((c) => {
                expect(c.getLocalFeeds().find((f) => f.purpose === SDPStreamMetadataPurpose.Screenshare)).toBeDefined();
            });
            onNegotiationNeededArray.forEach((f) => expect(f).toHaveBeenCalled());

            // Enabling it again should do nothing
            typedMockClient.mediaHandler.getScreensharingStream.mockClear();
            enabledResult = await groupCall.setScreensharingEnabled(true);
            expect(enabledResult).toEqual(true);
            expect(typedMockClient.mediaHandler.getScreensharingStream).not.toHaveBeenCalled();

            // Should now be able to disable it
            enabledResult = await groupCall.setScreensharingEnabled(false);
            expect(enabledResult).toEqual(false);
            expect(groupCall.screenshareFeeds).toHaveLength(0);

            groupCall.terminate();
        });

        it("receiving screensharing stream", async () => {
            // It takes a bit of time for the calls to get created
            await sleep(10);

            // @ts-ignore
            const call = groupCall.calls.get(FAKE_USER_ID_2)!.get(FAKE_DEVICE_ID_2)!;
            call.getOpponentMember = () => ({ userId: call.invitee } as RoomMember);
            call.onNegotiateReceived({
                getContent: () => ({
                    [SDPStreamMetadataKey]: {
                        screensharing_stream: {
                            purpose: SDPStreamMetadataPurpose.Screenshare,
                        },
                    },
                    description: {
                        type: "offer",
                        sdp: "...",
                    },
                }),
            } as MatrixEvent);

            expect(groupCall.screenshareFeeds).toHaveLength(1);
            expect(groupCall.getScreenshareFeed(call.invitee!, call.getOpponentDeviceId()!)).toBeDefined();

            groupCall.terminate();
        });

        it("cleans up screensharing when terminating", async () => {
            // @ts-ignore Mock
            jest.spyOn(groupCall, "removeScreenshareFeed");
            jest.spyOn(mockClient.getMediaHandler(), "stopScreensharingStream");

            await groupCall.setScreensharingEnabled(true);

            const screensharingFeed = groupCall.localScreenshareFeed;

            groupCall.terminate();

            expect(mockClient.getMediaHandler()!.stopScreensharingStream).toHaveBeenCalledWith(
                screensharingFeed!.stream,
            );
            // @ts-ignore Mock
            expect(groupCall.removeScreenshareFeed).toHaveBeenCalledWith(screensharingFeed);
            expect(groupCall.localScreenshareFeed).toBeUndefined();
        });
    });

    describe("active speaker events", () => {
        let room: Room;
        let groupCall: GroupCall;
        let mediaFeed1: CallFeed;
        let mediaFeed2: CallFeed;
        let onActiveSpeakerEvent: jest.Mock<void, []>;

        beforeEach(async () => {
            jest.useFakeTimers();

            const mockClient = new MockCallMatrixClient(FAKE_USER_ID_1, FAKE_DEVICE_ID_1, FAKE_SESSION_ID_1);
            const mockCall = new MockMatrixCall(FAKE_ROOM_ID).typed();

            room = new Room(FAKE_ROOM_ID, mockClient.typed(), FAKE_USER_ID_1);
            room.currentState.members[FAKE_USER_ID_1] = {
                userId: FAKE_USER_ID_1,
            } as unknown as RoomMember;
            groupCall = await createAndEnterGroupCall(mockClient.typed(), room);

            mediaFeed1 = new RemoteCallFeed({
                client: mockClient.typed(),
                roomId: FAKE_ROOM_ID,
                streamId: "stream1",
                call: mockCall,
            });
            groupCall.userMediaFeeds.push(mediaFeed1);

            mediaFeed2 = new RemoteCallFeed({
                client: mockClient.typed(),
                roomId: FAKE_ROOM_ID,
                streamId: "stream2",
                call: mockCall,
            });
            groupCall.userMediaFeeds.push(mediaFeed2);

            onActiveSpeakerEvent = jest.fn();
            groupCall.on(GroupCallEvent.ActiveSpeakerChanged, onActiveSpeakerEvent);
        });

        afterEach(() => {
            groupCall.off(GroupCallEvent.ActiveSpeakerChanged, onActiveSpeakerEvent);

            jest.useRealTimers();
        });

        it("fires active speaker events when a user is speaking", async () => {
            mediaFeed1.speakingVolumeSamples = [100, 100];
            mediaFeed2.speakingVolumeSamples = [0, 0];

            jest.runOnlyPendingTimers();
            expect(groupCall.activeSpeaker).toEqual(mediaFeed1);
            expect(onActiveSpeakerEvent).toHaveBeenCalledWith(mediaFeed1);

            mediaFeed1.speakingVolumeSamples = [0, 0];
            mediaFeed2.speakingVolumeSamples = [100, 100];

            jest.runOnlyPendingTimers();
            expect(groupCall.activeSpeaker).toEqual(mediaFeed2);
            expect(onActiveSpeakerEvent).toHaveBeenCalledWith(mediaFeed2);
        });
    });

    describe("creating group calls", () => {
        let client: MatrixClient;

        beforeEach(() => {
            client = new MatrixClient({ baseUrl: "base_url" });

            jest.spyOn(client, "sendStateEvent").mockResolvedValue({} as any);
        });

        afterEach(() => {
            client.stopClient();
        });

        it("throws when there already is a call", async () => {
            jest.spyOn(client, "getRoom").mockReturnValue(new Room("room_id", client, "my_user_id"));

            await client.createGroupCall("room_id", GroupCallType.Video, false, GroupCallIntent.Prompt);

            await expect(
                client.createGroupCall("room_id", GroupCallType.Video, false, GroupCallIntent.Prompt),
            ).rejects.toThrow("room_id already has an existing group call");
        });

        it("throws if the room doesn't exist", async () => {
            await expect(
                client.createGroupCall("room_id", GroupCallType.Video, false, GroupCallIntent.Prompt),
            ).rejects.toThrow("Cannot find room room_id");
        });

        describe("correctly passes parameters", () => {
            beforeEach(() => {
                jest.spyOn(client, "getRoom").mockReturnValue(new Room("room_id", client, "my_user_id"));
            });

            it("correctly passes voice ptt room call", async () => {
                const groupCall = await client.createGroupCall(
                    "room_id",
                    GroupCallType.Voice,
                    true,
                    GroupCallIntent.Room,
                );

                expect(groupCall.type).toBe(GroupCallType.Voice);
                expect(groupCall.isPtt).toBe(true);
                expect(groupCall.intent).toBe(GroupCallIntent.Room);
            });

            it("correctly passes voice ringing call", async () => {
                const groupCall = await client.createGroupCall(
                    "room_id",
                    GroupCallType.Voice,
                    false,
                    GroupCallIntent.Ring,
                );

                expect(groupCall.type).toBe(GroupCallType.Voice);
                expect(groupCall.isPtt).toBe(false);
                expect(groupCall.intent).toBe(GroupCallIntent.Ring);
            });

            it("correctly passes video prompt call", async () => {
                const groupCall = await client.createGroupCall(
                    "room_id",
                    GroupCallType.Video,
                    false,
                    GroupCallIntent.Prompt,
                );

                expect(groupCall.type).toBe(GroupCallType.Video);
                expect(groupCall.isPtt).toBe(false);
                expect(groupCall.intent).toBe(GroupCallIntent.Prompt);
            });
        });
    });

    describe("cleaning member state", () => {
        const bobWeb: IMyDevice = {
            device_id: "bobweb",
            last_seen_ts: 0,
        };
        const bobDesktop: IMyDevice = {
            device_id: "bobdesktop",
            last_seen_ts: 0,
        };
        const bobDesktopOffline: IMyDevice = {
            device_id: "bobdesktopoffline",
            last_seen_ts: 1000 * 60 * 60 * -2, // 2 hours ago
        };
        const bobDesktopNeverOnline: IMyDevice = {
            device_id: "bobdesktopneveronline",
        };

        const mkContent = (devices: IMyDevice[]) => ({
            "m.calls": [
                {
                    "m.call_id": groupCall.groupCallId,
                    "m.devices": devices.map((d) => ({
                        device_id: d.device_id,
                        session_id: "1",
                        feeds: [],
                        expires_ts: 1000 * 60 * 10,
                    })),
                },
            ],
        });

        const expectDevices = (devices: IMyDevice[]) =>
            expect(
                room.currentState.getStateEvents(EventType.GroupCallMemberPrefix, FAKE_USER_ID_2)?.getContent(),
            ).toEqual({
                "m.calls": [
                    {
                        "m.call_id": groupCall.groupCallId,
                        "m.devices": devices.map((d) => ({
                            device_id: d.device_id,
                            session_id: "1",
                            feeds: [],
                            expires_ts: expect.any(Number),
                        })),
                    },
                ],
            });

        let mockClient: MatrixClient;
        let room: Room;
        let groupCall: GroupCall;

        beforeAll(() => {
            jest.useFakeTimers();
            jest.setSystemTime(0);
        });

        afterAll(() => jest.useRealTimers());

        beforeEach(async () => {
            const typedMockClient = new MockCallMatrixClient(FAKE_USER_ID_2, bobWeb.device_id, FAKE_SESSION_ID_2);
            jest.spyOn(typedMockClient, "sendStateEvent").mockImplementation(
                async (roomId, eventType, content, stateKey) => {
                    const eventId = `$${Math.random()}`;
                    if (roomId === room.roomId) {
                        room.addLiveEvents([
                            new MatrixEvent({
                                event_id: eventId,
                                type: eventType,
                                room_id: roomId,
                                sender: FAKE_USER_ID_2,
                                content,
                                state_key: stateKey,
                            }),
                        ]);
                    }
                    return { event_id: eventId };
                },
            );
            mockClient = typedMockClient as unknown as MatrixClient;

            room = new Room(FAKE_ROOM_ID, mockClient, FAKE_USER_ID_2);
            room.getMember = jest.fn().mockImplementation((userId) => ({ userId }));

            groupCall = new GroupCall(
                mockClient,
                room,
                GroupCallType.Video,
                false,
                GroupCallIntent.Prompt,
                FAKE_CONF_ID,
            );
            await groupCall.create();

            mockClient.getDevices = async () => ({
                devices: [bobWeb, bobDesktop, bobDesktopOffline, bobDesktopNeverOnline],
            });
        });

        afterEach(() => groupCall.leave());

        it("doesn't clean up valid devices", async () => {
            await groupCall.enter();
            await mockClient.sendStateEvent(
                room.roomId,
                EventType.GroupCallMemberPrefix,
                mkContent([bobWeb, bobDesktop]),
                FAKE_USER_ID_2,
            );

            await groupCall.cleanMemberState();
            expectDevices([bobWeb, bobDesktop]);
        });

        it("cleans up our own device if we're disconnected", async () => {
            await mockClient.sendStateEvent(
                room.roomId,
                EventType.GroupCallMemberPrefix,
                mkContent([bobWeb, bobDesktop]),
                FAKE_USER_ID_2,
            );

            await groupCall.cleanMemberState();
            expectDevices([bobDesktop]);
        });

        it("doesn't clean up the local device if entered via another session", async () => {
            groupCall.enteredViaAnotherSession = true;
            await mockClient.sendStateEvent(
                room.roomId,
                EventType.GroupCallMemberPrefix,
                mkContent([bobWeb]),
                FAKE_USER_ID_2,
            );

            await groupCall.cleanMemberState();
            expectDevices([bobWeb]);
        });

        it("cleans up devices that have never been online", async () => {
            await mockClient.sendStateEvent(
                room.roomId,
                EventType.GroupCallMemberPrefix,
                mkContent([bobDesktop, bobDesktopNeverOnline]),
                FAKE_USER_ID_2,
            );

            await groupCall.cleanMemberState();
            expectDevices([bobDesktop]);
        });

        it("no-ops if there are no state events", async () => {
            await groupCall.cleanMemberState();
            expect(room.currentState.getStateEvents(EventType.GroupCallMemberPrefix, FAKE_USER_ID_2)).toBe(null);
        });
    });
});<|MERGE_RESOLUTION|>--- conflicted
+++ resolved
@@ -385,8 +385,6 @@
                 await groupCall.create();
             });
 
-<<<<<<< HEAD
-=======
             it("ignores changes, if we can't get user id of opponent", async () => {
                 const call = new MockMatrixCall(room.roomId, groupCall.groupCallId);
                 jest.spyOn(call, "getOpponentMember").mockReturnValue({ userId: undefined });
@@ -395,7 +393,6 @@
                 expect(() => groupCall.onCallFeedsChanged(call)).toThrow();
             });
 
->>>>>>> 437128d1
             describe("usermedia feeds", () => {
                 beforeEach(() => {
                     currentFeed.purpose = SDPStreamMetadataPurpose.Usermedia;
