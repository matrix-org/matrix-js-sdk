--- conflicted
+++ resolved
@@ -28,15 +28,6 @@
 
 /* eslint-enable camelcase */
 
-<<<<<<< HEAD
-export enum SSOAction {
-    /** The user intends to login to an existing account */
-    LOGIN = "login",
-
-    /** The user intends to register for a new account */
-    REGISTER = "register",
-}
-=======
 /**
  * Response to GET login flows as per https://spec.matrix.org/latest/client-server-api/#get_matrixclientv3login
  */
@@ -91,4 +82,11 @@
     initial_device_display_name?: string;
 }
 /* eslint-enable camelcase */
->>>>>>> 583e4808
+
+export enum SSOAction {
+    /** The user intends to login to an existing account */
+    LOGIN = "login",
+
+    /** The user intends to register for a new account */
+    REGISTER = "register",
+}