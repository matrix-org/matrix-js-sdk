/*
Copyright 2020 The Matrix.org Foundation C.I.C.

Licensed under the Apache License, Version 2.0 (the "License");
you may not use this file except in compliance with the License.
You may obtain a copy of the License at

    http://www.apache.org/licenses/LICENSE-2.0

Unless required by applicable law or agreed to in writing, software
distributed under the License is distributed on an "AS IS" BASIS,
WITHOUT WARRANTIES OR CONDITIONS OF ANY KIND, either express or implied.
See the License for the specific language governing permissions and
limitations under the License.
*/

import { UnstableValue } from "../NamespacedValue";
import {
    PolicyRuleEventContent,
    RoomAvatarEventContent,
    RoomCanonicalAliasEventContent,
    RoomCreateEventContent,
    RoomEncryptionEventContent,
    RoomGuestAccessEventContent,
    RoomHistoryVisibilityEventContent,
    RoomJoinRulesEventContent,
    RoomMemberEventContent,
    RoomNameEventContent,
    RoomPinnedEventsEventContent,
    RoomPowerLevelsEventContent,
    RoomServerAclEventContent,
    RoomThirdPartyInviteEventContent,
    RoomTombstoneEventContent,
    RoomTopicEventContent,
    SpaceChildEventContent,
    SpaceParentEventContent,
} from "./state_events";
import {
    ExperimentalGroupCallRoomMemberState,
    IGroupCallRoomMemberState,
    IGroupCallRoomState,
} from "../webrtc/groupCall";
import { MSC3089EventContent } from "../models/MSC3089Branch";
<<<<<<< HEAD
import { M_BEACON, M_BEACON_INFO, MBeaconEventContent, MBeaconInfoEventContent } from "./beacon";
import { XOR } from "./common";
import { ReactionEventContent, RoomMessageEventContent, StickerEventContent } from "./events";
import {
    MCallAnswer,
    MCallBase,
    MCallCandidates,
    MCallHangupReject,
    MCallInviteNegotiate,
    MCallReplacesEvent,
    MCallSelectAnswer,
    SDPStreamMetadata,
    SDPStreamMetadataKey,
} from "../webrtc/callEventTypes";
import { EncryptionKeysEventContent, ICallNotifyContent } from "../matrixrtc/types";
import { EncryptedFile } from "./media";
import { M_POLL_END, M_POLL_START, PollEndEventContent, PollStartEventContent } from "./polls";
=======
import { M_BEACON_INFO, MBeaconInfoEventContent } from "./beacon";
import { XOR } from "./common";
>>>>>>> d908036f

export enum EventType {
    // Room state events
    RoomCanonicalAlias = "m.room.canonical_alias",
    RoomCreate = "m.room.create",
    RoomJoinRules = "m.room.join_rules",
    RoomMember = "m.room.member",
    RoomThirdPartyInvite = "m.room.third_party_invite",
    RoomPowerLevels = "m.room.power_levels",
    RoomName = "m.room.name",
    RoomTopic = "m.room.topic",
    RoomAvatar = "m.room.avatar",
    RoomPinnedEvents = "m.room.pinned_events",
    RoomEncryption = "m.room.encryption",
    RoomHistoryVisibility = "m.room.history_visibility",
    RoomGuestAccess = "m.room.guest_access",
    RoomServerAcl = "m.room.server_acl",
    RoomTombstone = "m.room.tombstone",
    RoomPredecessor = "org.matrix.msc3946.room_predecessor",

    // Moderation policy lists
    PolicyRuleUser = "m.policy.rule.user",
    PolicyRuleRoom = "m.policy.rule.room",
    PolicyRuleServer = "m.policy.rule.server",

    SpaceChild = "m.space.child",
    SpaceParent = "m.space.parent",

    // Room timeline events
    RoomRedaction = "m.room.redaction",
    RoomMessage = "m.room.message",
    RoomMessageEncrypted = "m.room.encrypted",
    Sticker = "m.sticker",
    CallInvite = "m.call.invite",
    CallCandidates = "m.call.candidates",
    CallAnswer = "m.call.answer",
    CallHangup = "m.call.hangup",
    CallReject = "m.call.reject",
    CallSelectAnswer = "m.call.select_answer",
    CallNegotiate = "m.call.negotiate",
    CallSDPStreamMetadataChanged = "m.call.sdp_stream_metadata_changed",
    CallSDPStreamMetadataChangedPrefix = "org.matrix.call.sdp_stream_metadata_changed",
    CallReplaces = "m.call.replaces",
    CallAssertedIdentity = "m.call.asserted_identity",
    CallAssertedIdentityPrefix = "org.matrix.call.asserted_identity",
    CallEncryptionKeysPrefix = "io.element.call.encryption_keys",
    KeyVerificationRequest = "m.key.verification.request",
    KeyVerificationStart = "m.key.verification.start",
    KeyVerificationCancel = "m.key.verification.cancel",
    KeyVerificationMac = "m.key.verification.mac",
    KeyVerificationDone = "m.key.verification.done",
    KeyVerificationKey = "m.key.verification.key",
    KeyVerificationAccept = "m.key.verification.accept",
    // Not used directly - see READY_TYPE in VerificationRequest.
    KeyVerificationReady = "m.key.verification.ready",
    // use of this is discouraged https://matrix.org/docs/spec/client_server/r0.6.1#m-room-message-feedback
    RoomMessageFeedback = "m.room.message.feedback",
    Reaction = "m.reaction",
    PollStart = "org.matrix.msc3381.poll.start",

    // Room ephemeral events
    Typing = "m.typing",
    Receipt = "m.receipt",
    Presence = "m.presence",

    // Room account_data events
    FullyRead = "m.fully_read",
    Tag = "m.tag",
    SpaceOrder = "org.matrix.msc3230.space_order", // MSC3230

    // User account_data events
    PushRules = "m.push_rules",
    Direct = "m.direct",
    IgnoredUserList = "m.ignored_user_list",

    // to_device events
    RoomKey = "m.room_key",
    RoomKeyRequest = "m.room_key_request",
    ForwardedRoomKey = "m.forwarded_room_key",
    Dummy = "m.dummy",

    // Group call events
    GroupCallPrefix = "org.matrix.msc3401.call",
    GroupCallMemberPrefix = "org.matrix.msc3401.call.member",

    // MatrixRTC events
    CallNotify = "org.matrix.msc4075.call.notify",
}

export enum RelationType {
    Annotation = "m.annotation",
    Replace = "m.replace",
    Reference = "m.reference",
    Thread = "m.thread",
}

export enum MsgType {
    Text = "m.text",
    Emote = "m.emote",
    Notice = "m.notice",
    Image = "m.image",
    File = "m.file",
    Audio = "m.audio",
    Location = "m.location",
    Video = "m.video",
    KeyVerificationRequest = "m.key.verification.request",
}

export const RoomCreateTypeField = "type";

export enum RoomType {
    Space = "m.space",
    UnstableCall = "org.matrix.msc3417.call",
    ElementVideo = "io.element.video",
}

export const ToDeviceMessageId = "org.matrix.msgid";

/**
 * Identifier for an [MSC3088](https://github.com/matrix-org/matrix-doc/pull/3088)
 * room purpose. Note that this reference is UNSTABLE and subject to breaking changes,
 * including its eventual removal.
 */
export const UNSTABLE_MSC3088_PURPOSE = new UnstableValue("m.room.purpose", "org.matrix.msc3088.purpose");

/**
 * Enabled flag for an [MSC3088](https://github.com/matrix-org/matrix-doc/pull/3088)
 * room purpose. Note that this reference is UNSTABLE and subject to breaking changes,
 * including its eventual removal.
 */
export const UNSTABLE_MSC3088_ENABLED = new UnstableValue("m.enabled", "org.matrix.msc3088.enabled");

/**
 * Subtype for an [MSC3089](https://github.com/matrix-org/matrix-doc/pull/3089) space-room.
 * Note that this reference is UNSTABLE and subject to breaking changes, including its
 * eventual removal.
 */
export const UNSTABLE_MSC3089_TREE_SUBTYPE = new UnstableValue("m.data_tree", "org.matrix.msc3089.data_tree");

/**
 * Leaf type for an event in a [MSC3089](https://github.com/matrix-org/matrix-doc/pull/3089) space-room.
 * Note that this reference is UNSTABLE and subject to breaking changes, including its
 * eventual removal.
 */
export const UNSTABLE_MSC3089_LEAF = new UnstableValue("m.leaf", "org.matrix.msc3089.leaf");

/**
 * Branch (Leaf Reference) type for the index approach in a
 * [MSC3089](https://github.com/matrix-org/matrix-doc/pull/3089) space-room. Note that this reference is
 * UNSTABLE and subject to breaking changes, including its eventual removal.
 */
export const UNSTABLE_MSC3089_BRANCH = new UnstableValue("m.branch", "org.matrix.msc3089.branch");

/**
 * Marker event type to point back at imported historical content in a room. See
 * [MSC2716](https://github.com/matrix-org/matrix-spec-proposals/pull/2716).
 * Note that this reference is UNSTABLE and subject to breaking changes,
 * including its eventual removal.
 */
export const UNSTABLE_MSC2716_MARKER = new UnstableValue("m.room.marker", "org.matrix.msc2716.marker");

/**
 * Name of the request property for relation based redactions.
 * {@link https://github.com/matrix-org/matrix-spec-proposals/pull/3912}
 */
export const MSC3912_RELATION_BASED_REDACTIONS_PROP = new UnstableValue(
    "with_rel_types",
    "org.matrix.msc3912.with_relations",
);

/**
 * Functional members type for declaring a purpose of room members (e.g. helpful bots).
 * Note that this reference is UNSTABLE and subject to breaking changes, including its
 * eventual removal.
 *
 * Schema (TypeScript):
 * ```
 * {
 *   service_members?: string[]
 * }
 * ```
 *
 * @example
 * ```
 * {
 *   "service_members": [
 *     "@helperbot:localhost",
 *     "@reminderbot:alice.tdl"
 *   ]
 * }
 * ```
 */
export const UNSTABLE_ELEMENT_FUNCTIONAL_USERS = new UnstableValue(
    "io.element.functional_members",
    "io.element.functional_members",
);

/**
 * A type of message that affects visibility of a message,
 * as per https://github.com/matrix-org/matrix-doc/pull/3531
 *
 * @experimental
 */
export const EVENT_VISIBILITY_CHANGE_TYPE = new UnstableValue("m.visibility", "org.matrix.msc3531.visibility");

/**
 * https://github.com/matrix-org/matrix-doc/pull/3881
 *
 * @experimental
 */
export const PUSHER_ENABLED = new UnstableValue("enabled", "org.matrix.msc3881.enabled");

/**
 * https://github.com/matrix-org/matrix-doc/pull/3881
 *
 * @experimental
 */
export const PUSHER_DEVICE_ID = new UnstableValue("device_id", "org.matrix.msc3881.device_id");

/**
 * https://github.com/matrix-org/matrix-doc/pull/3890
 *
 * @experimental
 */
export const LOCAL_NOTIFICATION_SETTINGS_PREFIX = new UnstableValue(
    "m.local_notification_settings",
    "org.matrix.msc3890.local_notification_settings",
);

/**
 * https://github.com/matrix-org/matrix-doc/pull/4023
 *
 * @experimental
 */
export const UNSIGNED_THREAD_ID_FIELD = new UnstableValue("thread_id", "org.matrix.msc4023.thread_id");

<<<<<<< HEAD
/**
 * @deprecated in favour of {@link EncryptedFile}
 */
export type IEncryptedFile = EncryptedFile;

export interface TimelineEvents {
    [EventType.RoomMessage]: RoomMessageEventContent;
    [EventType.Sticker]: StickerEventContent;
    [EventType.Reaction]: ReactionEventContent;
    [EventType.CallReplaces]: MCallReplacesEvent;
    [EventType.CallAnswer]: MCallAnswer;
    [EventType.CallSelectAnswer]: MCallSelectAnswer;
    [EventType.CallNegotiate]: Omit<MCallInviteNegotiate, "offer">;
    [EventType.CallInvite]: MCallInviteNegotiate;
    [EventType.CallCandidates]: MCallCandidates;
    [EventType.CallHangup]: MCallHangupReject;
    [EventType.CallReject]: MCallHangupReject;
    [EventType.CallSDPStreamMetadataChangedPrefix]: MCallBase & { [SDPStreamMetadataKey]: SDPStreamMetadata };
    [EventType.CallEncryptionKeysPrefix]: EncryptionKeysEventContent;
    [EventType.CallNotify]: ICallNotifyContent;
    [M_BEACON.name]: MBeaconEventContent;
    [M_POLL_START.name]: PollStartEventContent;
    [M_POLL_END.name]: PollEndEventContent;
=======
export interface IEncryptedFile {
    url: string;
    mimetype?: string;
    key: {
        alg: string;
        key_ops: string[]; // eslint-disable-line camelcase
        kty: string;
        k: string;
        ext: boolean;
    };
    iv: string;
    hashes: { [alg: string]: string };
    v: string;
>>>>>>> d908036f
}

export interface StateEvents {
    [EventType.RoomCanonicalAlias]: RoomCanonicalAliasEventContent;
    [EventType.RoomCreate]: RoomCreateEventContent;
    [EventType.RoomJoinRules]: RoomJoinRulesEventContent;
    [EventType.RoomMember]: RoomMemberEventContent;
    // XXX: Spec says this event has 3 required fields but kicking such an invitation requires sending `{}`
    [EventType.RoomThirdPartyInvite]: XOR<RoomThirdPartyInviteEventContent, {}>;
    [EventType.RoomPowerLevels]: RoomPowerLevelsEventContent;
    [EventType.RoomName]: RoomNameEventContent;
    [EventType.RoomTopic]: RoomTopicEventContent;
    [EventType.RoomAvatar]: RoomAvatarEventContent;
    [EventType.RoomPinnedEvents]: RoomPinnedEventsEventContent;
    [EventType.RoomEncryption]: RoomEncryptionEventContent;
    [EventType.RoomHistoryVisibility]: RoomHistoryVisibilityEventContent;
    [EventType.RoomGuestAccess]: RoomGuestAccessEventContent;
    [EventType.RoomServerAcl]: RoomServerAclEventContent;
    [EventType.RoomTombstone]: RoomTombstoneEventContent;
    [EventType.SpaceChild]: SpaceChildEventContent;
    [EventType.SpaceParent]: SpaceParentEventContent;

    [EventType.PolicyRuleUser]: XOR<PolicyRuleEventContent, {}>;
    [EventType.PolicyRuleRoom]: XOR<PolicyRuleEventContent, {}>;
    [EventType.PolicyRuleServer]: XOR<PolicyRuleEventContent, {}>;

    // MSC3401
    [EventType.GroupCallPrefix]: IGroupCallRoomState;
    [EventType.GroupCallMemberPrefix]: XOR<IGroupCallRoomMemberState, ExperimentalGroupCallRoomMemberState>;

    // MSC3089
    [UNSTABLE_MSC3089_BRANCH.name]: MSC3089EventContent;

    // MSC3672
    [M_BEACON_INFO.name]: MBeaconInfoEventContent;
}<|MERGE_RESOLUTION|>--- conflicted
+++ resolved
@@ -41,7 +41,6 @@
     IGroupCallRoomState,
 } from "../webrtc/groupCall";
 import { MSC3089EventContent } from "../models/MSC3089Branch";
-<<<<<<< HEAD
 import { M_BEACON, M_BEACON_INFO, MBeaconEventContent, MBeaconInfoEventContent } from "./beacon";
 import { XOR } from "./common";
 import { ReactionEventContent, RoomMessageEventContent, StickerEventContent } from "./events";
@@ -59,10 +58,6 @@
 import { EncryptionKeysEventContent, ICallNotifyContent } from "../matrixrtc/types";
 import { EncryptedFile } from "./media";
 import { M_POLL_END, M_POLL_START, PollEndEventContent, PollStartEventContent } from "./polls";
-=======
-import { M_BEACON_INFO, MBeaconInfoEventContent } from "./beacon";
-import { XOR } from "./common";
->>>>>>> d908036f
 
 export enum EventType {
     // Room state events
@@ -299,7 +294,6 @@
  */
 export const UNSIGNED_THREAD_ID_FIELD = new UnstableValue("thread_id", "org.matrix.msc4023.thread_id");
 
-<<<<<<< HEAD
 /**
  * @deprecated in favour of {@link EncryptedFile}
  */
@@ -323,21 +317,6 @@
     [M_BEACON.name]: MBeaconEventContent;
     [M_POLL_START.name]: PollStartEventContent;
     [M_POLL_END.name]: PollEndEventContent;
-=======
-export interface IEncryptedFile {
-    url: string;
-    mimetype?: string;
-    key: {
-        alg: string;
-        key_ops: string[]; // eslint-disable-line camelcase
-        kty: string;
-        k: string;
-        ext: boolean;
-    };
-    iv: string;
-    hashes: { [alg: string]: string };
-    v: string;
->>>>>>> d908036f
 }
 
 export interface StateEvents {
@@ -373,4 +352,39 @@
 
     // MSC3672
     [M_BEACON_INFO.name]: MBeaconInfoEventContent;
+}
+
+export interface StateEvents {
+    [EventType.RoomCanonicalAlias]: RoomCanonicalAliasEventContent;
+    [EventType.RoomCreate]: RoomCreateEventContent;
+    [EventType.RoomJoinRules]: RoomJoinRulesEventContent;
+    [EventType.RoomMember]: RoomMemberEventContent;
+    // XXX: Spec says this event has 3 required fields but kicking such an invitation requires sending `{}`
+    [EventType.RoomThirdPartyInvite]: XOR<RoomThirdPartyInviteEventContent, {}>;
+    [EventType.RoomPowerLevels]: RoomPowerLevelsEventContent;
+    [EventType.RoomName]: RoomNameEventContent;
+    [EventType.RoomTopic]: RoomTopicEventContent;
+    [EventType.RoomAvatar]: RoomAvatarEventContent;
+    [EventType.RoomPinnedEvents]: RoomPinnedEventsEventContent;
+    [EventType.RoomEncryption]: RoomEncryptionEventContent;
+    [EventType.RoomHistoryVisibility]: RoomHistoryVisibilityEventContent;
+    [EventType.RoomGuestAccess]: RoomGuestAccessEventContent;
+    [EventType.RoomServerAcl]: RoomServerAclEventContent;
+    [EventType.RoomTombstone]: RoomTombstoneEventContent;
+    [EventType.SpaceChild]: SpaceChildEventContent;
+    [EventType.SpaceParent]: SpaceParentEventContent;
+
+    [EventType.PolicyRuleUser]: XOR<PolicyRuleEventContent, {}>;
+    [EventType.PolicyRuleRoom]: XOR<PolicyRuleEventContent, {}>;
+    [EventType.PolicyRuleServer]: XOR<PolicyRuleEventContent, {}>;
+
+    // MSC3401
+    [EventType.GroupCallPrefix]: IGroupCallRoomState;
+    [EventType.GroupCallMemberPrefix]: XOR<IGroupCallRoomMemberState, ExperimentalGroupCallRoomMemberState>;
+
+    // MSC3089
+    [UNSTABLE_MSC3089_BRANCH.name]: MSC3089EventContent;
+
+    // MSC3672
+    [M_BEACON_INFO.name]: MBeaconInfoEventContent;
 }