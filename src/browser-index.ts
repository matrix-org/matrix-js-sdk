--- conflicted
+++ resolved
@@ -41,9 +41,4 @@
 }
 
 export * from "./matrix";
-<<<<<<< HEAD
-global.matrixcs = matrixcs;
-=======
-export default matrixcs; // keep export for browserify package deps
-globalThis.matrixcs = matrixcs;
->>>>>>> 66251e08
+globalThis.matrixcs = matrixcs;