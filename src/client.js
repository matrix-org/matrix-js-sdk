/*
Copyright 2015, 2016 OpenMarket Ltd
Copyright 2017 Vector Creations Ltd
Copyright 2018-2019 New Vector Ltd
Copyright 2019, 2021 The Matrix.org Foundation C.I.C.

Licensed under the Apache License, Version 2.0 (the "License");
you may not use this file except in compliance with the License.
You may obtain a copy of the License at

    http://www.apache.org/licenses/LICENSE-2.0

Unless required by applicable law or agreed to in writing, software
distributed under the License is distributed on an "AS IS" BASIS,
WITHOUT WARRANTIES OR CONDITIONS OF ANY KIND, either express or implied.
See the License for the specific language governing permissions and
limitations under the License.
*/

/**
 * This is an internal module. See {@link MatrixClient} for the public class.
 * @module client
 */

import url from "url";
import { EventEmitter } from "events";
import { MatrixBaseApis } from "./base-apis";
import { Filter } from "./filter";
import { SyncApi } from "./sync";
import { EventStatus, MatrixEvent } from "./models/event";
import { EventTimeline } from "./models/event-timeline";
import { SearchResult } from "./models/search-result";
import { StubStore } from "./store/stub";
import { createNewMatrixCall } from "./webrtc/call";
import { CallEventHandler } from './webrtc/callEventHandler';
import * as utils from './utils';
import { sleep } from './utils';
import {
    MatrixError,
    PREFIX_MEDIA_R0,
    PREFIX_UNSTABLE,
    retryNetworkOperation,
} from "./http-api";
import { getHttpUriForMxc } from "./content-repo";
import * as ContentHelpers from "./content-helpers";
import * as olmlib from "./crypto/olmlib";
import { ReEmitter } from './ReEmitter';
import { RoomList } from './crypto/RoomList';
import { logger } from './logger';
import { Crypto, isCryptoAvailable, fixBackupKey } from './crypto';
import { decodeRecoveryKey } from './crypto/recoverykey';
import { keyFromAuthData } from './crypto/key_passphrase';
import { randomString } from './randomstring';
import { PushProcessor } from "./pushprocessor";
import { encodeBase64, decodeBase64 } from "./crypto/olmlib";
import { User } from "./models/user";
<<<<<<< HEAD
import {AutoDiscovery} from "./autodiscovery";
import {DEHYDRATION_ALGORITHM} from "./crypto/dehydration";
import { BackupManager } from "./crypto/backup";
=======
import { AutoDiscovery } from "./autodiscovery";
import { DEHYDRATION_ALGORITHM } from "./crypto/dehydration";
>>>>>>> 0070c8f8

const SCROLLBACK_DELAY_MS = 3000;
export const CRYPTO_ENABLED = isCryptoAvailable();
const CAPABILITIES_CACHE_MS = 21600000; // 6 hours - an arbitrary value
const TURN_CHECK_INTERVAL = 10 * 60 * 1000; // poll for turn credentials every 10 minutes

/**
 * Construct a Matrix Client. Only directly construct this if you want to use
 * custom modules. Normally, {@link createClient} should be used
 * as it specifies 'sensible' defaults for these modules.
 * @constructor
 * @extends {external:EventEmitter}
 * @extends {module:base-apis~MatrixBaseApis}
 *
 * @param {Object} opts The configuration options for this client.
 * @param {string} opts.baseUrl Required. The base URL to the client-server
 * HTTP API.
 * @param {string} opts.idBaseUrl Optional. The base identity server URL for
 * identity server requests.
 * @param {Function} opts.request Required. The function to invoke for HTTP
 * requests. The value of this property is typically <code>require("request")
 * </code> as it returns a function which meets the required interface. See
 * {@link requestFunction} for more information.
 *
 * @param {string} opts.accessToken The access_token for this user.
 *
 * @param {string} opts.userId The user ID for this user.
 *
 * @param {Object} opts.deviceToImport Device data exported with
 *     "exportDevice" method that must be imported to recreate this device.
 *     Should only be useful for devices with end-to-end crypto enabled.
 *     If provided, opts.deviceId and opts.userId should **NOT** be provided
 *     (they are present in the exported data).
 *
 * @param {string} opts.pickleKey Key used to pickle olm objects or other
 *     sensitive data.
 *
 * @param {IdentityServerProvider} [opts.identityServer]
 * Optional. A provider object with one function `getAccessToken`, which is a
 * callback that returns a Promise<String> of an identity access token to supply
 * with identity requests. If the object is unset, no access token will be
 * supplied.
 * See also https://github.com/vector-im/element-web/issues/10615 which seeks to
 * replace the previous approach of manual access tokens params with this
 * callback throughout the SDK.
 *
 * @param {Object=} opts.store
 *    The data store used for sync data from the homeserver. If not specified,
 *    this client will not store any HTTP responses. The `createClient` helper
 *    will create a default store if needed.
 *
 * @param {module:store/session/webstorage~WebStorageSessionStore} opts.sessionStore
 *    A store to be used for end-to-end crypto session data. Most data has been
 *    migrated out of here to `cryptoStore` instead. If not specified,
 *    end-to-end crypto will be disabled. The `createClient` helper
 *    _will not_ create this store at the moment.
 *
 * @param {module:crypto.store.base~CryptoStore} opts.cryptoStore
 *    A store to be used for end-to-end crypto session data. If not specified,
 *    end-to-end crypto will be disabled. The `createClient` helper will create
 *    a default store if needed.
 *
 * @param {string=} opts.deviceId A unique identifier for this device; used for
 *    tracking things like crypto keys and access tokens.  If not specified,
 *    end-to-end crypto will be disabled.
 *
 * @param {Object} opts.scheduler Optional. The scheduler to use. If not
 * specified, this client will not retry requests on failure. This client
 * will supply its own processing function to
 * {@link module:scheduler~MatrixScheduler#setProcessFunction}.
 *
 * @param {Object} opts.queryParams Optional. Extra query parameters to append
 * to all requests with this client. Useful for application services which require
 * <code>?user_id=</code>.
 *
 * @param {Number=} opts.localTimeoutMs Optional. The default maximum amount of
 * time to wait before timing out HTTP requests. If not specified, there is no timeout.
 *
 * @param {boolean} [opts.useAuthorizationHeader = false] Set to true to use
 * Authorization header instead of query param to send the access token to the server.
 *
 * @param {boolean} [opts.timelineSupport = false] Set to true to enable
 * improved timeline support ({@link
 * module:client~MatrixClient#getEventTimeline getEventTimeline}). It is
 * disabled by default for compatibility with older clients - in particular to
 * maintain support for back-paginating the live timeline after a '/sync'
 * result with a gap.
 *
 * @param {boolean} [opts.unstableClientRelationAggregation = false]
 * Optional. Set to true to enable client-side aggregation of event relations
 * via `EventTimelineSet#getRelationsForEvent`.
 * This feature is currently unstable and the API may change without notice.
 *
 * @param {Array} [opts.verificationMethods] Optional. The verification method
 * that the application can handle.  Each element should be an item from {@link
 * module:crypto~verificationMethods verificationMethods}, or a class that
 * implements the {$link module:crypto/verification/Base verifier interface}.
 *
 * @param {boolean} [opts.forceTURN]
 * Optional. Whether relaying calls through a TURN server should be forced.
 *
 * * @param {boolean} [opts.iceCandidatePoolSize]
 * Optional. Up to this many ICE candidates will be gathered when an incoming call arrives.
 * Gathering does not send data to the caller, but will communicate with the configured TURN
 * server. Default 0.
 *
 * @param {boolean} [opts.supportsCallTransfer]
 * Optional. True to advertise support for call transfers to other parties on Matrix calls.
 *
 * @param {boolean} [opts.fallbackICEServerAllowed]
 * Optional. Whether to allow a fallback ICE server should be used for negotiating a
 * WebRTC connection if the homeserver doesn't provide any servers. Defaults to false.
 *
 * @param {boolean} [opts.usingExternalCrypto]
 * Optional. Whether to allow sending messages to encrypted rooms when encryption
 * is not available internally within this SDK. This is useful if you are using an external
 * E2E proxy, for example. Defaults to false.
 *
 * @param {object} opts.cryptoCallbacks Optional. Callbacks for crypto and cross-signing.
 *     The cross-signing API is currently UNSTABLE and may change without notice.
 *
 * @param {function} [opts.cryptoCallbacks.getCrossSigningKey]
 * Optional. Function to call when a cross-signing private key is needed.
 * Secure Secret Storage will be used by default if this is unset.
 * Args:
 *    {string} type The type of key needed.  Will be one of "master",
 *      "self_signing", or "user_signing"
 *    {Uint8Array} publicKey The public key matching the expected private key.
 *        This can be passed to checkPrivateKey() along with the private key
 *        in order to check that a given private key matches what is being
 *        requested.
 *   Should return a promise that resolves with the private key as a
 *   UInt8Array or rejects with an error.
 *
 * @param {function} [opts.cryptoCallbacks.saveCrossSigningKeys]
 * Optional. Called when new private keys for cross-signing need to be saved.
 * Secure Secret Storage will be used by default if this is unset.
 * Args:
 *   {object} keys the private keys to save. Map of key name to private key
 *       as a UInt8Array. The getPrivateKey callback above will be called
 *       with the corresponding key name when the keys are required again.
 *
 * @param {function} [opts.cryptoCallbacks.shouldUpgradeDeviceVerifications]
 * Optional. Called when there are device-to-device verifications that can be
 * upgraded into cross-signing verifications.
 * Args:
 *   {object} users The users whose device verifications can be
 *     upgraded to cross-signing verifications.  This will be a map of user IDs
 *     to objects with the properties `devices` (array of the user's devices
 *     that verified their cross-signing key), and `crossSigningInfo` (the
 *     user's cross-signing information)
 * Should return a promise which resolves with an array of the user IDs who
 * should be cross-signed.
 *
 * @param {function} [opts.cryptoCallbacks.getSecretStorageKey]
 * Optional. Function called when an encryption key for secret storage
 *     is required. One or more keys will be described in the keys object.
 *     The callback function should return a promise with an array of:
 *     [<key name>, <UInt8Array private key>] or null if it cannot provide
 *     any of the keys.
 * Args:
 *   {object} keys Information about the keys:
 *       {
 *           keys: {
 *               <key name>: {
 *                   "algorithm": "m.secret_storage.v1.aes-hmac-sha2",
 *                   "passphrase": {
 *                       "algorithm": "m.pbkdf2",
 *                       "iterations": 500000,
 *                       "salt": "..."
 *                   },
 *                   "iv": "...",
 *                   "mac": "..."
 *               }, ...
 *           }
 *       }
 *   {string} name the name of the value we want to read out of SSSS, for UI purposes.
 *
 * @param {function} [opts.cryptoCallbacks.getBackupKey]
 * Optional. Function called when the backup key is required.  The callback function
 *     should return a promise that resolves to the backup key as a Uint8Array.
 *
 * @param {function} [opts.cryptoCallbacks.cacheSecretStorageKey]
 * Optional. Function called when a new encryption key for secret storage
 * has been created. This allows the application a chance to cache this key if
 * desired to avoid user prompts.
 * Args:
 *   {string} keyId the ID of the new key
 *   {object} keyInfo Infomation about the key as above for `getSecretStorageKey`
 *   {Uint8Array} key the new private key
 *
 * @param {function} [opts.cryptoCallbacks.onSecretRequested]
 * Optional. Function called when a request for a secret is received from another
 * device.
 * Args:
 *   {string} name The name of the secret being requested.
 *   {string} userId The user ID of the client requesting
 *   {string} deviceId The device ID of the client requesting the secret.
 *   {string} requestId The ID of the request. Used to match a
 *     corresponding `crypto.secrets.request_cancelled`. The request ID will be
 *     unique per sender, device pair.
 *   {DeviceTrustLevel} deviceTrust: The trust status of the device requesting
 *     the secret as returned by {@link module:client~MatrixClient#checkDeviceTrust}.
 */
export function MatrixClient(opts) {
    opts.baseUrl = utils.ensureNoTrailingSlash(opts.baseUrl);
    opts.idBaseUrl = utils.ensureNoTrailingSlash(opts.idBaseUrl);

    MatrixBaseApis.call(this, opts);

    this.olmVersion = null; // Populated after initCrypto is done

    this.reEmitter = new ReEmitter(this);

    this.usingExternalCrypto = opts.usingExternalCrypto;

    this.store = opts.store || new StubStore();

    this.deviceId = opts.deviceId || null;

    const userId = (opts.userId || null);
    this.credentials = {
        userId: userId,
    };

    if (opts.deviceToImport) {
        if (this.deviceId) {
            logger.warn(
                'not importing device because'
                + ' device ID is provided to constructor'
                + ' independently of exported data',
            );
        } else if (this.credentials.userId) {
            logger.warn(
                'not importing device because'
                + ' user ID is provided to constructor'
                + ' independently of exported data',
            );
        } else if (!(opts.deviceToImport.deviceId)) {
            logger.warn('not importing device because no device ID in exported data');
        } else {
            this.deviceId = opts.deviceToImport.deviceId;
            this.credentials.userId = opts.deviceToImport.userId;
            // will be used during async initialization of the crypto
            this._exportedOlmDeviceToImport = opts.deviceToImport.olmDevice;
        }
    } else if (opts.pickleKey) {
        this.pickleKey = opts.pickleKey;
    }

    this.scheduler = opts.scheduler;
    if (this.scheduler) {
        const self = this;
        this.scheduler.setProcessFunction(async function(eventToSend) {
            const room = self.getRoom(eventToSend.getRoomId());
            if (eventToSend.status !== EventStatus.SENDING) {
                _updatePendingEventStatus(room, eventToSend,
                                          EventStatus.SENDING);
            }
            const res = await _sendEventHttpRequest(self, eventToSend);
            if (room) {
                // ensure we update pending event before the next scheduler run so that any listeners to event id
                // updates on the synchronous event emitter get a chance to run first.
                room.updatePendingEvent(eventToSend, EventStatus.SENT, res.event_id);
            }
            return res;
        });
    }
    this.clientRunning = false;

    // try constructing a MatrixCall to see if we are running in an environment
    // which has WebRTC. If we are, listen for and handle m.call.* events.
    const call = createNewMatrixCall(this);
    this._supportsVoip = false;
    if (call) {
        this._callEventHandler = new CallEventHandler(this);
        this._supportsVoip = true;
        // Start listening for calls after the initial sync is done
        // We do not need to backfill the call event buffer
        // with encrypted events that might never get decrypted
        this.on("sync", this._startCallEventHandler);
    } else {
        this._callEventHandler = null;
    }
    this._syncingRetry = null;
    this._syncApi = null;
    this._peekSync = null;
    this._isGuest = false;
    this._ongoingScrollbacks = {};
    this.timelineSupport = Boolean(opts.timelineSupport);
    this.urlPreviewCache = {}; // key=preview key, value=Promise for preview (may be an error)
    this._notifTimelineSet = null;
    this.unstableClientRelationAggregation = !!opts.unstableClientRelationAggregation;

    this._crypto = null;
    this._cryptoStore = opts.cryptoStore;
    this._sessionStore = opts.sessionStore;
    this._verificationMethods = opts.verificationMethods;
    this._cryptoCallbacks = opts.cryptoCallbacks || {};

    this._forceTURN = opts.forceTURN || false;
    this._iceCandidatePoolSize = opts.iceCandidatePoolSize === undefined ? 0 : opts.iceCandidatePoolSize;
    this._supportsCallTransfer = opts.supportsCallTransfer || false;
    this._fallbackICEServerAllowed = opts.fallbackICEServerAllowed || false;

    // List of which rooms have encryption enabled: separate from crypto because
    // we still want to know which rooms are encrypted even if crypto is disabled:
    // we don't want to start sending unencrypted events to them.
    this._roomList = new RoomList(this._cryptoStore);

    // The pushprocessor caches useful things, so keep one and re-use it
    this._pushProcessor = new PushProcessor(this);

    // Promise to a response of the server's /versions response
    // TODO: This should expire: https://github.com/matrix-org/matrix-js-sdk/issues/1020
    this._serverVersionsPromise = null;

    this._cachedCapabilities = null; // { capabilities: {}, lastUpdated: timestamp }

    this._clientWellKnown = undefined;
    this._clientWellKnownPromise = undefined;

    this._turnServers = [];
    this._turnServersExpiry = 0;
    this._checkTurnServersIntervalID = null;

    // The SDK doesn't really provide a clean way for events to recalculate the push
    // actions for themselves, so we have to kinda help them out when they are encrypted.
    // We do this so that push rules are correctly executed on events in their decrypted
    // state, such as highlights when the user's name is mentioned.
    this.on("Event.decrypted", (event) => {
        const oldActions = event.getPushActions();
        const actions = this._pushProcessor.actionsForEvent(event);
        event.setPushActions(actions); // Might as well while we're here

        const room = this.getRoom(event.getRoomId());
        if (!room) return;

        const currentCount = room.getUnreadNotificationCount("highlight");

        // Ensure the unread counts are kept up to date if the event is encrypted
        // We also want to make sure that the notification count goes up if we already
        // have encrypted events to avoid other code from resetting 'highlight' to zero.
        const oldHighlight = oldActions && oldActions.tweaks
            ? !!oldActions.tweaks.highlight : false;
        const newHighlight = actions && actions.tweaks
            ? !!actions.tweaks.highlight : false;
        if (oldHighlight !== newHighlight || currentCount > 0) {
            // TODO: Handle mentions received while the client is offline
            // See also https://github.com/vector-im/element-web/issues/9069
            if (!room.hasUserReadEvent(this.getUserId(), event.getId())) {
                let newCount = currentCount;
                if (newHighlight && !oldHighlight) newCount++;
                if (!newHighlight && oldHighlight) newCount--;
                room.setUnreadNotificationCount("highlight", newCount);

                // Fix 'Mentions Only' rooms from not having the right badge count
                const totalCount = room.getUnreadNotificationCount('total');
                if (totalCount < newCount) {
                    room.setUnreadNotificationCount('total', newCount);
                }
            }
        }
    });

    // Like above, we have to listen for read receipts from ourselves in order to
    // correctly handle notification counts on encrypted rooms.
    // This fixes https://github.com/vector-im/element-web/issues/9421
    this.on("Room.receipt", (event, room) => {
        if (room && this.isRoomEncrypted(room.roomId)) {
            // Figure out if we've read something or if it's just informational
            const content = event.getContent();
            const isSelf = Object.keys(content).filter(eid => {
                return Object.keys(content[eid]['m.read']).includes(this.getUserId());
            }).length > 0;

            if (!isSelf) return;

            // Work backwards to determine how many events are unread. We also set
            // a limit for how back we'll look to avoid spinning CPU for too long.
            // If we hit the limit, we assume the count is unchanged.
            const maxHistory = 20;
            const events = room.getLiveTimeline().getEvents();

            let highlightCount = 0;

            for (let i = events.length - 1; i >= 0; i--) {
                if (i === events.length - maxHistory) return; // limit reached

                const event = events[i];

                if (room.hasUserReadEvent(this.getUserId(), event.getId())) {
                    // If the user has read the event, then the counting is done.
                    break;
                }

                const pushActions = this.getPushActionsForEvent(event);
                highlightCount += pushActions.tweaks &&
                    pushActions.tweaks.highlight ? 1 : 0;
            }

            // Note: we don't need to handle 'total' notifications because the counts
            // will come from the server.
            room.setUnreadNotificationCount("highlight", highlightCount);
        }
    });
}
utils.inherits(MatrixClient, EventEmitter);
utils.extend(MatrixClient.prototype, MatrixBaseApis.prototype);

/**
 * Try to rehydrate a device if available.  The client must have been
 * initialized with a `cryptoCallback.getDehydrationKey` option, and this
 * function must be called before initCrypto and startClient are called.
 *
 * @return {Promise} Resolves to undefined if a device could not be dehydrated, or
 *     to the new device ID if the dehydration was successful.
 * @return {module:http-api.MatrixError} Rejects: with an error response.
 */
MatrixClient.prototype.rehydrateDevice = async function() {
    if (this._crypto) {
        throw new Error("Cannot rehydrate device after crypto is initialized");
    }

    if (!this._cryptoCallbacks.getDehydrationKey) {
        return;
    }

    const getDeviceResult = await this.getDehydratedDevice();
    if (!getDeviceResult) {
        return;
    }

    if (!getDeviceResult.device_data || !getDeviceResult.device_id) {
        logger.info("no dehydrated device found");
        return;
    }

    const account = new global.Olm.Account();
    try {
        const deviceData = getDeviceResult.device_data;
        if (deviceData.algorithm !== DEHYDRATION_ALGORITHM) {
            logger.warn("Wrong algorithm for dehydrated device");
            return;
        }
        logger.log("unpickling dehydrated device");
        const key = await this._cryptoCallbacks.getDehydrationKey(
            deviceData,
            (k) => {
                // copy the key so that it doesn't get clobbered
                account.unpickle(new Uint8Array(k), deviceData.account);
            },
        );
        account.unpickle(key, deviceData.account);
        logger.log("unpickled device");

        const rehydrateResult = await this._http.authedRequest(
            undefined,
            "POST",
            "/dehydrated_device/claim",
            undefined,
            {
                device_id: getDeviceResult.device_id,
            },
            {
                prefix: "/_matrix/client/unstable/org.matrix.msc2697.v2",
            },
        );

        if (rehydrateResult.success === true) {
            this.deviceId = getDeviceResult.device_id;
            logger.info("using dehydrated device");
            const pickleKey = this.pickleKey || "DEFAULT_KEY";
            this._exportedOlmDeviceToImport = {
                pickledAccount: account.pickle(pickleKey),
                sessions: [],
                pickleKey: pickleKey,
            };
            account.free();
            return this.deviceId;
        } else {
            account.free();
            logger.info("not using dehydrated device");
            return;
        }
    } catch (e) {
        account.free();
        logger.warn("could not unpickle", e);
    }
};

/**
 * Get the current dehydrated device, if any
 * @return {Promise} A promise of an object containing the dehydrated device
 */
MatrixClient.prototype.getDehydratedDevice = async function() {
    try {
        return await this._http.authedRequest(
            undefined,
            "GET",
            "/dehydrated_device",
            undefined, undefined,
            {
                prefix: "/_matrix/client/unstable/org.matrix.msc2697.v2",
            },
        );
    } catch (e) {
        logger.info("could not get dehydrated device", e.toString());
        return;
    }
};

/**
 * Set the dehydration key.  This will also periodically dehydrate devices to
 * the server.
 *
 * @param {Uint8Array} key the dehydration key
 * @param {object} [keyInfo] Information about the key.  Primarily for
 *     information about how to generate the key from a passphrase.
 * @param {string} [deviceDisplayName] The device display name for the
 *     dehydrated device.
 * @return {Promise} A promise that resolves when the dehydrated device is stored.
 */
MatrixClient.prototype.setDehydrationKey = async function(
    key, keyInfo = {}, deviceDisplayName = undefined,
) {
    if (!(this._crypto)) {
        logger.warn('not dehydrating device if crypto is not enabled');
        return;
    }
    return await this._crypto._dehydrationManager.setKeyAndQueueDehydration(
        key, keyInfo, deviceDisplayName,
    );
};

/**
 * Creates a new dehydrated device (without queuing periodic dehydration)
 * @param {Uint8Array} key the dehydration key
 * @param {object} [keyInfo] Information about the key.  Primarily for
 *     information about how to generate the key from a passphrase.
 * @param {string} [deviceDisplayName] The device display name for the
 *     dehydrated device.
 * @return {Promise<String>} the device id of the newly created dehydrated device
 */
MatrixClient.prototype.createDehydratedDevice = async function(
    key, keyInfo = {}, deviceDisplayName = undefined,
) {
    if (!(this._crypto)) {
        logger.warn('not dehydrating device if crypto is not enabled');
        return;
    }
    await this._crypto._dehydrationManager.setKey(
        key, keyInfo, deviceDisplayName,
    );
    return await this._crypto._dehydrationManager.dehydrateDevice();
};

MatrixClient.prototype.exportDevice = async function() {
    if (!(this._crypto)) {
        logger.warn('not exporting device if crypto is not enabled');
        return;
    }
    return {
        userId: this.credentials.userId,
        deviceId: this.deviceId,
        olmDevice: await this._crypto._olmDevice.export(),
    };
};

/**
 * Clear any data out of the persistent stores used by the client.
 *
 * @returns {Promise} Promise which resolves when the stores have been cleared.
 */
MatrixClient.prototype.clearStores = function() {
    if (this._clientRunning) {
        throw new Error("Cannot clear stores while client is running");
    }

    const promises = [];

    promises.push(this.store.deleteAllData());
    if (this._cryptoStore) {
        promises.push(this._cryptoStore.deleteAllData());
    }
    return Promise.all(promises);
};

/**
 * Get the user-id of the logged-in user
 *
 * @return {?string} MXID for the logged-in user, or null if not logged in
 */
MatrixClient.prototype.getUserId = function() {
    if (this.credentials && this.credentials.userId) {
        return this.credentials.userId;
    }
    return null;
};

/**
 * Get the domain for this client's MXID
 * @return {?string} Domain of this MXID
 */
MatrixClient.prototype.getDomain = function() {
    if (this.credentials && this.credentials.userId) {
        return this.credentials.userId.replace(/^.*?:/, '');
    }
    return null;
};

/**
 * Get the local part of the current user ID e.g. "foo" in "@foo:bar".
 * @return {?string} The user ID localpart or null.
 */
MatrixClient.prototype.getUserIdLocalpart = function() {
    if (this.credentials && this.credentials.userId) {
        return this.credentials.userId.split(":")[0].substring(1);
    }
    return null;
};

/**
 * Get the device ID of this client
 * @return {?string} device ID
 */
MatrixClient.prototype.getDeviceId = function() {
    return this.deviceId;
};

/**
 * Check if the runtime environment supports VoIP calling.
 * @return {boolean} True if VoIP is supported.
 */
MatrixClient.prototype.supportsVoip = function() {
    return this._supportsVoip;
};

/**
 * Set whether VoIP calls are forced to use only TURN
 * candidates. This is the same as the forceTURN option
 * when creating the client.
 * @param {bool} forceTURN True to force use of TURN servers
 */
MatrixClient.prototype.setForceTURN = function(forceTURN) {
    this._forceTURN = forceTURN;
};

/**
 * Set whether to advertise transfer support to other parties on Matrix calls.
 * @param {bool} supportsCallTransfer True to advertise the 'm.call.transferee' capability
 */
MatrixClient.prototype.setSupportsCallTransfer = function(supportsCallTransfer) {
    this._supportsCallTransfer = supportsCallTransfer;
};

/**
 * Creates a new call.
 * The place*Call methods on the returned call can be used to actually place a call
 *
 * @param {string} roomId The room the call is to be placed in.
 * @return {MatrixCall} the call or null if the browser doesn't support calling.
 */
MatrixClient.prototype.createCall = function(roomId) {
    return createNewMatrixCall(this, roomId);
};

/**
 * Get the current sync state.
 * @return {?string} the sync state, which may be null.
 * @see module:client~MatrixClient#event:"sync"
 */
MatrixClient.prototype.getSyncState = function() {
    if (!this._syncApi) {
        return null;
    }
    return this._syncApi.getSyncState();
};

/**
 * Returns the additional data object associated with
 * the current sync state, or null if there is no
 * such data.
 * Sync errors, if available, are put in the 'error' key of
 * this object.
 * @return {?Object}
 */
MatrixClient.prototype.getSyncStateData = function() {
    if (!this._syncApi) {
        return null;
    }
    return this._syncApi.getSyncStateData();
};

/**
 * Whether the initial sync has completed.
 * @return {boolean} True if at least on sync has happened.
 */
MatrixClient.prototype.isInitialSyncComplete = function() {
    const state = this.getSyncState();
    if (!state) {
        return false;
    }
    return state === "PREPARED" || state === "SYNCING";
};

/**
 * Return whether the client is configured for a guest account.
 * @return {boolean} True if this is a guest access_token (or no token is supplied).
 */
MatrixClient.prototype.isGuest = function() {
    return this._isGuest;
};

/**
 * Return the provided scheduler, if any.
 * @return {?module:scheduler~MatrixScheduler} The scheduler or null
 */
MatrixClient.prototype.getScheduler = function() {
    return this.scheduler;
};

/**
 * Set whether this client is a guest account. <b>This method is experimental
 * and may change without warning.</b>
 * @param {boolean} isGuest True if this is a guest account.
 */
MatrixClient.prototype.setGuest = function(isGuest) {
    // EXPERIMENTAL:
    // If the token is a macaroon, it should be encoded in it that it is a 'guest'
    // access token, which means that the SDK can determine this entirely without
    // the dev manually flipping this flag.
    this._isGuest = isGuest;
};

/**
 * Retry a backed off syncing request immediately. This should only be used when
 * the user <b>explicitly</b> attempts to retry their lost connection.
 * @return {boolean} True if this resulted in a request being retried.
 */
MatrixClient.prototype.retryImmediately = function() {
    return this._syncApi.retryImmediately();
};

/**
 * Return the global notification EventTimelineSet, if any
 *
 * @return {EventTimelineSet} the globl notification EventTimelineSet
 */
MatrixClient.prototype.getNotifTimelineSet = function() {
    return this._notifTimelineSet;
};

/**
 * Set the global notification EventTimelineSet
 *
 * @param {EventTimelineSet} notifTimelineSet
 */
MatrixClient.prototype.setNotifTimelineSet = function(notifTimelineSet) {
    this._notifTimelineSet = notifTimelineSet;
};

/**
 * Gets the capabilities of the homeserver. Always returns an object of
 * capability keys and their options, which may be empty.
 * @param {boolean} fresh True to ignore any cached values.
 * @return {Promise} Resolves to the capabilities of the homeserver
 * @return {module:http-api.MatrixError} Rejects: with an error response.
 */
MatrixClient.prototype.getCapabilities = function(fresh=false) {
    const now = new Date().getTime();

    if (this._cachedCapabilities && !fresh) {
        if (now < this._cachedCapabilities.expiration) {
            logger.log("Returning cached capabilities");
            return Promise.resolve(this._cachedCapabilities.capabilities);
        }
    }

    // We swallow errors because we need a default object anyhow
    return this._http.authedRequest(
        undefined, "GET", "/capabilities",
    ).catch((e) => {
        logger.error(e);
        return null; // otherwise consume the error
    }).then((r) => {
        if (!r) r = {};
        const capabilities = r["capabilities"] || {};

        // If the capabilities missed the cache, cache it for a shorter amount
        // of time to try and refresh them later.
        const cacheMs = Object.keys(capabilities).length
            ? CAPABILITIES_CACHE_MS
            : 60000 + (Math.random() * 5000);

        this._cachedCapabilities = {
            capabilities: capabilities,
            expiration: now + cacheMs,
        };

        logger.log("Caching capabilities: ", capabilities);
        return capabilities;
    });
};

// Crypto bits
// ===========

/**
 * Initialise support for end-to-end encryption in this client
 *
 * You should call this method after creating the matrixclient, but *before*
 * calling `startClient`, if you want to support end-to-end encryption.
 *
 * It will return a Promise which will resolve when the crypto layer has been
 * successfully initialised.
 */
MatrixClient.prototype.initCrypto = async function() {
    if (!isCryptoAvailable()) {
        throw new Error(
            `End-to-end encryption not supported in this js-sdk build: did ` +
                `you remember to load the olm library?`,
        );
    }

    if (this._crypto) {
        logger.warn("Attempt to re-initialise e2e encryption on MatrixClient");
        return;
    }

    if (!this._sessionStore) {
        // this is temporary, the sessionstore is supposed to be going away
        throw new Error(`Cannot enable encryption: no sessionStore provided`);
    }
    if (!this._cryptoStore) {
        // the cryptostore is provided by sdk.createClient, so this shouldn't happen
        throw new Error(`Cannot enable encryption: no cryptoStore provided`);
    }

    logger.log("Crypto: Starting up crypto store...");
    await this._cryptoStore.startup();

    // initialise the list of encrypted rooms (whether or not crypto is enabled)
    logger.log("Crypto: initialising roomlist...");
    await this._roomList.init();

    const userId = this.getUserId();
    if (userId === null) {
        throw new Error(
            `Cannot enable encryption on MatrixClient with unknown userId: ` +
                `ensure userId is passed in createClient().`,
        );
    }
    if (this.deviceId === null) {
        throw new Error(
            `Cannot enable encryption on MatrixClient with unknown deviceId: ` +
                `ensure deviceId is passed in createClient().`,
        );
    }

    const crypto = new Crypto(
        this,
        this._sessionStore,
        userId, this.deviceId,
        this.store,
        this._cryptoStore,
        this._roomList,
        this._verificationMethods,
    );

    this.reEmitter.reEmit(crypto, [
        "crypto.keyBackupFailed",
        "crypto.keyBackupSessionsRemaining",
        "crypto.roomKeyRequest",
        "crypto.roomKeyRequestCancellation",
        "crypto.warning",
        "crypto.devicesUpdated",
        "crypto.willUpdateDevices",
        "deviceVerificationChanged",
        "userTrustStatusChanged",
        "crossSigning.keysChanged",
    ]);

    logger.log("Crypto: initialising crypto object...");
    await crypto.init({
        exportedOlmDevice: this._exportedOlmDeviceToImport,
        pickleKey: this.pickleKey,
    });
    delete this._exportedOlmDeviceToImport;

    this.olmVersion = Crypto.getOlmVersion();

    // if crypto initialisation was successful, tell it to attach its event
    // handlers.
    crypto.registerEventHandlers(this);
    this._crypto = crypto;
};

/**
 * Is end-to-end crypto enabled for this client.
 * @return {boolean} True if end-to-end is enabled.
 */
MatrixClient.prototype.isCryptoEnabled = function() {
    return this._crypto !== null;
};

/**
 * Get the Ed25519 key for this device
 *
 * @return {?string} base64-encoded ed25519 key. Null if crypto is
 *    disabled.
 */
MatrixClient.prototype.getDeviceEd25519Key = function() {
    if (!this._crypto) {
        return null;
    }
    return this._crypto.getDeviceEd25519Key();
};

/**
 * Get the Curve25519 key for this device
 *
 * @return {?string} base64-encoded curve25519 key. Null if crypto is
 *    disabled.
 */
MatrixClient.prototype.getDeviceCurve25519Key = function() {
    if (!this._crypto) {
        return null;
    }
    return this._crypto.getDeviceCurve25519Key();
};

/**
 * Upload the device keys to the homeserver.
 * @return {object} A promise that will resolve when the keys are uploaded.
 */
MatrixClient.prototype.uploadKeys = function() {
    if (this._crypto === null) {
        throw new Error("End-to-end encryption disabled");
    }

    return this._crypto.uploadDeviceKeys();
};

/**
 * Download the keys for a list of users and stores the keys in the session
 * store.
 * @param {Array} userIds The users to fetch.
 * @param {bool} forceDownload Always download the keys even if cached.
 *
 * @return {Promise} A promise which resolves to a map userId->deviceId->{@link
 * module:crypto~DeviceInfo|DeviceInfo}.
 */
MatrixClient.prototype.downloadKeys = function(userIds, forceDownload) {
    if (this._crypto === null) {
        return Promise.reject(new Error("End-to-end encryption disabled"));
    }
    return this._crypto.downloadKeys(userIds, forceDownload);
};

/**
 * Get the stored device keys for a user id
 *
 * @param {string} userId the user to list keys for.
 *
 * @return {module:crypto/deviceinfo[]} list of devices
 */
MatrixClient.prototype.getStoredDevicesForUser = function(userId) {
    if (this._crypto === null) {
        throw new Error("End-to-end encryption disabled");
    }
    return this._crypto.getStoredDevicesForUser(userId) || [];
};

/**
 * Get the stored device key for a user id and device id
 *
 * @param {string} userId the user to list keys for.
 * @param {string} deviceId unique identifier for the device
 *
 * @return {module:crypto/deviceinfo} device or null
 */
MatrixClient.prototype.getStoredDevice = function(userId, deviceId) {
    if (this._crypto === null) {
        throw new Error("End-to-end encryption disabled");
    }
    return this._crypto.getStoredDevice(userId, deviceId) || null;
};

/**
 * Mark the given device as verified
 *
 * @param {string} userId owner of the device
 * @param {string} deviceId unique identifier for the device or user's
 * cross-signing public key ID.
 *
 * @param {boolean=} verified whether to mark the device as verified. defaults
 *   to 'true'.
 *
 * @returns {Promise}
 *
 * @fires module:client~event:MatrixClient"deviceVerificationChanged"
 */
MatrixClient.prototype.setDeviceVerified = function(userId, deviceId, verified) {
    if (verified === undefined) {
        verified = true;
    }
    const prom = _setDeviceVerification(this, userId, deviceId, verified, null);

    // if one of the user's own devices is being marked as verified / unverified,
    // check the key backup status, since whether or not we use this depends on
    // whether it has a signature from a verified device
    if (userId == this.credentials.userId) {
        this.checkKeyBackup();
    }
    return prom;
};

/**
 * Mark the given device as blocked/unblocked
 *
 * @param {string} userId owner of the device
 * @param {string} deviceId unique identifier for the device or user's
 * cross-signing public key ID.
 *
 * @param {boolean=} blocked whether to mark the device as blocked. defaults
 *   to 'true'.
 *
 * @returns {Promise}
 *
 * @fires module:client~event:MatrixClient"deviceVerificationChanged"
 */
MatrixClient.prototype.setDeviceBlocked = function(userId, deviceId, blocked) {
    if (blocked === undefined) {
        blocked = true;
    }
    return _setDeviceVerification(this, userId, deviceId, null, blocked);
};

/**
 * Mark the given device as known/unknown
 *
 * @param {string} userId owner of the device
 * @param {string} deviceId unique identifier for the device or user's
 * cross-signing public key ID.
 *
 * @param {boolean=} known whether to mark the device as known. defaults
 *   to 'true'.
 *
 * @returns {Promise}
 *
 * @fires module:client~event:MatrixClient"deviceVerificationChanged"
 */
MatrixClient.prototype.setDeviceKnown = function(userId, deviceId, known) {
    if (known === undefined) {
        known = true;
    }
    return _setDeviceVerification(this, userId, deviceId, null, null, known);
};

async function _setDeviceVerification(
    client, userId, deviceId, verified, blocked, known,
) {
    if (!client._crypto) {
        throw new Error("End-to-End encryption disabled");
    }
    await client._crypto.setDeviceVerification(
        userId, deviceId, verified, blocked, known,
    );
}

/**
 * Request a key verification from another user, using a DM.
 *
 * @param {string} userId the user to request verification with
 * @param {string} roomId the room to use for verification
 *
 * @returns {Promise<module:crypto/verification/request/VerificationRequest>} resolves to a VerificationRequest
 *    when the request has been sent to the other party.
 */
MatrixClient.prototype.requestVerificationDM = function(userId, roomId) {
    if (this._crypto === null) {
        throw new Error("End-to-end encryption disabled");
    }
    return this._crypto.requestVerificationDM(userId, roomId);
};

/**
 * Finds a DM verification request that is already in progress for the given room id
 *
 * @param {string} roomId the room to use for verification
 *
 * @returns {module:crypto/verification/request/VerificationRequest?} the VerificationRequest that is in progress, if any
 */
MatrixClient.prototype.findVerificationRequestDMInProgress = function(roomId) {
    if (this._crypto === null) {
        throw new Error("End-to-end encryption disabled");
    }
    return this._crypto.findVerificationRequestDMInProgress(roomId);
};

/**
 * Returns all to-device verification requests that are already in progress for the given user id
 *
 * @param {string} userId the ID of the user to query
 *
 * @returns {module:crypto/verification/request/VerificationRequest[]} the VerificationRequests that are in progress
 */
MatrixClient.prototype.getVerificationRequestsToDeviceInProgress = function(userId) {
    if (this._crypto === null) {
        throw new Error("End-to-end encryption disabled");
    }
    return this._crypto.getVerificationRequestsToDeviceInProgress(userId);
};

/**
 * Request a key verification from another user.
 *
 * @param {string} userId the user to request verification with
 * @param {Array} devices array of device IDs to send requests to.  Defaults to
 *    all devices owned by the user
 *
 * @returns {Promise<module:crypto/verification/request/VerificationRequest>} resolves to a VerificationRequest
 *    when the request has been sent to the other party.
 */
MatrixClient.prototype.requestVerification = function(userId, devices) {
    if (this._crypto === null) {
        throw new Error("End-to-end encryption disabled");
    }
    return this._crypto.requestVerification(userId, devices);
};

/**
 * Begin a key verification.
 *
 * @param {string} method the verification method to use
 * @param {string} userId the user to verify keys with
 * @param {string} deviceId the device to verify
 *
 * @returns {module:crypto/verification/Base} a verification object
 */
MatrixClient.prototype.beginKeyVerification = function(
    method, userId, deviceId,
) {
    if (this._crypto === null) {
        throw new Error("End-to-end encryption disabled");
    }
    return this._crypto.beginKeyVerification(method, userId, deviceId);
};

/**
 * Set the global override for whether the client should ever send encrypted
 * messages to unverified devices.  This provides the default for rooms which
 * do not specify a value.
 *
 * @param {boolean} value whether to blacklist all unverified devices by default
 */
MatrixClient.prototype.setGlobalBlacklistUnverifiedDevices = function(value) {
    if (this._crypto === null) {
        throw new Error("End-to-end encryption disabled");
    }
    this._crypto.setGlobalBlacklistUnverifiedDevices(value);
};

/**
 * @return {boolean} whether to blacklist all unverified devices by default
 */
MatrixClient.prototype.getGlobalBlacklistUnverifiedDevices = function() {
    if (this._crypto === null) {
        throw new Error("End-to-end encryption disabled");
    }
    return this._crypto.getGlobalBlacklistUnverifiedDevices();
};

/**
 * Set whether sendMessage in a room with unknown and unverified devices
 * should throw an error and not send them message. This has 'Global' for
 * symmetry with setGlobalBlacklistUnverifiedDevices but there is currently
 * no room-level equivalent for this setting.
 *
 * This API is currently UNSTABLE and may change or be removed without notice.
 *
 * @param {boolean} value whether error on unknown devices
 */
MatrixClient.prototype.setGlobalErrorOnUnknownDevices = function(value) {
    if (this._crypto === null) {
        throw new Error("End-to-end encryption disabled");
    }
    this._crypto.setGlobalErrorOnUnknownDevices(value);
};

/**
 * @return {boolean} whether to error on unknown devices
 *
 * This API is currently UNSTABLE and may change or be removed without notice.
 */
MatrixClient.prototype.getGlobalErrorOnUnknownDevices = function() {
    if (this._crypto === null) {
        throw new Error("End-to-end encryption disabled");
    }
    return this._crypto.getGlobalErrorOnUnknownDevices();
};

/**
 * Add methods that call the corresponding method in this._crypto
 *
 * @param {class} MatrixClient the class to add the method to
 * @param {string} names the names of the methods to call
 */
function wrapCryptoFuncs(MatrixClient, names) {
    for (const name of names) {
        MatrixClient.prototype[name] = function(...args) {
            if (!this._crypto) { // eslint-disable-line no-invalid-this
                throw new Error("End-to-end encryption disabled");
            }

            return this._crypto[name](...args); // eslint-disable-line no-invalid-this
        };
    }
}

/**
 * Get the user's cross-signing key ID.
 *
 * The cross-signing API is currently UNSTABLE and may change without notice.
 *
 * @function module:client~MatrixClient#getCrossSigningId
 * @param {string} [type=master] The type of key to get the ID of.  One of
 *     "master", "self_signing", or "user_signing".  Defaults to "master".
 *
 * @returns {string} the key ID
 */

/**
 * Get the cross signing information for a given user.
 *
 * The cross-signing API is currently UNSTABLE and may change without notice.
 *
 * @function module:client~MatrixClient#getStoredCrossSigningForUser
 * @param {string} userId the user ID to get the cross-signing info for.
 *
 * @returns {CrossSigningInfo} the cross signing information for the user.
 */

/**
 * Check whether a given user is trusted.
 *
 * The cross-signing API is currently UNSTABLE and may change without notice.
 *
 * @function module:client~MatrixClient#checkUserTrust
 * @param {string} userId The ID of the user to check.
 *
 * @returns {UserTrustLevel}
 */

/**
 * Check whether a given device is trusted.
 *
 * The cross-signing API is currently UNSTABLE and may change without notice.
 *
 * @function module:client~MatrixClient#checkDeviceTrust
 * @param {string} userId The ID of the user whose devices is to be checked.
 * @param {string} deviceId The ID of the device to check
 *
 * @returns {DeviceTrustLevel}
 */

/**
 * Check the copy of our cross-signing key that we have in the device list and
 * see if we can get the private key. If so, mark it as trusted.
 *
 * The cross-signing API is currently UNSTABLE and may change without notice.
 *
 * @function module:client~MatrixClient#checkOwnCrossSigningTrust
 */

/**
 * Checks that a given cross-signing private key matches a given public key.
 * This can be used by the getCrossSigningKey callback to verify that the
 * private key it is about to supply is the one that was requested.
 *
 * The cross-signing API is currently UNSTABLE and may change without notice.
 *
 * @function module:client~MatrixClient#checkCrossSigningPrivateKey
 * @param {Uint8Array} privateKey The private key
 * @param {string} expectedPublicKey The public key
 * @returns {boolean} true if the key matches, otherwise false
 */

/**
 * Perform any background tasks that can be done before a message is ready to
 * send, in order to speed up sending of the message.
 *
 * @function module:client~MatrixClient#prepareToEncrypt
 * @param {module:models/room} room the room the event is in
 */

/**
 * Checks whether cross signing:
 * - is enabled on this account and trusted by this device
 * - has private keys either cached locally or stored in secret storage
 *
 * If this function returns false, bootstrapCrossSigning() can be used
 * to fix things such that it returns true. That is to say, after
 * bootstrapCrossSigning() completes successfully, this function should
 * return true.
 *
 * The cross-signing API is currently UNSTABLE and may change without notice.
 *
 * @function module:client~MatrixClient#isCrossSigningReady
 * @return {bool} True if cross-signing is ready to be used on this device
 */

/**
 * Bootstrap cross-signing by creating keys if needed. If everything is already
 * set up, then no changes are made, so this is safe to run to ensure
 * cross-signing is ready for use.
 *
 * This function:
 * - creates new cross-signing keys if they are not found locally cached nor in
 *   secret storage (if it has been setup)
 *
 * The cross-signing API is currently UNSTABLE and may change without notice.
 *
 * @function module:client~MatrixClient#bootstrapCrossSigning
 * @param {function} opts.authUploadDeviceSigningKeys Function
 * called to await an interactive auth flow when uploading device signing keys.
 * @param {bool} [opts.setupNewCrossSigning] Optional. Reset even if keys
 * already exist.
 * Args:
 *     {function} A function that makes the request requiring auth. Receives the
 *     auth data as an object. Can be called multiple times, first with an empty
 *     authDict, to obtain the flows.
 */

wrapCryptoFuncs(MatrixClient, [
    "getCrossSigningId",
    "getStoredCrossSigningForUser",
    "checkUserTrust",
    "checkDeviceTrust",
    "checkOwnCrossSigningTrust",
    "checkCrossSigningPrivateKey",
    "legacyDeviceVerification",
    "prepareToEncrypt",
    "isCrossSigningReady",
    "bootstrapCrossSigning",
    "getCryptoTrustCrossSignedDevices",
    "setCryptoTrustCrossSignedDevices",
    "countSessionsNeedingBackup",
]);

/**
 * Get information about the encryption of an event
 *
 * @function module:client~MatrixClient#getEventEncryptionInfo
 *
 * @param {module:models/event.MatrixEvent} event event to be checked
 *
 * @return {object} An object with the fields:
 *    - encrypted: whether the event is encrypted (if not encrypted, some of the
 *      other properties may not be set)
 *    - senderKey: the sender's key
 *    - algorithm: the algorithm used to encrypt the event
 *    - authenticated: whether we can be sure that the owner of the senderKey
 *      sent the event
 *    - sender: the sender's device information, if available
 *    - mismatchedSender: if the event's ed25519 and curve25519 keys don't match
 *      (only meaningful if `sender` is set)
 */

/**
 * Create a recovery key from a user-supplied passphrase.
 *
 * The Secure Secret Storage API is currently UNSTABLE and may change without notice.
 *
 * @function module:client~MatrixClient#createRecoveryKeyFromPassphrase
 * @param {string} password Passphrase string that can be entered by the user
 *     when restoring the backup as an alternative to entering the recovery key.
 *     Optional.
 * @returns {Promise<Object>} Object with public key metadata, encoded private
 *     recovery key which should be disposed of after displaying to the user,
 *     and raw private key to avoid round tripping if needed.
 */

/**
 * Checks whether secret storage:
 * - is enabled on this account
 * - is storing cross-signing private keys
 * - is storing session backup key (if enabled)
 *
 * If this function returns false, bootstrapSecretStorage() can be used
 * to fix things such that it returns true. That is to say, after
 * bootstrapSecretStorage() completes successfully, this function should
 * return true.
 *
 * The Secure Secret Storage API is currently UNSTABLE and may change without notice.
 *
 * @function module:client~MatrixClient#isSecretStorageReady
 * @return {bool} True if secret storage is ready to be used on this device
 */

/**
 * Bootstrap Secure Secret Storage if needed by creating a default key. If everything is
 * already set up, then no changes are made, so this is safe to run to ensure secret
 * storage is ready for use.
 *
 * This function
 * - creates a new Secure Secret Storage key if no default key exists
 *   - if a key backup exists, it is migrated to store the key in the Secret
 *     Storage
 * - creates a backup if none exists, and one is requested
 * - migrates Secure Secret Storage to use the latest algorithm, if an outdated
 *   algorithm is found
 *
 * @function module:client~MatrixClient#bootstrapSecretStorage
 * @param {function} [opts.createSecretStorageKey] Optional. Function
 * called to await a secret storage key creation flow.
 * Returns:
 *     {Promise<Object>} Object with public key metadata, encoded private
 *     recovery key which should be disposed of after displaying to the user,
 *     and raw private key to avoid round tripping if needed.
 * @param {object} [opts.keyBackupInfo] The current key backup object. If passed,
 * the passphrase and recovery key from this backup will be used.
 * @param {bool} [opts.setupNewKeyBackup] If true, a new key backup version will be
 * created and the private key stored in the new SSSS store. Ignored if keyBackupInfo
 * is supplied.
 * @param {bool} [opts.setupNewSecretStorage] Optional. Reset even if keys already exist.
 * @param {func} [opts.getKeyBackupPassphrase] Optional. Function called to get the user's
 *     current key backup passphrase. Should return a promise that resolves with a Buffer
 *     containing the key, or rejects if the key cannot be obtained.
 * Returns:
 *     {Promise} A promise which resolves to key creation data for
 *     SecretStorage#addKey: an object with `passphrase` etc fields.
 */

/**
 * Add a key for encrypting secrets.
 *
 * The Secure Secret Storage API is currently UNSTABLE and may change without notice.
 *
 * @function module:client~MatrixClient#addSecretStorageKey
 * @param {string} algorithm the algorithm used by the key
 * @param {object} opts the options for the algorithm.  The properties used
 *     depend on the algorithm given.
 * @param {string} [keyName] the name of the key.  If not given, a random
 *     name will be generated.
 *
 * @return {object} An object with:
 *     keyId: {string} the ID of the key
 *     keyInfo: {object} details about the key (iv, mac, passphrase)
 */

/**
 * Check whether we have a key with a given ID.
 *
 * The Secure Secret Storage API is currently UNSTABLE and may change without notice.
 *
 * @function module:client~MatrixClient#hasSecretStorageKey
 * @param {string} [keyId = default key's ID] The ID of the key to check
 *     for. Defaults to the default key ID if not provided.
 * @return {boolean} Whether we have the key.
 */

/**
 * Store an encrypted secret on the server.
 *
 * The Secure Secret Storage API is currently UNSTABLE and may change without notice.
 *
 * @function module:client~MatrixClient#storeSecret
 * @param {string} name The name of the secret
 * @param {string} secret The secret contents.
 * @param {Array} keys The IDs of the keys to use to encrypt the secret or null/undefined
 *     to use the default (will throw if no default key is set).
 */

/**
 * Get a secret from storage.
 *
 * The Secure Secret Storage API is currently UNSTABLE and may change without notice.
 *
 * @function module:client~MatrixClient#getSecret
 * @param {string} name the name of the secret
 *
 * @return {string} the contents of the secret
 */

/**
 * Check if a secret is stored on the server.
 *
 * The Secure Secret Storage API is currently UNSTABLE and may change without notice.
 *
 * @function module:client~MatrixClient#isSecretStored
 * @param {string} name the name of the secret
 * @param {boolean} checkKey check if the secret is encrypted by a trusted
 *     key
 *
 * @return {object?} map of key name to key info the secret is encrypted
 *     with, or null if it is not present or not encrypted with a trusted
 *     key
 */

/**
 * Request a secret from another device.
 *
 * The Secure Secret Storage API is currently UNSTABLE and may change without notice.
 *
 * @function module:client~MatrixClient#requestSecret
 * @param {string} name the name of the secret to request
 * @param {string[]} devices the devices to request the secret from
 *
 * @return {string} the contents of the secret
 */

/**
 * Get the current default key ID for encrypting secrets.
 *
 * The Secure Secret Storage API is currently UNSTABLE and may change without notice.
 *
 * @function module:client~MatrixClient#getDefaultSecretStorageKeyId
 *
 * @return {string} The default key ID or null if no default key ID is set
 */

/**
 * Set the current default key ID for encrypting secrets.
 *
 * The Secure Secret Storage API is currently UNSTABLE and may change without notice.
 *
 * @function module:client~MatrixClient#setDefaultSecretStorageKeyId
 * @param {string} keyId The new default key ID
 */

/**
 * Checks that a given secret storage private key matches a given public key.
 * This can be used by the getSecretStorageKey callback to verify that the
 * private key it is about to supply is the one that was requested.
 *
 * The Secure Secret Storage API is currently UNSTABLE and may change without notice.
 *
 * @function module:client~MatrixClient#checkSecretStoragePrivateKey
 * @param {Uint8Array} privateKey The private key
 * @param {string} expectedPublicKey The public key
 * @returns {boolean} true if the key matches, otherwise false
 */

wrapCryptoFuncs(MatrixClient, [
    "getEventEncryptionInfo",
    "createRecoveryKeyFromPassphrase",
    "isSecretStorageReady",
    "bootstrapSecretStorage",
    "addSecretStorageKey",
    "hasSecretStorageKey",
    "storeSecret",
    "getSecret",
    "isSecretStored",
    "requestSecret",
    "getDefaultSecretStorageKeyId",
    "setDefaultSecretStorageKeyId",
    "checkSecretStorageKey",
    "checkSecretStoragePrivateKey",
]);

/**
 * Get e2e information on the device that sent an event
 *
 * @param {MatrixEvent} event event to be checked
 *
 * @return {Promise<module:crypto/deviceinfo?>}
 */
MatrixClient.prototype.getEventSenderDeviceInfo = async function(event) {
    if (!this._crypto) {
        return null;
    }

    return this._crypto.getEventSenderDeviceInfo(event);
};

/**
 * Check if the sender of an event is verified
 *
 * @param {MatrixEvent} event event to be checked
 *
 * @return {boolean} true if the sender of this event has been verified using
 * {@link module:client~MatrixClient#setDeviceVerified|setDeviceVerified}.
 */
MatrixClient.prototype.isEventSenderVerified = async function(event) {
    const device = await this.getEventSenderDeviceInfo(event);
    if (!device) {
        return false;
    }
    return device.isVerified();
};

/**
 * Cancel a room key request for this event if one is ongoing and resend the
 * request.
 * @param  {MatrixEvent} event event of which to cancel and resend the room
 *                            key request.
 * @return {Promise} A promise that will resolve when the key request is queued
 */
MatrixClient.prototype.cancelAndResendEventRoomKeyRequest = function(event) {
    return event.cancelAndResendKeyRequest(this._crypto, this.getUserId());
};

/**
 * Enable end-to-end encryption for a room. This does not modify room state.
 * Any messages sent before the returned promise resolves will be sent unencrypted.
 * @param {string} roomId The room ID to enable encryption in.
 * @param {object} config The encryption config for the room.
 * @return {Promise} A promise that will resolve when encryption is set up.
 */
MatrixClient.prototype.setRoomEncryption = function(roomId, config) {
    if (!this._crypto) {
        throw new Error("End-to-End encryption disabled");
    }
    return this._crypto.setRoomEncryption(roomId, config);
};

/**
 * Whether encryption is enabled for a room.
 * @param {string} roomId the room id to query.
 * @return {bool} whether encryption is enabled.
 */
MatrixClient.prototype.isRoomEncrypted = function(roomId) {
    const room = this.getRoom(roomId);
    if (!room) {
        // we don't know about this room, so can't determine if it should be
        // encrypted. Let's assume not.
        return false;
    }

    // if there is an 'm.room.encryption' event in this room, it should be
    // encrypted (independently of whether we actually support encryption)
    const ev = room.currentState.getStateEvents("m.room.encryption", "");
    if (ev) {
        return true;
    }

    // we don't have an m.room.encrypted event, but that might be because
    // the server is hiding it from us. Check the store to see if it was
    // previously encrypted.
    return this._roomList.isRoomEncrypted(roomId);
};

/**
 * Forces the current outbound group session to be discarded such
 * that another one will be created next time an event is sent.
 *
 * @param {string} roomId The ID of the room to discard the session for
 *
 * This should not normally be necessary.
 */
MatrixClient.prototype.forceDiscardSession = function(roomId) {
    if (!this._crypto) {
        throw new Error("End-to-End encryption disabled");
    }
    this._crypto.forceDiscardSession(roomId);
};

/**
 * Get a list containing all of the room keys
 *
 * This should be encrypted before returning it to the user.
 *
 * @return {Promise} a promise which resolves to a list of
 *    session export objects
 */
MatrixClient.prototype.exportRoomKeys = function() {
    if (!this._crypto) {
        return Promise.reject(new Error("End-to-end encryption disabled"));
    }
    return this._crypto.exportRoomKeys();
};

/**
 * Import a list of room keys previously exported by exportRoomKeys
 *
 * @param {Object[]} keys a list of session export objects
 * @param {Object} opts
 * @param {Function} opts.progressCallback called with an object that has a "stage" param
 *
 * @return {Promise} a promise which resolves when the keys
 *    have been imported
 */
MatrixClient.prototype.importRoomKeys = function(keys, opts) {
    if (!this._crypto) {
        throw new Error("End-to-end encryption disabled");
    }
    return this._crypto.importRoomKeys(keys, opts);
};

/**
 * Force a re-check of the local key backup status against
 * what's on the server.
 *
 * @returns {Object} Object with backup info (as returned by
 *     getKeyBackupVersion) in backupInfo and
 *     trust information (as returned by isKeyBackupTrusted)
 *     in trustInfo.
 */
MatrixClient.prototype.checkKeyBackup = function() {
    return this._crypto._backupManager.checkKeyBackup();
};

/**
 * Get information about the current key backup.
 * @returns {Promise} Information object from API or null
 */
MatrixClient.prototype.getKeyBackupVersion = function() {
    return this._http.authedRequest(
        undefined, "GET", "/room_keys/version", undefined, undefined,
        { prefix: PREFIX_UNSTABLE },
    ).then((res) => {
        if (res.algorithm !== olmlib.MEGOLM_BACKUP_ALGORITHM) {
            const err = "Unknown backup algorithm: " + res.algorithm;
            return Promise.reject(err);
        } else if (!(typeof res.auth_data === "object")
                   || !res.auth_data.public_key) {
            const err = "Invalid backup data returned";
            return Promise.reject(err);
        } else {
            return res;
        }
    }).catch((e) => {
        if (e.errcode === 'M_NOT_FOUND') {
            return null;
        } else {
            throw e;
        }
    });
};

/**
 * @param {object} info key backup info dict from getKeyBackupVersion()
 * @return {object} {
 *     usable: [bool], // is the backup trusted, true iff there is a sig that is valid & from a trusted device
 *     sigs: [
 *         valid: [bool],
 *         device: [DeviceInfo],
 *     ]
 * }
 */
MatrixClient.prototype.isKeyBackupTrusted = function(info) {
    return this._crypto._backupManager.isKeyBackupTrusted(info);
};

/**
 * @returns {bool} true if the client is configured to back up keys to
 *     the server, otherwise false. If we haven't completed a successful check
 *     of key backup status yet, returns null.
 */
MatrixClient.prototype.getKeyBackupEnabled = function() {
    if (this._crypto === null) {
        throw new Error("End-to-end encryption disabled");
    }
    return this._crypto._backupManager.getKeyBackupEnabled();
};

/**
 * Enable backing up of keys, using data previously returned from
 * getKeyBackupVersion.
 *
 * @param {object} info Backup information object as returned by getKeyBackupVersion
 *
 * @returns {Promise<void>}
 */
MatrixClient.prototype.enableKeyBackup = async function(info) {
    if (this._crypto === null) {
        throw new Error("End-to-end encryption disabled");
    }

    await this._crypto._backupManager.enableKeyBackup(info);
};

/**
 * Disable backing up of keys.
 */
MatrixClient.prototype.disableKeyBackup = function() {
    if (this._crypto === null) {
        throw new Error("End-to-end encryption disabled");
    }

    this._crypto._backupManager.disableKeyBackup();
};

/**
 * Set up the data required to create a new backup version.  The backup version
 * will not be created and enabled until createKeyBackupVersion is called.
 *
 * @param {string} password Passphrase string that can be entered by the user
 *     when restoring the backup as an alternative to entering the recovery key.
 *     Optional.
 * @param {boolean} [opts.secureSecretStorage = false] Whether to use Secure
 *     Secret Storage to store the key encrypting key backups.
 *     Optional, defaults to false.
 *
 * @returns {Promise<object>} Object that can be passed to createKeyBackupVersion and
 *     additionally has a 'recovery_key' member with the user-facing recovery key string.
 */
MatrixClient.prototype.prepareKeyBackupVersion = async function(
    password,
    { secureSecretStorage = false } = {},
) {
    if (this._crypto === null) {
        throw new Error("End-to-end encryption disabled");
    }

    // eslint-disable-next-line camelcase
    const {algorithm, auth_data, recovery_key, privateKey} =
          await this._crypto._backupManager.prepareKeyBackupVersion(password);

    if (secureSecretStorage) {
        await this.storeSecret("m.megolm_backup.v1", encodeBase64(privateKey));
        logger.info("Key backup private key stored in secret storage");
    }

    return {
        algorithm,
        auth_data,
        recovery_key,
    };
};

/**
 * Check whether the key backup private key is stored in secret storage.
 * @return {Promise<object?>} map of key name to key info the secret is
 *     encrypted with, or null if it is not present or not encrypted with a
 *     trusted key
 */
MatrixClient.prototype.isKeyBackupKeyStored = async function() {
    return this.isSecretStored("m.megolm_backup.v1", false /* checkKey */);
};

/**
 * Create a new key backup version and enable it, using the information return
 * from prepareKeyBackupVersion.
 *
 * @param {object} info Info object from prepareKeyBackupVersion
 * @returns {Promise<object>} Object with 'version' param indicating the version created
 */
MatrixClient.prototype.createKeyBackupVersion = async function(info) {
    if (this._crypto === null) {
        throw new Error("End-to-end encryption disabled");
    }

    await this._crypto._backupManager.createKeyBackupVersion(info);

    const data = {
        algorithm: info.algorithm,
        auth_data: info.auth_data,
    };

    // Sign the backup auth data with the device key for backwards compat with
    // older devices with cross-signing. This can probably go away very soon in
    // favour of just signing with the cross-singing master key.
    await this._crypto._signObject(data.auth_data);

    if (
        this._cryptoCallbacks.getCrossSigningKey &&
        this._crypto._crossSigningInfo.getId()
    ) {
        // now also sign the auth data with the cross-signing master key
        // we check for the callback explicitly here because we still want to be able
        // to create an un-cross-signed key backup if there is a cross-signing key but
        // no callback supplied.
        await this._crypto._crossSigningInfo.signObject(data.auth_data, "master");
    }

    const res = await this._http.authedRequest(
        undefined, "POST", "/room_keys/version", undefined, data,
        { prefix: PREFIX_UNSTABLE },
    );

    // We could assume everything's okay and enable directly, but this ensures
    // we run the same signature verification that will be used for future
    // sessions.
    await this.checkKeyBackup();
    if (!this.getKeyBackupEnabled()) {
        logger.error("Key backup not usable even though we just created it");
    }

    return res;
};

MatrixClient.prototype.deleteKeyBackupVersion = function(version) {
    if (this._crypto === null) {
        throw new Error("End-to-end encryption disabled");
    }

    // If we're currently backing up to this backup... stop.
    // (We start using it automatically in createKeyBackupVersion
    // so this is symmetrical).
    if (this._crypto._backupManager.version) {
        this._crypto._backupManager.disableKeyBackup();
    }

    const path = utils.encodeUri("/room_keys/version/$version", {
        $version: version,
    });

    return this._http.authedRequest(
        undefined, "DELETE", path, undefined, undefined,
        { prefix: PREFIX_UNSTABLE },
    );
};

MatrixClient.prototype._makeKeyBackupPath = function(roomId, sessionId, version) {
    let path;
    if (sessionId !== undefined) {
        path = utils.encodeUri("/room_keys/keys/$roomId/$sessionId", {
            $roomId: roomId,
            $sessionId: sessionId,
        });
    } else if (roomId !== undefined) {
        path = utils.encodeUri("/room_keys/keys/$roomId", {
            $roomId: roomId,
        });
    } else {
        path = "/room_keys/keys";
    }
    const queryData = version === undefined ? undefined : { version: version };
    return {
        path: path,
        queryData: queryData,
    };
};

/**
 * Back up session keys to the homeserver.
 * @param {string} roomId ID of the room that the keys are for Optional.
 * @param {string} sessionId ID of the session that the keys are for Optional.
 * @param {integer} version backup version Optional.
 * @param {object} data Object keys to send
 * @return {Promise} a promise that will resolve when the keys
 * are uploaded
 */
MatrixClient.prototype.sendKeyBackup = function(roomId, sessionId, version, data) {
    if (this._crypto === null) {
        throw new Error("End-to-end encryption disabled");
    }

    const path = this._makeKeyBackupPath(roomId, sessionId, version);
    return this._http.authedRequest(
        undefined, "PUT", path.path, path.queryData, data,
        { prefix: PREFIX_UNSTABLE },
    );
};

/**
 * Marks all group sessions as needing to be backed up and schedules them to
 * upload in the background as soon as possible.
 */
MatrixClient.prototype.scheduleAllGroupSessionsForBackup = async function() {
    if (this._crypto === null) {
        throw new Error("End-to-end encryption disabled");
    }

    await this._crypto._backupManager.scheduleAllGroupSessionsForBackup();
};

/**
 * Marks all group sessions as needing to be backed up without scheduling
 * them to upload in the background.
 * @returns {Promise<int>} Resolves to the number of sessions requiring a backup.
 */
MatrixClient.prototype.flagAllGroupSessionsForBackup = function() {
    if (this._crypto === null) {
        throw new Error("End-to-end encryption disabled");
    }

    return this._crypto._backupManager.flagAllGroupSessionsForBackup();
};

MatrixClient.prototype.isValidRecoveryKey = function(recoveryKey) {
    try {
        decodeRecoveryKey(recoveryKey);
        return true;
    } catch (e) {
        return false;
    }
};

/**
 * Get the raw key for a key backup from the password
 * Used when migrating key backups into SSSS
 *
 * The cross-signing API is currently UNSTABLE and may change without notice.
 *
 * @param {string} password Passphrase
 * @param {object} backupInfo Backup metadata from `checkKeyBackup`
 * @return {Promise<Uint8Array>} key backup key
 */
MatrixClient.prototype.keyBackupKeyFromPassword = function(
    password, backupInfo,
) {
    return keyFromAuthData(backupInfo.auth_data, password);
};

/**
 * Get the raw key for a key backup from the recovery key
 * Used when migrating key backups into SSSS
 *
 * The cross-signing API is currently UNSTABLE and may change without notice.
 *
 * @param {string} recoveryKey The recovery key
 * @return {Uint8Array} key backup key
 */
MatrixClient.prototype.keyBackupKeyFromRecoveryKey = function(recoveryKey) {
    return decodeRecoveryKey(recoveryKey);
};

MatrixClient.RESTORE_BACKUP_ERROR_BAD_KEY = 'RESTORE_BACKUP_ERROR_BAD_KEY';

/**
 * Restore from an existing key backup via a passphrase.
 *
 * @param {string} password Passphrase
 * @param {string} [targetRoomId] Room ID to target a specific room.
 * Restores all rooms if omitted.
 * @param {string} [targetSessionId] Session ID to target a specific session.
 * Restores all sessions if omitted.
 * @param {object} backupInfo Backup metadata from `checkKeyBackup`
 * @param {object} opts Optional params such as callbacks
 * @return {Promise<object>} Status of restoration with `total` and `imported`
 * key counts.
 */
MatrixClient.prototype.restoreKeyBackupWithPassword = async function(
    password, targetRoomId, targetSessionId, backupInfo, opts,
) {
    const privKey = await keyFromAuthData(backupInfo.auth_data, password);
    return this._restoreKeyBackup(
        privKey, targetRoomId, targetSessionId, backupInfo, opts,
    );
};

/**
 * Restore from an existing key backup via a private key stored in secret
 * storage.
 *
 * @param {object} backupInfo Backup metadata from `checkKeyBackup`
 * @param {string} [targetRoomId] Room ID to target a specific room.
 * Restores all rooms if omitted.
 * @param {string} [targetSessionId] Session ID to target a specific session.
 * Restores all sessions if omitted.
 * @param {object} opts Optional params such as callbacks
 * @return {Promise<object>} Status of restoration with `total` and `imported`
 * key counts.
 */
MatrixClient.prototype.restoreKeyBackupWithSecretStorage = async function(
    backupInfo, targetRoomId, targetSessionId, opts,
) {
    const storedKey = await this.getSecret("m.megolm_backup.v1");

    // ensure that the key is in the right format.  If not, fix the key and
    // store the fixed version
    const fixedKey = fixBackupKey(storedKey);
    if (fixedKey) {
        const [keyId] = await this._crypto.getSecretStorageKey();
        await this.storeSecret("m.megolm_backup.v1", fixedKey, [keyId]);
    }

    const privKey = decodeBase64(fixedKey || storedKey);
    return this._restoreKeyBackup(
        privKey, targetRoomId, targetSessionId, backupInfo, opts,
    );
};

/**
 * Restore from an existing key backup via an encoded recovery key.
 *
 * @param {string} recoveryKey Encoded recovery key
 * @param {string} [targetRoomId] Room ID to target a specific room.
 * Restores all rooms if omitted.
 * @param {string} [targetSessionId] Session ID to target a specific session.
 * Restores all sessions if omitted.
 * @param {object} backupInfo Backup metadata from `checkKeyBackup`
 * @param {object} opts Optional params such as callbacks

 * @return {Promise<object>} Status of restoration with `total` and `imported`
 * key counts.
 */
MatrixClient.prototype.restoreKeyBackupWithRecoveryKey = function(
    recoveryKey, targetRoomId, targetSessionId, backupInfo, opts,
) {
    const privKey = decodeRecoveryKey(recoveryKey);
    return this._restoreKeyBackup(
        privKey, targetRoomId, targetSessionId, backupInfo, opts,
    );
};

/**
 * Restore from an existing key backup using a cached key, or fail
 *
 * @param {string} [targetRoomId] Room ID to target a specific room.
 * Restores all rooms if omitted.
 * @param {string} [targetSessionId] Session ID to target a specific session.
 * Restores all sessions if omitted.
 * @param {object} backupInfo Backup metadata from `checkKeyBackup`
 * @param {object} opts Optional params such as callbacks
 * @return {Promise<object>} Status of restoration with `total` and `imported`
 * key counts.
 */
MatrixClient.prototype.restoreKeyBackupWithCache = async function(
    targetRoomId, targetSessionId, backupInfo, opts,
) {
    const privKey = await this._crypto.getSessionBackupPrivateKey();
    if (!privKey) {
        throw new Error("Couldn't get key");
    }
    return this._restoreKeyBackup(
        privKey, targetRoomId, targetSessionId, backupInfo, opts,
    );
};

MatrixClient.prototype._restoreKeyBackup = async function(
    privKey, targetRoomId, targetSessionId, backupInfo,
    {
        cacheCompleteCallback, // For sequencing during tests
        progressCallback,
    }={},
) {
    if (this._crypto === null) {
        throw new Error("End-to-end encryption disabled");
    }
    let totalKeyCount = 0;
    let keys = [];

    const path = this._makeKeyBackupPath(
        targetRoomId, targetSessionId, backupInfo.version,
    );

    const algorithm = await BackupManager.makeAlgorithm(backupInfo, async () => { return privKey; });

    try {
        // If the pubkey computed from the private data we've been given
        // doesn't match the one in the auth_data, the user has entered
        // a different recovery key / the wrong passphrase.
        if (!await algorithm.keyMatches(privKey)) {
            return Promise.reject({ errcode: MatrixClient.RESTORE_BACKUP_ERROR_BAD_KEY });
        }

<<<<<<< HEAD
        // Cache the key, if possible.
        // This is async.
        this._crypto.storeSessionBackupPrivateKey(privKey)
            .catch((e) => {
                logger.warn("Error caching session backup key:", e);
            }).then(cacheCompleteCallback);
=======
    // If the pubkey computed from the private data we've been given
    // doesn't match the one in the auth_data, the user has enetered
    // a different recovery key / the wrong passphrase.
    if (backupPubKey !== backupInfo.auth_data.public_key) {
        return Promise.reject({ errcode: MatrixClient.RESTORE_BACKUP_ERROR_BAD_KEY });
    }
>>>>>>> 0070c8f8

        if (progressCallback) {
            progressCallback({
                stage: "fetch",
            });
        }

        const res = await this._http.authedRequest(
            undefined, "GET", path.path, path.queryData, undefined,
            { prefix: PREFIX_UNSTABLE },
        );

<<<<<<< HEAD
=======
    return this._http.authedRequest(
        undefined, "GET", path.path, path.queryData, undefined,
        { prefix: PREFIX_UNSTABLE },
    ).then((res) => {
>>>>>>> 0070c8f8
        if (res.rooms) {
            for (const [roomId, roomData] of Object.entries(res.rooms)) {
                if (!roomData.sessions) continue;

                totalKeyCount += Object.keys(roomData.sessions).length;
                const roomKeys = await algorithm.decryptSessions(
                    roomData.sessions,
                );
                for (const k of roomKeys) {
                    k.room_id = roomId;
                    keys.push(k);
                }
            }
        } else if (res.sessions) {
            totalKeyCount = Object.keys(res.sessions).length;
            keys = await algorithm.decryptSessions(
                res.sessions,
            );
            for (const k of keys) {
                k.room_id = targetRoomId;
            }
        } else {
            totalKeyCount = 1;
            try {
                const [key] = await algorithm.decryptSessions({
                    [targetSessionId]: res,
                });
                key.room_id = targetRoomId;
                key.session_id = targetSessionId;
                keys.push(key);
            } catch (e) {
                logger.log("Failed to decrypt megolm session from backup", e);
            }
        }
    } finally {
        algorithm.free();
    }

<<<<<<< HEAD
    await this.importRoomKeys(keys, {
        progressCallback,
        untrusted: true,
        source: "backup",
=======
        return this.importRoomKeys(keys, {
            progressCallback,
            untrusted: true,
            source: "backup",
        });
    }).then(() => {
        return this._crypto.setTrustedBackupPubKey(backupPubKey);
    }).then(() => {
        return { total: totalKeyCount, imported: keys.length };
    }).finally(() => {
        decryption.free();
>>>>>>> 0070c8f8
    });

    // await this._crypto.setTrustedBackupPubKey(backupPubKey);
    await this.checkKeyBackup();

    return {total: totalKeyCount, imported: keys.length};
};

MatrixClient.prototype.deleteKeysFromBackup = function(roomId, sessionId, version) {
    if (this._crypto === null) {
        throw new Error("End-to-end encryption disabled");
    }

    const path = this._makeKeyBackupPath(roomId, sessionId, version);
    return this._http.authedRequest(
        undefined, "DELETE", path.path, path.queryData, undefined,
        { prefix: PREFIX_UNSTABLE },
    );
};

/**
 * Share shared-history decryption keys with the given users.
 *
 * @param {string} roomId the room for which keys should be shared.
 * @param {array} userIds a list of users to share with.  The keys will be sent to
 *     all of the user's current devices.
 */
MatrixClient.prototype.sendSharedHistoryKeys = async function(roomId, userIds) {
    if (this._crypto === null) {
        throw new Error("End-to-end encryption disabled");
    }

    const roomEncryption = this._roomList.getRoomEncryption(roomId);
    if (!roomEncryption) {
        // unknown room, or unencrypted room
        logger.error("Unknown room.  Not sharing decryption keys");
        return;
    }

    const deviceInfos = await this._crypto.downloadKeys(userIds);
    const devicesByUser = {};
    for (const [userId, devices] of Object.entries(deviceInfos)) {
        devicesByUser[userId] = Object.values(devices);
    }

    const alg = this._crypto._getRoomDecryptor(roomId, roomEncryption.algorithm);
    if (alg.sendSharedHistoryInboundSessions) {
        await alg.sendSharedHistoryInboundSessions(devicesByUser);
    } else {
        logger.warning("Algorithm does not support sharing previous keys", roomEncryption.algorithm);
    }
};

// Group ops
// =========
// Operations on groups that come down the sync stream (ie. ones the
// user is a member of or invited to)

/**
 * Get the group for the given group ID.
 * This function will return a valid group for any group for which a Group event
 * has been emitted.
 * @param {string} groupId The group ID
 * @return {Group} The Group or null if the group is not known or there is no data store.
 */
MatrixClient.prototype.getGroup = function(groupId) {
    return this.store.getGroup(groupId);
};

/**
 * Retrieve all known groups.
 * @return {Group[]} A list of groups, or an empty list if there is no data store.
 */
MatrixClient.prototype.getGroups = function() {
    return this.store.getGroups();
};

/**
 * Get the config for the media repository.
 * @param {module:client.callback} callback Optional.
 * @return {Promise} Resolves with an object containing the config.
 */
MatrixClient.prototype.getMediaConfig = function(callback) {
    return this._http.authedRequest(
        callback, "GET", "/config", undefined, undefined, {
            prefix: PREFIX_MEDIA_R0,
        },
    );
};

// Room ops
// ========

/**
 * Get the room for the given room ID.
 * This function will return a valid room for any room for which a Room event
 * has been emitted. Note in particular that other events, eg. RoomState.members
 * will be emitted for a room before this function will return the given room.
 * @param {string} roomId The room ID
 * @return {Room} The Room or null if it doesn't exist or there is no data store.
 */
MatrixClient.prototype.getRoom = function(roomId) {
    return this.store.getRoom(roomId);
};

/**
 * Retrieve all known rooms.
 * @return {Room[]} A list of rooms, or an empty list if there is no data store.
 */
MatrixClient.prototype.getRooms = function() {
    return this.store.getRooms();
};

/**
 * Retrieve all rooms that should be displayed to the user
 * This is essentially getRooms() with some rooms filtered out, eg. old versions
 * of rooms that have been replaced or (in future) other rooms that have been
 * marked at the protocol level as not to be displayed to the user.
 * @return {Room[]} A list of rooms, or an empty list if there is no data store.
 */
MatrixClient.prototype.getVisibleRooms = function() {
    const allRooms = this.store.getRooms();

    const replacedRooms = new Set();
    for (const r of allRooms) {
        const createEvent = r.currentState.getStateEvents('m.room.create', '');
        // invites are included in this list and we don't know their create events yet
        if (createEvent) {
            const predecessor = createEvent.getContent()['predecessor'];
            if (predecessor && predecessor['room_id']) {
                replacedRooms.add(predecessor['room_id']);
            }
        }
    }

    return allRooms.filter((r) => {
        const tombstone = r.currentState.getStateEvents('m.room.tombstone', '');
        if (tombstone && replacedRooms.has(r.roomId)) {
            return false;
        }
        return true;
    });
};

/**
 * Retrieve a user.
 * @param {string} userId The user ID to retrieve.
 * @return {?User} A user or null if there is no data store or the user does
 * not exist.
 */
MatrixClient.prototype.getUser = function(userId) {
    return this.store.getUser(userId);
};

/**
 * Retrieve all known users.
 * @return {User[]} A list of users, or an empty list if there is no data store.
 */
MatrixClient.prototype.getUsers = function() {
    return this.store.getUsers();
};

// User Account Data operations
// ============================

/**
 * Set account data event for the current user.
 * It will retry the request up to 5 times.
 * @param {string} eventType The event type
 * @param {Object} contents the contents object for the event
 * @param {module:client.callback} callback Optional.
 * @return {Promise} Resolves: TODO
 * @return {module:http-api.MatrixError} Rejects: with an error response.
 */
MatrixClient.prototype.setAccountData = function(eventType, contents, callback) {
    const path = utils.encodeUri("/user/$userId/account_data/$type", {
        $userId: this.credentials.userId,
        $type: eventType,
    });
    const promise = retryNetworkOperation(5, () => {
        return this._http.authedRequest(undefined, "PUT", path, undefined, contents);
    });
    if (callback) {
        promise.then(result => callback(null, result), callback);
    }
    return promise;
};

/**
 * Get account data event of given type for the current user.
 * @param {string} eventType The event type
 * @return {?object} The contents of the given account data event
 */
MatrixClient.prototype.getAccountData = function(eventType) {
    return this.store.getAccountData(eventType);
};

/**
 * Get account data event of given type for the current user. This variant
 * gets account data directly from the homeserver if the local store is not
 * ready, which can be useful very early in startup before the initial sync.
 * @param {string} eventType The event type
 * @return {Promise} Resolves: The contents of the given account
 * data event.
 * @return {module:http-api.MatrixError} Rejects: with an error response.
 */
MatrixClient.prototype.getAccountDataFromServer = async function(eventType) {
    if (this.isInitialSyncComplete()) {
        const event = this.store.getAccountData(eventType);
        if (!event) {
            return null;
        }
        // The network version below returns just the content, so this branch
        // does the same to match.
        return event.getContent();
    }
    const path = utils.encodeUri("/user/$userId/account_data/$type", {
        $userId: this.credentials.userId,
        $type: eventType,
    });
    try {
        const result = await this._http.authedRequest(
            undefined, "GET", path, undefined,
        );
        return result;
    } catch (e) {
        if (e.data && e.data.errcode === 'M_NOT_FOUND') {
            return null;
        }
        throw e;
    }
};

/**
 * Gets the users that are ignored by this client
 * @returns {string[]} The array of users that are ignored (empty if none)
 */
MatrixClient.prototype.getIgnoredUsers = function() {
    const event = this.getAccountData("m.ignored_user_list");
    if (!event || !event.getContent() || !event.getContent()["ignored_users"]) return [];
    return Object.keys(event.getContent()["ignored_users"]);
};

/**
 * Sets the users that the current user should ignore.
 * @param {string[]} userIds the user IDs to ignore
 * @param {module:client.callback} [callback] Optional.
 * @return {Promise} Resolves: Account data event
 * @return {module:http-api.MatrixError} Rejects: with an error response.
 */
MatrixClient.prototype.setIgnoredUsers = function(userIds, callback) {
    const content = { ignored_users: {} };
    userIds.map((u) => content.ignored_users[u] = {});
    return this.setAccountData("m.ignored_user_list", content, callback);
};

/**
 * Gets whether or not a specific user is being ignored by this client.
 * @param {string} userId the user ID to check
 * @returns {boolean} true if the user is ignored, false otherwise
 */
MatrixClient.prototype.isUserIgnored = function(userId) {
    return this.getIgnoredUsers().indexOf(userId) !== -1;
};

// Room operations
// ===============

/**
 * Join a room. If you have already joined the room, this will no-op.
 * @param {string} roomIdOrAlias The room ID or room alias to join.
 * @param {Object} opts Options when joining the room.
 * @param {boolean} opts.syncRoom True to do a room initial sync on the resulting
 * room. If false, the <strong>returned Room object will have no current state.
 * </strong> Default: true.
 * @param {boolean} opts.inviteSignUrl If the caller has a keypair 3pid invite,
 *                                     the signing URL is passed in this parameter.
 * @param {string[]} opts.viaServers The server names to try and join through in
 *                                   addition to those that are automatically chosen.
 * @param {module:client.callback} callback Optional.
 * @return {Promise} Resolves: Room object.
 * @return {module:http-api.MatrixError} Rejects: with an error response.
 */
MatrixClient.prototype.joinRoom = function(roomIdOrAlias, opts, callback) {
    // to help people when upgrading..
    if (utils.isFunction(opts)) {
        throw new Error("Expected 'opts' object, got function.");
    }
    opts = opts || {};
    if (opts.syncRoom === undefined) {
        opts.syncRoom = true;
    }

    const room = this.getRoom(roomIdOrAlias);
    if (room && room.hasMembershipState(this.credentials.userId, "join")) {
        return Promise.resolve(room);
    }

    let sign_promise = Promise.resolve();

    if (opts.inviteSignUrl) {
        sign_promise = this._http.requestOtherUrl(
            undefined, 'POST',
            opts.inviteSignUrl, { mxid: this.credentials.userId },
        );
    }

    const queryString = {};
    if (opts.viaServers) {
        queryString["server_name"] = opts.viaServers;
    }

    const reqOpts = { qsStringifyOptions: { arrayFormat: 'repeat' } };

    const self = this;
    const prom = new Promise((resolve, reject) => {
        sign_promise.then(function(signed_invite_object) {
            const data = {};
            if (signed_invite_object) {
                data.third_party_signed = signed_invite_object;
            }

            const path = utils.encodeUri("/join/$roomid", { $roomid: roomIdOrAlias });
            return self._http.authedRequest(
                undefined, "POST", path, queryString, data, reqOpts);
        }).then(function(res) {
            const roomId = res.room_id;
            const syncApi = new SyncApi(self, self._clientOpts);
            const room = syncApi.createRoom(roomId);
            if (opts.syncRoom) {
                // v2 will do this for us
                // return syncApi.syncRoom(room);
            }
            return Promise.resolve(room);
        }).then(function(room) {
            _resolve(callback, resolve, room);
        }, function(err) {
            _reject(callback, reject, err);
        });
    });
    return prom;
};

/**
 * Resend an event.
 * @param {MatrixEvent} event The event to resend.
 * @param {Room} room Optional. The room the event is in. Will update the
 * timeline entry if provided.
 * @return {Promise} Resolves: TODO
 * @return {module:http-api.MatrixError} Rejects: with an error response.
 */
MatrixClient.prototype.resendEvent = function(event, room) {
    _updatePendingEventStatus(room, event, EventStatus.SENDING);
    return _sendEvent(this, room, event);
};

/**
 * Cancel a queued or unsent event.
 *
 * @param {MatrixEvent} event   Event to cancel
 * @throws Error if the event is not in QUEUED or NOT_SENT state
 */
MatrixClient.prototype.cancelPendingEvent = function(event) {
    if ([EventStatus.QUEUED, EventStatus.NOT_SENT].indexOf(event.status) < 0) {
        throw new Error("cannot cancel an event with status " + event.status);
    }

    // first tell the scheduler to forget about it, if it's queued
    if (this.scheduler) {
        this.scheduler.removeEventFromQueue(event);
    }

    // then tell the room about the change of state, which will remove it
    // from the room's list of pending events.
    const room = this.getRoom(event.getRoomId());
    _updatePendingEventStatus(room, event, EventStatus.CANCELLED);
};

/**
 * @param {string} roomId
 * @param {string} name
 * @param {module:client.callback} callback Optional.
 * @return {Promise} Resolves: TODO
 * @return {module:http-api.MatrixError} Rejects: with an error response.
 */
MatrixClient.prototype.setRoomName = function(roomId, name, callback) {
    return this.sendStateEvent(roomId, "m.room.name", { name: name },
                               undefined, callback);
};

/**
 * @param {string} roomId
 * @param {string} topic
 * @param {module:client.callback} callback Optional.
 * @return {Promise} Resolves: TODO
 * @return {module:http-api.MatrixError} Rejects: with an error response.
 */
MatrixClient.prototype.setRoomTopic = function(roomId, topic, callback) {
    return this.sendStateEvent(roomId, "m.room.topic", { topic: topic },
                               undefined, callback);
};

/**
 * @param {string} roomId
 * @param {module:client.callback} callback Optional.
 * @return {Promise} Resolves: TODO
 * @return {module:http-api.MatrixError} Rejects: with an error response.
 */
MatrixClient.prototype.getRoomTags = function(roomId, callback) {
    const path = utils.encodeUri("/user/$userId/rooms/$roomId/tags/", {
        $userId: this.credentials.userId,
        $roomId: roomId,
    });
    return this._http.authedRequest(
        callback, "GET", path, undefined,
    );
};

/**
 * @param {string} roomId
 * @param {string} tagName name of room tag to be set
 * @param {object} metadata associated with that tag to be stored
 * @param {module:client.callback} callback Optional.
 * @return {Promise} Resolves: TODO
 * @return {module:http-api.MatrixError} Rejects: with an error response.
 */
MatrixClient.prototype.setRoomTag = function(roomId, tagName, metadata, callback) {
    const path = utils.encodeUri("/user/$userId/rooms/$roomId/tags/$tag", {
        $userId: this.credentials.userId,
        $roomId: roomId,
        $tag: tagName,
    });
    return this._http.authedRequest(
        callback, "PUT", path, undefined, metadata,
    );
};

/**
 * @param {string} roomId
 * @param {string} tagName name of room tag to be removed
 * @param {module:client.callback} callback Optional.
 * @return {Promise} Resolves: TODO
 * @return {module:http-api.MatrixError} Rejects: with an error response.
 */
MatrixClient.prototype.deleteRoomTag = function(roomId, tagName, callback) {
    const path = utils.encodeUri("/user/$userId/rooms/$roomId/tags/$tag", {
        $userId: this.credentials.userId,
        $roomId: roomId,
        $tag: tagName,
    });
    return this._http.authedRequest(
        callback, "DELETE", path, undefined, undefined,
    );
};

/**
 * @param {string} roomId
 * @param {string} eventType event type to be set
 * @param {object} content event content
 * @param {module:client.callback} callback Optional.
 * @return {Promise} Resolves: TODO
 * @return {module:http-api.MatrixError} Rejects: with an error response.
 */
MatrixClient.prototype.setRoomAccountData = function(roomId, eventType,
                                                     content, callback) {
    const path = utils.encodeUri("/user/$userId/rooms/$roomId/account_data/$type", {
        $userId: this.credentials.userId,
        $roomId: roomId,
        $type: eventType,
    });
    return this._http.authedRequest(
        callback, "PUT", path, undefined, content,
    );
};

/**
 * Set a user's power level.
 * @param {string} roomId
 * @param {string} userId
 * @param {Number} powerLevel
 * @param {MatrixEvent} event
 * @param {module:client.callback} callback Optional.
 * @return {Promise} Resolves: TODO
 * @return {module:http-api.MatrixError} Rejects: with an error response.
 */
MatrixClient.prototype.setPowerLevel = function(roomId, userId, powerLevel,
                                                event, callback) {
    let content = {
        users: {},
    };
    if (event && event.getType() === "m.room.power_levels") {
        // take a copy of the content to ensure we don't corrupt
        // existing client state with a failed power level change
        content = utils.deepCopy(event.getContent());
    }
    content.users[userId] = powerLevel;
    const path = utils.encodeUri("/rooms/$roomId/state/m.room.power_levels", {
        $roomId: roomId,
    });
    return this._http.authedRequest(
        callback, "PUT", path, undefined, content,
    );
};

/**
 * @param {string} roomId
 * @param {string} eventType
 * @param {Object} content
 * @param {string} txnId Optional.
 * @param {module:client.callback} callback Optional.
 * @return {Promise} Resolves: TODO
 * @return {module:http-api.MatrixError} Rejects: with an error response.
 */
MatrixClient.prototype.sendEvent = function(roomId, eventType, content, txnId,
                                            callback) {
    return this._sendCompleteEvent(roomId, {
        type: eventType,
        content: content,
    }, txnId, callback);
};
/**
 * @param {string} roomId
 * @param {object} eventObject An object with the partial structure of an event, to which event_id, user_id, room_id and origin_server_ts will be added.
 * @param {string} txnId the txnId.
 * @param {module:client.callback} callback Optional.
 * @return {Promise} Resolves: TODO
 * @return {module:http-api.MatrixError} Rejects: with an error response.
 */
MatrixClient.prototype._sendCompleteEvent = function(roomId, eventObject, txnId,
                                            callback) {
    if (utils.isFunction(txnId)) {
        callback = txnId; txnId = undefined;
    }

    if (!txnId) {
        txnId = this.makeTxnId();
    }

    // we always construct a MatrixEvent when sending because the store and
    // scheduler use them. We'll extract the params back out if it turns out
    // the client has no scheduler or store.
    const localEvent = new MatrixEvent(Object.assign(eventObject, {
        event_id: "~" + roomId + ":" + txnId,
        user_id: this.credentials.userId,
        sender: this.credentials.userId,
        room_id: roomId,
        origin_server_ts: new Date().getTime(),
    }));

    const room = this.getRoom(roomId);

    // if this is a relation or redaction of an event
    // that hasn't been sent yet (e.g. with a local id starting with a ~)
    // then listen for the remote echo of that event so that by the time
    // this event does get sent, we have the correct event_id
    const targetId = localEvent.getAssociatedId();
    if (targetId && targetId.startsWith("~")) {
        const target = room.getPendingEvents().find(e => e.getId() === targetId);
        target.once("Event.localEventIdReplaced", () => {
            localEvent.updateAssociatedId(target.getId());
        });
    }

    const type = localEvent.getType();
    logger.log(`sendEvent of type ${type} in ${roomId} with txnId ${txnId}`);

    localEvent.setTxnId(txnId);
    localEvent.setStatus(EventStatus.SENDING);

    // add this event immediately to the local store as 'sending'.
    if (room) {
        room.addPendingEvent(localEvent, txnId);
    }

    // addPendingEvent can change the state to NOT_SENT if it believes
    // that there's other events that have failed. We won't bother to
    // try sending the event if the state has changed as such.
    if (localEvent.status === EventStatus.NOT_SENT) {
        return Promise.reject(new Error("Event blocked by other events not yet sent"));
    }

    return _sendEvent(this, room, localEvent, callback);
};

// encrypts the event if necessary
// adds the event to the queue, or sends it
// marks the event as sent/unsent
// returns a promise which resolves with the result of the send request
function _sendEvent(client, room, event, callback) {
    // Add an extra Promise.resolve() to turn synchronous exceptions into promise rejections,
    // so that we can handle synchronous and asynchronous exceptions with the
    // same code path.
    return Promise.resolve().then(function() {
        const encryptionPromise = _encryptEventIfNeeded(client, event, room);

        if (!encryptionPromise) {
            return null;
        }

        _updatePendingEventStatus(room, event, EventStatus.ENCRYPTING);
        return encryptionPromise.then(() => {
            _updatePendingEventStatus(room, event, EventStatus.SENDING);
        });
    }).then(function() {
        let promise;
        // this event may be queued
        if (client.scheduler) {
            // if this returns a promise then the scheduler has control now and will
            // resolve/reject when it is done. Internally, the scheduler will invoke
            // processFn which is set to this._sendEventHttpRequest so the same code
            // path is executed regardless.
            promise = client.scheduler.queueEvent(event);
            if (promise && client.scheduler.getQueueForEvent(event).length > 1) {
                // event is processed FIFO so if the length is 2 or more we know
                // this event is stuck behind an earlier event.
                _updatePendingEventStatus(room, event, EventStatus.QUEUED);
            }
        }

        if (!promise) {
            promise = _sendEventHttpRequest(client, event);
            if (room) {
                promise = promise.then(res => {
                    room.updatePendingEvent(event, EventStatus.SENT, res.event_id);
                    return res;
                });
            }
        }
        return promise;
    }).then(function(res) {  // the request was sent OK
        if (callback) {
            callback(null, res);
        }
        return res;
    }, function(err) {
        // the request failed to send.
        logger.error("Error sending event", err.stack || err);

        try {
            // set the error on the event before we update the status:
            // updating the status emits the event, so the state should be
            // consistent at that point.
            event.error = err;
            _updatePendingEventStatus(room, event, EventStatus.NOT_SENT);
            // also put the event object on the error: the caller will need this
            // to resend or cancel the event
            err.event = event;

            if (callback) {
                callback(err);
            }
        } catch (err2) {
            logger.error("Exception in error handler!", err2.stack || err);
        }
        throw err;
    });
}

/**
 * Encrypt an event according to the configuration of the room, if necessary.
 *
 * @param {MatrixClient} client
 *
 * @param {module:models/event.MatrixEvent} event  event to be sent
 *
 * @param {module:models/room?} room destination room. Null if the destination
 *     is not a room we have seen over the sync pipe.
 *
 * @return {Promise?} Promise which resolves when the event has been
 *     encrypted, or null if nothing was needed
 */

function _encryptEventIfNeeded(client, event, room) {
    if (event.isEncrypted()) {
        // this event has already been encrypted; this happens if the
        // encryption step succeeded, but the send step failed on the first
        // attempt.
        return null;
    }

    if (!client.isRoomEncrypted(event.getRoomId())) {
        // looks like this room isn't encrypted.
        return null;
    }

    if (!client._crypto && client.usingExternalCrypto) {
        // The client has opted to allow sending messages to encrypted
        // rooms even if the room is encrypted, and we haven't setup
        // crypto. This is useful for users of matrix-org/pantalaimon
        return null;
    }

    if (event.getType() === "m.reaction") {
        // For reactions, there is a very little gained by encrypting the entire
        // event, as relation data is already kept in the clear. Event
        // encryption for a reaction effectively only obscures the event type,
        // but the purpose is still obvious from the relation data, so nothing
        // is really gained. It also causes quite a few problems, such as:
        //   * triggers notifications via default push rules
        //   * prevents server-side bundling for reactions
        // The reaction key / content / emoji value does warrant encrypting, but
        // this will be handled separately by encrypting just this value.
        // See https://github.com/matrix-org/matrix-doc/pull/1849#pullrequestreview-248763642
        return null;
    }

    if (!client._crypto) {
        throw new Error(
            "This room is configured to use encryption, but your client does " +
            "not support encryption.",
        );
    }

    return client._crypto.encryptEvent(event, room);
}
/**
 * Returns the eventType that should be used taking encryption into account
 * for a given eventType.
 * @param {MatrixClient} client the client
 * @param {string} roomId the room for the events `eventType` relates to
 * @param {string} eventType the event type
 * @return {string} the event type taking encryption into account
 */
function _getEncryptedIfNeededEventType(client, roomId, eventType) {
    if (eventType === "m.reaction") {
        return eventType;
    }
    const isEncrypted = client.isRoomEncrypted(roomId);
    return isEncrypted ? "m.room.encrypted" : eventType;
}

function _updatePendingEventStatus(room, event, newStatus) {
    if (room) {
        room.updatePendingEvent(event, newStatus);
    } else {
        event.setStatus(newStatus);
    }
}

function _sendEventHttpRequest(client, event) {
    let txnId = event.getTxnId();
    if (!txnId) {
        txnId = client.makeTxnId();
        event.setTxnId(txnId);
    }

    const pathParams = {
        $roomId: event.getRoomId(),
        $eventType: event.getWireType(),
        $stateKey: event.getStateKey(),
        $txnId: txnId,
    };

    let path;

    if (event.isState()) {
        let pathTemplate = "/rooms/$roomId/state/$eventType";
        if (event.getStateKey() && event.getStateKey().length > 0) {
            pathTemplate = "/rooms/$roomId/state/$eventType/$stateKey";
        }
        path = utils.encodeUri(pathTemplate, pathParams);
    } else if (event.isRedaction()) {
        const pathTemplate = `/rooms/$roomId/redact/$redactsEventId/$txnId`;
        path = utils.encodeUri(pathTemplate, Object.assign({
            $redactsEventId: event.event.redacts,
        }, pathParams));
    } else {
        path = utils.encodeUri(
            "/rooms/$roomId/send/$eventType/$txnId", pathParams,
        );
    }

    return client._http.authedRequest(
        undefined, "PUT", path, undefined, event.getWireContent(),
    ).then((res) => {
        logger.log(
            `Event sent to ${event.getRoomId()} with event id ${res.event_id}`,
        );
        return res;
    });
}

/**
 * @param {string} roomId
 * @param {string} eventId
 * @param {string} [txnId]  transaction id. One will be made up if not
 *    supplied.
 * @param {object|module:client.callback} callbackOrOpts
 *    Options to pass on, may contain `reason`.
 *    Can be callback for backwards compatibility.
 * @return {Promise} Resolves: TODO
 * @return {module:http-api.MatrixError} Rejects: with an error response.
 */
MatrixClient.prototype.redactEvent = function(roomId, eventId, txnId, callbackOrOpts) {
    const opts = typeof(callbackOrOpts) === 'object' ? callbackOrOpts : {};
    const reason = opts.reason;
    const callback = typeof(callbackOrOpts) === 'function' ? callbackOrOpts : undefined;
    return this._sendCompleteEvent(roomId, {
        type: "m.room.redaction",
        content: { reason: reason },
        redacts: eventId,
    }, txnId, callback);
};

/**
 * @param {string} roomId
 * @param {Object} content
 * @param {string} txnId Optional.
 * @param {module:client.callback} callback Optional.
 * @return {Promise} Resolves: TODO
 * @return {module:http-api.MatrixError} Rejects: with an error response.
 */
MatrixClient.prototype.sendMessage = function(roomId, content, txnId, callback) {
    if (utils.isFunction(txnId)) {
        callback = txnId; txnId = undefined;
    }
    return this.sendEvent(
        roomId, "m.room.message", content, txnId, callback,
    );
};

/**
 * @param {string} roomId
 * @param {string} body
 * @param {string} txnId Optional.
 * @param {module:client.callback} callback Optional.
 * @return {Promise} Resolves: TODO
 * @return {module:http-api.MatrixError} Rejects: with an error response.
 */
MatrixClient.prototype.sendTextMessage = function(roomId, body, txnId, callback) {
    const content = ContentHelpers.makeTextMessage(body);
    return this.sendMessage(roomId, content, txnId, callback);
};

/**
 * @param {string} roomId
 * @param {string} body
 * @param {string} txnId Optional.
 * @param {module:client.callback} callback Optional.
 * @return {Promise} Resolves: TODO
 * @return {module:http-api.MatrixError} Rejects: with an error response.
 */
MatrixClient.prototype.sendNotice = function(roomId, body, txnId, callback) {
    const content = ContentHelpers.makeNotice(body);
    return this.sendMessage(roomId, content, txnId, callback);
};

/**
 * @param {string} roomId
 * @param {string} body
 * @param {string} txnId Optional.
 * @param {module:client.callback} callback Optional.
 * @return {Promise} Resolves: TODO
 * @return {module:http-api.MatrixError} Rejects: with an error response.
 */
MatrixClient.prototype.sendEmoteMessage = function(roomId, body, txnId, callback) {
    const content = ContentHelpers.makeEmoteMessage(body);
    return this.sendMessage(roomId, content, txnId, callback);
};

/**
 * @param {string} roomId
 * @param {string} url
 * @param {Object} info
 * @param {string} text
 * @param {module:client.callback} callback Optional.
 * @return {Promise} Resolves: TODO
 * @return {module:http-api.MatrixError} Rejects: with an error response.
 */
MatrixClient.prototype.sendImageMessage = function(roomId, url, info, text, callback) {
    if (utils.isFunction(text)) {
        callback = text; text = undefined;
    }
    if (!text) {
        text = "Image";
    }
    const content = {
         msgtype: "m.image",
         url: url,
         info: info,
         body: text,
    };
    return this.sendMessage(roomId, content, callback);
};

/**
 * @param {string} roomId
 * @param {string} url
 * @param {Object} info
 * @param {string} text
 * @param {module:client.callback} callback Optional.
 * @return {Promise} Resolves: TODO
 * @return {module:http-api.MatrixError} Rejects: with an error response.
 */
MatrixClient.prototype.sendStickerMessage = function(roomId, url, info, text, callback) {
    if (utils.isFunction(text)) {
        callback = text; text = undefined;
    }
    if (!text) {
        text = "Sticker";
    }
    const content = {
         url: url,
         info: info,
         body: text,
    };
    return this.sendEvent(
        roomId, "m.sticker", content, callback, undefined,
    );
};

/**
 * @param {string} roomId
 * @param {string} body
 * @param {string} htmlBody
 * @param {module:client.callback} callback Optional.
 * @return {Promise} Resolves: TODO
 * @return {module:http-api.MatrixError} Rejects: with an error response.
 */
MatrixClient.prototype.sendHtmlMessage = function(roomId, body, htmlBody, callback) {
    const content = ContentHelpers.makeHtmlMessage(body, htmlBody);
    return this.sendMessage(roomId, content, callback);
};

/**
 * @param {string} roomId
 * @param {string} body
 * @param {string} htmlBody
 * @param {module:client.callback} callback Optional.
 * @return {Promise} Resolves: TODO
 * @return {module:http-api.MatrixError} Rejects: with an error response.
 */
MatrixClient.prototype.sendHtmlNotice = function(roomId, body, htmlBody, callback) {
    const content = ContentHelpers.makeHtmlNotice(body, htmlBody);
    return this.sendMessage(roomId, content, callback);
};

/**
 * @param {string} roomId
 * @param {string} body
 * @param {string} htmlBody
 * @param {module:client.callback} callback Optional.
 * @return {Promise} Resolves: TODO
 * @return {module:http-api.MatrixError} Rejects: with an error response.
 */
MatrixClient.prototype.sendHtmlEmote = function(roomId, body, htmlBody, callback) {
    const content = ContentHelpers.makeHtmlEmote(body, htmlBody);
    return this.sendMessage(roomId, content, callback);
};

/**
 * Send a receipt.
 * @param {Event} event The event being acknowledged
 * @param {string} receiptType The kind of receipt e.g. "m.read"
 * @param {object} opts Additional content to send alongside the receipt.
 * @param {module:client.callback} callback Optional.
 * @return {Promise} Resolves: TODO
 * @return {module:http-api.MatrixError} Rejects: with an error response.
 */
MatrixClient.prototype.sendReceipt = function(event, receiptType, opts, callback) {
    if (typeof(opts) === 'function') {
        callback = opts;
        opts = {};
    }

    if (this.isGuest()) {
        return Promise.resolve({}); // guests cannot send receipts so don't bother.
    }

    const path = utils.encodeUri("/rooms/$roomId/receipt/$receiptType/$eventId", {
        $roomId: event.getRoomId(),
        $receiptType: receiptType,
        $eventId: event.getId(),
    });
    const promise = this._http.authedRequest(
        callback, "POST", path, undefined, opts || {},
    );

    const room = this.getRoom(event.getRoomId());
    if (room) {
        room._addLocalEchoReceipt(this.credentials.userId, event, receiptType);
    }
    return promise;
};

/**
 * Send a read receipt.
 * @param {Event} event The event that has been read.
 * @param {object} opts The options for the read receipt.
 * @param {boolean} opts.hidden True to prevent the receipt from being sent to
 * other users and homeservers. Default false (send to everyone). <b>This
 * property is unstable and may change in the future.</b>
 * @param {module:client.callback} callback Optional.
 * @return {Promise} Resolves: TODO
 * @return {module:http-api.MatrixError} Rejects: with an error response.
 */
MatrixClient.prototype.sendReadReceipt = async function(event, opts, callback) {
    if (typeof(opts) === 'function') {
        callback = opts;
        opts = {};
    }
    if (!opts) opts = {};

    const eventId = event.getId();
    const room = this.getRoom(event.getRoomId());
    if (room && room.hasPendingEvent(eventId)) {
        throw new Error(`Cannot set read receipt to a pending event (${eventId})`);
    }

    const addlContent = {
        "m.hidden": Boolean(opts.hidden),
    };

    return this.sendReceipt(event, "m.read", addlContent, callback);
};

/**
 * Set a marker to indicate the point in a room before which the user has read every
 * event. This can be retrieved from room account data (the event type is `m.fully_read`)
 * and displayed as a horizontal line in the timeline that is visually distinct to the
 * position of the user's own read receipt.
 * @param {string} roomId ID of the room that has been read
 * @param {string} rmEventId ID of the event that has been read
 * @param {string} rrEvent the event tracked by the read receipt. This is here for
 * convenience because the RR and the RM are commonly updated at the same time as each
 * other. The local echo of this receipt will be done if set. Optional.
 * @param {object} opts Options for the read markers
 * @param {object} opts.hidden True to hide the receipt from other users and homeservers.
 * <b>This property is unstable and may change in the future.</b>
 * @return {Promise} Resolves: the empty object, {}.
 */
MatrixClient.prototype.setRoomReadMarkers = async function(
    roomId, rmEventId, rrEvent, opts,
) {
    const room = this.getRoom(roomId);
    if (room && room.hasPendingEvent(rmEventId)) {
        throw new Error(`Cannot set read marker to a pending event (${rmEventId})`);
    }

    // Add the optional RR update, do local echo like `sendReceipt`
    let rrEventId;
    if (rrEvent) {
        rrEventId = rrEvent.getId();
        if (room && room.hasPendingEvent(rrEventId)) {
            throw new Error(`Cannot set read receipt to a pending event (${rrEventId})`);
        }
        if (room) {
            room._addLocalEchoReceipt(this.credentials.userId, rrEvent, "m.read");
        }
    }

    return this.setRoomReadMarkersHttpRequest(roomId, rmEventId, rrEventId, opts);
};

/**
 * Get a preview of the given URL as of (roughly) the given point in time,
 * described as an object with OpenGraph keys and associated values.
 * Attributes may be synthesized where actual OG metadata is lacking.
 * Caches results to prevent hammering the server.
 * @param {string} url The URL to get preview data for
 * @param {Number} ts The preferred point in time that the preview should
 * describe (ms since epoch).  The preview returned will either be the most
 * recent one preceding this timestamp if available, or failing that the next
 * most recent available preview.
 * @param {module:client.callback} callback Optional.
 * @return {Promise} Resolves: Object of OG metadata.
 * @return {module:http-api.MatrixError} Rejects: with an error response.
 * May return synthesized attributes if the URL lacked OG meta.
 */
MatrixClient.prototype.getUrlPreview = function(url, ts, callback) {
    // bucket the timestamp to the nearest minute to prevent excessive spam to the server
    // Surely 60-second accuracy is enough for anyone.
    ts = Math.floor(ts / 60000) * 60000;

    const key = ts + "_" + url;

    // If there's already a request in flight (or we've handled it), return that instead.
    const cachedPreview = this.urlPreviewCache[key];
    if (cachedPreview) {
        if (callback) {
            cachedPreview.then(callback).catch(callback);
        }
        return cachedPreview;
    }

    const resp = this._http.authedRequest(
        callback, "GET", "/preview_url", {
            url: url,
            ts: ts,
        }, undefined, {
            prefix: PREFIX_MEDIA_R0,
        },
    );
    // TODO: Expire the URL preview cache sometimes
    this.urlPreviewCache[key] = resp;
    return resp;
};

/**
 * @param {string} roomId
 * @param {boolean} isTyping
 * @param {Number} timeoutMs
 * @param {module:client.callback} callback Optional.
 * @return {Promise} Resolves: TODO
 * @return {module:http-api.MatrixError} Rejects: with an error response.
 */
MatrixClient.prototype.sendTyping = function(roomId, isTyping, timeoutMs, callback) {
    if (this.isGuest()) {
        return Promise.resolve({}); // guests cannot send typing notifications so don't bother.
    }

    const path = utils.encodeUri("/rooms/$roomId/typing/$userId", {
        $roomId: roomId,
        $userId: this.credentials.userId,
    });
    const data = {
        typing: isTyping,
    };
    if (isTyping) {
        data.timeout = timeoutMs ? timeoutMs : 20000;
    }
    return this._http.authedRequest(
        callback, "PUT", path, undefined, data,
    );
};

/**
 * Determines the history of room upgrades for a given room, as far as the
 * client can see. Returns an array of Rooms where the first entry is the
 * oldest and the last entry is the newest (likely current) room. If the
 * provided room is not found, this returns an empty list. This works in
 * both directions, looking for older and newer rooms of the given room.
 * @param {string} roomId The room ID to search from
 * @param {boolean} verifyLinks If true, the function will only return rooms
 * which can be proven to be linked. For example, rooms which have a create
 * event pointing to an old room which the client is not aware of or doesn't
 * have a matching tombstone would not be returned.
 * @return {Room[]} An array of rooms representing the upgrade
 * history.
 */
MatrixClient.prototype.getRoomUpgradeHistory = function(roomId, verifyLinks=false) {
    let currentRoom = this.getRoom(roomId);
    if (!currentRoom) return [];

    const upgradeHistory = [currentRoom];

    // Work backwards first, looking at create events.
    let createEvent = currentRoom.currentState.getStateEvents("m.room.create", "");
    while (createEvent) {
        logger.log(`Looking at ${createEvent.getId()}`);
        const predecessor = createEvent.getContent()['predecessor'];
        if (predecessor && predecessor['room_id']) {
            logger.log(`Looking at predecessor ${predecessor['room_id']}`);
            const refRoom = this.getRoom(predecessor['room_id']);
            if (!refRoom) break; // end of the chain

            if (verifyLinks) {
                const tombstone = refRoom.currentState
                    .getStateEvents("m.room.tombstone", "");

                if (!tombstone
                    || tombstone.getContent()['replacement_room'] !== refRoom.roomId) {
                    break;
                }
            }

            // Insert at the front because we're working backwards from the currentRoom
            upgradeHistory.splice(0, 0, refRoom);
            createEvent = refRoom.currentState.getStateEvents("m.room.create", "");
        } else {
            // No further create events to look at
            break;
        }
    }

    // Work forwards next, looking at tombstone events
    let tombstoneEvent = currentRoom.currentState.getStateEvents("m.room.tombstone", "");
    while (tombstoneEvent) {
        const refRoom = this.getRoom(tombstoneEvent.getContent()['replacement_room']);
        if (!refRoom) break; // end of the chain
        if (refRoom.roomId === currentRoom.roomId) break; // Tombstone is referencing it's own room

        if (verifyLinks) {
            createEvent = refRoom.currentState.getStateEvents("m.room.create", "");
            if (!createEvent || !createEvent.getContent()['predecessor']) break;

            const predecessor = createEvent.getContent()['predecessor'];
            if (predecessor['room_id'] !== currentRoom.roomId) break;
        }

        // Push to the end because we're looking forwards
        upgradeHistory.push(refRoom);
        const roomIds = new Set(upgradeHistory.map((ref) => ref.roomId));
        if (roomIds.size < upgradeHistory.length) {
           // The last room added to the list introduced a previous roomId
           // To avoid recursion, return the last rooms - 1
           return upgradeHistory.slice(0, upgradeHistory.length - 1);
        }

        // Set the current room to the reference room so we know where we're at
        currentRoom = refRoom;
        tombstoneEvent = currentRoom.currentState.getStateEvents("m.room.tombstone", "");
    }

    return upgradeHistory;
};

/**
 * @param {string} roomId
 * @param {string} userId
 * @param {module:client.callback} callback Optional.
 * @param {string} reason Optional.
 * @return {Promise} Resolves: TODO
 * @return {module:http-api.MatrixError} Rejects: with an error response.
 */
MatrixClient.prototype.invite = function(roomId, userId, callback, reason) {
    return _membershipChange(this, roomId, userId, "invite", reason,
        callback);
};

/**
 * Invite a user to a room based on their email address.
 * @param {string} roomId The room to invite the user to.
 * @param {string} email The email address to invite.
 * @param {module:client.callback} callback Optional.
 * @return {Promise} Resolves: TODO
 * @return {module:http-api.MatrixError} Rejects: with an error response.
 */
MatrixClient.prototype.inviteByEmail = function(roomId, email, callback) {
    return this.inviteByThreePid(
        roomId, "email", email, callback,
    );
};

/**
 * Invite a user to a room based on a third-party identifier.
 * @param {string} roomId The room to invite the user to.
 * @param {string} medium The medium to invite the user e.g. "email".
 * @param {string} address The address for the specified medium.
 * @param {module:client.callback} callback Optional.
 * @return {Promise} Resolves: TODO
 * @return {module:http-api.MatrixError} Rejects: with an error response.
 */
MatrixClient.prototype.inviteByThreePid = async function(
    roomId,
    medium,
    address,
    callback,
) {
    const path = utils.encodeUri(
        "/rooms/$roomId/invite",
        { $roomId: roomId },
    );

    const identityServerUrl = this.getIdentityServerUrl(true);
    if (!identityServerUrl) {
        return Promise.reject(new MatrixError({
            error: "No supplied identity server URL",
            errcode: "ORG.MATRIX.JSSDK_MISSING_PARAM",
        }));
    }
    const params = {
        id_server: identityServerUrl,
        medium: medium,
        address: address,
    };

    if (
        this.identityServer &&
        this.identityServer.getAccessToken &&
        await this.doesServerAcceptIdentityAccessToken()
    ) {
        const identityAccessToken = await this.identityServer.getAccessToken();
        if (identityAccessToken) {
            params.id_access_token = identityAccessToken;
        }
    }

    return this._http.authedRequest(callback, "POST", path, undefined, params);
};

/**
 * @param {string} roomId
 * @param {module:client.callback} callback Optional.
 * @return {Promise} Resolves: TODO
 * @return {module:http-api.MatrixError} Rejects: with an error response.
 */
MatrixClient.prototype.leave = function(roomId, callback) {
    return _membershipChange(this, roomId, undefined, "leave", undefined,
        callback);
};

/**
 * Leaves all rooms in the chain of room upgrades based on the given room. By
 * default, this will leave all the previous and upgraded rooms, including the
 * given room. To only leave the given room and any previous rooms, keeping the
 * upgraded (modern) rooms untouched supply `false` to `includeFuture`.
 * @param {string} roomId The room ID to start leaving at
 * @param {boolean} includeFuture If true, the whole chain (past and future) of
 * upgraded rooms will be left.
 * @return {Promise} Resolves when completed with an object keyed
 * by room ID and value of the error encountered when leaving or null.
 */
MatrixClient.prototype.leaveRoomChain = function(roomId, includeFuture=true) {
    const upgradeHistory = this.getRoomUpgradeHistory(roomId);

    let eligibleToLeave = upgradeHistory;
    if (!includeFuture) {
        eligibleToLeave = [];
        for (const room of upgradeHistory) {
            eligibleToLeave.push(room);
            if (room.roomId === roomId) {
                break;
            }
        }
    }

    const populationResults = {}; // {roomId: Error}
    const promises = [];

    const doLeave = (roomId) => {
        return this.leave(roomId).then(() => {
            populationResults[roomId] = null;
        }).catch((err) => {
            populationResults[roomId] = err;
            return null; // suppress error
        });
    };

    for (const room of eligibleToLeave) {
        promises.push(doLeave(room.roomId));
    }

    return Promise.all(promises).then(() => populationResults);
};

/**
 * @param {string} roomId
 * @param {string} userId
 * @param {string} reason Optional.
 * @param {module:client.callback} callback Optional.
 * @return {Promise} Resolves: TODO
 * @return {module:http-api.MatrixError} Rejects: with an error response.
 */
MatrixClient.prototype.ban = function(roomId, userId, reason, callback) {
    return _membershipChange(this, roomId, userId, "ban", reason,
        callback);
};

/**
 * @param {string} roomId
 * @param {boolean} deleteRoom True to delete the room from the store on success.
 * Default: true.
 * @param {module:client.callback} callback Optional.
 * @return {Promise} Resolves: TODO
 * @return {module:http-api.MatrixError} Rejects: with an error response.
 */
MatrixClient.prototype.forget = function(roomId, deleteRoom, callback) {
    if (deleteRoom === undefined) {
        deleteRoom = true;
    }
    const promise = _membershipChange(this, roomId, undefined, "forget", undefined,
        callback);
    if (!deleteRoom) {
        return promise;
    }
    const self = this;
    return promise.then(function(response) {
        self.store.removeRoom(roomId);
        self.emit("deleteRoom", roomId);
        return response;
    });
};

/**
 * @param {string} roomId
 * @param {string} userId
 * @param {module:client.callback} callback Optional.
 * @return {Promise} Resolves: Object (currently empty)
 * @return {module:http-api.MatrixError} Rejects: with an error response.
 */
MatrixClient.prototype.unban = function(roomId, userId, callback) {
    // unbanning != set their state to leave: this used to be
    // the case, but was then changed so that leaving was always
    // a revoking of priviledge, otherwise two people racing to
    // kick / ban someone could end up banning and then un-banning
    // them.
    const path = utils.encodeUri("/rooms/$roomId/unban", {
        $roomId: roomId,
    });
    const data = {
        user_id: userId,
    };
    return this._http.authedRequest(
        callback, "POST", path, undefined, data,
    );
};

/**
 * @param {string} roomId
 * @param {string} userId
 * @param {string} reason Optional.
 * @param {module:client.callback} callback Optional.
 * @return {Promise} Resolves: TODO
 * @return {module:http-api.MatrixError} Rejects: with an error response.
 */
MatrixClient.prototype.kick = function(roomId, userId, reason, callback) {
    return _setMembershipState(
        this, roomId, userId, "leave", reason, callback,
    );
};

/**
 * This is an internal method.
 * @param {MatrixClient} client
 * @param {string} roomId
 * @param {string} userId
 * @param {string} membershipValue
 * @param {string} reason
 * @param {module:client.callback} callback Optional.
 * @return {Promise} Resolves: TODO
 * @return {module:http-api.MatrixError} Rejects: with an error response.
 */
function _setMembershipState(client, roomId, userId, membershipValue, reason,
                             callback) {
    if (utils.isFunction(reason)) {
        callback = reason; reason = undefined;
    }

    const path = utils.encodeUri(
        "/rooms/$roomId/state/m.room.member/$userId",
        { $roomId: roomId, $userId: userId },
    );

    return client._http.authedRequest(callback, "PUT", path, undefined, {
        membership: membershipValue,
        reason: reason,
    });
}

/**
 * This is an internal method.
 * @param {MatrixClient} client
 * @param {string} roomId
 * @param {string} userId
 * @param {string} membership
 * @param {string} reason
 * @param {module:client.callback} callback Optional.
 * @return {Promise} Resolves: TODO
 * @return {module:http-api.MatrixError} Rejects: with an error response.
 */
function _membershipChange(client, roomId, userId, membership, reason, callback) {
    if (utils.isFunction(reason)) {
        callback = reason; reason = undefined;
    }

    const path = utils.encodeUri("/rooms/$room_id/$membership", {
        $room_id: roomId,
        $membership: membership,
    });
    return client._http.authedRequest(
        callback, "POST", path, undefined, {
            user_id: userId,  // may be undefined e.g. on leave
            reason: reason,
        },
    );
}

/**
 * Obtain a dict of actions which should be performed for this event according
 * to the push rules for this user.  Caches the dict on the event.
 * @param {MatrixEvent} event The event to get push actions for.
 * @return {module:pushprocessor~PushAction} A dict of actions to perform.
 */
MatrixClient.prototype.getPushActionsForEvent = function(event) {
    if (!event.getPushActions()) {
        event.setPushActions(this._pushProcessor.actionsForEvent(event));
    }
    return event.getPushActions();
};

// Profile operations
// ==================

/**
 * @param {string} info The kind of info to set (e.g. 'avatar_url')
 * @param {Object} data The JSON object to set.
 * @param {module:client.callback} callback Optional.
 * @return {Promise} Resolves: TODO
 * @return {module:http-api.MatrixError} Rejects: with an error response.
 */
MatrixClient.prototype.setProfileInfo = function(info, data, callback) {
    const path = utils.encodeUri("/profile/$userId/$info", {
        $userId: this.credentials.userId,
        $info: info,
    });
    return this._http.authedRequest(
        callback, "PUT", path, undefined, data,
    );
};

/**
 * @param {string} name
 * @param {module:client.callback} callback Optional.
 * @return {Promise} Resolves: {} an empty object.
 * @return {module:http-api.MatrixError} Rejects: with an error response.
 */
MatrixClient.prototype.setDisplayName = async function(name, callback) {
    const prom = await this.setProfileInfo(
        "displayname", { displayname: name }, callback,
    );
    // XXX: synthesise a profile update for ourselves because Synapse is broken and won't
    const user = this.getUser(this.getUserId());
    if (user) {
        user.displayName = name;
        user.emit("User.displayName", user.events.presence, user);
    }
    return prom;
};

/**
 * @param {string} url
 * @param {module:client.callback} callback Optional.
 * @return {Promise} Resolves: {} an empty object.
 * @return {module:http-api.MatrixError} Rejects: with an error response.
 */
MatrixClient.prototype.setAvatarUrl = async function(url, callback) {
    const prom = await this.setProfileInfo(
        "avatar_url", { avatar_url: url }, callback,
    );
    // XXX: synthesise a profile update for ourselves because Synapse is broken and won't
    const user = this.getUser(this.getUserId());
    if (user) {
        user.avatarUrl = url;
        user.emit("User.avatarUrl", user.events.presence, user);
    }
    return prom;
};

/**
 * Turn an MXC URL into an HTTP one. <strong>This method is experimental and
 * may change.</strong>
 * @param {string} mxcUrl The MXC URL
 * @param {Number} width The desired width of the thumbnail.
 * @param {Number} height The desired height of the thumbnail.
 * @param {string} resizeMethod The thumbnail resize method to use, either
 * "crop" or "scale".
 * @param {Boolean} allowDirectLinks If true, return any non-mxc URLs
 * directly. Fetching such URLs will leak information about the user to
 * anyone they share a room with. If false, will return null for such URLs.
 * @return {?string} the avatar URL or null.
 */
MatrixClient.prototype.mxcUrlToHttp =
        function(mxcUrl, width, height, resizeMethod, allowDirectLinks) {
    return getHttpUriForMxc(
        this.baseUrl, mxcUrl, width, height, resizeMethod, allowDirectLinks,
    );
};

/**
 * Sets a new status message for the user. The message may be null/falsey
 * to clear the message.
 * @param {string} newMessage The new message to set.
 * @return {Promise} Resolves: to nothing
 * @return {module:http-api.MatrixError} Rejects: with an error response.
 */
MatrixClient.prototype._unstable_setStatusMessage = function(newMessage) {
    const type = "im.vector.user_status";
    return Promise.all(this.getRooms().map((room) => {
        const isJoined = room.getMyMembership() === "join";
        const looksLikeDm = room.getInvitedAndJoinedMemberCount() === 2;
        if (!isJoined || !looksLikeDm) {
            return Promise.resolve();
        }
        // Check power level separately as it's a bit more expensive.
        const maySend = room.currentState.mayClientSendStateEvent(type, this);
        if (!maySend) {
            return Promise.resolve();
        }
        return this.sendStateEvent(room.roomId, type, {
            status: newMessage,
        }, this.getUserId());
    }));
};

/**
 * @param {Object} opts Options to apply
 * @param {string} opts.presence One of "online", "offline" or "unavailable"
 * @param {string} opts.status_msg The status message to attach.
 * @param {module:client.callback} callback Optional.
 * @return {Promise} Resolves: TODO
 * @return {module:http-api.MatrixError} Rejects: with an error response.
 * @throws If 'presence' isn't a valid presence enum value.
 */
MatrixClient.prototype.setPresence = function(opts, callback) {
    const path = utils.encodeUri("/presence/$userId/status", {
        $userId: this.credentials.userId,
    });

    if (typeof opts === "string") {
      opts = { presence: opts };
    }

    const validStates = ["offline", "online", "unavailable"];
    if (validStates.indexOf(opts.presence) == -1) {
        throw new Error("Bad presence value: " + opts.presence);
    }
    return this._http.authedRequest(
        callback, "PUT", path, undefined, opts,
    );
};

/**
 * @param {string} userId The user to get presence for
 * @param {module:client.callback} callback Optional.
 * @return {Promise} Resolves: The presence state for this user.
 * @return {module:http-api.MatrixError} Rejects: with an error response.
 */
MatrixClient.prototype.getPresence = function(userId, callback) {
    const path = utils.encodeUri("/presence/$userId/status", {
        $userId: userId,
    });

    return this._http.authedRequest(callback, "GET", path, undefined, undefined);
};

/**
 * Retrieve older messages from the given room and put them in the timeline.
 *
 * If this is called multiple times whilst a request is ongoing, the <i>same</i>
 * Promise will be returned. If there was a problem requesting scrollback, there
 * will be a small delay before another request can be made (to prevent tight-looping
 * when there is no connection).
 *
 * @param {Room} room The room to get older messages in.
 * @param {Integer} limit Optional. The maximum number of previous events to
 * pull in. Default: 30.
 * @param {module:client.callback} callback Optional.
 * @return {Promise} Resolves: Room. If you are at the beginning
 * of the timeline, <code>Room.oldState.paginationToken</code> will be
 * <code>null</code>.
 * @return {module:http-api.MatrixError} Rejects: with an error response.
 */
MatrixClient.prototype.scrollback = function(room, limit, callback) {
    if (utils.isFunction(limit)) {
        callback = limit; limit = undefined;
    }
    limit = limit || 30;
    let timeToWaitMs = 0;

    let info = this._ongoingScrollbacks[room.roomId] || {};
    if (info.promise) {
        return info.promise;
    } else if (info.errorTs) {
        const timeWaitedMs = Date.now() - info.errorTs;
        timeToWaitMs = Math.max(SCROLLBACK_DELAY_MS - timeWaitedMs, 0);
    }

    if (room.oldState.paginationToken === null) {
        return Promise.resolve(room); // already at the start.
    }
    // attempt to grab more events from the store first
    const numAdded = this.store.scrollback(room, limit).length;
    if (numAdded === limit) {
        // store contained everything we needed.
        return Promise.resolve(room);
    }
    // reduce the required number of events appropriately
    limit = limit - numAdded;

    const self = this;
    const prom = new Promise((resolve, reject) => {
        // wait for a time before doing this request
        // (which may be 0 in order not to special case the code paths)
        sleep(timeToWaitMs).then(function() {
            return self._createMessagesRequest(
                room.roomId,
                room.oldState.paginationToken,
                limit,
                'b');
        }).then(function(res) {
            const matrixEvents = res.chunk.map(_PojoToMatrixEventMapper(self));
            if (res.state) {
                const stateEvents = res.state.map(_PojoToMatrixEventMapper(self));
                room.currentState.setUnknownStateEvents(stateEvents);
            }
            room.addEventsToTimeline(matrixEvents, true, room.getLiveTimeline());
            room.oldState.paginationToken = res.end;
            if (res.chunk.length === 0) {
                room.oldState.paginationToken = null;
            }
            self.store.storeEvents(room, matrixEvents, res.end, true);
            self._ongoingScrollbacks[room.roomId] = null;
            _resolve(callback, resolve, room);
        }, function(err) {
            self._ongoingScrollbacks[room.roomId] = {
                errorTs: Date.now(),
            };
            _reject(callback, reject, err);
        });
    });

    info = {
        promise: prom,
        errorTs: null,
    };

    this._ongoingScrollbacks[room.roomId] = info;
    return prom;
};

/**
 * Get an EventTimeline for the given event
 *
 * <p>If the EventTimelineSet object already has the given event in its store, the
 * corresponding timeline will be returned. Otherwise, a /context request is
 * made, and used to construct an EventTimeline.
 *
 * @param {EventTimelineSet} timelineSet  The timelineSet to look for the event in
 * @param {string} eventId  The ID of the event to look for
 *
 * @return {Promise} Resolves:
 *    {@link module:models/event-timeline~EventTimeline} including the given
 *    event
 */
MatrixClient.prototype.getEventTimeline = function(timelineSet, eventId) {
    // don't allow any timeline support unless it's been enabled.
    if (!this.timelineSupport) {
        throw new Error("timeline support is disabled. Set the 'timelineSupport'" +
                    " parameter to true when creating MatrixClient to enable" +
                    " it.");
    }

    if (timelineSet.getTimelineForEvent(eventId)) {
        return Promise.resolve(timelineSet.getTimelineForEvent(eventId));
    }

    const path = utils.encodeUri(
        "/rooms/$roomId/context/$eventId", {
            $roomId: timelineSet.room.roomId,
            $eventId: eventId,
        },
    );

    let params = undefined;
    if (this._clientOpts.lazyLoadMembers) {
        params = { filter: JSON.stringify(Filter.LAZY_LOADING_MESSAGES_FILTER) };
    }

    // TODO: we should implement a backoff (as per scrollback()) to deal more
    // nicely with HTTP errors.
    const self = this;
    const promise =
        self._http.authedRequest(undefined, "GET", path, params,
    ).then(function(res) {
        if (!res.event) {
            throw new Error("'event' not in '/context' result - homeserver too old?");
        }

        // by the time the request completes, the event might have ended up in
        // the timeline.
        if (timelineSet.getTimelineForEvent(eventId)) {
            return timelineSet.getTimelineForEvent(eventId);
        }

        // we start with the last event, since that's the point at which we
        // have known state.
        // events_after is already backwards; events_before is forwards.
        res.events_after.reverse();
        const events = res.events_after
            .concat([res.event])
            .concat(res.events_before);
        const matrixEvents = events.map(self.getEventMapper());

        let timeline = timelineSet.getTimelineForEvent(matrixEvents[0].getId());
        if (!timeline) {
            timeline = timelineSet.addTimeline();
            timeline.initialiseState(res.state.map(
                                               self.getEventMapper()));
            timeline.getState(EventTimeline.FORWARDS).paginationToken = res.end;
        } else {
            const stateEvents = res.state.map(self.getEventMapper());
            timeline.getState(EventTimeline.BACKWARDS).setUnknownStateEvents(stateEvents);
        }
        timelineSet.addEventsToTimeline(matrixEvents, true, timeline, res.start);

        // there is no guarantee that the event ended up in "timeline" (we
        // might have switched to a neighbouring timeline) - so check the
        // room's index again. On the other hand, there's no guarantee the
        // event ended up anywhere, if it was later redacted, so we just
        // return the timeline we first thought of.
        const tl = timelineSet.getTimelineForEvent(eventId) || timeline;
        return tl;
    });
    return promise;
};

/**
 * Makes a request to /messages with the appropriate lazy loading filter set.
 * XXX: if we do get rid of scrollback (as it's not used at the moment),
 * we could inline this method again in paginateEventTimeline as that would
 * then be the only call-site
 * @param {string} roomId
 * @param {string} fromToken
 * @param {number} limit the maximum amount of events the retrieve
 * @param {string} dir 'f' or 'b'
 * @param {Filter} timelineFilter the timeline filter to pass
 * @return {Promise}
 */
MatrixClient.prototype._createMessagesRequest =
function(roomId, fromToken, limit, dir, timelineFilter = undefined) {
    const path = utils.encodeUri(
        "/rooms/$roomId/messages", { $roomId: roomId },
    );
    if (limit === undefined) {
        limit = 30;
    }
    const params = {
        from: fromToken,
        limit: limit,
        dir: dir,
    };

    let filter = null;
    if (this._clientOpts.lazyLoadMembers) {
        // create a shallow copy of LAZY_LOADING_MESSAGES_FILTER,
        // so the timelineFilter doesn't get written into it below
        filter = Object.assign({}, Filter.LAZY_LOADING_MESSAGES_FILTER);
    }
    if (timelineFilter) {
        // XXX: it's horrific that /messages' filter parameter doesn't match
        // /sync's one - see https://matrix.org/jira/browse/SPEC-451
        filter = filter || {};
        Object.assign(filter, timelineFilter.getRoomTimelineFilterComponent());
    }
    if (filter) {
        params.filter = JSON.stringify(filter);
    }
    return this._http.authedRequest(undefined, "GET", path, params);
};

/**
 * Take an EventTimeline, and back/forward-fill results.
 *
 * @param {module:models/event-timeline~EventTimeline} eventTimeline timeline
 *    object to be updated
 * @param {Object}   [opts]
 * @param {bool}     [opts.backwards = false]  true to fill backwards,
 *    false to go forwards
 * @param {number}   [opts.limit = 30]         number of events to request
 *
 * @return {Promise} Resolves to a boolean: false if there are no
 *    events and we reached either end of the timeline; else true.
 */
MatrixClient.prototype.paginateEventTimeline = function(eventTimeline, opts) {
    const isNotifTimeline = (eventTimeline.getTimelineSet() === this._notifTimelineSet);

    // TODO: we should implement a backoff (as per scrollback()) to deal more
    // nicely with HTTP errors.
    opts = opts || {};
    const backwards = opts.backwards || false;

    if (isNotifTimeline) {
        if (!backwards) {
            throw new Error("paginateNotifTimeline can only paginate backwards");
        }
    }

    const dir = backwards ? EventTimeline.BACKWARDS : EventTimeline.FORWARDS;

    const token = eventTimeline.getPaginationToken(dir);
    if (!token) {
        // no token - no results.
        return Promise.resolve(false);
    }

    const pendingRequest = eventTimeline._paginationRequests[dir];

    if (pendingRequest) {
        // already a request in progress - return the existing promise
        return pendingRequest;
    }

    let path;
    let params;
    let promise;
    const self = this;

    if (isNotifTimeline) {
        path = "/notifications";
        params = {
            limit: ('limit' in opts) ? opts.limit : 30,
            only: 'highlight',
        };

        if (token && token !== "end") {
            params.from = token;
        }

        promise = this._http.authedRequest(
            undefined, "GET", path, params, undefined,
        ).then(function(res) {
            const token = res.next_token;
            const matrixEvents = [];

            for (let i = 0; i < res.notifications.length; i++) {
                const notification = res.notifications[i];
                const event = self.getEventMapper()(notification.event);
                event.setPushActions(
                    PushProcessor.actionListToActionsObject(notification.actions),
                );
                event.event.room_id = notification.room_id; // XXX: gutwrenching
                matrixEvents[i] = event;
            }

            eventTimeline.getTimelineSet()
                .addEventsToTimeline(matrixEvents, backwards, eventTimeline, token);

            // if we've hit the end of the timeline, we need to stop trying to
            // paginate. We need to keep the 'forwards' token though, to make sure
            // we can recover from gappy syncs.
            if (backwards && !res.next_token) {
                eventTimeline.setPaginationToken(null, dir);
            }
            return res.next_token ? true : false;
        }).finally(function() {
            eventTimeline._paginationRequests[dir] = null;
        });
        eventTimeline._paginationRequests[dir] = promise;
    } else {
        const room = this.getRoom(eventTimeline.getRoomId());
        if (!room) {
            throw new Error("Unknown room " + eventTimeline.getRoomId());
        }

        promise = this._createMessagesRequest(
            eventTimeline.getRoomId(),
            token,
            opts.limit,
            dir,
            eventTimeline.getFilter());
        promise.then(function(res) {
            if (res.state) {
                const roomState = eventTimeline.getState(dir);
                const stateEvents = res.state.map(self.getEventMapper());
                roomState.setUnknownStateEvents(stateEvents);
            }
            const token = res.end;
            const matrixEvents = res.chunk.map(self.getEventMapper());
            eventTimeline.getTimelineSet()
                .addEventsToTimeline(matrixEvents, backwards, eventTimeline, token);

            // if we've hit the end of the timeline, we need to stop trying to
            // paginate. We need to keep the 'forwards' token though, to make sure
            // we can recover from gappy syncs.
            if (backwards && res.end == res.start) {
                eventTimeline.setPaginationToken(null, dir);
            }
            return res.end != res.start;
        }).finally(function() {
            eventTimeline._paginationRequests[dir] = null;
        });
        eventTimeline._paginationRequests[dir] = promise;
    }

    return promise;
};

/**
 * Reset the notifTimelineSet entirely, paginating in some historical notifs as
 * a starting point for subsequent pagination.
 */
MatrixClient.prototype.resetNotifTimelineSet = function() {
    if (!this._notifTimelineSet) {
        return;
    }

    // FIXME: This thing is a total hack, and results in duplicate events being
    // added to the timeline both from /sync and /notifications, and lots of
    // slow and wasteful processing and pagination.  The correct solution is to
    // extend /messages or /search or something to filter on notifications.

    // use the fictitious token 'end'. in practice we would ideally give it
    // the oldest backwards pagination token from /sync, but /sync doesn't
    // know about /notifications, so we have no choice but to start paginating
    // from the current point in time.  This may well overlap with historical
    // notifs which are then inserted into the timeline by /sync responses.
    this._notifTimelineSet.resetLiveTimeline('end', null);

    // we could try to paginate a single event at this point in order to get
    // a more valid pagination token, but it just ends up with an out of order
    // timeline. given what a mess this is and given we're going to have duplicate
    // events anyway, just leave it with the dummy token for now.
    /*
    this.paginateNotifTimeline(this._notifTimelineSet.getLiveTimeline(), {
        backwards: true,
        limit: 1
    });
    */
};

/**
 * Peek into a room and receive updates about the room. This only works if the
 * history visibility for the room is world_readable.
 * @param {String} roomId The room to attempt to peek into.
 * @return {Promise} Resolves: Room object
 * @return {module:http-api.MatrixError} Rejects: with an error response.
 */
MatrixClient.prototype.peekInRoom = function(roomId) {
    if (this._peekSync) {
        this._peekSync.stopPeeking();
    }
    this._peekSync = new SyncApi(this, this._clientOpts);
    return this._peekSync.peek(roomId);
};

/**
 * Stop any ongoing room peeking.
 */
MatrixClient.prototype.stopPeeking = function() {
    if (this._peekSync) {
        this._peekSync.stopPeeking();
        this._peekSync = null;
    }
};

/**
 * Set r/w flags for guest access in a room.
 * @param {string} roomId The room to configure guest access in.
 * @param {Object} opts Options
 * @param {boolean} opts.allowJoin True to allow guests to join this room. This
 * implicitly gives guests write access. If false or not given, guests are
 * explicitly forbidden from joining the room.
 * @param {boolean} opts.allowRead True to set history visibility to
 * be world_readable. This gives guests read access *from this point forward*.
 * If false or not given, history visibility is not modified.
 * @return {Promise} Resolves: TODO
 * @return {module:http-api.MatrixError} Rejects: with an error response.
 */
MatrixClient.prototype.setGuestAccess = function(roomId, opts) {
    const writePromise = this.sendStateEvent(roomId, "m.room.guest_access", {
        guest_access: opts.allowJoin ? "can_join" : "forbidden",
    });

    let readPromise = Promise.resolve();
    if (opts.allowRead) {
        readPromise = this.sendStateEvent(roomId, "m.room.history_visibility", {
            history_visibility: "world_readable",
        });
    }

    return Promise.all([readPromise, writePromise]);
};

// Registration/Login operations
// =============================

/**
 * Requests an email verification token for the purposes of registration.
 * This API requests a token from the homeserver.
 * The doesServerRequireIdServerParam() method can be used to determine if
 * the server requires the id_server parameter to be provided.
 *
 * Parameters and return value are as for requestEmailToken

 * @param {string} email As requestEmailToken
 * @param {string} clientSecret As requestEmailToken
 * @param {number} sendAttempt As requestEmailToken
 * @param {string} nextLink As requestEmailToken
 * @return {Promise} Resolves: As requestEmailToken
 */
MatrixClient.prototype.requestRegisterEmailToken = function(email, clientSecret,
                                                    sendAttempt, nextLink) {
    return this._requestTokenFromEndpoint(
        "/register/email/requestToken",
        {
            email: email,
            client_secret: clientSecret,
            send_attempt: sendAttempt,
            next_link: nextLink,
        },
    );
};

/**
 * Requests a text message verification token for the purposes of registration.
 * This API requests a token from the homeserver.
 * The doesServerRequireIdServerParam() method can be used to determine if
 * the server requires the id_server parameter to be provided.
 *
 * @param {string} phoneCountry The ISO 3166-1 alpha-2 code for the country in which
 *    phoneNumber should be parsed relative to.
 * @param {string} phoneNumber The phone number, in national or international format
 * @param {string} clientSecret As requestEmailToken
 * @param {number} sendAttempt As requestEmailToken
 * @param {string} nextLink As requestEmailToken
 * @return {Promise} Resolves: As requestEmailToken
 */
MatrixClient.prototype.requestRegisterMsisdnToken = function(phoneCountry, phoneNumber,
                                                    clientSecret, sendAttempt, nextLink) {
    return this._requestTokenFromEndpoint(
        "/register/msisdn/requestToken",
        {
            country: phoneCountry,
            phone_number: phoneNumber,
            client_secret: clientSecret,
            send_attempt: sendAttempt,
            next_link: nextLink,
        },
    );
};

/**
 * Requests an email verification token for the purposes of adding a
 * third party identifier to an account.
 * This API requests a token from the homeserver.
 * The doesServerRequireIdServerParam() method can be used to determine if
 * the server requires the id_server parameter to be provided.
 * If an account with the given email address already exists and is
 * associated with an account other than the one the user is authed as,
 * it will either send an email to the address informing them of this
 * or return M_THREEPID_IN_USE (which one is up to the Home Server).
 *
 * @param {string} email As requestEmailToken
 * @param {string} clientSecret As requestEmailToken
 * @param {number} sendAttempt As requestEmailToken
 * @param {string} nextLink As requestEmailToken
 * @return {Promise} Resolves: As requestEmailToken
 */
MatrixClient.prototype.requestAdd3pidEmailToken = function(email, clientSecret,
                                                    sendAttempt, nextLink) {
    return this._requestTokenFromEndpoint(
        "/account/3pid/email/requestToken",
        {
            email: email,
            client_secret: clientSecret,
            send_attempt: sendAttempt,
            next_link: nextLink,
        },
    );
};

/**
 * Requests a text message verification token for the purposes of adding a
 * third party identifier to an account.
 * This API proxies the Identity Server /validate/email/requestToken API,
 * adding specific behaviour for the addition of phone numbers to an
 * account, as requestAdd3pidEmailToken.
 *
 * @param {string} phoneCountry As requestRegisterMsisdnToken
 * @param {string} phoneNumber As requestRegisterMsisdnToken
 * @param {string} clientSecret As requestEmailToken
 * @param {number} sendAttempt As requestEmailToken
 * @param {string} nextLink As requestEmailToken
 * @return {Promise} Resolves: As requestEmailToken
 */
MatrixClient.prototype.requestAdd3pidMsisdnToken = function(phoneCountry, phoneNumber,
                                                    clientSecret, sendAttempt, nextLink) {
    return this._requestTokenFromEndpoint(
        "/account/3pid/msisdn/requestToken",
        {
            country: phoneCountry,
            phone_number: phoneNumber,
            client_secret: clientSecret,
            send_attempt: sendAttempt,
            next_link: nextLink,
        },
    );
};

/**
 * Requests an email verification token for the purposes of resetting
 * the password on an account.
 * This API proxies the Identity Server /validate/email/requestToken API,
 * adding specific behaviour for the password resetting. Specifically,
 * if no account with the given email address exists, it may either
 * return M_THREEPID_NOT_FOUND or send an email
 * to the address informing them of this (which one is up to the Home Server).
 *
 * requestEmailToken calls the equivalent API directly on the ID server,
 * therefore bypassing the password reset specific logic.
 *
 * @param {string} email As requestEmailToken
 * @param {string} clientSecret As requestEmailToken
 * @param {number} sendAttempt As requestEmailToken
 * @param {string} nextLink As requestEmailToken
 * @param {module:client.callback} callback Optional. As requestEmailToken
 * @return {Promise} Resolves: As requestEmailToken
 */
MatrixClient.prototype.requestPasswordEmailToken = function(email, clientSecret,
                                                    sendAttempt, nextLink) {
    return this._requestTokenFromEndpoint(
        "/account/password/email/requestToken",
        {
            email: email,
            client_secret: clientSecret,
            send_attempt: sendAttempt,
            next_link: nextLink,
        },
    );
};

/**
 * Requests a text message verification token for the purposes of resetting
 * the password on an account.
 * This API proxies the Identity Server /validate/email/requestToken API,
 * adding specific behaviour for the password resetting, as requestPasswordEmailToken.
 *
 * @param {string} phoneCountry As requestRegisterMsisdnToken
 * @param {string} phoneNumber As requestRegisterMsisdnToken
 * @param {string} clientSecret As requestEmailToken
 * @param {number} sendAttempt As requestEmailToken
 * @param {string} nextLink As requestEmailToken
 * @return {Promise} Resolves: As requestEmailToken
 */
MatrixClient.prototype.requestPasswordMsisdnToken = function(phoneCountry, phoneNumber,
                                                    clientSecret, sendAttempt, nextLink) {
    return this._requestTokenFromEndpoint(
        "/account/password/msisdn/requestToken",
        {
            country: phoneCountry,
            phone_number: phoneNumber,
            client_secret: clientSecret,
            send_attempt: sendAttempt,
            next_link: nextLink,
        },
    );
};

/**
 * Internal utility function for requesting validation tokens from usage-specific
 * requestToken endpoints.
 *
 * @param {string} endpoint The endpoint to send the request to
 * @param {object} params Parameters for the POST request
 * @return {Promise} Resolves: As requestEmailToken
 */
MatrixClient.prototype._requestTokenFromEndpoint = async function(endpoint, params) {
    const postParams = Object.assign({}, params);

    // If the HS supports separate add and bind, then requestToken endpoints
    // don't need an IS as they are all validated by the HS directly.
    if (!await this.doesServerSupportSeparateAddAndBind() && this.idBaseUrl) {
        const idServerUrl = url.parse(this.idBaseUrl);
        if (!idServerUrl.host) {
            throw new Error("Invalid ID server URL: " + this.idBaseUrl);
        }
        postParams.id_server = idServerUrl.host;

        if (
            this.identityServer &&
            this.identityServer.getAccessToken &&
            await this.doesServerAcceptIdentityAccessToken()
        ) {
            const identityAccessToken = await this.identityServer.getAccessToken();
            if (identityAccessToken) {
                postParams.id_access_token = identityAccessToken;
            }
        }
    }

    return this._http.request(
        undefined, "POST", endpoint, undefined,
        postParams,
    );
};

// Push operations
// ===============

/**
 * Get the room-kind push rule associated with a room.
 * @param {string} scope "global" or device-specific.
 * @param {string} roomId the id of the room.
 * @return {object} the rule or undefined.
 */
MatrixClient.prototype.getRoomPushRule = function(scope, roomId) {
    // There can be only room-kind push rule per room
    // and its id is the room id.
    if (this.pushRules) {
        for (let i = 0; i < this.pushRules[scope].room.length; i++) {
            const rule = this.pushRules[scope].room[i];
            if (rule.rule_id === roomId) {
                return rule;
            }
        }
    } else {
        throw new Error(
            "SyncApi.sync() must be done before accessing to push rules.",
        );
    }
};

/**
 * Set a room-kind muting push rule in a room.
 * The operation also updates MatrixClient.pushRules at the end.
 * @param {string} scope "global" or device-specific.
 * @param {string} roomId the id of the room.
 * @param {string} mute the mute state.
 * @return {Promise} Resolves: result object
 * @return {module:http-api.MatrixError} Rejects: with an error response.
 */
MatrixClient.prototype.setRoomMutePushRule = function(scope, roomId, mute) {
    const self = this;
    let deferred;
    let hasDontNotifyRule;

    // Get the existing room-kind push rule if any
    const roomPushRule = this.getRoomPushRule(scope, roomId);
    if (roomPushRule) {
        if (0 <= roomPushRule.actions.indexOf("dont_notify")) {
            hasDontNotifyRule = true;
        }
    }

    if (!mute) {
        // Remove the rule only if it is a muting rule
        if (hasDontNotifyRule) {
            deferred = this.deletePushRule(scope, "room", roomPushRule.rule_id);
        }
    } else {
        if (!roomPushRule) {
            deferred = this.addPushRule(scope, "room", roomId, {
                actions: ["dont_notify"],
            });
        } else if (!hasDontNotifyRule) {
            // Remove the existing one before setting the mute push rule
            // This is a workaround to SYN-590 (Push rule update fails)
            deferred = utils.defer();
            this.deletePushRule(scope, "room", roomPushRule.rule_id)
            .then(function() {
                self.addPushRule(scope, "room", roomId, {
                    actions: ["dont_notify"],
                }).then(function() {
                    deferred.resolve();
                }, function(err) {
                    deferred.reject(err);
                });
            }, function(err) {
                deferred.reject(err);
            });

            deferred = deferred.promise;
        }
    }

    if (deferred) {
        return new Promise((resolve, reject) => {
            // Update this.pushRules when the operation completes
            deferred.then(function() {
                self.getPushRules().then(function(result) {
                    self.pushRules = result;
                    resolve();
                }, function(err) {
                    reject(err);
                });
            }, function(err) {
                // Update it even if the previous operation fails. This can help the
                // app to recover when push settings has been modifed from another client
                self.getPushRules().then(function(result) {
                    self.pushRules = result;
                    reject(err);
                }, function(err2) {
                    reject(err);
                });
            });
        });
    }
};

// Search
// ======

/**
 * Perform a server-side search for messages containing the given text.
 * @param {Object} opts Options for the search.
 * @param {string} opts.query The text to query.
 * @param {string=} opts.keys The keys to search on. Defaults to all keys. One
 * of "content.body", "content.name", "content.topic".
 * @param {module:client.callback} callback Optional.
 * @return {Promise} Resolves: TODO
 * @return {module:http-api.MatrixError} Rejects: with an error response.
 */
MatrixClient.prototype.searchMessageText = function(opts, callback) {
    const roomEvents = {
        search_term: opts.query,
    };

    if ('keys' in opts) {
        roomEvents.keys = opts.keys;
    }

    return this.search({
        body: {
            search_categories: {
                room_events: roomEvents,
            },
        },
    }, callback);
};

/**
 * Perform a server-side search for room events.
 *
 * The returned promise resolves to an object containing the fields:
 *
 *  * {number}  count:       estimate of the number of results
 *  * {string}  next_batch:  token for back-pagination; if undefined, there are
 *                           no more results
 *  * {Array}   highlights:  a list of words to highlight from the stemming
 *                           algorithm
 *  * {Array}   results:     a list of results
 *
 * Each entry in the results list is a {module:models/search-result.SearchResult}.
 *
 * @param {Object} opts
 * @param {string} opts.term     the term to search for
 * @param {Object} opts.filter   a JSON filter object to pass in the request
 * @return {Promise} Resolves: result object
 * @return {module:http-api.MatrixError} Rejects: with an error response.
 */
MatrixClient.prototype.searchRoomEvents = function(opts) {
    // TODO: support groups

    const body = {
        search_categories: {
            room_events: {
                search_term: opts.term,
                filter: opts.filter,
                order_by: "recent",
                event_context: {
                    before_limit: 1,
                    after_limit: 1,
                    include_profile: true,
                },
            },
        },
    };

    const searchResults = {
        _query: body,
        results: [],
        highlights: [],
    };

    return this.search({ body: body }).then(
        this._processRoomEventsSearch.bind(this, searchResults),
    );
};

/**
 * Take a result from an earlier searchRoomEvents call, and backfill results.
 *
 * @param  {object} searchResults  the results object to be updated
 * @return {Promise} Resolves: updated result object
 * @return {Error} Rejects: with an error response.
 */
MatrixClient.prototype.backPaginateRoomEventsSearch = function(searchResults) {
    // TODO: we should implement a backoff (as per scrollback()) to deal more
    // nicely with HTTP errors.

    if (!searchResults.next_batch) {
        return Promise.reject(new Error("Cannot backpaginate event search any further"));
    }

    if (searchResults.pendingRequest) {
        // already a request in progress - return the existing promise
        return searchResults.pendingRequest;
    }

    const searchOpts = {
        body: searchResults._query,
        next_batch: searchResults.next_batch,
    };

    const promise = this.search(searchOpts).then(
        this._processRoomEventsSearch.bind(this, searchResults),
    ).finally(function() {
        searchResults.pendingRequest = null;
    });
    searchResults.pendingRequest = promise;

    return promise;
};

/**
 * helper for searchRoomEvents and backPaginateRoomEventsSearch. Processes the
 * response from the API call and updates the searchResults
 *
 * @param {Object} searchResults
 * @param {Object} response
 * @return {Object} searchResults
 * @private
 */
MatrixClient.prototype._processRoomEventsSearch = function(searchResults, response) {
    const room_events = response.search_categories.room_events;

    searchResults.count = room_events.count;
    searchResults.next_batch = room_events.next_batch;

    // combine the highlight list with our existing list; build an object
    // to avoid O(N^2) fail
    const highlights = {};
    room_events.highlights.forEach(function(hl) {
        highlights[hl] = 1;
    });
    searchResults.highlights.forEach(function(hl) {
        highlights[hl] = 1;
    });

    // turn it back into a list.
    searchResults.highlights = Object.keys(highlights);

    // append the new results to our existing results
    const resultsLength = room_events.results ? room_events.results.length : 0;
    for (let i = 0; i < resultsLength; i++) {
        const sr = SearchResult.fromJson(room_events.results[i], this.getEventMapper());
        searchResults.results.push(sr);
    }
    return searchResults;
};

/**
 * Populate the store with rooms the user has left.
 * @return {Promise} Resolves: TODO - Resolved when the rooms have
 * been added to the data store.
 * @return {module:http-api.MatrixError} Rejects: with an error response.
 */
MatrixClient.prototype.syncLeftRooms = function() {
    // Guard against multiple calls whilst ongoing and multiple calls post success
    if (this._syncedLeftRooms) {
        return Promise.resolve([]); // don't call syncRooms again if it succeeded.
    }
    if (this._syncLeftRoomsPromise) {
        return this._syncLeftRoomsPromise; // return the ongoing request
    }
    const self = this;
    const syncApi = new SyncApi(this, this._clientOpts);
    this._syncLeftRoomsPromise = syncApi.syncLeftRooms();

    // cleanup locks
    this._syncLeftRoomsPromise.then(function(res) {
        logger.log("Marking success of sync left room request");
        self._syncedLeftRooms = true; // flip the bit on success
    }).finally(function() {
        self._syncLeftRoomsPromise = null; // cleanup ongoing request state
    });

    return this._syncLeftRoomsPromise;
};

// Filters
// =======

/**
 * Create a new filter.
 * @param {Object} content The HTTP body for the request
 * @return {Filter} Resolves to a Filter object.
 * @return {module:http-api.MatrixError} Rejects: with an error response.
 */
MatrixClient.prototype.createFilter = function(content) {
    const self = this;
    const path = utils.encodeUri("/user/$userId/filter", {
        $userId: this.credentials.userId,
    });
    return this._http.authedRequest(
        undefined, "POST", path, undefined, content,
    ).then(function(response) {
        // persist the filter
        const filter = Filter.fromJson(
            self.credentials.userId, response.filter_id, content,
        );
        self.store.storeFilter(filter);
        return filter;
    });
};

/**
 * Retrieve a filter.
 * @param {string} userId The user ID of the filter owner
 * @param {string} filterId The filter ID to retrieve
 * @param {boolean} allowCached True to allow cached filters to be returned.
 * Default: True.
 * @return {Promise} Resolves: TODO
 * @return {module:http-api.MatrixError} Rejects: with an error response.
 */
MatrixClient.prototype.getFilter = function(userId, filterId, allowCached) {
    if (allowCached) {
        const filter = this.store.getFilter(userId, filterId);
        if (filter) {
            return Promise.resolve(filter);
        }
    }

    const self = this;
    const path = utils.encodeUri("/user/$userId/filter/$filterId", {
        $userId: userId,
        $filterId: filterId,
    });

    return this._http.authedRequest(
        undefined, "GET", path, undefined, undefined,
    ).then(function(response) {
        // persist the filter
        const filter = Filter.fromJson(
            userId, filterId, response,
        );
        self.store.storeFilter(filter);
        return filter;
    });
};

/**
 * @param {string} filterName
 * @param {Filter} filter
 * @return {Promise<String>} Filter ID
 */
MatrixClient.prototype.getOrCreateFilter = async function(filterName, filter) {
    const filterId = this.store.getFilterIdByName(filterName);
    let existingId = undefined;

    if (filterId) {
        // check that the existing filter matches our expectations
        try {
            const existingFilter =
                await this.getFilter(this.credentials.userId, filterId, true);
            if (existingFilter) {
                const oldDef = existingFilter.getDefinition();
                const newDef = filter.getDefinition();

                if (utils.deepCompare(oldDef, newDef)) {
                    // super, just use that.
                    // debuglog("Using existing filter ID %s: %s", filterId,
                    //          JSON.stringify(oldDef));
                    existingId = filterId;
                }
            }
        } catch (error) {
            // Synapse currently returns the following when the filter cannot be found:
            // {
            //     errcode: "M_UNKNOWN",
            //     name: "M_UNKNOWN",
            //     message: "No row found",
            // }
            if (error.errcode !== "M_UNKNOWN" && error.errcode !== "M_NOT_FOUND") {
                throw error;
            }
        }
        // if the filter doesn't exist anymore on the server, remove from store
        if (!existingId) {
            this.store.setFilterIdByName(filterName, undefined);
        }
    }

    if (existingId) {
        return existingId;
    }

    // create a new filter
    const createdFilter = await this.createFilter(filter.getDefinition());

    // debuglog("Created new filter ID %s: %s", createdFilter.filterId,
    //          JSON.stringify(createdFilter.getDefinition()));
    this.store.setFilterIdByName(filterName, createdFilter.filterId);
    return createdFilter.filterId;
};

/**
 * Gets a bearer token from the Home Server that the user can
 * present to a third party in order to prove their ownership
 * of the Matrix account they are logged into.
 * @return {Promise} Resolves: Token object
 * @return {module:http-api.MatrixError} Rejects: with an error response.
 */
MatrixClient.prototype.getOpenIdToken = function() {
    const path = utils.encodeUri("/user/$userId/openid/request_token", {
        $userId: this.credentials.userId,
    });

    return this._http.authedRequest(
        undefined, "POST", path, undefined, {},
    );
};

// VoIP operations
// ===============

MatrixClient.prototype._startCallEventHandler = function() {
    if (this.isInitialSyncComplete()) {
        this._callEventHandler.start();
        this.off("sync", this._startCallEventHandler);
    }
};

/**
 * @param {module:client.callback} callback Optional.
 * @return {Promise} Resolves: TODO
 * @return {module:http-api.MatrixError} Rejects: with an error response.
 */
MatrixClient.prototype.turnServer = function(callback) {
    return this._http.authedRequest(callback, "GET", "/voip/turnServer");
};

/**
 * Get the TURN servers for this home server.
 * @return {Array<Object>} The servers or an empty list.
 */
MatrixClient.prototype.getTurnServers = function() {
    return this._turnServers || [];
};

/**
 * Get the unix timestamp (in seconds) at which the current
 * TURN credentials (from getTurnServers) expire
 * @return {number} The expiry timestamp, in seconds, or null if no credentials
 */
MatrixClient.prototype.getTurnServersExpiry = function() {
    return this._turnServersExpiry;
};

MatrixClient.prototype._checkTurnServers = async function() {
    if (!this._supportsVoip) {
        return;
    }

    let credentialsGood = false;
    const remainingTime = this._turnServersExpiry - Date.now();
    if (remainingTime > TURN_CHECK_INTERVAL) {
        logger.debug("TURN creds are valid for another " + remainingTime + " ms: not fetching new ones.");
        credentialsGood = true;
    } else {
        logger.debug("Fetching new TURN credentials");
        try {
            const res = await this.turnServer();
            if (res.uris) {
                logger.log("Got TURN URIs: " + res.uris + " refresh in " + res.ttl + " secs");
                // map the response to a format that can be fed to RTCPeerConnection
                const servers = {
                    urls: res.uris,
                    username: res.username,
                    credential: res.password,
                };
                this._turnServers = [servers];
                // The TTL is in seconds but we work in ms
                this._turnServersExpiry = Date.now() + (res.ttl * 1000);
                credentialsGood = true;
            }
        } catch (err) {
            logger.error("Failed to get TURN URIs", err);
            // If we get a 403, there's no point in looping forever.
            if (err.httpStatus === 403) {
                logger.info("TURN access unavailable for this account: stopping credentials checks");
                if (this._checkTurnServersIntervalID !== null) global.clearInterval(this._checkTurnServersIntervalID);
                this._checkTurnServersIntervalID = null;
            }
        }
        // otherwise, if we failed for whatever reason, try again the next time we're called.
    }

    return credentialsGood;
};

/**
 * Set whether to allow a fallback ICE server should be used for negotiating a
 * WebRTC connection if the homeserver doesn't provide any servers. Defaults to
 * false.
 *
 * @param {boolean} allow
 */
MatrixClient.prototype.setFallbackICEServerAllowed = function(allow) {
    this._fallbackICEServerAllowed = allow;
};

/**
 * Get whether to allow a fallback ICE server should be used for negotiating a
 * WebRTC connection if the homeserver doesn't provide any servers. Defaults to
 * false.
 *
 * @returns {boolean}
 */
MatrixClient.prototype.isFallbackICEServerAllowed = function() {
    return this._fallbackICEServerAllowed;
};

// Synapse-specific APIs
// =====================

/**
 * Determines if the current user is an administrator of the Synapse homeserver.
 * Returns false if untrue or the homeserver does not appear to be a Synapse
 * homeserver. <strong>This function is implementation specific and may change
 * as a result.</strong>
 * @return {boolean} true if the user appears to be a Synapse administrator.
 */
MatrixClient.prototype.isSynapseAdministrator = function() {
    const path = utils.encodeUri(
        "/_synapse/admin/v1/users/$userId/admin",
        { $userId: this.getUserId() },
    );
    return this._http.authedRequest(
        undefined, 'GET', path, undefined, undefined, { prefix: '' },
    ).then(r => r['admin']); // pull out the specific boolean we want
};

/**
 * Performs a whois lookup on a user using Synapse's administrator API.
 * <strong>This function is implementation specific and may change as a
 * result.</strong>
 * @param {string} userId the User ID to look up.
 * @return {object} the whois response - see Synapse docs for information.
 */
MatrixClient.prototype.whoisSynapseUser = function(userId) {
    const path = utils.encodeUri(
        "/_synapse/admin/v1/whois/$userId",
        { $userId: userId },
    );
    return this._http.authedRequest(
        undefined, 'GET', path, undefined, undefined, { prefix: '' },
    );
};

/**
 * Deactivates a user using Synapse's administrator API. <strong>This
 * function is implementation specific and may change as a result.</strong>
 * @param {string} userId the User ID to deactivate.
 * @return {object} the deactivate response - see Synapse docs for information.
 */
MatrixClient.prototype.deactivateSynapseUser = function(userId) {
    const path = utils.encodeUri(
        "/_synapse/admin/v1/deactivate/$userId",
        { $userId: userId },
    );
    return this._http.authedRequest(
        undefined, 'POST', path, undefined, undefined, { prefix: '' },
    );
};

// Higher level APIs
// =================

// TODO: stuff to handle:
//   local echo
//   event dup suppression? - apparently we should still be doing this
//   tracking current display name / avatar per-message
//   pagination
//   re-sending (including persisting pending messages to be sent)
//   - Need a nice way to callback the app for arbitrary events like
//     displayname changes
//   due to ambiguity (or should this be on a chat-specific layer)?
//   reconnect after connectivity outages

/**
 * High level helper method to begin syncing and poll for new events. To listen for these
 * events, add a listener for {@link module:client~MatrixClient#event:"event"}
 * via {@link module:client~MatrixClient#on}. Alternatively, listen for specific
 * state change events.
 * @param {Object=} opts Options to apply when syncing.
 * @param {Number=} opts.initialSyncLimit The event <code>limit=</code> to apply
 * to initial sync. Default: 8.
 * @param {Boolean=} opts.includeArchivedRooms True to put <code>archived=true</code>
 * on the <code>/initialSync</code> request. Default: false.
 * @param {Boolean=} opts.resolveInvitesToProfiles True to do /profile requests
 * on every invite event if the displayname/avatar_url is not known for this user ID.
 * Default: false.
 *
 * @param {String=} opts.pendingEventOrdering Controls where pending messages
 * appear in a room's timeline. If "<b>chronological</b>", messages will appear
 * in the timeline when the call to <code>sendEvent</code> was made. If
 * "<b>detached</b>", pending messages will appear in a separate list,
 * accessbile via {@link module:models/room#getPendingEvents}. Default:
 * "chronological".
 *
 * @param {Number=} opts.pollTimeout The number of milliseconds to wait on /sync.
 * Default: 30000 (30 seconds).
 *
 * @param {Filter=} opts.filter The filter to apply to /sync calls. This will override
 * the opts.initialSyncLimit, which would normally result in a timeline limit filter.
 *
 * @param {Boolean=} opts.disablePresence True to perform syncing without automatically
 * updating presence.
 * @param {Boolean=} opts.lazyLoadMembers True to not load all membership events during
 * initial sync but fetch them when needed by calling `loadOutOfBandMembers`
 * This will override the filter option at this moment.
 * @param {Number=} opts.clientWellKnownPollPeriod The number of seconds between polls
 * to /.well-known/matrix/client, undefined to disable. This should be in the order of hours.
 * Default: undefined.
 */
MatrixClient.prototype.startClient = async function(opts) {
    if (this.clientRunning) {
        // client is already running.
        return;
    }
    this.clientRunning = true;
    // backwards compat for when 'opts' was 'historyLen'.
    if (typeof opts === "number") {
        opts = {
            initialSyncLimit: opts,
        };
    }

    // Create our own user object artificially (instead of waiting for sync)
    // so it's always available, even if the user is not in any rooms etc.
    const userId = this.getUserId();
    if (userId) {
        this.store.storeUser(new User(userId));
    }

    if (this._crypto) {
        this._crypto.uploadDeviceKeys();
        this._crypto.start();
    }

    // periodically poll for turn servers if we support voip
    if (this._supportsVoip) {
        this._checkTurnServersIntervalID = setInterval(() => {
            this._checkTurnServers();
        }, TURN_CHECK_INTERVAL);
        this._checkTurnServers();
    }

    if (this._syncApi) {
        // This shouldn't happen since we thought the client was not running
        logger.error("Still have sync object whilst not running: stopping old one");
        this._syncApi.stop();
    }

    // shallow-copy the opts dict before modifying and storing it
    opts = Object.assign({}, opts);

    opts.crypto = this._crypto;
    opts.canResetEntireTimeline = (roomId) => {
        if (!this._canResetTimelineCallback) {
            return false;
        }
        return this._canResetTimelineCallback(roomId);
    };
    this._clientOpts = opts;
    this._syncApi = new SyncApi(this, opts);
    this._syncApi.sync();

    if (opts.clientWellKnownPollPeriod !== undefined) {
        this._clientWellKnownIntervalID =
            setInterval(() => {
                this._fetchClientWellKnown();
            }, 1000 * opts.clientWellKnownPollPeriod);
        this._fetchClientWellKnown();
    }
};

MatrixClient.prototype._fetchClientWellKnown = async function() {
    // `getRawClientConfig` does not throw or reject on network errors, instead
    // it absorbs errors and returns `{}`.
    this._clientWellKnownPromise = AutoDiscovery.getRawClientConfig(
        this.getDomain(),
    );
    this._clientWellKnown = await this._clientWellKnownPromise;
    this.emit("WellKnown.client", this._clientWellKnown);
};

MatrixClient.prototype.getClientWellKnown = function() {
    return this._clientWellKnown;
};

MatrixClient.prototype.waitForClientWellKnown = function() {
    return this._clientWellKnownPromise;
};

/**
 * store client options with boolean/string/numeric values
 * to know in the next session what flags the sync data was
 * created with (e.g. lazy loading)
 * @param {object} opts the complete set of client options
 * @return {Promise} for store operation */
MatrixClient.prototype._storeClientOptions = function() {
    const primTypes = ["boolean", "string", "number"];
    const serializableOpts = Object.entries(this._clientOpts)
        .filter(([key, value]) => {
            return primTypes.includes(typeof value);
        })
        .reduce((obj, [key, value]) => {
            obj[key] = value;
            return obj;
        }, {});
    return this.store.storeClientOptions(serializableOpts);
};

/**
 * Gets a set of room IDs in common with another user
 * @param {string} userId The userId to check.
 * @return {Promise<string[]>} Resolves to a set of rooms
 * @return {module:http-api.MatrixError} Rejects: with an error response.
 */
MatrixClient.prototype._unstable_getSharedRooms = async function(userId) {
    if (!(await this.doesServerSupportUnstableFeature("uk.half-shot.msc2666"))) {
        throw Error('Server does not support shared_rooms API');
    }
    const path = utils.encodeUri("/uk.half-shot.msc2666/user/shared_rooms/$userId", {
        $userId: userId,
    });
    const res = await this._http.authedRequest(
        undefined, "GET", path, undefined, undefined,
        { prefix: PREFIX_UNSTABLE },
    );
    return res.joined;
};

/**
 * High level helper method to stop the client from polling and allow a
 * clean shutdown.
 */
MatrixClient.prototype.stopClient = function() {
    logger.log('stopping MatrixClient');

    this.clientRunning = false;
    // TODO: f.e. Room => self.store.storeRoom(room) ?
    if (this._syncApi) {
        this._syncApi.stop();
        this._syncApi = null;
    }
    if (this._crypto) {
        this._crypto.stop();
    }
    if (this._peekSync) {
        this._peekSync.stopPeeking();
    }
    if (this._callEventHandler) {
        this._callEventHandler.stop();
        this._callEventHandler = null;
    }

    global.clearInterval(this._checkTurnServersIntervalID);
    if (this._clientWellKnownIntervalID !== undefined) {
        global.clearInterval(this._clientWellKnownIntervalID);
    }
};

/**
 * Get the API versions supported by the server, along with any
 * unstable APIs it supports
 * @return {Promise<object>} The server /versions response
 */
MatrixClient.prototype.getVersions = function() {
    if (this._serverVersionsPromise) {
        return this._serverVersionsPromise;
    }

    this._serverVersionsPromise = this._http.request(
        undefined, // callback
        "GET", "/_matrix/client/versions",
        undefined, // queryParams
        undefined, // data
        {
            prefix: '',
        },
    ).catch((e) => {
        // Need to unset this if it fails, otherwise we'll never retry
        this._serverVersionsPromise = null;
        // but rethrow the exception to anything that was waiting
        throw e;
    });

    return this._serverVersionsPromise;
};

/**
 * Check if a particular spec version is supported by the server.
 * @param {string} version The spec version (such as "r0.5.0") to check for.
 * @return {Promise<bool>} Whether it is supported
 */
MatrixClient.prototype.isVersionSupported = async function(version) {
    const { versions } = await this.getVersions();
    return versions && versions.includes(version);
};

/**
 * Query the server to see if it support members lazy loading
 * @return {Promise<boolean>} true if server supports lazy loading
 */
MatrixClient.prototype.doesServerSupportLazyLoading = async function() {
    const response = await this.getVersions();
    if (!response) return false;

    const versions = response["versions"];
    const unstableFeatures = response["unstable_features"];

    return (versions && versions.includes("r0.5.0"))
        || (unstableFeatures && unstableFeatures["m.lazy_load_members"]);
};

/**
 * Query the server to see if the `id_server` parameter is required
 * when registering with an 3pid, adding a 3pid or resetting password.
 * @return {Promise<boolean>} true if id_server parameter is required
 */
MatrixClient.prototype.doesServerRequireIdServerParam = async function() {
    const response = await this.getVersions();
    if (!response) return true;

    const versions = response["versions"];

    // Supporting r0.6.0 is the same as having the flag set to false
    if (versions && versions.includes("r0.6.0")) {
        return false;
    }

    const unstableFeatures = response["unstable_features"];
    if (!unstableFeatures) return true;
    if (unstableFeatures["m.require_identity_server"] === undefined) {
        return true;
    } else {
        return unstableFeatures["m.require_identity_server"];
    }
};

/**
 * Query the server to see if the `id_access_token` parameter can be safely
 * passed to the homeserver. Some homeservers may trigger errors if they are not
 * prepared for the new parameter.
 * @return {Promise<boolean>} true if id_access_token can be sent
 */
MatrixClient.prototype.doesServerAcceptIdentityAccessToken = async function() {
    const response = await this.getVersions();
    if (!response) return false;

    const versions = response["versions"];
    const unstableFeatures = response["unstable_features"];
    return (versions && versions.includes("r0.6.0"))
        || (unstableFeatures && unstableFeatures["m.id_access_token"]);
};

/**
 * Query the server to see if it supports separate 3PID add and bind functions.
 * This affects the sequence of API calls clients should use for these operations,
 * so it's helpful to be able to check for support.
 * @return {Promise<boolean>} true if separate functions are supported
 */
MatrixClient.prototype.doesServerSupportSeparateAddAndBind = async function() {
    const response = await this.getVersions();
    if (!response) return false;

    const versions = response["versions"];
    const unstableFeatures = response["unstable_features"];

    return (versions && versions.includes("r0.6.0"))
        || (unstableFeatures && unstableFeatures["m.separate_add_and_bind"]);
};

/**
 * Query the server to see if it lists support for an unstable feature
 * in the /versions response
 * @param {string} feature the feature name
 * @return {Promise<boolean>} true if the feature is supported
 */
MatrixClient.prototype.doesServerSupportUnstableFeature = async function(feature) {
    const response = await this.getVersions();
    if (!response) return false;
    const unstableFeatures = response["unstable_features"];
    return unstableFeatures && !!unstableFeatures[feature];
};

/**
 * Query the server to see if it is forcing encryption to be enabled for
 * a given room preset, based on the /versions response.
 * @param {string} presetName The name of the preset to check.
 * @returns {Promise<boolean>} true if the server is forcing encryption
 * for the preset.
 */
MatrixClient.prototype.doesServerForceEncryptionForPreset = async function(presetName) {
    const response = await this.getVersions();
    if (!response) return false;
    const unstableFeatures = response["unstable_features"];
    return unstableFeatures && !!unstableFeatures[`io.element.e2ee_forced.${presetName}`];
};

/**
 * Get if lazy loading members is being used.
 * @return {boolean} Whether or not members are lazy loaded by this client
 */
MatrixClient.prototype.hasLazyLoadMembersEnabled = function() {
    return !!this._clientOpts.lazyLoadMembers;
};

/**
 * Set a function which is called when /sync returns a 'limited' response.
 * It is called with a room ID and returns a boolean. It should return 'true' if the SDK
 * can SAFELY remove events from this room. It may not be safe to remove events if there
 * are other references to the timelines for this room, e.g because the client is
 * actively viewing events in this room.
 * Default: returns false.
 * @param {Function} cb The callback which will be invoked.
 */
MatrixClient.prototype.setCanResetTimelineCallback = function(cb) {
    this._canResetTimelineCallback = cb;
};

/**
 * Get the callback set via `setCanResetTimelineCallback`.
 * @return {?Function} The callback or null
 */
MatrixClient.prototype.getCanResetTimelineCallback = function() {
    return this._canResetTimelineCallback;
};

/**
 * Returns relations for a given event. Handles encryption transparently,
 * with the caveat that the amount of events returned might be 0, even though you get a nextBatch.
 * When the returned promise resolves, all messages should have finished trying to decrypt.
 * @param {string} roomId the room of the event
 * @param {string} eventId the id of the event
 * @param {string} relationType the rel_type of the relations requested
 * @param {string} eventType the event type of the relations requested
 * @param {Object} opts options with optional values for the request.
 * @param {Object} opts.from the pagination token returned from a previous request as `nextBatch` to return following relations.
 * @return {Object} an object with `events` as `MatrixEvent[]` and optionally `nextBatch` if more relations are available.
 */
MatrixClient.prototype.relations =
async function(roomId, eventId, relationType, eventType, opts = {}) {
    const fetchedEventType = _getEncryptedIfNeededEventType(this, roomId, eventType);
    const result = await this.fetchRelations(
        roomId,
        eventId,
        relationType,
        fetchedEventType,
        opts);
    const mapper = this.getEventMapper();
    let originalEvent;
    if (result.original_event) {
        originalEvent = mapper(result.original_event);
    }
    let events = result.chunk.map(mapper);
    if (fetchedEventType === "m.room.encrypted") {
        const allEvents = originalEvent ? events.concat(originalEvent) : events;
        await Promise.all(allEvents.map(e => {
            return new Promise(resolve => e.once("Event.decrypted", resolve));
        }));
        events = events.filter(e => e.getType() === eventType);
    }
    if (originalEvent && relationType === "m.replace") {
        events = events.filter(e => e.getSender() === originalEvent.getSender());
    }
    return {
        originalEvent,
        events,
        nextBatch: result.next_batch,
    };
};

function _reject(callback, reject, err) {
    if (callback) {
        callback(err);
    }
    reject(err);
}

function _resolve(callback, resolve, res) {
    if (callback) {
        callback(null, res);
    }
    resolve(res);
}

function _PojoToMatrixEventMapper(client, options = {}) {
    const preventReEmit = Boolean(options.preventReEmit);
    const decrypt = options.decrypt !== false;
    function mapper(plainOldJsObject) {
        const event = new MatrixEvent(plainOldJsObject);
        if (event.isEncrypted()) {
            if (!preventReEmit) {
                client.reEmitter.reEmit(event, [
                    "Event.decrypted",
                ]);
            }
            if (decrypt) {
                client.decryptEventIfNeeded(event);
            }
        }
        if (!preventReEmit) {
            client.reEmitter.reEmit(event, ["Event.replaced"]);
        }
        return event;
    }
    return mapper;
}

/**
 * @param {object} [options]
 * @param {bool} options.preventReEmit don't reemit events emitted on an event mapped by this mapper on the client
 * @param {bool} options.decrypt decrypt event proactively
 * @return {Function}
 */
MatrixClient.prototype.getEventMapper = function(options = undefined) {
    return _PojoToMatrixEventMapper(this, options);
};

/**
 * The app may wish to see if we have a key cached without
 * triggering a user interaction.
 * @return {object}
 */
MatrixClient.prototype.getCrossSigningCacheCallbacks = function() {
    return this._crypto && this._crypto._crossSigningInfo.getCacheCallbacks();
};

// Identity Server Operations
// ==========================

/**
 * Generates a random string suitable for use as a client secret. <strong>This
 * method is experimental and may change.</strong>
 * @return {string} A new client secret
 */
MatrixClient.prototype.generateClientSecret = function() {
    return randomString(32);
};

/**
 * Attempts to decrypt an event
 * @param {MatrixEvent} event The event to decrypt
 * @returns {Promise<void>} A decryption promise
 * @param {object} options
 * @param {bool} options.isRetry True if this is a retry (enables more logging)
 * @param {bool} options.emit Emits "event.decrypted" if set to true
 */
MatrixClient.prototype.decryptEventIfNeeded = function(event, options) {
    if (event.shouldAttemptDecryption()) {
        event.attemptDecryption(this._crypto, options);
    }

    if (event.isBeingDecrypted()) {
        return event._decryptionPromise;
    } else {
        return Promise.resolve();
    }
};

// MatrixClient Event JSDocs

/**
 * Fires whenever the SDK receives a new event.
 * <p>
 * This is only fired for live events received via /sync - it is not fired for
 * events received over context, search, or pagination APIs.
 *
 * @event module:client~MatrixClient#"event"
 * @param {MatrixEvent} event The matrix event which caused this event to fire.
 * @example
 * matrixClient.on("event", function(event){
 *   var sender = event.getSender();
 * });
 */

/**
 * Fires whenever the SDK receives a new to-device event.
 * @event module:client~MatrixClient#"toDeviceEvent"
 * @param {MatrixEvent} event The matrix event which caused this event to fire.
 * @example
 * matrixClient.on("toDeviceEvent", function(event){
 *   var sender = event.getSender();
 * });
 */

/**
 * Fires whenever the SDK's syncing state is updated. The state can be one of:
 * <ul>
 *
 * <li>PREPARED: The client has synced with the server at least once and is
 * ready for methods to be called on it. This will be immediately followed by
 * a state of SYNCING. <i>This is the equivalent of "syncComplete" in the
 * previous API.</i></li>
 *
 * <li>CATCHUP: The client has detected the connection to the server might be
 * available again and will now try to do a sync again. As this sync might take
 * a long time (depending how long ago was last synced, and general server
 * performance) the client is put in this mode so the UI can reflect trying
 * to catch up with the server after losing connection.</li>
 *
 * <li>SYNCING : The client is currently polling for new events from the server.
 * This will be called <i>after</i> processing latest events from a sync.</li>
 *
 * <li>ERROR : The client has had a problem syncing with the server. If this is
 * called <i>before</i> PREPARED then there was a problem performing the initial
 * sync. If this is called <i>after</i> PREPARED then there was a problem polling
 * the server for updates. This may be called multiple times even if the state is
 * already ERROR. <i>This is the equivalent of "syncError" in the previous
 * API.</i></li>
 *
 * <li>RECONNECTING: The sync connection has dropped, but not (yet) in a way that
 * should be considered erroneous.
 * </li>
 *
 * <li>STOPPED: The client has stopped syncing with server due to stopClient
 * being called.
 * </li>
 * </ul>
 * State transition diagram:
 * <pre>
 *                                          +---->STOPPED
 *                                          |
 *              +----->PREPARED -------> SYNCING <--+
 *              |                        ^  |  ^    |
 *              |      CATCHUP ----------+  |  |    |
 *              |        ^                  V  |    |
 *   null ------+        |  +------- RECONNECTING   |
 *              |        V  V                       |
 *              +------->ERROR ---------------------+
 *
 * NB: 'null' will never be emitted by this event.
 *
 * </pre>
 * Transitions:
 * <ul>
 *
 * <li><code>null -> PREPARED</code> : Occurs when the initial sync is completed
 * first time. This involves setting up filters and obtaining push rules.
 *
 * <li><code>null -> ERROR</code> : Occurs when the initial sync failed first time.
 *
 * <li><code>ERROR -> PREPARED</code> : Occurs when the initial sync succeeds
 * after previously failing.
 *
 * <li><code>PREPARED -> SYNCING</code> : Occurs immediately after transitioning
 * to PREPARED. Starts listening for live updates rather than catching up.
 *
 * <li><code>SYNCING -> RECONNECTING</code> : Occurs when the live update fails.
 *
 * <li><code>RECONNECTING -> RECONNECTING</code> : Can occur if the update calls
 * continue to fail, but the keepalive calls (to /versions) succeed.
 *
 * <li><code>RECONNECTING -> ERROR</code> : Occurs when the keepalive call also fails
 *
 * <li><code>ERROR -> SYNCING</code> : Occurs when the client has performed a
 * live update after having previously failed.
 *
 * <li><code>ERROR -> ERROR</code> : Occurs when the client has failed to keepalive
 * for a second time or more.</li>
 *
 * <li><code>SYNCING -> SYNCING</code> : Occurs when the client has performed a live
 * update. This is called <i>after</i> processing.</li>
 *
 * <li><code>* -> STOPPED</code> : Occurs once the client has stopped syncing or
 * trying to sync after stopClient has been called.</li>
 * </ul>
 *
 * @event module:client~MatrixClient#"sync"
 *
 * @param {string} state An enum representing the syncing state. One of "PREPARED",
 * "SYNCING", "ERROR", "STOPPED".
 *
 * @param {?string} prevState An enum representing the previous syncing state.
 * One of "PREPARED", "SYNCING", "ERROR", "STOPPED" <b>or null</b>.
 *
 * @param {?Object} data Data about this transition.
 *
 * @param {MatrixError} data.error The matrix error if <code>state=ERROR</code>.
 *
 * @param {String} data.oldSyncToken The 'since' token passed to /sync.
 *    <code>null</code> for the first successful sync since this client was
 *    started. Only present if <code>state=PREPARED</code> or
 *    <code>state=SYNCING</code>.
 *
 * @param {String} data.nextSyncToken The 'next_batch' result from /sync, which
 *    will become the 'since' token for the next call to /sync. Only present if
 *    <code>state=PREPARED</code> or <code>state=SYNCING</code>.
 *
 * @param {boolean} data.catchingUp True if we are working our way through a
 *    backlog of events after connecting. Only present if <code>state=SYNCING</code>.
 *
 * @example
 * matrixClient.on("sync", function(state, prevState, data) {
 *   switch (state) {
 *     case "ERROR":
 *       // update UI to say "Connection Lost"
 *       break;
 *     case "SYNCING":
 *       // update UI to remove any "Connection Lost" message
 *       break;
 *     case "PREPARED":
 *       // the client instance is ready to be queried.
 *       var rooms = matrixClient.getRooms();
 *       break;
 *   }
 * });
 */

 /**
 * Fires whenever the sdk learns about a new group. <strong>This event
 * is experimental and may change.</strong>
 * @event module:client~MatrixClient#"Group"
 * @param {Group} group The newly created, fully populated group.
 * @example
 * matrixClient.on("Group", function(group){
 *   var groupId = group.groupId;
 * });
 */

 /**
 * Fires whenever a new Room is added. This will fire when you are invited to a
 * room, as well as when you join a room. <strong>This event is experimental and
 * may change.</strong>
 * @event module:client~MatrixClient#"Room"
 * @param {Room} room The newly created, fully populated room.
 * @example
 * matrixClient.on("Room", function(room){
 *   var roomId = room.roomId;
 * });
 */

 /**
 * Fires whenever a Room is removed. This will fire when you forget a room.
 * <strong>This event is experimental and may change.</strong>
 * @event module:client~MatrixClient#"deleteRoom"
 * @param {string} roomId The deleted room ID.
 * @example
 * matrixClient.on("deleteRoom", function(roomId){
 *   // update UI from getRooms()
 * });
 */

/**
 * Fires whenever an incoming call arrives.
 * @event module:client~MatrixClient#"Call.incoming"
 * @param {module:webrtc/call~MatrixCall} call The incoming call.
 * @example
 * matrixClient.on("Call.incoming", function(call){
 *   call.answer(); // auto-answer
 * });
 */

/**
 * Fires whenever the login session the JS SDK is using is no
 * longer valid and the user must log in again.
 * NB. This only fires when action is required from the user, not
 * when then login session can be renewed by using a refresh token.
 * @event module:client~MatrixClient#"Session.logged_out"
 * @example
 * matrixClient.on("Session.logged_out", function(errorObj){
 *   // show the login screen
 * });
 */

/**
 * Fires when the JS SDK receives a M_CONSENT_NOT_GIVEN error in response
 * to a HTTP request.
 * @event module:client~MatrixClient#"no_consent"
 * @example
 * matrixClient.on("no_consent", function(message, contentUri) {
 *     console.info(message + ' Go to ' + contentUri);
 * });
 */

/**
 * Fires when a device is marked as verified/unverified/blocked/unblocked by
 * {@link module:client~MatrixClient#setDeviceVerified|MatrixClient.setDeviceVerified} or
 * {@link module:client~MatrixClient#setDeviceBlocked|MatrixClient.setDeviceBlocked}.
 *
 * @event module:client~MatrixClient#"deviceVerificationChanged"
 * @param {string} userId the owner of the verified device
 * @param {string} deviceId the id of the verified device
 * @param {module:crypto/deviceinfo} deviceInfo updated device information
 */

/**
 * Fires when the trust status of a user changes
 * If userId is the userId of the logged in user, this indicated a change
 * in the trust status of the cross-signing data on the account.
 *
 * The cross-signing API is currently UNSTABLE and may change without notice.
 *
 * @event module:client~MatrixClient#"userTrustStatusChanged"
 * @param {string} userId the userId of the user in question
 * @param {UserTrustLevel} trustLevel The new trust level of the user
 */

/**
 * Fires when the user's cross-signing keys have changed or cross-signing
 * has been enabled/disabled. The client can use getStoredCrossSigningForUser
 * with the user ID of the logged in user to check if cross-signing is
 * enabled on the account. If enabled, it can test whether the current key
 * is trusted using with checkUserTrust with the user ID of the logged
 * in user. The checkOwnCrossSigningTrust function may be used to reconcile
 * the trust in the account key.
 *
 * The cross-signing API is currently UNSTABLE and may change without notice.
 *
 * @event module:client~MatrixClient#"crossSigning.keysChanged"
 */

/**
 * Fires whenever new user-scoped account_data is added.
 * @event module:client~MatrixClient#"accountData"
 * @param {MatrixEvent} event The event describing the account_data just added
 * @param {MatrixEvent} event The previous account data, if known.
 * @example
 * matrixClient.on("accountData", function(event, oldEvent){
 *   myAccountData[event.type] = event.content;
 * });
 */

/**
 * Fires whenever the stored devices for a user have changed
 * @event module:client~MatrixClient#"crypto.devicesUpdated"
 * @param {String[]} users A list of user IDs that were updated
 * @param {bool} initialFetch If true, the store was empty (apart
 *     from our own device) and has been seeded.
 */

/**
 * Fires whenever the stored devices for a user will be updated
 * @event module:client~MatrixClient#"crypto.willUpdateDevices"
 * @param {String[]} users A list of user IDs that will be updated
 * @param {bool} initialFetch If true, the store is empty (apart
 *     from our own device) and is being seeded.
 */

/**
 * Fires whenever the status of e2e key backup changes, as returned by getKeyBackupEnabled()
 * @event module:client~MatrixClient#"crypto.keyBackupStatus"
 * @param {bool} enabled true if key backup has been enabled, otherwise false
 * @example
 * matrixClient.on("crypto.keyBackupStatus", function(enabled){
 *   if (enabled) {
 *     [...]
 *   }
 * });
 */

/**
 * Fires when we want to suggest to the user that they restore their megolm keys
 * from backup or by cross-signing the device.
 *
 * @event module:client~MatrixClient#"crypto.suggestKeyRestore"
 */

/**
 * Fires when a key verification is requested.
 * @event module:client~MatrixClient#"crypto.verification.request"
 * @param {object} data
 * @param {MatrixEvent} data.event the original verification request message
 * @param {Array} data.methods the verification methods that can be used
 * @param {Number} data.timeout the amount of milliseconds that should be waited
 *                 before cancelling the request automatically.
 * @param {Function} data.beginKeyVerification a function to call if a key
 *     verification should be performed.  The function takes one argument: the
 *     name of the key verification method (taken from data.methods) to use.
 * @param {Function} data.cancel a function to call if the key verification is
 *     rejected.
 */

/**
 * Fires when a key verification is requested with an unknown method.
 * @event module:client~MatrixClient#"crypto.verification.request.unknown"
 * @param {string} userId the user ID who requested the key verification
 * @param {Function} cancel a function that will send a cancellation message to
 *     reject the key verification.
 */

/**
 * Fires when a secret request has been cancelled.  If the client is prompting
 * the user to ask whether they want to share a secret, the prompt can be
 * dismissed.
 *
 * The Secure Secret Storage API is currently UNSTABLE and may change without notice.
 *
 * @event module:client~MatrixClient#"crypto.secrets.requestCancelled"
 * @param {object} data
 * @param {string} data.user_id The user ID of the client that had requested the secret.
 * @param {string} data.device_id The device ID of the client that had requested the
 *     secret.
 * @param {string} data.request_id The ID of the original request.
 */

/**
 * Fires when the client .well-known info is fetched.
 *
 * @event module:client~MatrixClient#"WellKnown.client"
 * @param {object} data The JSON object returned by the server
 */

// EventEmitter JSDocs

/**
 * The {@link https://nodejs.org/api/events.html|EventEmitter} class.
 * @external EventEmitter
 * @see {@link https://nodejs.org/api/events.html}
 */

/**
 * Adds a listener to the end of the listeners array for the specified event.
 * No checks are made to see if the listener has already been added. Multiple
 * calls passing the same combination of event and listener will result in the
 * listener being added multiple times.
 * @function external:EventEmitter#on
 * @param {string} event The event to listen for.
 * @param {Function} listener The function to invoke.
 * @return {EventEmitter} for call chaining.
 */

/**
 * Alias for {@link external:EventEmitter#on}.
 * @function external:EventEmitter#addListener
 * @param {string} event The event to listen for.
 * @param {Function} listener The function to invoke.
 * @return {EventEmitter} for call chaining.
 */

/**
 * Adds a <b>one time</b> listener for the event. This listener is invoked only
 * the next time the event is fired, after which it is removed.
 * @function external:EventEmitter#once
 * @param {string} event The event to listen for.
 * @param {Function} listener The function to invoke.
 * @return {EventEmitter} for call chaining.
 */

/**
 * Remove a listener from the listener array for the specified event.
 * <b>Caution:</b> changes array indices in the listener array behind the
 * listener.
 * @function external:EventEmitter#removeListener
 * @param {string} event The event to listen for.
 * @param {Function} listener The function to invoke.
 * @return {EventEmitter} for call chaining.
 */

/**
 * Removes all listeners, or those of the specified event. It's not a good idea
 * to remove listeners that were added elsewhere in the code, especially when
 * it's on an emitter that you didn't create (e.g. sockets or file streams).
 * @function external:EventEmitter#removeAllListeners
 * @param {string} event Optional. The event to remove listeners for.
 * @return {EventEmitter} for call chaining.
 */

/**
 * Execute each of the listeners in order with the supplied arguments.
 * @function external:EventEmitter#emit
 * @param {string} event The event to emit.
 * @param {Function} listener The function to invoke.
 * @return {boolean} true if event had listeners, false otherwise.
 */

/**
 * By default EventEmitters will print a warning if more than 10 listeners are
 * added for a particular event. This is a useful default which helps finding
 * memory leaks. Obviously not all Emitters should be limited to 10. This
 * function allows that to be increased. Set to zero for unlimited.
 * @function external:EventEmitter#setMaxListeners
 * @param {Number} n The max number of listeners.
 * @return {EventEmitter} for call chaining.
 */

// MatrixClient Callback JSDocs

/**
 * The standard MatrixClient callback interface. Functions which accept this
 * will specify 2 return arguments. These arguments map to the 2 parameters
 * specified in this callback.
 * @callback module:client.callback
 * @param {Object} err The error value, the "rejected" value or null.
 * @param {Object} data The data returned, the "resolved" value.
 */<|MERGE_RESOLUTION|>--- conflicted
+++ resolved
@@ -54,14 +54,9 @@
 import { PushProcessor } from "./pushprocessor";
 import { encodeBase64, decodeBase64 } from "./crypto/olmlib";
 import { User } from "./models/user";
-<<<<<<< HEAD
-import {AutoDiscovery} from "./autodiscovery";
-import {DEHYDRATION_ALGORITHM} from "./crypto/dehydration";
-import { BackupManager } from "./crypto/backup";
-=======
 import { AutoDiscovery } from "./autodiscovery";
 import { DEHYDRATION_ALGORITHM } from "./crypto/dehydration";
->>>>>>> 0070c8f8
+import { BackupManager } from "./crypto/backup";
 
 const SCROLLBACK_DELAY_MS = 3000;
 export const CRYPTO_ENABLED = isCryptoAvailable();
@@ -2203,21 +2198,12 @@
             return Promise.reject({ errcode: MatrixClient.RESTORE_BACKUP_ERROR_BAD_KEY });
         }
 
-<<<<<<< HEAD
         // Cache the key, if possible.
         // This is async.
         this._crypto.storeSessionBackupPrivateKey(privKey)
             .catch((e) => {
                 logger.warn("Error caching session backup key:", e);
             }).then(cacheCompleteCallback);
-=======
-    // If the pubkey computed from the private data we've been given
-    // doesn't match the one in the auth_data, the user has enetered
-    // a different recovery key / the wrong passphrase.
-    if (backupPubKey !== backupInfo.auth_data.public_key) {
-        return Promise.reject({ errcode: MatrixClient.RESTORE_BACKUP_ERROR_BAD_KEY });
-    }
->>>>>>> 0070c8f8
 
         if (progressCallback) {
             progressCallback({
@@ -2230,13 +2216,6 @@
             { prefix: PREFIX_UNSTABLE },
         );
 
-<<<<<<< HEAD
-=======
-    return this._http.authedRequest(
-        undefined, "GET", path.path, path.queryData, undefined,
-        { prefix: PREFIX_UNSTABLE },
-    ).then((res) => {
->>>>>>> 0070c8f8
         if (res.rooms) {
             for (const [roomId, roomData] of Object.entries(res.rooms)) {
                 if (!roomData.sessions) continue;
@@ -2275,24 +2254,10 @@
         algorithm.free();
     }
 
-<<<<<<< HEAD
     await this.importRoomKeys(keys, {
         progressCallback,
         untrusted: true,
         source: "backup",
-=======
-        return this.importRoomKeys(keys, {
-            progressCallback,
-            untrusted: true,
-            source: "backup",
-        });
-    }).then(() => {
-        return this._crypto.setTrustedBackupPubKey(backupPubKey);
-    }).then(() => {
-        return { total: totalKeyCount, imported: keys.length };
-    }).finally(() => {
-        decryption.free();
->>>>>>> 0070c8f8
     });
 
     // await this._crypto.setTrustedBackupPubKey(backupPubKey);
