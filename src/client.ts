--- conflicted
+++ resolved
@@ -35,14 +35,14 @@
 import { StubStore } from "./store/stub";
 import { CallEvent, CallEventHandlerMap, createNewMatrixCall, MatrixCall, supportsMatrixCall } from "./webrtc/call";
 import { Filter, IFilterDefinition, IRoomEventFilter } from "./filter";
-import { CallEventHandler, CallEventHandlerEvent, CallEventHandlerEventHandlerMap } from "./webrtc/callEventHandler";
+import { CallEventHandlerEvent, CallEventHandler, CallEventHandlerEventHandlerMap } from "./webrtc/callEventHandler";
 import {
     GroupCallEventHandler,
     GroupCallEventHandlerEvent,
     GroupCallEventHandlerEventHandlerMap,
 } from "./webrtc/groupCallEventHandler";
 import * as utils from "./utils";
-import { noUnsafeEventProps, QueryDict, replaceParam, safeSet, sleep } from "./utils";
+import { replaceParam, QueryDict, sleep, noUnsafeEventProps, safeSet } from "./utils";
 import { Direction, EventTimeline } from "./models/event-timeline";
 import { IActionsObject, PushProcessor } from "./pushprocessor";
 import { AutoDiscovery, AutoDiscoveryAction } from "./autodiscovery";
@@ -55,39 +55,34 @@
 import { logger } from "./logger";
 import { SERVICE_TYPES } from "./service-types";
 import {
-    ClientPrefix,
-    FileType,
     HttpApiEvent,
     HttpApiEventHandlerMap,
-    HTTPError,
+    Upload,
+    UploadOpts,
+    MatrixError,
+    MatrixHttpApi,
+    Method,
+    retryNetworkOperation,
+    ClientPrefix,
+    MediaPrefix,
     IdentityPrefix,
     IHttpOpts,
-    IRequestOpts,
-    MatrixError,
-    MatrixHttpApi,
-    MediaPrefix,
-    Method,
-    retryNetworkOperation,
-    Upload,
-    UploadOpts,
+    FileType,
     UploadResponse,
-<<<<<<< HEAD
-=======
     HTTPError,
     IRequestOpts,
     Body,
->>>>>>> b05f933d
 } from "./http-api";
 import {
     Crypto,
     CryptoEvent,
     CryptoEventHandlerMap,
     fixBackupKey,
+    ICryptoCallbacks,
     ICheckOwnCrossSigningTrustOpts,
-    ICryptoCallbacks,
-    IRoomKeyRequestBody,
     isCryptoAvailable,
     VerificationMethod,
+    IRoomKeyRequestBody,
 } from "./crypto";
 import { DeviceInfo } from "./crypto/deviceinfo";
 import { decodeRecoveryKey } from "./crypto/recoverykey";
@@ -115,7 +110,7 @@
 import { VerificationBase as Verification } from "./crypto/verification/Base";
 import * as ContentHelpers from "./content-helpers";
 import { CrossSigningInfo, DeviceTrustLevel, ICacheCallbacks, UserTrustLevel } from "./crypto/CrossSigning";
-import { NotificationCountType, Room, RoomEvent, RoomEventHandlerMap, RoomNameState } from "./models/room";
+import { Room, NotificationCountType, RoomEvent, RoomEventHandlerMap, RoomNameState } from "./models/room";
 import { RoomMemberEvent, RoomMemberEventHandlerMap } from "./models/room-member";
 import { IPowerLevelsContent, RoomStateEvent, RoomStateEventHandlerMap } from "./models/room-state";
 import {
@@ -124,10 +119,8 @@
     IContextResponse,
     ICreateRoomOpts,
     IEventSearchOpts,
-    IFilterResponse,
     IGuestAccessOpts,
     IJoinRoomOpts,
-    INotificationsResponse,
     IPaginateOpts,
     IPresenceOpts,
     IRedactOpts,
@@ -136,17 +129,15 @@
     IRoomDirectoryOptions,
     ISearchOpts,
     ISendEventResponse,
+    INotificationsResponse,
+    IFilterResponse,
+    ITagsResponse,
     IStatusResponse,
-<<<<<<< HEAD
-    ITagsResponse,
-=======
     IAddThreePidBody,
->>>>>>> b05f933d
 } from "./@types/requests";
 import {
     EventType,
     LOCAL_NOTIFICATION_SETTINGS_PREFIX,
-    MSC3912_RELATION_BASED_REDACTIONS_PROP,
     MsgType,
     PUSHER_ENABLED,
     RelationType,
@@ -155,6 +146,7 @@
     UNSTABLE_MSC3088_ENABLED,
     UNSTABLE_MSC3088_PURPOSE,
     UNSTABLE_MSC3089_TREE_SUBTYPE,
+    MSC3912_RELATION_BASED_REDACTIONS_PROP,
 } from "./@types/event";
 import { IdServerUnbindResult, IImageInfo, Preset, Visibility } from "./@types/partials";
 import { EventMapper, eventMapperFor, MapperOpts } from "./event-mapper";
@@ -186,29 +178,29 @@
 } from "./@types/PushRules";
 import { IThreepid } from "./@types/threepids";
 import { CryptoStore, OutgoingRoomKeyRequest } from "./crypto/store/base";
-import { GroupCall, GroupCallIntent, GroupCallType, IGroupCallDataChannelOptions } from "./webrtc/groupCall";
+import { GroupCall, IGroupCallDataChannelOptions, GroupCallIntent, GroupCallType } from "./webrtc/groupCall";
 import { MediaHandler } from "./webrtc/mediaHandler";
 import {
+    LoginTokenPostResponse,
     ILoginFlowsResponse,
     IRefreshTokenResponse,
+    SSOAction,
+    LoginResponse,
     LoginRequest,
-    LoginResponse,
-    LoginTokenPostResponse,
-    SSOAction,
 } from "./@types/auth";
 import { TypedEventEmitter } from "./models/typed-event-emitter";
 import { MAIN_ROOM_TIMELINE, ReceiptType } from "./@types/read_receipts";
 import { MSC3575SlidingSyncRequest, MSC3575SlidingSyncResponse, SlidingSync } from "./sliding-sync";
 import { SlidingSyncSdk } from "./sliding-sync-sdk";
 import {
-    determineFeatureSupport,
     FeatureSupport,
     Thread,
     THREAD_RELATION_TYPE,
+    determineFeatureSupport,
     ThreadFilterType,
     threadFilterTypeToFilter,
 } from "./models/thread";
-import { M_BEACON_INFO, MBeaconInfoEventContent } from "./@types/beacon";
+import { MBeaconInfoEventContent, M_BEACON_INFO } from "./@types/beacon";
 import { UnstableValue } from "./NamespacedValue";
 import { ToDeviceMessageQueue } from "./ToDeviceMessageQueue";
 import { ToDeviceBatch } from "./models/ToDeviceMessage";
