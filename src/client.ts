--- conflicted
+++ resolved
@@ -2392,11 +2392,7 @@
      *     with, or null if it is not present or not encrypted with a trusted
      *     key
      */
-<<<<<<< HEAD
-    public isSecretStored(name: string): Promise<Record<string, ISecretStorageKeyInfo>> {
-=======
-    public isSecretStored(name: string, checkKey: boolean): Promise<Record<string, ISecretStorageKeyInfo> | null> {
->>>>>>> 34cfa511
+    public isSecretStored(name: string): Promise<Record<string, ISecretStorageKeyInfo> | null> {
         if (!this.crypto) {
             throw new Error("End-to-end encryption disabled");
         }
@@ -2728,13 +2724,8 @@
      *     encrypted with, or null if it is not present or not encrypted with a
      *     trusted key
      */
-<<<<<<< HEAD
-    public isKeyBackupKeyStored(): Promise<Record<string, ISecretStorageKeyInfo>> {
+    public isKeyBackupKeyStored(): Promise<Record<string, ISecretStorageKeyInfo> | null> {
         return Promise.resolve(this.isSecretStored("m.megolm_backup.v1"));
-=======
-    public isKeyBackupKeyStored(): Promise<Record<string, ISecretStorageKeyInfo> | null> {
-        return Promise.resolve(this.isSecretStored("m.megolm_backup.v1", false /* checkKey */));
->>>>>>> 34cfa511
     }
 
     /**
