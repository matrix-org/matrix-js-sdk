/*
Copyright 2015-2023 The Matrix.org Foundation C.I.C.

Licensed under the Apache License, Version 2.0 (the "License");
you may not use this file except in compliance with the License.
You may obtain a copy of the License at

    http://www.apache.org/licenses/LICENSE-2.0

Unless required by applicable law or agreed to in writing, software
distributed under the License is distributed on an "AS IS" BASIS,
WITHOUT WARRANTIES OR CONDITIONS OF ANY KIND, either express or implied.
See the License for the specific language governing permissions and
limitations under the License.
*/

/**
 * This is an internal module. See {@link MatrixClient} for the public class.
 */

import { Optional } from "matrix-events-sdk";

import type { IDeviceKeys, IOneTimeKey } from "./@types/crypto.ts";
import { ISyncStateData, SetPresence, SyncApi, SyncApiOptions, SyncState } from "./sync.ts";
import {
    EventStatus,
    IContent,
    IDecryptOptions,
    IEvent,
    MatrixEvent,
    MatrixEventEvent,
    MatrixEventHandlerMap,
    PushDetails,
} from "./models/event.ts";
import { StubStore } from "./store/stub.ts";
import { CallEvent, CallEventHandlerMap, createNewMatrixCall, MatrixCall, supportsMatrixCall } from "./webrtc/call.ts";
import { Filter, IFilterDefinition, IRoomEventFilter } from "./filter.ts";
import { CallEventHandler, CallEventHandlerEvent, CallEventHandlerEventHandlerMap } from "./webrtc/callEventHandler.ts";
import {
    GroupCallEventHandler,
    GroupCallEventHandlerEvent,
    GroupCallEventHandlerEventHandlerMap,
} from "./webrtc/groupCallEventHandler.ts";
import * as utils from "./utils.ts";
import { noUnsafeEventProps, QueryDict, replaceParam, safeSet, sleep } from "./utils.ts";
import { Direction, EventTimeline } from "./models/event-timeline.ts";
import { IActionsObject, PushProcessor } from "./pushprocessor.ts";
import { AutoDiscovery, AutoDiscoveryAction } from "./autodiscovery.ts";
import { encodeUnpaddedBase64Url } from "./base64.ts";
import { TypedReEmitter } from "./ReEmitter.ts";
import { logger, Logger } from "./logger.ts";
import { SERVICE_TYPES } from "./service-types.ts";
import {
    Body,
    ClientPrefix,
    FileType,
    HttpApiEvent,
    HttpApiEventHandlerMap,
    HTTPError,
    IdentityPrefix,
    IHttpOpts,
    IRequestOpts,
    MatrixError,
    MatrixHttpApi,
    MediaPrefix,
    Method,
    retryNetworkOperation,
    TokenRefreshFunction,
    Upload,
    UploadOpts,
    UploadResponse,
} from "./http-api/index.ts";
import { User, UserEvent, UserEventHandlerMap } from "./models/user.ts";
import { getHttpUriForMxc } from "./content-repo.ts";
import { SearchResult } from "./models/search-result.ts";
import { IIdentityServerProvider } from "./@types/IIdentityServerProvider.ts";
import { MatrixScheduler } from "./scheduler.ts";
import { BeaconEvent, BeaconEventHandlerMap } from "./models/beacon.ts";
import { AuthDict } from "./interactive-auth.ts";
import { IMinimalEvent, IRoomEvent, IStateEvent } from "./sync-accumulator.ts";
import { EventTimelineSet } from "./models/event-timeline-set.ts";
import * as ContentHelpers from "./content-helpers.ts";
import { NotificationCountType, Room, RoomEvent, RoomEventHandlerMap, RoomNameState } from "./models/room.ts";
import { RoomMemberEvent, RoomMemberEventHandlerMap } from "./models/room-member.ts";
import { IPowerLevelsContent, RoomStateEvent, RoomStateEventHandlerMap } from "./models/room-state.ts";
import {
    DelayedEventInfo,
    IAddThreePidOnlyBody,
    IBindThreePidBody,
    IContextResponse,
    ICreateRoomOpts,
    IEventSearchOpts,
    IFilterResponse,
    IGuestAccessOpts,
    IJoinRoomOpts,
    INotificationsResponse,
    IPaginateOpts,
    IPresenceOpts,
    IRedactOpts,
    IRelationsRequestOpts,
    IRelationsResponse,
    IRoomDirectoryOptions,
    ISearchOpts,
    ISendEventResponse,
    IStatusResponse,
    ITagsResponse,
    KnockRoomOpts,
    SendDelayedEventRequestOpts,
    SendDelayedEventResponse,
    UpdateDelayedEventAction,
} from "./@types/requests.ts";
import {
    AccountDataEvents,
    EventType,
    LOCAL_NOTIFICATION_SETTINGS_PREFIX,
    MSC3912_RELATION_BASED_REDACTIONS_PROP,
    MsgType,
    PUSHER_ENABLED,
    RelationType,
    RoomCreateTypeField,
    RoomType,
    StateEvents,
    TimelineEvents,
    UNSTABLE_MSC3088_ENABLED,
    UNSTABLE_MSC3088_PURPOSE,
    UNSTABLE_MSC3089_TREE_SUBTYPE,
} from "./@types/event.ts";
import {
    GuestAccess,
    HistoryVisibility,
    IdServerUnbindResult,
    JoinRule,
    Preset,
    Terms,
    Visibility,
} from "./@types/partials.ts";
import { EventMapper, eventMapperFor, MapperOpts } from "./event-mapper.ts";
import { secureRandomString } from "./randomstring.ts";
import { DEFAULT_TREE_POWER_LEVELS_TEMPLATE, MSC3089TreeSpace } from "./models/MSC3089TreeSpace.ts";
import { ISignatures } from "./@types/signed.ts";
import { IStore } from "./store/index.ts";
import {
    IEventWithRoomId,
    ISearchRequestBody,
    ISearchResponse,
    ISearchResults,
    IStateEventWithRoomId,
    SearchOrderBy,
} from "./@types/search.ts";
import { ISynapseAdminDeactivateResponse, ISynapseAdminWhoisResponse } from "./@types/synapse.ts";
import { IHierarchyRoom } from "./@types/spaces.ts";
import {
    IPusher,
    IPusherRequest,
    IPushRule,
    IPushRules,
    PushRuleAction,
    PushRuleActionName,
    PushRuleKind,
    RuleId,
} from "./@types/PushRules.ts";
import { IThreepid } from "./@types/threepids.ts";
import { CryptoStore } from "./crypto/store/base.ts";
import { GroupCall, GroupCallIntent, GroupCallType, IGroupCallDataChannelOptions } from "./webrtc/groupCall.ts";
import { MediaHandler } from "./webrtc/mediaHandler.ts";
import {
    ILoginFlowsResponse,
    IRefreshTokenResponse,
    LoginRequest,
    LoginResponse,
    LoginTokenPostResponse,
    SSOAction,
} from "./@types/auth.ts";
import { TypedEventEmitter } from "./models/typed-event-emitter.ts";
import { MAIN_ROOM_TIMELINE, ReceiptType } from "./@types/read_receipts.ts";
import { MSC3575SlidingSyncRequest, MSC3575SlidingSyncResponse, SlidingSync } from "./sliding-sync.ts";
import { SlidingSyncSdk } from "./sliding-sync-sdk.ts";
import {
    determineFeatureSupport,
    FeatureSupport,
    Thread,
    THREAD_RELATION_TYPE,
    ThreadFilterType,
    threadFilterTypeToFilter,
} from "./models/thread.ts";
import { M_BEACON_INFO, MBeaconInfoEventContent } from "./@types/beacon.ts";
import { NamespacedValue, UnstableValue } from "./NamespacedValue.ts";
import { ToDeviceMessageQueue } from "./ToDeviceMessageQueue.ts";
import { ToDeviceBatch } from "./models/ToDeviceMessage.ts";
import { IgnoredInvites } from "./models/invites-ignorer.ts";
import { UIARequest, UIAResponse } from "./@types/uia.ts";
import { LocalNotificationSettings } from "./@types/local_notifications.ts";
import { buildFeatureSupportMap, Feature, ServerSupport } from "./feature.ts";
import { CryptoBackend } from "./common-crypto/CryptoBackend.ts";
import { RUST_SDK_STORE_PREFIX } from "./rust-crypto/constants.ts";
import {
    CrossSigningKeyInfo,
    CryptoApi,
    CryptoEvent,
    CryptoEventHandlerMap,
    CryptoCallbacks,
} from "./crypto-api/index.ts";
import { SecretStorageKeyDescription, ServerSideSecretStorage, ServerSideSecretStorageImpl } from "./secret-storage.ts";
import { RegisterRequest, RegisterResponse } from "./@types/registration.ts";
import { MatrixRTCSessionManager } from "./matrixrtc/MatrixRTCSessionManager.ts";
import { getRelationsThreadFilter } from "./thread-utils.ts";
import { KnownMembership, Membership } from "./@types/membership.ts";
import { RoomMessageEventContent, StickerEventContent } from "./@types/events.ts";
import { ImageInfo } from "./@types/media.ts";
import { Capabilities, ServerCapabilities } from "./serverCapabilities.ts";
import { sha256 } from "./digest.ts";
import { discoverAndValidateOIDCIssuerWellKnown, OidcClientConfig, validateAuthMetadataAndKeys } from "./oidc/index.ts";

export type Store = IStore;

export type ResetTimelineCallback = (roomId: string) => boolean;

const SCROLLBACK_DELAY_MS = 3000;

const TURN_CHECK_INTERVAL = 10 * 60 * 1000; // poll for turn credentials every 10 minutes

export const UNSTABLE_MSC3852_LAST_SEEN_UA = new UnstableValue(
    "last_seen_user_agent",
    "org.matrix.msc3852.last_seen_user_agent",
);

export interface IKeysUploadResponse {
    one_time_key_counts: {
        // eslint-disable-line camelcase
        [algorithm: string]: number;
    };
}

export interface ICreateClientOpts {
    baseUrl: string;

    idBaseUrl?: string;

    /**
     * The data store used for sync data from the homeserver. If not specified,
     * this client will not store any HTTP responses. The `createClient` helper
     * will create a default store if needed.
     */
    store?: Store;

    /**
     * A store to be used for end-to-end crypto session data.
     * The `createClient` helper will create a default store if needed. Calls the factory supplied to
     * {@link setCryptoStoreFactory} if unspecified; or if no factory has been
     * specified, uses a default implementation (indexeddb in the browser,
     * in-memory otherwise).
     *
     * This is only used for the legacy crypto implementation,
     * but if you use the rust crypto implementation ({@link MatrixClient#initRustCrypto}) and the device
     * previously used legacy crypto (so must be migrated), then this must still be provided, so that the
     * data can be migrated from the legacy store.
     */
    cryptoStore?: CryptoStore;

    /**
     * The scheduler to use. If not
     * specified, this client will not retry requests on failure. This client
     * will supply its own processing function to
     * {@link MatrixScheduler#setProcessFunction}.
     */
    scheduler?: MatrixScheduler;

    /**
     * The function to invoke for HTTP requests.
     * Most supported environments have a global `fetch` registered to which this will fall back.
     */
    fetchFn?: typeof globalThis.fetch;

    userId?: string;

    /**
     * A unique identifier for this device; used for tracking things like crypto
     * keys and access tokens. If not specified, end-to-end encryption will be
     * disabled.
     */
    deviceId?: string;

    accessToken?: string;
    refreshToken?: string;

    /**
     * Function used to attempt refreshing access and refresh tokens
     * Called by http-api when a possibly expired token is encountered
     * and a refreshToken is found
     */
    tokenRefreshFunction?: TokenRefreshFunction;

    /**
     * Identity server provider to retrieve the user's access token when accessing
     * the identity server. See also https://github.com/vector-im/element-web/issues/10615
     * which seeks to replace the previous approach of manual access tokens params
     * with this callback throughout the SDK.
     */
    identityServer?: IIdentityServerProvider;

    /**
     * The default maximum amount of
     * time to wait before timing out HTTP requests. If not specified, there is no timeout.
     */
    localTimeoutMs?: number;

    /**
     * Set to false to send the access token to the server via a query parameter rather
     * than the Authorization HTTP header.
     *
     * Note that as of v1.11 of the Matrix spec, sending the access token via a query
     * is deprecated.
     *
     * Default true.
     */
    useAuthorizationHeader?: boolean;

    /**
     * Set to true to enable
     * improved timeline support, see {@link MatrixClient#getEventTimeline}.
     * It is disabled by default for compatibility with older clients - in particular to
     * maintain support for back-paginating the live timeline after a '/sync'
     * result with a gap.
     */
    timelineSupport?: boolean;

    /**
     * Extra query parameters to append
     * to all requests with this client. Useful for application services which require
     * `?user_id=`.
     */
    queryParams?: Record<string, string>;

    /**
     * Encryption key used for encrypting sensitive data (such as e2ee keys) in {@link ICreateClientOpts#cryptoStore}.
     *
     * This must be set to the same value every time the client is initialised for the same device.
     *
     * This is only used for the legacy crypto implementation,
     * but if you use the rust crypto implementation ({@link MatrixClient#initRustCrypto}) and the device
     * previously used legacy crypto (so must be migrated), then this must still be provided, so that the
     * data can be migrated from the legacy store.
     */
    pickleKey?: string;

    /**
     * Verification methods we should offer to the other side when performing an interactive verification.
     * If unset, we will offer all known methods. Currently these are: showing a QR code, scanning a QR code, and SAS
     * (aka "emojis").
     *
     * See {@link types.VerificationMethod} for a set of useful constants for this parameter.
     */
    verificationMethods?: Array<string>;

    /**
     * Whether relaying calls through a TURN server should be forced. Default false.
     */
    forceTURN?: boolean;

    /**
     * Up to this many ICE candidates will be gathered when an incoming call arrives.
     * Gathering does not send data to the caller, but will communicate with the configured TURN
     * server. Default 0.
     */
    iceCandidatePoolSize?: number;

    /**
     * True to advertise support for call transfers to other parties on Matrix calls. Default false.
     */
    supportsCallTransfer?: boolean;

    /**
     * Whether to allow a fallback ICE server should be used for negotiating a
     * WebRTC connection if the homeserver doesn't provide any servers. Defaults to false.
     */
    fallbackICEServerAllowed?: boolean;

    /**
     * If true, to-device signalling for group calls will be encrypted
     * with Olm. Default: true.
     */
    useE2eForGroupCall?: boolean;

    livekitServiceURL?: string;

    /**
     * Crypto callbacks provided by the application
     */
    cryptoCallbacks?: CryptoCallbacks;

    /**
     * Method to generate room names for empty rooms and rooms names based on membership.
     * Defaults to a built-in English handler with basic pluralisation.
     */
    roomNameGenerator?: (roomId: string, state: RoomNameState) => string | null;

    /**
     * If true, participant can join group call without video and audio this has to be allowed. By default, a local
     * media stream is needed to establish a group call.
     * Default: false.
     */
    isVoipWithNoMediaAllowed?: boolean;

    /**
     * If true, group calls will not establish media connectivity and only create the signaling events,
     * so that livekit media can be used in the application layert (js-sdk contains no livekit code).
     */
    useLivekitForGroupCalls?: boolean;

    /**
     * A logger to associate with this MatrixClient.
     * Defaults to the built-in global logger.
     */
    logger?: Logger;
}

export interface IMatrixClientCreateOpts extends ICreateClientOpts {
    /**
     * Whether to allow sending messages to encrypted rooms when encryption
     * is not available internally within this SDK. This is useful if you are using an external
     * E2E proxy, for example. Defaults to false.
     */
    usingExternalCrypto?: boolean;
}

export enum PendingEventOrdering {
    Chronological = "chronological",
    Detached = "detached",
}

export interface IStartClientOpts {
    /**
     * The event `limit=` to apply to initial sync. Default: 8.
     */
    initialSyncLimit?: number;

    /**
     * True to put `archived=true</code> on the <code>/initialSync` request. Default: false.
     */
    includeArchivedRooms?: boolean;

    /**
     * True to do /profile requests on every invite event if the displayname/avatar_url is not known for this user ID. Default: false.
     */
    resolveInvitesToProfiles?: boolean;

    /**
     * Controls where pending messages appear in a room's timeline. If "<b>chronological</b>", messages will
     * appear in the timeline when the call to `sendEvent` was made. If "<b>detached</b>",
     * pending messages will appear in a separate list, accessbile via {@link Room#getPendingEvents}.
     * Default: "chronological".
     */
    pendingEventOrdering?: PendingEventOrdering;

    /**
     * The number of milliseconds to wait on /sync. Default: 30000 (30 seconds).
     */
    pollTimeout?: number;

    /**
     * The filter to apply to /sync calls.
     */
    filter?: Filter;

    /**
     * True to perform syncing without automatically updating presence.
     */
    disablePresence?: boolean;

    /**
     * True to not load all membership events during initial sync but fetch them when needed by calling
     * `loadOutOfBandMembers` This will override the filter option at this moment.
     */
    lazyLoadMembers?: boolean;

    /**
     * The number of seconds between polls to /.well-known/matrix/client, undefined to disable.
     * This should be in the order of hours. Default: undefined.
     */
    clientWellKnownPollPeriod?: number;

    /**
     * Will organises events in threaded conversations when
     * a thread relation is encountered
     */
    threadSupport?: boolean;

    /**
     * @experimental
     */
    slidingSync?: SlidingSync;
}

export interface IStoredClientOpts extends IStartClientOpts {}

export const GET_LOGIN_TOKEN_CAPABILITY = new NamespacedValue(
    "m.get_login_token",
    "org.matrix.msc3882.get_login_token",
);

export const UNSTABLE_MSC2666_SHARED_ROOMS = "uk.half-shot.msc2666";
export const UNSTABLE_MSC2666_MUTUAL_ROOMS = "uk.half-shot.msc2666.mutual_rooms";
export const UNSTABLE_MSC2666_QUERY_MUTUAL_ROOMS = "uk.half-shot.msc2666.query_mutual_rooms";

export const UNSTABLE_MSC4140_DELAYED_EVENTS = "org.matrix.msc4140";

export const UNSTABLE_MSC4133_EXTENDED_PROFILES = "uk.tcpip.msc4133";

enum CrossSigningKeyType {
    MasterKey = "master_key",
    SelfSigningKey = "self_signing_key",
    UserSigningKey = "user_signing_key",
}

export type CrossSigningKeys = Record<CrossSigningKeyType, CrossSigningKeyInfo>;

export type SendToDeviceContentMap = Map<string, Map<string, Record<string, any>>>;

export interface ISignedKey {
    keys: Record<string, string>;
    signatures: ISignatures;
    user_id: string;
    algorithms: string[];
    device_id: string;
}

export type KeySignatures = Record<string, Record<string, CrossSigningKeyInfo | ISignedKey>>;
export interface IUploadKeySignaturesResponse {
    failures: Record<
        string,
        Record<
            string,
            {
                errcode: string;
                error: string;
            }
        >
    >;
}

export interface IPreviewUrlResponse {
    [key: string]: undefined | string | number;
    "og:title": string;
    "og:type": string;
    "og:url": string;
    "og:image"?: string;
    "og:image:type"?: string;
    "og:image:height"?: number;
    "og:image:width"?: number;
    "og:description"?: string;
    "matrix:image:size"?: number;
}

export interface ITurnServerResponse {
    uris: string[];
    username: string;
    password: string;
    ttl: number;
}

export interface ITurnServer {
    urls: string[];
    username: string;
    credential: string;
}

export interface IServerVersions {
    versions: string[];
    unstable_features: Record<string, boolean>;
}

export interface IClientWellKnown {
    [key: string]: any;
    "m.homeserver"?: IWellKnownConfig;
    "m.identity_server"?: IWellKnownConfig;
}

export interface IWellKnownConfig<T = IClientWellKnown> {
    raw?: T;
    action?: AutoDiscoveryAction;
    reason?: string;
    error?: Error | string;
    // eslint-disable-next-line
    base_url?: string | null;
    // XXX: this is undocumented
    server_name?: string;
}

interface IKeyBackupPath {
    path: string;
    queryData?: {
        version: string;
    };
}

interface IMediaConfig {
    [key: string]: any; // extensible
    "m.upload.size"?: number;
}

interface IThirdPartySigned {
    sender: string;
    mxid: string;
    token: string;
    signatures: ISignatures;
}

interface IJoinRequestBody {
    third_party_signed?: IThirdPartySigned;
}

interface ITagMetadata {
    [key: string]: any;
    order?: number;
}

interface IMessagesResponse {
    start?: string;
    end?: string;
    chunk: IRoomEvent[];
    state?: IStateEvent[];
}

interface IThreadedMessagesResponse {
    prev_batch: string;
    next_batch: string;
    chunk: IRoomEvent[];
    state: IStateEvent[];
}

export interface IRequestTokenResponse {
    sid: string;
    submit_url?: string;
}

export interface IRequestMsisdnTokenResponse extends IRequestTokenResponse {
    msisdn: string;
    success: boolean;
    intl_fmt: string;
}

export interface IUploadKeysRequest {
    "device_keys"?: Required<IDeviceKeys>;
    "one_time_keys"?: Record<string, IOneTimeKey>;
    "org.matrix.msc2732.fallback_keys"?: Record<string, IOneTimeKey>;
}

export interface IQueryKeysRequest {
    device_keys: { [userId: string]: string[] };
    timeout?: number;
    token?: string;
}

export interface IClaimKeysRequest {
    one_time_keys: { [userId: string]: { [deviceId: string]: string } };
    timeout?: number;
}

export interface IOpenIDToken {
    access_token: string;
    token_type: "Bearer" | string;
    matrix_server_name: string;
    expires_in: number;
}

interface IRoomInitialSyncResponse {
    room_id: string;
    membership: Membership;
    messages?: {
        start?: string;
        end?: string;
        chunk: IEventWithRoomId[];
    };
    state?: IStateEventWithRoomId[];
    visibility: Visibility;
    account_data?: IMinimalEvent[];
    presence: Partial<IEvent>; // legacy and undocumented, api is deprecated so this won't get attention
}

interface IJoinedRoomsResponse {
    joined_rooms: string[];
}

interface IJoinedMembersResponse {
    joined: {
        [userId: string]: {
            display_name: string;
            avatar_url: string;
        };
    };
}

// Re-export for backwards compatibility
export type IRegisterRequestParams = RegisterRequest;

export interface IPublicRoomsChunkRoom {
    room_id: string;
    name?: string;
    avatar_url?: string;
    topic?: string;
    canonical_alias?: string;
    aliases?: string[];
    world_readable: boolean;
    guest_can_join: boolean;
    num_joined_members: number;
    room_type?: RoomType | string; // Added by MSC3827
    join_rule?: JoinRule.Knock | JoinRule.Public; // Added by MSC2403
}

interface IPublicRoomsResponse {
    chunk: IPublicRoomsChunkRoom[];
    next_batch?: string;
    prev_batch?: string;
    total_room_count_estimate?: number;
}

interface IUserDirectoryResponse {
    results: {
        user_id: string;
        display_name?: string;
        avatar_url?: string;
    }[];
    limited: boolean;
}

export interface IMyDevice {
    "device_id": string;
    "display_name"?: string;
    "last_seen_ip"?: string;
    "last_seen_ts"?: number;
    // UNSTABLE_MSC3852_LAST_SEEN_UA
    "last_seen_user_agent"?: string;
    "org.matrix.msc3852.last_seen_user_agent"?: string;
}

export interface Keys {
    keys: { [keyId: string]: string };
    usage: string[];
    user_id: string;
}

export interface SigningKeys extends Keys {
    signatures: ISignatures;
}

export interface DeviceKeys {
    [deviceId: string]: IDeviceKeys & {
        unsigned?: {
            device_display_name: string;
        };
    };
}

export interface IDownloadKeyResult {
    failures: { [serverName: string]: object };
    device_keys: { [userId: string]: DeviceKeys };
    // the following three fields were added in 1.1
    master_keys?: { [userId: string]: Keys };
    self_signing_keys?: { [userId: string]: SigningKeys };
    user_signing_keys?: { [userId: string]: SigningKeys };
}

export interface IClaimOTKsResult {
    failures: { [serverName: string]: object };
    one_time_keys: {
        [userId: string]: {
            [deviceId: string]: {
                [keyId: string]: {
                    key: string;
                    signatures: ISignatures;
                };
            };
        };
    };
}

export interface IFieldType {
    regexp: string;
    placeholder: string;
}

export interface IInstance {
    desc: string;
    icon?: string;
    fields: object;
    network_id: string;
    // XXX: this is undocumented but we rely on it: https://github.com/matrix-org/matrix-doc/issues/3203
    instance_id: string;
}

export interface IProtocol {
    user_fields: string[];
    location_fields: string[];
    icon: string;
    field_types: Record<string, IFieldType>;
    instances: IInstance[];
}

interface IThirdPartyLocation {
    alias: string;
    protocol: string;
    fields: object;
}

interface IThirdPartyUser {
    userid: string;
    protocol: string;
    fields: object;
}

/**
 * The summary of a room as defined by an initial version of MSC3266 and implemented in Synapse
 * Proposed at https://github.com/matrix-org/matrix-doc/pull/3266
 */
export interface RoomSummary extends Omit<IPublicRoomsChunkRoom, "canonical_alias" | "aliases"> {
    /**
     * The current membership of this user in the room.
     * Usually "leave" if the room is fetched over federation.
     */
    "membership"?: Membership;
    /**
     * Version of the room.
     */
    "im.nheko.summary.room_version"?: string;
    /**
     * The encryption algorithm used for this room, if the room is encrypted.
     */
    "im.nheko.summary.encryption"?: string;
}

interface IRoomHierarchy {
    rooms: IHierarchyRoom[];
    next_batch?: string;
}

export interface TimestampToEventResponse {
    event_id: string;
    origin_server_ts: number;
}

interface IWhoamiResponse {
    user_id: string;
    device_id?: string;
    is_guest?: boolean;
}
/* eslint-enable camelcase */

// We're using this constant for methods overloading and inspect whether a variable
// contains an eventId or not. This was required to ensure backwards compatibility
// of methods for threads
// Probably not the most graceful solution but does a good enough job for now
const EVENT_ID_PREFIX = "$";

export enum ClientEvent {
    Sync = "sync",
    Event = "event",
    ToDeviceEvent = "toDeviceEvent",
    AccountData = "accountData",
    Room = "Room",
    DeleteRoom = "deleteRoom",
    SyncUnexpectedError = "sync.unexpectedError",
    ClientWellKnown = "WellKnown.client",
    ReceivedVoipEvent = "received_voip_event",
    UndecryptableToDeviceEvent = "toDeviceEvent.undecryptable",
    TurnServers = "turnServers",
    TurnServersError = "turnServers.error",
}

type RoomEvents =
    | RoomEvent.Name
    | RoomEvent.Redaction
    | RoomEvent.RedactionCancelled
    | RoomEvent.Receipt
    | RoomEvent.Tags
    | RoomEvent.LocalEchoUpdated
    | RoomEvent.HistoryImportedWithinTimeline
    | RoomEvent.AccountData
    | RoomEvent.MyMembership
    | RoomEvent.Timeline
    | RoomEvent.TimelineReset;

type RoomStateEvents =
    | RoomStateEvent.Events
    | RoomStateEvent.Members
    | RoomStateEvent.NewMember
    | RoomStateEvent.Update
    | RoomStateEvent.Marker;

type CryptoEvents = (typeof CryptoEvent)[keyof typeof CryptoEvent];

type MatrixEventEvents = MatrixEventEvent.Decrypted | MatrixEventEvent.Replaced | MatrixEventEvent.VisibilityChange;

type RoomMemberEvents =
    | RoomMemberEvent.Name
    | RoomMemberEvent.Typing
    | RoomMemberEvent.PowerLevel
    | RoomMemberEvent.Membership;

type UserEvents =
    | UserEvent.AvatarUrl
    | UserEvent.DisplayName
    | UserEvent.Presence
    | UserEvent.CurrentlyActive
    | UserEvent.LastPresenceTs;

export type EmittedEvents =
    | ClientEvent
    | RoomEvents
    | RoomStateEvents
    | CryptoEvents
    | MatrixEventEvents
    | RoomMemberEvents
    | UserEvents
    | CallEvent // re-emitted by call.ts using Object.values
    | CallEventHandlerEvent.Incoming
    | GroupCallEventHandlerEvent.Incoming
    | GroupCallEventHandlerEvent.Outgoing
    | GroupCallEventHandlerEvent.Ended
    | GroupCallEventHandlerEvent.Participants
    | HttpApiEvent.SessionLoggedOut
    | HttpApiEvent.NoConsent
    | BeaconEvent;

export type ClientEventHandlerMap = {
    /**
     * Fires whenever the SDK's syncing state is updated. The state can be one of:
     * <ul>
     *
     * <li>PREPARED: The client has synced with the server at least once and is
     * ready for methods to be called on it. This will be immediately followed by
     * a state of SYNCING. <i>This is the equivalent of "syncComplete" in the
     * previous API.</i></li>
     *
     * <li>CATCHUP: The client has detected the connection to the server might be
     * available again and will now try to do a sync again. As this sync might take
     * a long time (depending how long ago was last synced, and general server
     * performance) the client is put in this mode so the UI can reflect trying
     * to catch up with the server after losing connection.</li>
     *
     * <li>SYNCING : The client is currently polling for new events from the server.
     * This will be called <i>after</i> processing latest events from a sync.</li>
     *
     * <li>ERROR : The client has had a problem syncing with the server. If this is
     * called <i>before</i> PREPARED then there was a problem performing the initial
     * sync. If this is called <i>after</i> PREPARED then there was a problem polling
     * the server for updates. This may be called multiple times even if the state is
     * already ERROR. <i>This is the equivalent of "syncError" in the previous
     * API.</i></li>
     *
     * <li>RECONNECTING: The sync connection has dropped, but not (yet) in a way that
     * should be considered erroneous.
     * </li>
     *
     * <li>STOPPED: The client has stopped syncing with server due to stopClient
     * being called.
     * </li>
     * </ul>
     * State transition diagram:
     * ```
     *                                          +---->STOPPED
     *                                          |
     *              +----->PREPARED -------> SYNCING <--+
     *              |                        ^  |  ^    |
     *              |      CATCHUP ----------+  |  |    |
     *              |        ^                  V  |    |
     *   null ------+        |  +------- RECONNECTING   |
     *              |        V  V                       |
     *              +------->ERROR ---------------------+
     *
     * NB: 'null' will never be emitted by this event.
     *
     * ```
     * Transitions:
     * <ul>
     *
     * <li>`null -> PREPARED` : Occurs when the initial sync is completed
     * first time. This involves setting up filters and obtaining push rules.
     *
     * <li>`null -> ERROR` : Occurs when the initial sync failed first time.
     *
     * <li>`ERROR -> PREPARED` : Occurs when the initial sync succeeds
     * after previously failing.
     *
     * <li>`PREPARED -> SYNCING` : Occurs immediately after transitioning
     * to PREPARED. Starts listening for live updates rather than catching up.
     *
     * <li>`SYNCING -> RECONNECTING` : Occurs when the live update fails.
     *
     * <li>`RECONNECTING -> RECONNECTING` : Can occur if the update calls
     * continue to fail, but the keepalive calls (to /versions) succeed.
     *
     * <li>`RECONNECTING -> ERROR` : Occurs when the keepalive call also fails
     *
     * <li>`ERROR -> SYNCING` : Occurs when the client has performed a
     * live update after having previously failed.
     *
     * <li>`ERROR -> ERROR` : Occurs when the client has failed to keepalive
     * for a second time or more.</li>
     *
     * <li>`SYNCING -> SYNCING` : Occurs when the client has performed a live
     * update. This is called <i>after</i> processing.</li>
     *
     * <li>`* -> STOPPED` : Occurs once the client has stopped syncing or
     * trying to sync after stopClient has been called.</li>
     * </ul>
     *
     * @param state - An enum representing the syncing state. One of "PREPARED",
     * "SYNCING", "ERROR", "STOPPED".
     *
     * @param prevState - An enum representing the previous syncing state.
     * One of "PREPARED", "SYNCING", "ERROR", "STOPPED" <b>or null</b>.
     *
     * @param data - Data about this transition.
     *
     * @example
     * ```
     * matrixClient.on("sync", function(state, prevState, data) {
     *   switch (state) {
     *     case "ERROR":
     *       // update UI to say "Connection Lost"
     *       break;
     *     case "SYNCING":
     *       // update UI to remove any "Connection Lost" message
     *       break;
     *     case "PREPARED":
     *       // the client instance is ready to be queried.
     *       var rooms = matrixClient.getRooms();
     *       break;
     *   }
     * });
     * ```
     */
    [ClientEvent.Sync]: (state: SyncState, prevState: SyncState | null, data?: ISyncStateData) => void;
    /**
     * Fires whenever the SDK receives a new event.
     * <p>
     * This is only fired for live events received via /sync - it is not fired for
     * events received over context, search, or pagination APIs.
     *
     * @param event - The matrix event which caused this event to fire.
     * @example
     * ```
     * matrixClient.on("event", function(event){
     *   var sender = event.getSender();
     * });
     * ```
     */
    [ClientEvent.Event]: (event: MatrixEvent) => void;
    /**
     * Fires whenever the SDK receives a new to-device event.
     * @param event - The matrix event which caused this event to fire.
     * @example
     * ```
     * matrixClient.on("toDeviceEvent", function(event){
     *   var sender = event.getSender();
     * });
     * ```
     */
    [ClientEvent.ToDeviceEvent]: (event: MatrixEvent) => void;
    /**
     * Fires if a to-device event is received that cannot be decrypted.
     * Encrypted to-device events will (generally) use plain Olm encryption,
     * in which case decryption failures are fatal: the event will never be
     * decryptable, unlike Megolm encrypted events where the key may simply
     * arrive later.
     *
     * An undecryptable to-device event is therefore likley to indicate problems.
     *
     * @param event - The undecyptable to-device event
     */
    [ClientEvent.UndecryptableToDeviceEvent]: (event: MatrixEvent) => void;
    /**
     * Fires whenever new user-scoped account_data is added.
     * @param event - The event describing the account_data just added
     * @param event - The previous account data, if known.
     * @example
     * ```
     * matrixClient.on("accountData", function(event, oldEvent){
     *   myAccountData[event.type] = event.content;
     * });
     * ```
     */
    [ClientEvent.AccountData]: (event: MatrixEvent, lastEvent?: MatrixEvent) => void;
    /**
     * Fires whenever a new Room is added. This will fire when you are invited to a
     * room, as well as when you join a room. <strong>This event is experimental and
     * may change.</strong>
     * @param room - The newly created, fully populated room.
     * @example
     * ```
     * matrixClient.on("Room", function(room){
     *   var roomId = room.roomId;
     * });
     * ```
     */
    [ClientEvent.Room]: (room: Room) => void;
    /**
     * Fires whenever a Room is removed. This will fire when you forget a room.
     * <strong>This event is experimental and may change.</strong>
     * @param roomId - The deleted room ID.
     * @example
     * ```
     * matrixClient.on("deleteRoom", function(roomId){
     *   // update UI from getRooms()
     * });
     * ```
     */
    [ClientEvent.DeleteRoom]: (roomId: string) => void;
    [ClientEvent.SyncUnexpectedError]: (error: Error) => void;
    /**
     * Fires when the client .well-known info is fetched.
     *
     * @param data - The JSON object returned by the server
     */
    [ClientEvent.ClientWellKnown]: (data: IClientWellKnown) => void;
    [ClientEvent.ReceivedVoipEvent]: (event: MatrixEvent) => void;
    [ClientEvent.TurnServers]: (servers: ITurnServer[]) => void;
    [ClientEvent.TurnServersError]: (error: Error, fatal: boolean) => void;
} & RoomEventHandlerMap &
    RoomStateEventHandlerMap &
    CryptoEventHandlerMap &
    MatrixEventHandlerMap &
    RoomMemberEventHandlerMap &
    UserEventHandlerMap &
    CallEventHandlerEventHandlerMap &
    GroupCallEventHandlerEventHandlerMap &
    CallEventHandlerMap &
    HttpApiEventHandlerMap &
    BeaconEventHandlerMap;

const SSO_ACTION_PARAM = new UnstableValue("action", "org.matrix.msc3824.action");

/**
 * Represents a Matrix Client. Only directly construct this if you want to use
 * custom modules. Normally, {@link createClient} should be used
 * as it specifies 'sensible' defaults for these modules.
 */
export class MatrixClient extends TypedEventEmitter<EmittedEvents, ClientEventHandlerMap> {
    public static readonly RESTORE_BACKUP_ERROR_BAD_KEY = "RESTORE_BACKUP_ERROR_BAD_KEY";

    private readonly logger: Logger;

    public reEmitter = new TypedReEmitter<EmittedEvents, ClientEventHandlerMap>(this);
    public olmVersion: [number, number, number] | null = null; // populated after initLegacyCrypto
    public usingExternalCrypto = false;
    private _store!: Store;
    public deviceId: string | null;
    public credentials: { userId: string | null };

    /**
     * Encryption key used for encrypting sensitive data (such as e2ee keys) in storage.
     *
     * As supplied in the constructor via {@link IMatrixClientCreateOpts#pickleKey}.
     * Used for migration from the legacy crypto to the rust crypto
     */
    private readonly legacyPickleKey?: string;

    public scheduler?: MatrixScheduler;
    public clientRunning = false;
    public timelineSupport = false;
    public urlPreviewCache: { [key: string]: Promise<IPreviewUrlResponse> } = {};
    public identityServer?: IIdentityServerProvider;
    public http: MatrixHttpApi<IHttpOpts & { onlyData: true }>; // XXX: Intended private, used in code.

    private cryptoBackend?: CryptoBackend; // one of crypto or rustCrypto
    public cryptoCallbacks: CryptoCallbacks; // XXX: Intended private, used in code.
    public callEventHandler?: CallEventHandler; // XXX: Intended private, used in code.
    public groupCallEventHandler?: GroupCallEventHandler;
    public supportsCallTransfer = false; // XXX: Intended private, used in code.
    public forceTURN = false; // XXX: Intended private, used in code.
    public iceCandidatePoolSize = 0; // XXX: Intended private, used in code.
    public idBaseUrl?: string;
    public baseUrl: string;
    public readonly isVoipWithNoMediaAllowed;

    public useLivekitForGroupCalls: boolean;

    // Note: these are all `protected` to let downstream consumers make mistakes if they want to.
    // We don't technically support this usage, but have reasons to do this.

    protected canSupportVoip = false;
    protected peekSync: SyncApi | null = null;
    protected isGuestAccount = false;
    protected ongoingScrollbacks: { [roomId: string]: { promise?: Promise<Room>; errorTs?: number } } = {};
    protected notifTimelineSet: EventTimelineSet | null = null;

    /**
     * Legacy crypto store used for migration from the legacy crypto to the rust crypto
     * @private
     */
    private readonly legacyCryptoStore?: CryptoStore;
    protected verificationMethods?: string[];
    protected fallbackICEServerAllowed = false;
    protected syncApi?: SlidingSyncSdk | SyncApi;
    public roomNameGenerator?: ICreateClientOpts["roomNameGenerator"];
    public pushRules?: IPushRules;
    protected syncLeftRoomsPromise?: Promise<Room[]>;
    protected syncedLeftRooms = false;
    protected clientOpts?: IStoredClientOpts;
    protected clientWellKnownIntervalID?: ReturnType<typeof setInterval>;
    protected canResetTimelineCallback?: ResetTimelineCallback;

    public canSupport = new Map<Feature, ServerSupport>();

    // The pushprocessor caches useful things, so keep one and re-use it
    protected pushProcessor = new PushProcessor(this);

    // Promise to a response of the server's /versions response
    // TODO: This should expire: https://github.com/matrix-org/matrix-js-sdk/issues/1020
    protected serverVersionsPromise?: Promise<IServerVersions>;

    protected clientWellKnown?: IClientWellKnown;
    protected clientWellKnownPromise?: Promise<IClientWellKnown>;
    protected turnServers: ITurnServer[] = [];
    protected turnServersExpiry = 0;
    protected checkTurnServersIntervalID?: ReturnType<typeof setInterval>;
    protected txnCtr = 0;
    protected mediaHandler = new MediaHandler(this);
    protected sessionId: string;

    /** IDs of events which are currently being encrypted.
     *
     * This is part of the cancellation mechanism: if the event is no longer listed here when encryption completes,
     * that tells us that it has been cancelled, and we should not send it.
     */
    private eventsBeingEncrypted = new Set<string>();

    private useE2eForGroupCall = true;
    private toDeviceMessageQueue: ToDeviceMessageQueue;
    public livekitServiceURL?: string;

    private _secretStorage: ServerSideSecretStorageImpl;

    // A manager for determining which invites should be ignored.
    public readonly ignoredInvites: IgnoredInvites;

    public readonly matrixRTC: MatrixRTCSessionManager;

    private serverCapabilitiesService: ServerCapabilities;

    public constructor(opts: IMatrixClientCreateOpts) {
        super();

        // If a custom logger is provided, use it. Otherwise, default to the global
        // one in logger.ts.
        this.logger = opts.logger ?? logger;

        opts.baseUrl = utils.ensureNoTrailingSlash(opts.baseUrl);
        opts.idBaseUrl = utils.ensureNoTrailingSlash(opts.idBaseUrl);

        this.baseUrl = opts.baseUrl;
        this.idBaseUrl = opts.idBaseUrl;
        this.identityServer = opts.identityServer;

        this.usingExternalCrypto = opts.usingExternalCrypto ?? false;
        this.store = opts.store || new StubStore();
        this.deviceId = opts.deviceId || null;
        this.sessionId = secureRandomString(10);

        const userId = opts.userId || null;
        this.credentials = { userId };

        this.http = new MatrixHttpApi(this as ConstructorParameters<typeof MatrixHttpApi>[0], {
            fetchFn: opts.fetchFn,
            baseUrl: opts.baseUrl,
            idBaseUrl: opts.idBaseUrl,
            accessToken: opts.accessToken,
            refreshToken: opts.refreshToken,
            tokenRefreshFunction: opts.tokenRefreshFunction,
            prefix: ClientPrefix.V3,
            onlyData: true,
            extraParams: opts.queryParams,
            localTimeoutMs: opts.localTimeoutMs,
            useAuthorizationHeader: opts.useAuthorizationHeader,
            logger: this.logger,
        });

        if (opts.pickleKey) {
            this.legacyPickleKey = opts.pickleKey;
        }

        this.useLivekitForGroupCalls = Boolean(opts.useLivekitForGroupCalls);

        this.scheduler = opts.scheduler;
        if (this.scheduler) {
            this.scheduler.setProcessFunction(async (eventToSend: MatrixEvent) => {
                const room = this.getRoom(eventToSend.getRoomId());
                if (eventToSend.status !== EventStatus.SENDING) {
                    this.updatePendingEventStatus(room, eventToSend, EventStatus.SENDING);
                }
                const res = await this.sendEventHttpRequest(eventToSend);
                if (room) {
                    // ensure we update pending event before the next scheduler run so that any listeners to event id
                    // updates on the synchronous event emitter get a chance to run first.
                    room.updatePendingEvent(eventToSend, EventStatus.SENT, res.event_id);
                }
                return res;
            });
        }

        if (supportsMatrixCall()) {
            this.callEventHandler = new CallEventHandler(this);
            this.groupCallEventHandler = new GroupCallEventHandler(this);
            this.canSupportVoip = true;
            // Start listening for calls after the initial sync is done
            // We do not need to backfill the call event buffer
            // with encrypted events that might never get decrypted
            this.on(ClientEvent.Sync, this.startCallEventHandler);
        }

        // NB. We initialise MatrixRTC whether we have call support or not: this is just
        // the underlying session management and doesn't use any actual media capabilities
        this.matrixRTC = new MatrixRTCSessionManager(this);

        this.serverCapabilitiesService = new ServerCapabilities(this.http);

        this.on(ClientEvent.Sync, this.fixupRoomNotifications);

        this.timelineSupport = Boolean(opts.timelineSupport);

        this.legacyCryptoStore = opts.cryptoStore;
        this.verificationMethods = opts.verificationMethods;
        this.cryptoCallbacks = opts.cryptoCallbacks || {};

        this.forceTURN = opts.forceTURN || false;
        this.iceCandidatePoolSize = opts.iceCandidatePoolSize === undefined ? 0 : opts.iceCandidatePoolSize;
        this.supportsCallTransfer = opts.supportsCallTransfer || false;
        this.fallbackICEServerAllowed = opts.fallbackICEServerAllowed || false;
        this.isVoipWithNoMediaAllowed = opts.isVoipWithNoMediaAllowed || false;

        if (opts.useE2eForGroupCall !== undefined) this.useE2eForGroupCall = opts.useE2eForGroupCall;

        this.livekitServiceURL = opts.livekitServiceURL;

        this.roomNameGenerator = opts.roomNameGenerator;

        this.toDeviceMessageQueue = new ToDeviceMessageQueue(this);

        // The SDK doesn't really provide a clean way for events to recalculate the push
        // actions for themselves, so we have to kinda help them out when they are encrypted.
        // We do this so that push rules are correctly executed on events in their decrypted
        // state, such as highlights when the user's name is mentioned.
        this.on(MatrixEventEvent.Decrypted, (event) => {
            fixNotificationCountOnDecryption(this, event);
        });

        this.ignoredInvites = new IgnoredInvites(this);
        this._secretStorage = new ServerSideSecretStorageImpl(this, opts.cryptoCallbacks ?? {});

        // having lots of event listeners is not unusual. 0 means "unlimited".
        this.setMaxListeners(0);
    }

    public set store(newStore: Store) {
        this._store = newStore;
        this._store.setUserCreator((userId) => User.createUser(userId, this));
    }

    public get store(): Store {
        return this._store;
    }

    /**
     * High level helper method to begin syncing and poll for new events. To listen for these
     * events, add a listener for {@link ClientEvent.Event}
     * via {@link MatrixClient#on}. Alternatively, listen for specific
     * state change events.
     * @param opts - Options to apply when syncing.
     */
    public async startClient(opts?: IStartClientOpts): Promise<void> {
        if (this.clientRunning) {
            // client is already running.
            return;
        }
        this.clientRunning = true;

        this.on(ClientEvent.Sync, this.startMatrixRTC);

        // Create our own user object artificially (instead of waiting for sync)
        // so it's always available, even if the user is not in any rooms etc.
        const userId = this.getUserId();
        if (userId) {
            this.store.storeUser(new User(userId));
        }

        // periodically poll for turn servers if we support voip
        if (this.canSupportVoip) {
            this.checkTurnServersIntervalID = setInterval(() => {
                this.checkTurnServers();
            }, TURN_CHECK_INTERVAL);
            // noinspection ES6MissingAwait
            this.checkTurnServers();
        }

        if (this.syncApi) {
            // This shouldn't happen since we thought the client was not running
            this.logger.error("Still have sync object whilst not running: stopping old one");
            this.syncApi.stop();
        }

        try {
            await this.getVersions();

            // This should be done with `canSupport`
            // TODO: https://github.com/vector-im/element-web/issues/23643
            const { threads, list, fwdPagination } = await this.doesServerSupportThread();
            Thread.setServerSideSupport(threads);
            Thread.setServerSideListSupport(list);
            Thread.setServerSideFwdPaginationSupport(fwdPagination);
        } catch (e) {
            this.logger.error(
                "Can't fetch server versions, continuing to initialise sync, this will be retried later",
                e,
            );
        }

        this.clientOpts = opts ?? {};
        if (this.clientOpts.slidingSync) {
            this.syncApi = new SlidingSyncSdk(
                this.clientOpts.slidingSync,
                this,
                this.clientOpts,
                this.buildSyncApiOptions(),
            );
        } else {
            this.syncApi = new SyncApi(this, this.clientOpts, this.buildSyncApiOptions());
        }

        this.syncApi.sync().catch((e) => this.logger.info("Sync startup aborted with an error:", e));

        if (this.clientOpts.clientWellKnownPollPeriod !== undefined) {
            this.clientWellKnownIntervalID = setInterval(() => {
                this.fetchClientWellKnown();
            }, 1000 * this.clientOpts.clientWellKnownPollPeriod);
            this.fetchClientWellKnown();
        }

        this.toDeviceMessageQueue.start();
        this.serverCapabilitiesService.start();
    }

    /**
     * Construct a SyncApiOptions for this client, suitable for passing into the SyncApi constructor
     */
    protected buildSyncApiOptions(): SyncApiOptions {
        return {
            cryptoCallbacks: this.cryptoBackend,
            canResetEntireTimeline: (roomId: string): boolean => {
                if (!this.canResetTimelineCallback) {
                    return false;
                }
                return this.canResetTimelineCallback(roomId);
            },
        };
    }

    /**
     * High level helper method to stop the client from polling and allow a
     * clean shutdown.
     */
    public stopClient(): void {
        this.cryptoBackend?.stop(); // crypto might have been initialised even if the client wasn't fully started

        this.off(ClientEvent.Sync, this.startMatrixRTC);

        if (!this.clientRunning) return; // already stopped

        this.logger.debug("stopping MatrixClient");

        this.clientRunning = false;

        this.syncApi?.stop();
        this.syncApi = undefined;

        this.peekSync?.stopPeeking();

        this.callEventHandler?.stop();
        this.groupCallEventHandler?.stop();
        this.callEventHandler = undefined;
        this.groupCallEventHandler = undefined;

        globalThis.clearInterval(this.checkTurnServersIntervalID);
        this.checkTurnServersIntervalID = undefined;

        if (this.clientWellKnownIntervalID !== undefined) {
            globalThis.clearInterval(this.clientWellKnownIntervalID);
        }

        this.toDeviceMessageQueue.stop();

        this.matrixRTC.stop();

        this.serverCapabilitiesService.stop();
    }

    /**
     * Clear any data out of the persistent stores used by the client.
     *
     * @returns Promise which resolves when the stores have been cleared.
     */
    public clearStores(): Promise<void> {
        if (this.clientRunning) {
            throw new Error("Cannot clear stores while client is running");
        }

        const promises: Promise<void>[] = [];

        promises.push(this.store.deleteAllData());
        if (this.legacyCryptoStore) {
            promises.push(this.legacyCryptoStore.deleteAllData());
        }

        // delete the stores used by the rust matrix-sdk-crypto, in case they were used
        const deleteRustSdkStore = async (): Promise<void> => {
            let indexedDB: IDBFactory;
            try {
                indexedDB = globalThis.indexedDB;
                if (!indexedDB) return; // No indexedDB support
            } catch {
                // No indexedDB support
                return;
            }
            for (const dbname of [
                `${RUST_SDK_STORE_PREFIX}::matrix-sdk-crypto`,
                `${RUST_SDK_STORE_PREFIX}::matrix-sdk-crypto-meta`,
            ]) {
                const prom = new Promise((resolve, reject) => {
                    this.logger.info(`Removing IndexedDB instance ${dbname}`);
                    const req = indexedDB.deleteDatabase(dbname);
                    req.onsuccess = (_): void => {
                        this.logger.info(`Removed IndexedDB instance ${dbname}`);
                        resolve(0);
                    };
                    req.onerror = (e): void => {
                        // In private browsing, Firefox has a globalThis.indexedDB, but attempts to delete an indexeddb
                        // (even a non-existent one) fail with "DOMException: A mutation operation was attempted on a
                        // database that did not allow mutations."
                        //
                        // it seems like the only thing we can really do is ignore the error.
                        this.logger.warn(`Failed to remove IndexedDB instance ${dbname}:`, e);
                        resolve(0);
                    };
                    req.onblocked = (e): void => {
                        this.logger.info(`cannot yet remove IndexedDB instance ${dbname}`);
                    };
                });
                await prom;
            }
        };
        promises.push(deleteRustSdkStore());

        return Promise.all(promises).then(); // .then to fix types
    }

    /**
     * Get the user-id of the logged-in user
     *
     * @returns MXID for the logged-in user, or null if not logged in
     */
    public getUserId(): string | null {
        return this.credentials?.userId ?? null;
    }

    /**
     * Get the user-id of the logged-in user
     *
     * @returns MXID for the logged-in user
     * @throws Error if not logged in
     */
    public getSafeUserId(): string {
        const userId = this.getUserId();
        if (!userId) {
            throw new Error("Expected logged in user but found none.");
        }
        return userId;
    }

    /**
     * Get the domain for this client's MXID
     * @returns Domain of this MXID
     */
    public getDomain(): string | null {
        if (this.credentials?.userId) {
            return this.credentials.userId.replace(/^.*?:/, "");
        }
        return null;
    }

    /**
     * Get the local part of the current user ID e.g. "foo" in "\@foo:bar".
     * @returns The user ID localpart or null.
     */
    public getUserIdLocalpart(): string | null {
        return this.credentials?.userId?.split(":")[0].substring(1) ?? null;
    }

    /**
     * Get the device ID of this client
     * @returns device ID
     */
    public getDeviceId(): string | null {
        return this.deviceId;
    }

    /**
     * Get the session ID of this client
     * @returns session ID
     */
    public getSessionId(): string {
        return this.sessionId;
    }

    /**
     * Check if the runtime environment supports VoIP calling.
     * @returns True if VoIP is supported.
     */
    public supportsVoip(): boolean {
        return this.canSupportVoip;
    }

    /**
     * @returns
     */
    public getMediaHandler(): MediaHandler {
        return this.mediaHandler;
    }

    /**
     * Set whether VoIP calls are forced to use only TURN
     * candidates. This is the same as the forceTURN option
     * when creating the client.
     * @param force - True to force use of TURN servers
     */
    public setForceTURN(force: boolean): void {
        this.forceTURN = force;
    }

    /**
     * Set whether to advertise transfer support to other parties on Matrix calls.
     * @param support - True to advertise the 'm.call.transferee' capability
     */
    public setSupportsCallTransfer(support: boolean): void {
        this.supportsCallTransfer = support;
    }

    /**
     * Returns true if to-device signalling for group calls will be encrypted with Olm.
     * If false, it will be sent unencrypted.
     * @returns boolean Whether group call signalling will be encrypted
     */
    public getUseE2eForGroupCall(): boolean {
        return this.useE2eForGroupCall;
    }

    /**
     * Creates a new call.
     * The place*Call methods on the returned call can be used to actually place a call
     *
     * @param roomId - The room the call is to be placed in.
     * @returns the call or null if the browser doesn't support calling.
     */
    public createCall(roomId: string): MatrixCall | null {
        return createNewMatrixCall(this, roomId);
    }

    /**
     * Creates a new group call and sends the associated state event
     * to alert other members that the room now has a group call.
     *
     * @param roomId - The room the call is to be placed in.
     */
    public async createGroupCall(
        roomId: string,
        type: GroupCallType,
        isPtt: boolean,
        intent: GroupCallIntent,
        dataChannelsEnabled?: boolean,
        dataChannelOptions?: IGroupCallDataChannelOptions,
    ): Promise<GroupCall> {
        if (this.getGroupCallForRoom(roomId)) {
            throw new Error(`${roomId} already has an existing group call`);
        }

        const room = this.getRoom(roomId);

        if (!room) {
            throw new Error(`Cannot find room ${roomId}`);
        }

        // Because without Media section a WebRTC connection is not possible, so need a RTCDataChannel to set up a
        // no media WebRTC connection anyway.
        return new GroupCall(
            this,
            room,
            type,
            isPtt,
            intent,
            undefined,
            dataChannelsEnabled || this.isVoipWithNoMediaAllowed,
            dataChannelOptions,
            this.isVoipWithNoMediaAllowed,
            this.useLivekitForGroupCalls,
            this.livekitServiceURL,
        ).create();
    }

    public getLivekitServiceURL(): string | undefined {
        return this.livekitServiceURL;
    }

    // This shouldn't need to exist, but the widget API has startup ordering problems that
    // mean it doesn't know the livekit URL fast enough: remove this once this is fixed.
    public setLivekitServiceURL(newURL: string): void {
        this.livekitServiceURL = newURL;
    }

    /**
     * Wait until an initial state for the given room has been processed by the
     * client and the client is aware of any ongoing group calls. Awaiting on
     * the promise returned by this method before calling getGroupCallForRoom()
     * avoids races where getGroupCallForRoom is called before the state for that
     * room has been processed. It does not, however, fix other races, eg. two
     * clients both creating a group call at the same time.
     * @param roomId - The room ID to wait for
     * @returns A promise that resolves once existing group calls in the room
     *          have been processed.
     */
    public waitUntilRoomReadyForGroupCalls(roomId: string): Promise<void> {
        return this.groupCallEventHandler!.waitUntilRoomReadyForGroupCalls(roomId);
    }

    /**
     * Get an existing group call for the provided room.
     * @returns The group call or null if it doesn't already exist.
     */
    public getGroupCallForRoom(roomId: string): GroupCall | null {
        return this.groupCallEventHandler!.groupCalls.get(roomId) || null;
    }

    /**
     * Get the current sync state.
     * @returns the sync state, which may be null.
     * @see MatrixClient#event:"sync"
     */
    public getSyncState(): SyncState | null {
        return this.syncApi?.getSyncState() ?? null;
    }

    /**
     * Returns the additional data object associated with
     * the current sync state, or null if there is no
     * such data.
     * Sync errors, if available, are put in the 'error' key of
     * this object.
     */
    public getSyncStateData(): ISyncStateData | null {
        if (!this.syncApi) {
            return null;
        }
        return this.syncApi.getSyncStateData();
    }

    /**
     * Whether the initial sync has completed.
     * @returns True if at least one sync has happened.
     */
    public isInitialSyncComplete(): boolean {
        const state = this.getSyncState();
        if (!state) {
            return false;
        }
        return state === SyncState.Prepared || state === SyncState.Syncing;
    }

    /**
     * Return whether the client is configured for a guest account.
     * @returns True if this is a guest access_token (or no token is supplied).
     */
    public isGuest(): boolean {
        return this.isGuestAccount;
    }

    /**
     * Set whether this client is a guest account. <b>This method is experimental
     * and may change without warning.</b>
     * @param guest - True if this is a guest account.
     * @experimental if the token is a macaroon, it should be encoded in it that it is a 'guest'
     * access token, which means that the SDK can determine this entirely without
     * the dev manually flipping this flag.
     */
    public setGuest(guest: boolean): void {
        this.isGuestAccount = guest;
<<<<<<< HEAD
=======
    }

    /**
     * Return the provided scheduler, if any.
     * @returns The scheduler or undefined
     */
    public getScheduler(): MatrixScheduler | undefined {
        return this.scheduler;
    }

    /**
     * Retry a backed off syncing request immediately. This should only be used when
     * the user <b>explicitly</b> attempts to retry their lost connection.
     * Will also retry any outbound to-device messages currently in the queue to be sent
     * (retries of regular outgoing events are handled separately, per-event).
     * @returns True if this resulted in a request being retried.
     */
    public retryImmediately(): boolean {
        // don't await for this promise: we just want to kick it off
        this.toDeviceMessageQueue.sendQueue();
        return this.syncApi?.retryImmediately() ?? false;
    }

    /**
     * Return the global notification EventTimelineSet, if any
     *
     * @returns the globl notification EventTimelineSet
     */
    public getNotifTimelineSet(): EventTimelineSet | null {
        return this.notifTimelineSet;
    }

    /**
     * Set the global notification EventTimelineSet
     *
     */
    public setNotifTimelineSet(set: EventTimelineSet): void {
        this.notifTimelineSet = set;
    }

    /**
     * Gets the cached capabilities of the homeserver, returning cached ones if available.
     * If there are no cached capabilities and none can be fetched, throw an exception.
     *
     * @returns Promise resolving with The capabilities of the homeserver
     */
    public async getCapabilities(): Promise<Capabilities> {
        const caps = this.serverCapabilitiesService.getCachedCapabilities();
        if (caps) return caps;
        return this.serverCapabilitiesService.fetchCapabilities();
    }

    /**
     * Gets the cached capabilities of the homeserver. If none have been fetched yet,
     * return undefined.
     *
     * @returns The capabilities of the homeserver
     */
    public getCachedCapabilities(): Capabilities | undefined {
        return this.serverCapabilitiesService.getCachedCapabilities();
    }

    /**
     * Fetches the latest capabilities from the homeserver, ignoring any cached
     * versions. The newly returned version is cached.
     *
     * @returns A promise which resolves to the capabilities of the homeserver
     */
    public fetchCapabilities(): Promise<Capabilities> {
        return this.serverCapabilitiesService.fetchCapabilities();
    }

    /**
     * Initialise support for end-to-end encryption in this client, using libolm.
     *
     * You should call this method after creating the matrixclient, but *before*
     * calling `startClient`, if you want to support end-to-end encryption.
     *
     * It will return a Promise which will resolve when the crypto layer has been
     * successfully initialised.
     *
     * @deprecated libolm is deprecated. Prefer {@link initRustCrypto}.
     */
    public async initLegacyCrypto(): Promise<void> {
        if (!isCryptoAvailable()) {
            throw new Error(
                `End-to-end encryption not supported in this js-sdk build: did ` +
                    `you remember to load the olm library?`,
            );
        }

        if (this.cryptoBackend) {
            this.logger.warn("Attempt to re-initialise e2e encryption on MatrixClient");
            return;
        }

        if (!this.cryptoStore) {
            // the cryptostore is provided by sdk.createClient, so this shouldn't happen
            throw new Error(`Cannot enable encryption: no cryptoStore provided`);
        }

        this.logger.debug("Crypto: Starting up crypto store...");
        await this.cryptoStore.startup();

        const userId = this.getUserId();
        if (userId === null) {
            throw new Error(
                `Cannot enable encryption on MatrixClient with unknown userId: ` +
                    `ensure userId is passed in createClient().`,
            );
        }
        if (this.deviceId === null) {
            throw new Error(
                `Cannot enable encryption on MatrixClient with unknown deviceId: ` +
                    `ensure deviceId is passed in createClient().`,
            );
        }

        const crypto = new Crypto(this, userId, this.deviceId, this.store, this.cryptoStore, this.verificationMethods!);

        this.reEmitter.reEmit(crypto, [
            LegacyCryptoEvent.KeyBackupFailed,
            LegacyCryptoEvent.KeyBackupSessionsRemaining,
            LegacyCryptoEvent.RoomKeyRequest,
            LegacyCryptoEvent.RoomKeyRequestCancellation,
            LegacyCryptoEvent.Warning,
            LegacyCryptoEvent.DevicesUpdated,
            LegacyCryptoEvent.WillUpdateDevices,
            LegacyCryptoEvent.DeviceVerificationChanged,
            LegacyCryptoEvent.UserTrustStatusChanged,
            LegacyCryptoEvent.KeysChanged,
        ]);

        this.logger.debug("Crypto: initialising crypto object...");
        await crypto.init({
            exportedOlmDevice: this.exportedOlmDeviceToImport,
            pickleKey: this.pickleKey,
        });
        delete this.exportedOlmDeviceToImport;

        this.olmVersion = Crypto.getOlmVersion();

        // if crypto initialisation was successful, tell it to attach its event handlers.
        crypto.registerEventHandlers(this as Parameters<Crypto["registerEventHandlers"]>[0]);
        this.cryptoBackend = this.crypto = crypto;

        // upload our keys in the background
        this.crypto.uploadDeviceKeys().catch((e) => {
            // TODO: throwing away this error is a really bad idea.
            this.logger.error("Error uploading device keys", e);
        });
    }

    /**
     * Initialise support for end-to-end encryption in this client, using the rust matrix-sdk-crypto.
     *
     * An alternative to {@link initLegacyCrypto}.
     *
     * **WARNING**: the cryptography stack is not thread-safe. Having multiple `MatrixClient` instances connected to
     * the same Indexed DB will cause data corruption and decryption failures. The application layer is responsible for
     * ensuring that only one `MatrixClient` issue is instantiated at a time.
     *
     * @param args.useIndexedDB - True to use an indexeddb store, false to use an in-memory store. Defaults to 'true'.
     * @param args.storageKey - A key with which to encrypt the indexeddb store. If provided, it must be exactly
     *    32 bytes of data, and must be the same each time the client is initialised for a given device.
     *    If both this and `storagePassword` are unspecified, the store will be unencrypted.
     * @param args.storagePassword - An alternative to `storageKey`. A password which will be used to derive a key to
     *    encrypt the store with. Deriving a key from a password is (deliberately) a slow operation, so prefer
     *    to pass a `storageKey` directly where possible.
     *
     * @returns a Promise which will resolve when the crypto layer has been
     *    successfully initialised.
     */
    public async initRustCrypto(
        args: {
            useIndexedDB?: boolean;
            storageKey?: Uint8Array;
            storagePassword?: string;
        } = {},
    ): Promise<void> {
        if (this.cryptoBackend) {
            this.logger.warn("Attempt to re-initialise e2e encryption on MatrixClient");
            return;
        }

        const userId = this.getUserId();
        if (userId === null) {
            throw new Error(
                `Cannot enable encryption on MatrixClient with unknown userId: ` +
                    `ensure userId is passed in createClient().`,
            );
        }
        const deviceId = this.getDeviceId();
        if (deviceId === null) {
            throw new Error(
                `Cannot enable encryption on MatrixClient with unknown deviceId: ` +
                    `ensure deviceId is passed in createClient().`,
            );
        }

        // importing rust-crypto will download the webassembly, so we delay it until we know it will be
        // needed.
        this.logger.debug("Downloading Rust crypto library");
        const RustCrypto = await import("./rust-crypto/index.ts");

        const rustCrypto = await RustCrypto.initRustCrypto({
            logger: this.logger,
            http: this.http,
            userId: userId,
            deviceId: deviceId,
            secretStorage: this.secretStorage,
            cryptoCallbacks: this.cryptoCallbacks,
            storePrefix: args.useIndexedDB === false ? null : RUST_SDK_STORE_PREFIX,
            storeKey: args.storageKey,
            storePassphrase: args.storagePassword,

            legacyCryptoStore: this.cryptoStore,
            legacyPickleKey: this.pickleKey ?? "DEFAULT_KEY",
            legacyMigrationProgressListener: (progress: number, total: number): void => {
                this.emit(CryptoEvent.LegacyCryptoStoreMigrationProgress, progress, total);
            },
        });

        rustCrypto.setSupportedVerificationMethods(this.verificationMethods);

        this.cryptoBackend = rustCrypto;

        // attach the event listeners needed by RustCrypto
        this.on(RoomMemberEvent.Membership, rustCrypto.onRoomMembership.bind(rustCrypto));
        this.on(ClientEvent.Event, (event) => {
            rustCrypto.onLiveEventFromSync(event);
        });

        // re-emit the events emitted by the crypto impl
        this.reEmitter.reEmit(rustCrypto, [
            CryptoEvent.VerificationRequestReceived,
            CryptoEvent.UserTrustStatusChanged,
            CryptoEvent.KeyBackupStatus,
            CryptoEvent.KeyBackupSessionsRemaining,
            CryptoEvent.KeyBackupFailed,
            CryptoEvent.KeyBackupDecryptionKeyCached,
            CryptoEvent.KeysChanged,
            CryptoEvent.DevicesUpdated,
            CryptoEvent.WillUpdateDevices,
            CryptoEvent.DehydratedDeviceCreated,
            CryptoEvent.DehydratedDeviceUploaded,
            CryptoEvent.RehydrationStarted,
            CryptoEvent.RehydrationProgress,
            CryptoEvent.RehydrationCompleted,
            CryptoEvent.RehydrationError,
            CryptoEvent.DehydrationKeyCached,
            CryptoEvent.DehydratedDeviceRotationError,
        ]);
    }

    /**
     * Access the server-side secret storage API for this client.
     */
    public get secretStorage(): ServerSideSecretStorage {
        return this._secretStorage;
    }

    /**
     * Access the crypto API for this client.
     *
     * If end-to-end encryption has been enabled for this client (via {@link initLegacyCrypto} or {@link initRustCrypto}),
     * returns an object giving access to the crypto API. Otherwise, returns `undefined`.
     */
    public getCrypto(): CryptoApi | undefined {
        return this.cryptoBackend;
    }

    /**
     * Is end-to-end crypto enabled for this client.
     * @returns True if end-to-end is enabled.
     * @deprecated prefer {@link getCrypto}
     */
    public isCryptoEnabled(): boolean {
        return !!this.cryptoBackend;
    }

    /**
     * Get the Ed25519 key for this device
     *
     * @returns base64-encoded ed25519 key. Null if crypto is
     *    disabled.
     *
     * @deprecated Not supported for Rust Cryptography.Prefer {@link CryptoApi.getOwnDeviceKeys}
     */
    public getDeviceEd25519Key(): string | null {
        return this.crypto?.getDeviceEd25519Key() ?? null;
    }

    /**
     * Get the Curve25519 key for this device
     *
     * @returns base64-encoded curve25519 key. Null if crypto is
     *    disabled.
     *
     * @deprecated Not supported for Rust Cryptography. Use {@link CryptoApi.getOwnDeviceKeys}
     */
    public getDeviceCurve25519Key(): string | null {
        return this.crypto?.getDeviceCurve25519Key() ?? null;
    }

    /**
     * @deprecated Does nothing.
     */
    public async uploadKeys(): Promise<void> {
        this.logger.warn("MatrixClient.uploadKeys is deprecated");
    }

    /**
     * Download the keys for a list of users and stores the keys in the session
     * store.
     * @param userIds - The users to fetch.
     * @param forceDownload - Always download the keys even if cached.
     *
     * @returns A promise which resolves to a map userId-\>deviceId-\>`DeviceInfo`
     *
     * @deprecated Not supported for Rust Cryptography. Prefer {@link CryptoApi.getUserDeviceInfo}
     */
    public downloadKeys(userIds: string[], forceDownload?: boolean): Promise<DeviceInfoMap> {
        if (!this.crypto) {
            return Promise.reject(new Error("End-to-end encryption disabled"));
        }
        return this.crypto.downloadKeys(userIds, forceDownload);
    }

    /**
     * Get the stored device keys for a user id
     *
     * @param userId - the user to list keys for.
     *
     * @returns list of devices
     * @deprecated Not supported for Rust Cryptography. Prefer {@link CryptoApi.getUserDeviceInfo}
     */
    public getStoredDevicesForUser(userId: string): DeviceInfo[] {
        if (!this.crypto) {
            throw new Error("End-to-end encryption disabled");
        }
        return this.crypto.getStoredDevicesForUser(userId) || [];
    }

    /**
     * Get the stored device key for a user id and device id
     *
     * @param userId - the user to list keys for.
     * @param deviceId - unique identifier for the device
     *
     * @returns device or null
     * @deprecated Not supported for Rust Cryptography. Prefer {@link CryptoApi.getUserDeviceInfo}
     */
    public getStoredDevice(userId: string, deviceId: string): DeviceInfo | null {
        if (!this.crypto) {
            throw new Error("End-to-end encryption disabled");
        }
        return this.crypto.getStoredDevice(userId, deviceId) || null;
    }

    /**
     * Mark the given device as verified
     *
     * @param userId - owner of the device
     * @param deviceId - unique identifier for the device or user's
     * cross-signing public key ID.
     *
     * @param verified - whether to mark the device as verified. defaults
     *   to 'true'.
     *
     * @returns
     *
     * @remarks
     * Fires {@link CryptoEvent#DeviceVerificationChanged}
     *
     * @deprecated Not supported for Rust Cryptography.
     */
    public setDeviceVerified(userId: string, deviceId: string, verified = true): Promise<void> {
        const prom = this.setDeviceVerification(userId, deviceId, verified, null, null);

        // if one of the user's own devices is being marked as verified / unverified,
        // check the key backup status, since whether or not we use this depends on
        // whether it has a signature from a verified device
        if (userId == this.credentials.userId) {
            this.checkKeyBackup();
        }
        return prom;
    }

    /**
     * Mark the given device as blocked/unblocked
     *
     * @param userId - owner of the device
     * @param deviceId - unique identifier for the device or user's
     * cross-signing public key ID.
     *
     * @param blocked - whether to mark the device as blocked. defaults
     *   to 'true'.
     *
     * @returns
     *
     * @remarks
     * Fires {@link LegacyCryptoEvent.DeviceVerificationChanged}
     *
     * @deprecated Not supported for Rust Cryptography.
     */
    public setDeviceBlocked(userId: string, deviceId: string, blocked = true): Promise<void> {
        return this.setDeviceVerification(userId, deviceId, null, blocked, null);
    }

    /**
     * Mark the given device as known/unknown
     *
     * @param userId - owner of the device
     * @param deviceId - unique identifier for the device or user's
     * cross-signing public key ID.
     *
     * @param known - whether to mark the device as known. defaults
     *   to 'true'.
     *
     * @returns
     *
     * @remarks
     * Fires {@link CryptoEvent#DeviceVerificationChanged}
     *
     * @deprecated Not supported for Rust Cryptography.
     */
    public setDeviceKnown(userId: string, deviceId: string, known = true): Promise<void> {
        return this.setDeviceVerification(userId, deviceId, null, null, known);
    }

    private async setDeviceVerification(
        userId: string,
        deviceId: string,
        verified?: boolean | null,
        blocked?: boolean | null,
        known?: boolean | null,
    ): Promise<void> {
        if (!this.crypto) {
            throw new Error("End-to-end encryption disabled");
        }
        await this.crypto.setDeviceVerification(userId, deviceId, verified, blocked, known);
    }

    /**
     * Request a key verification from another user, using a DM.
     *
     * @param userId - the user to request verification with
     * @param roomId - the room to use for verification
     *
     * @returns resolves to a VerificationRequest
     *    when the request has been sent to the other party.
     *
     * @deprecated Not supported for Rust Cryptography. Prefer {@link CryptoApi.requestVerificationDM}.
     */
    public requestVerificationDM(userId: string, roomId: string): Promise<VerificationRequest> {
        if (!this.crypto) {
            throw new Error("End-to-end encryption disabled");
        }
        return this.crypto.requestVerificationDM(userId, roomId);
    }

    /**
     * Finds a DM verification request that is already in progress for the given room id
     *
     * @param roomId - the room to use for verification
     *
     * @returns the VerificationRequest that is in progress, if any
     * @deprecated Not supported for Rust Cryptography. Prefer {@link CryptoApi.findVerificationRequestDMInProgress}.
     */
    public findVerificationRequestDMInProgress(roomId: string): VerificationRequest | undefined {
        if (!this.cryptoBackend) {
            throw new Error("End-to-end encryption disabled");
        } else if (!this.crypto) {
            // Hack for element-R to avoid breaking the cypress tests. We can get rid of this once the react-sdk is
            // updated to use CryptoApi.findVerificationRequestDMInProgress.
            return undefined;
        }
        return this.crypto.findVerificationRequestDMInProgress(roomId);
    }

    /**
     * Returns all to-device verification requests that are already in progress for the given user id
     *
     * @param userId - the ID of the user to query
     *
     * @returns the VerificationRequests that are in progress
     * @deprecated Not supported for Rust Cryptography. Prefer {@link CryptoApi.getVerificationRequestsToDeviceInProgress}.
     */
    public getVerificationRequestsToDeviceInProgress(userId: string): VerificationRequest[] {
        if (!this.crypto) {
            throw new Error("End-to-end encryption disabled");
        }
        return this.crypto.getVerificationRequestsToDeviceInProgress(userId);
    }

    /**
     * Request a key verification from another user.
     *
     * @param userId - the user to request verification with
     * @param devices - array of device IDs to send requests to.  Defaults to
     *    all devices owned by the user
     *
     * @returns resolves to a VerificationRequest
     *    when the request has been sent to the other party.
     *
     * @deprecated Not supported for Rust Cryptography. Prefer {@link CryptoApi#requestOwnUserVerification} or {@link CryptoApi#requestDeviceVerification}.
     */
    public requestVerification(userId: string, devices?: string[]): Promise<VerificationRequest> {
        if (!this.crypto) {
            throw new Error("End-to-end encryption disabled");
        }
        return this.crypto.requestVerification(userId, devices);
    }

    /**
     * Begin a key verification.
     *
     * @param method - the verification method to use
     * @param userId - the user to verify keys with
     * @param deviceId - the device to verify
     *
     * @returns a verification object
     * @deprecated Prefer {@link CryptoApi#requestOwnUserVerification} or {@link CryptoApi#requestDeviceVerification}.
     */
    public beginKeyVerification(method: string, userId: string, deviceId: string): Verification<any, any> {
        if (!this.crypto) {
            throw new Error("End-to-end encryption disabled");
        }
        return this.crypto.beginKeyVerification(method, userId, deviceId);
    }

    /**
     * @deprecated Use {@link MatrixClient#secretStorage} and {@link SecretStorage.ServerSideSecretStorage#checkKey}.
     */
    public checkSecretStorageKey(key: Uint8Array, info: SecretStorageKeyDescription): Promise<boolean> {
        return this.secretStorage.checkKey(key, info);
    }

    /**
     * Set the global override for whether the client should ever send encrypted
     * messages to unverified devices.  This provides the default for rooms which
     * do not specify a value.
     *
     * @param value - whether to blacklist all unverified devices by default
     *
     * @deprecated Prefer direct access to {@link CryptoApi.globalBlacklistUnverifiedDevices}:
     *
     * ```javascript
     * client.getCrypto().globalBlacklistUnverifiedDevices = value;
     * ```
     */
    public setGlobalBlacklistUnverifiedDevices(value: boolean): boolean {
        if (!this.cryptoBackend) {
            throw new Error("End-to-end encryption disabled");
        }
        this.cryptoBackend.globalBlacklistUnverifiedDevices = value;
        return value;
    }

    /**
     * @returns whether to blacklist all unverified devices by default
     *
     * @deprecated Prefer direct access to {@link CryptoApi.globalBlacklistUnverifiedDevices}:
     *
     * ```javascript
     * value = client.getCrypto().globalBlacklistUnverifiedDevices;
     * ```
     */
    public getGlobalBlacklistUnverifiedDevices(): boolean {
        if (!this.cryptoBackend) {
            throw new Error("End-to-end encryption disabled");
        }
        return this.cryptoBackend.globalBlacklistUnverifiedDevices;
    }

    /**
     * Set whether sendMessage in a room with unknown and unverified devices
     * should throw an error and not send them message. This has 'Global' for
     * symmetry with setGlobalBlacklistUnverifiedDevices but there is currently
     * no room-level equivalent for this setting.
     *
     * This API is currently UNSTABLE and may change or be removed without notice.
     *
     * It has no effect with the Rust crypto implementation.
     *
     * @param value - whether error on unknown devices
     *
     * ```ts
     * client.getCrypto().globalErrorOnUnknownDevices = value;
     * ```
     */
    public setGlobalErrorOnUnknownDevices(value: boolean): void {
        if (!this.cryptoBackend) {
            throw new Error("End-to-end encryption disabled");
        }
        this.cryptoBackend.globalErrorOnUnknownDevices = value;
    }

    /**
     * @returns whether to error on unknown devices
     *
     * This API is currently UNSTABLE and may change or be removed without notice.
     */
    public getGlobalErrorOnUnknownDevices(): boolean {
        if (!this.cryptoBackend) {
            throw new Error("End-to-end encryption disabled");
        }
        return this.cryptoBackend.globalErrorOnUnknownDevices;
    }

    /**
     * Get the ID of one of the user's cross-signing keys
     *
     * @param type - The type of key to get the ID of.  One of
     *     "master", "self_signing", or "user_signing".  Defaults to "master".
     *
     * @returns the key ID
     * @deprecated Not supported for Rust Cryptography. prefer {@link Crypto.CryptoApi#getCrossSigningKeyId}
     */
    public getCrossSigningId(type: CrossSigningKey | string = CrossSigningKey.Master): string | null {
        if (!this.crypto) {
            throw new Error("End-to-end encryption disabled");
        }
        return this.crypto.getCrossSigningId(type);
    }

    /**
     * Get the cross signing information for a given user.
     *
     * The cross-signing API is currently UNSTABLE and may change without notice.
     *
     * @param userId - the user ID to get the cross-signing info for.
     *
     * @returns the cross signing information for the user.
     * @deprecated Not supported for Rust Cryptography. Prefer {@link CryptoApi#userHasCrossSigningKeys}
     */
    public getStoredCrossSigningForUser(userId: string): CrossSigningInfo | null {
        if (!this.cryptoBackend) {
            throw new Error("End-to-end encryption disabled");
        }
        return this.cryptoBackend.getStoredCrossSigningForUser(userId);
    }

    /**
     * Check whether a given user is trusted.
     *
     * The cross-signing API is currently UNSTABLE and may change without notice.
     *
     * @param userId - The ID of the user to check.
     *
     * @deprecated Use {@link Crypto.CryptoApi.getUserVerificationStatus | `CryptoApi.getUserVerificationStatus`}
     */
    public checkUserTrust(userId: string): UserTrustLevel {
        if (!this.cryptoBackend) {
            throw new Error("End-to-end encryption disabled");
        }
        return this.cryptoBackend.checkUserTrust(userId);
    }

    /**
     * Check whether a given device is trusted.
     *
     * The cross-signing API is currently UNSTABLE and may change without notice.
     *
     * @param userId - The ID of the user whose devices is to be checked.
     * @param deviceId - The ID of the device to check
     *
     * @deprecated Use {@link Crypto.CryptoApi.getDeviceVerificationStatus | `CryptoApi.getDeviceVerificationStatus`}
     */
    public checkDeviceTrust(userId: string, deviceId: string): DeviceTrustLevel {
        if (!this.crypto) {
            throw new Error("End-to-end encryption disabled");
        }
        return this.crypto.checkDeviceTrust(userId, deviceId);
    }

    /**
     * Check whether one of our own devices is cross-signed by our
     * user's stored keys, regardless of whether we trust those keys yet.
     *
     * @param deviceId - The ID of the device to check
     *
     * @returns true if the device is cross-signed
     *
     * @deprecated Not supported for Rust Cryptography.
     */
    public checkIfOwnDeviceCrossSigned(deviceId: string): boolean {
        if (!this.crypto) {
            throw new Error("End-to-end encryption disabled");
        }
        return this.crypto.checkIfOwnDeviceCrossSigned(deviceId);
    }

    /**
     * Check the copy of our cross-signing key that we have in the device list and
     * see if we can get the private key. If so, mark it as trusted.
     * @param opts - ICheckOwnCrossSigningTrustOpts object
     *
     * @deprecated Unneeded for the new crypto
     */
    public checkOwnCrossSigningTrust(opts?: ICheckOwnCrossSigningTrustOpts): Promise<void> {
        if (!this.cryptoBackend) {
            throw new Error("End-to-end encryption disabled");
        }
        return this.cryptoBackend.checkOwnCrossSigningTrust(opts);
    }

    /**
     * Checks that a given cross-signing private key matches a given public key.
     * This can be used by the getCrossSigningKey callback to verify that the
     * private key it is about to supply is the one that was requested.
     * @param privateKey - The private key
     * @param expectedPublicKey - The public key
     * @returns true if the key matches, otherwise false
     *
     * @deprecated Not supported for Rust Cryptography.
     */
    public checkCrossSigningPrivateKey(privateKey: Uint8Array, expectedPublicKey: string): boolean {
        if (!this.crypto) {
            throw new Error("End-to-end encryption disabled");
        }
        return this.crypto.checkCrossSigningPrivateKey(privateKey, expectedPublicKey);
    }

    /**
     * @deprecated Not supported for Rust Cryptography. Prefer {@link CryptoApi#requestDeviceVerification}.
     */
    public legacyDeviceVerification(userId: string, deviceId: string, method: string): Promise<VerificationRequest> {
        if (!this.crypto) {
            throw new Error("End-to-end encryption disabled");
        }
        return this.crypto.legacyDeviceVerification(userId, deviceId, method);
    }

    /**
     * Perform any background tasks that can be done before a message is ready to
     * send, in order to speed up sending of the message.
     * @param room - the room the event is in
     *
     * @deprecated Prefer {@link CryptoApi.prepareToEncrypt | `CryptoApi.prepareToEncrypt`}:
     *
     * ```javascript
     * client.getCrypto().prepareToEncrypt(room);
     * ```
     */
    public prepareToEncrypt(room: Room): void {
        if (!this.cryptoBackend) {
            throw new Error("End-to-end encryption disabled");
        }
        this.cryptoBackend.prepareToEncrypt(room);
    }

    /**
     * Checks if the user has previously published cross-signing keys
     *
     * This means downloading the devicelist for the user and checking if the list includes
     * the cross-signing pseudo-device.
     *
     * @deprecated Prefer {@link CryptoApi.userHasCrossSigningKeys | `CryptoApi.userHasCrossSigningKeys`}:
     *
     * ```javascript
     * result = client.getCrypto().userHasCrossSigningKeys();
     * ```
     */
    public userHasCrossSigningKeys(): Promise<boolean> {
        if (!this.cryptoBackend) {
            throw new Error("End-to-end encryption disabled");
        }
        return this.cryptoBackend.userHasCrossSigningKeys();
    }

    /**
     * Checks whether cross signing:
     * - is enabled on this account and trusted by this device
     * - has private keys either cached locally or stored in secret storage
     *
     * If this function returns false, bootstrapCrossSigning() can be used
     * to fix things such that it returns true. That is to say, after
     * bootstrapCrossSigning() completes successfully, this function should
     * return true.
     * @returns True if cross-signing is ready to be used on this device
     * @deprecated Prefer {@link CryptoApi.isCrossSigningReady | `CryptoApi.isCrossSigningReady`}:
     */
    public isCrossSigningReady(): Promise<boolean> {
        if (!this.cryptoBackend) {
            throw new Error("End-to-end encryption disabled");
        }
        return this.cryptoBackend.isCrossSigningReady();
    }

    /**
     * Bootstrap cross-signing by creating keys if needed. If everything is already
     * set up, then no changes are made, so this is safe to run to ensure
     * cross-signing is ready for use.
     *
     * This function:
     * - creates new cross-signing keys if they are not found locally cached nor in
     *   secret storage (if it has been set up)
     *
     * @deprecated Prefer {@link CryptoApi.bootstrapCrossSigning | `CryptoApi.bootstrapCrossSigning`}.
     */
    public bootstrapCrossSigning(opts: BootstrapCrossSigningOpts): Promise<void> {
        if (!this.cryptoBackend) {
            throw new Error("End-to-end encryption disabled");
        }
        return this.cryptoBackend.bootstrapCrossSigning(opts);
    }

    /**
     * Whether to trust a others users signatures of their devices.
     * If false, devices will only be considered 'verified' if we have
     * verified that device individually (effectively disabling cross-signing).
     *
     * Default: true
     *
     * @returns True if trusting cross-signed devices
     *
     * @deprecated Prefer {@link CryptoApi.getTrustCrossSignedDevices | `CryptoApi.getTrustCrossSignedDevices`}.
     */
    public getCryptoTrustCrossSignedDevices(): boolean {
        if (!this.cryptoBackend) {
            throw new Error("End-to-end encryption disabled");
        }
        return this.cryptoBackend.getTrustCrossSignedDevices();
    }

    /**
     * See getCryptoTrustCrossSignedDevices
     *
     * @param val - True to trust cross-signed devices
     *
     * @deprecated Prefer {@link CryptoApi.setTrustCrossSignedDevices | `CryptoApi.setTrustCrossSignedDevices`}.
     */
    public setCryptoTrustCrossSignedDevices(val: boolean): void {
        if (!this.cryptoBackend) {
            throw new Error("End-to-end encryption disabled");
        }
        this.cryptoBackend.setTrustCrossSignedDevices(val);
    }

    /**
     * Counts the number of end to end session keys that are waiting to be backed up
     * @returns Promise which resolves to the number of sessions requiring backup
     *
     * @deprecated Not supported for Rust Cryptography.
     */
    public countSessionsNeedingBackup(): Promise<number> {
        if (!this.crypto) {
            throw new Error("End-to-end encryption disabled");
        }
        return this.crypto.countSessionsNeedingBackup();
    }

    /**
     * Get information about the encryption of an event
     *
     * @param event - event to be checked
     * @returns The event information.
     * @deprecated Prefer {@link Crypto.CryptoApi.getEncryptionInfoForEvent | `CryptoApi.getEncryptionInfoForEvent`}.
     */
    public getEventEncryptionInfo(event: MatrixEvent): IEncryptedEventInfo {
        if (!this.cryptoBackend) {
            throw new Error("End-to-end encryption disabled");
        }
        return this.cryptoBackend.getEventEncryptionInfo(event);
    }

    /**
     * Create a recovery key from a user-supplied passphrase.
     *
     * The Secure Secret Storage API is currently UNSTABLE and may change without notice.
     *
     * @param password - Passphrase string that can be entered by the user
     *     when restoring the backup as an alternative to entering the recovery key.
     *     Optional.
     * @returns Object with public key metadata, encoded private
     *     recovery key which should be disposed of after displaying to the user,
     *     and raw private key to avoid round tripping if needed.
     *
     * @deprecated Prefer {@link CryptoApi.createRecoveryKeyFromPassphrase | `CryptoApi.createRecoveryKeyFromPassphrase`}.
     */
    public createRecoveryKeyFromPassphrase(password?: string): Promise<IRecoveryKey> {
        if (!this.cryptoBackend) {
            throw new Error("End-to-end encryption disabled");
        }
        return this.cryptoBackend.createRecoveryKeyFromPassphrase(password);
    }

    /**
     * Checks whether secret storage:
     * - is enabled on this account
     * - is storing cross-signing private keys
     * - is storing session backup key (if enabled)
     *
     * If this function returns false, bootstrapSecretStorage() can be used
     * to fix things such that it returns true. That is to say, after
     * bootstrapSecretStorage() completes successfully, this function should
     * return true.
     *
     * @returns True if secret storage is ready to be used on this device
     * @deprecated Prefer {@link CryptoApi.isSecretStorageReady | `CryptoApi.isSecretStorageReady`}.
     */
    public isSecretStorageReady(): Promise<boolean> {
        if (!this.cryptoBackend) {
            throw new Error("End-to-end encryption disabled");
        }
        return this.cryptoBackend.isSecretStorageReady();
    }

    /**
     * Bootstrap Secure Secret Storage if needed by creating a default key. If everything is
     * already set up, then no changes are made, so this is safe to run to ensure secret
     * storage is ready for use.
     *
     * This function
     * - creates a new Secure Secret Storage key if no default key exists
     *   - if a key backup exists, it is migrated to store the key in the Secret
     *     Storage
     * - creates a backup if none exists, and one is requested
     * - migrates Secure Secret Storage to use the latest algorithm, if an outdated
     *   algorithm is found
     *
     * @deprecated Use {@link CryptoApi.bootstrapSecretStorage | `CryptoApi.bootstrapSecretStorage`}.
     */
    public bootstrapSecretStorage(opts: ICreateSecretStorageOpts): Promise<void> {
        if (!this.cryptoBackend) {
            throw new Error("End-to-end encryption disabled");
        }
        return this.cryptoBackend.bootstrapSecretStorage(opts);
    }

    /**
     * Add a key for encrypting secrets.
     *
     * The Secure Secret Storage API is currently UNSTABLE and may change without notice.
     *
     * @param algorithm - the algorithm used by the key
     * @param opts - the options for the algorithm.  The properties used
     *     depend on the algorithm given.
     * @param keyName - the name of the key.  If not given, a random name will be generated.
     *
     * @returns An object with:
     *     keyId: the ID of the key
     *     keyInfo: details about the key (iv, mac, passphrase)
     *
     * @deprecated Use {@link MatrixClient#secretStorage} and {@link SecretStorage.ServerSideSecretStorage#addKey}.
     */
    public addSecretStorageKey(
        algorithm: string,
        opts: AddSecretStorageKeyOpts,
        keyName?: string,
    ): Promise<{ keyId: string; keyInfo: SecretStorageKeyDescription }> {
        return this.secretStorage.addKey(algorithm, opts, keyName);
    }

    /**
     * Check whether we have a key with a given ID.
     *
     * The Secure Secret Storage API is currently UNSTABLE and may change without notice.
     *
     * @param keyId - The ID of the key to check
     *     for. Defaults to the default key ID if not provided.
     * @returns Whether we have the key.
     *
     * @deprecated Use {@link MatrixClient#secretStorage} and {@link SecretStorage.ServerSideSecretStorage#hasKey}.
     */
    public hasSecretStorageKey(keyId?: string): Promise<boolean> {
        return this.secretStorage.hasKey(keyId);
    }

    /**
     * Store an encrypted secret on the server.
     *
     * The Secure Secret Storage API is currently UNSTABLE and may change without notice.
     *
     * @param name - The name of the secret
     * @param secret - The secret contents.
     * @param keys - The IDs of the keys to use to encrypt the secret or null/undefined
     *     to use the default (will throw if no default key is set).
     *
     * @deprecated Use {@link MatrixClient#secretStorage} and {@link SecretStorage.ServerSideSecretStorage#store}.
     */
    public storeSecret(name: string, secret: string, keys?: string[]): Promise<void> {
        return this.secretStorage.store(name, secret, keys);
    }

    /**
     * Get a secret from storage.
     *
     * The Secure Secret Storage API is currently UNSTABLE and may change without notice.
     *
     * @param name - the name of the secret
     *
     * @returns the contents of the secret
     *
     * @deprecated Use {@link MatrixClient#secretStorage} and {@link SecretStorage.ServerSideSecretStorage#get}.
     */
    public getSecret(name: string): Promise<string | undefined> {
        return this.secretStorage.get(name);
    }

    /**
     * Check if a secret is stored on the server.
     *
     * The Secure Secret Storage API is currently UNSTABLE and may change without notice.
     *
     * @param name - the name of the secret
     * @returns map of key name to key info the secret is encrypted
     *     with, or null if it is not present or not encrypted with a trusted
     *     key
     *
     * @deprecated Use {@link MatrixClient#secretStorage} and {@link SecretStorage.ServerSideSecretStorage#isStored}.
     */
    public isSecretStored(name: SecretStorageKey): Promise<Record<string, SecretStorageKeyDescription> | null> {
        return this.secretStorage.isStored(name);
    }

    /**
     * Request a secret from another device.
     *
     * The Secure Secret Storage API is currently UNSTABLE and may change without notice.
     *
     * @param name - the name of the secret to request
     * @param devices - the devices to request the secret from
     *
     * @returns the secret request object
     * @deprecated Not supported for Rust Cryptography.
     */
    public requestSecret(name: string, devices: string[]): ISecretRequest {
        if (!this.crypto) {
            throw new Error("End-to-end encryption disabled");
        }
        return this.crypto.requestSecret(name, devices);
    }

    /**
     * Get the current default key ID for encrypting secrets.
     *
     * The Secure Secret Storage API is currently UNSTABLE and may change without notice.
     *
     * @returns The default key ID or null if no default key ID is set
     *
     * @deprecated Use {@link MatrixClient#secretStorage} and {@link SecretStorage.ServerSideSecretStorage#getDefaultKeyId}.
     */
    public getDefaultSecretStorageKeyId(): Promise<string | null> {
        return this.secretStorage.getDefaultKeyId();
    }

    /**
     * Set the current default key ID for encrypting secrets.
     *
     * The Secure Secret Storage API is currently UNSTABLE and may change without notice.
     *
     * @param keyId - The new default key ID
     *
     * @deprecated Use {@link MatrixClient#secretStorage} and {@link SecretStorage.ServerSideSecretStorage#setDefaultKeyId}.
     */
    public setDefaultSecretStorageKeyId(keyId: string): Promise<void> {
        return this.secretStorage.setDefaultKeyId(keyId);
    }

    /**
     * Checks that a given secret storage private key matches a given public key.
     * This can be used by the getSecretStorageKey callback to verify that the
     * private key it is about to supply is the one that was requested.
     *
     * The Secure Secret Storage API is currently UNSTABLE and may change without notice.
     *
     * @param privateKey - The private key
     * @param expectedPublicKey - The public key
     * @returns true if the key matches, otherwise false
     *
     * @deprecated The use of asymmetric keys for SSSS is deprecated.
     *     Use {@link SecretStorage.ServerSideSecretStorage#checkKey} for symmetric keys.
     */
    public checkSecretStoragePrivateKey(privateKey: Uint8Array, expectedPublicKey: string): boolean {
        if (!this.crypto) {
            throw new Error("End-to-end encryption disabled");
        }
        return this.crypto.checkSecretStoragePrivateKey(privateKey, expectedPublicKey);
    }

    /**
     * Get e2e information on the device that sent an event
     *
     * @param event - event to be checked
     * @deprecated Not supported for Rust Cryptography.
     */
    public async getEventSenderDeviceInfo(event: MatrixEvent): Promise<DeviceInfo | null> {
        if (!this.crypto) {
            return null;
        }
        return this.crypto.getEventSenderDeviceInfo(event);
    }

    /**
     * Check if the sender of an event is verified
     *
     * @param event - event to be checked
     *
     * @returns true if the sender of this event has been verified using
     * {@link MatrixClient#setDeviceVerified}.
     *
     * @deprecated Not supported for Rust Cryptography.
     */
    public async isEventSenderVerified(event: MatrixEvent): Promise<boolean> {
        const device = await this.getEventSenderDeviceInfo(event);
        if (!device) {
            return false;
        }
        return device.isVerified();
    }

    /**
     * Get outgoing room key request for this event if there is one.
     * @param event - The event to check for
     *
     * @returns A room key request, or null if there is none
     *
     * @deprecated Not supported for Rust Cryptography.
     */
    public getOutgoingRoomKeyRequest(event: MatrixEvent): Promise<OutgoingRoomKeyRequest | null> {
        if (!this.crypto) {
            throw new Error("End-to-End encryption disabled");
        }
        const wireContent = event.getWireContent();
        const requestBody: IRoomKeyRequestBody = {
            session_id: wireContent.session_id,
            sender_key: wireContent.sender_key,
            algorithm: wireContent.algorithm,
            room_id: event.getRoomId()!,
        };
        if (!requestBody.session_id || !requestBody.sender_key || !requestBody.algorithm || !requestBody.room_id) {
            return Promise.resolve(null);
        }
        return this.crypto.cryptoStore.getOutgoingRoomKeyRequest(requestBody);
    }

    /**
     * Cancel a room key request for this event if one is ongoing and resend the
     * request.
     * @param event - event of which to cancel and resend the room
     *                            key request.
     * @returns A promise that will resolve when the key request is queued
     *
     * @deprecated Not supported for Rust Cryptography.
     */
    public cancelAndResendEventRoomKeyRequest(event: MatrixEvent): Promise<void> {
        if (!this.crypto) {
            throw new Error("End-to-End encryption disabled");
        }
        return event.cancelAndResendKeyRequest(this.crypto, this.getUserId()!);
    }

    /**
     * Enable end-to-end encryption for a room. This does not modify room state.
     * Any messages sent before the returned promise resolves will be sent unencrypted.
     * @param roomId - The room ID to enable encryption in.
     * @param config - The encryption config for the room.
     * @returns A promise that will resolve when encryption is set up.
     *
     * @deprecated Not supported for Rust Cryptography. To enable encryption in a room, send an `m.room.encryption`
     * state event.
     */
    public setRoomEncryption(roomId: string, config: IRoomEncryption): Promise<void> {
        if (!this.crypto) {
            throw new Error("End-to-End encryption disabled");
        }
        return this.crypto.setRoomEncryption(roomId, config);
    }

    /**
     * Whether encryption is enabled for a room.
     * @param roomId - the room id to query.
     * @returns whether encryption is enabled.
     *
     * @deprecated Not correctly supported for Rust Cryptography. Use {@link CryptoApi.isEncryptionEnabledInRoom} and/or
     *    {@link Room.hasEncryptionStateEvent}.
     */
    public isRoomEncrypted(roomId: string): boolean {
        const room = this.getRoom(roomId);
        if (!room) {
            // we don't know about this room, so can't determine if it should be
            // encrypted. Let's assume not.
            return false;
        }

        // if there is an 'm.room.encryption' event in this room, it should be
        // encrypted (independently of whether we actually support encryption)
        if (room.hasEncryptionStateEvent()) {
            return true;
        }

        // we don't have an m.room.encrypted event, but that might be because
        // the server is hiding it from us. Check the store to see if it was
        // previously encrypted.
        return this.crypto?.isRoomEncrypted(roomId) ?? false;
    }

    /**
     * Encrypts and sends a given object via Olm to-device messages to a given
     * set of devices.
     *
     * @param userDeviceInfoArr - list of deviceInfo objects representing the devices to send to
     *
     * @param payload - fields to include in the encrypted payload
     *
     * @returns Promise which
     *     resolves once the message has been encrypted and sent to the given
     *     userDeviceMap, and returns the `{ contentMap, deviceInfoByDeviceId }`
     *     of the successfully sent messages.
     *
     * @deprecated Instead use {@link CryptoApi.encryptToDeviceMessages} followed by {@link queueToDevice}.
     */
    public encryptAndSendToDevices(userDeviceInfoArr: IOlmDevice<DeviceInfo>[], payload: object): Promise<void> {
        if (!this.crypto) {
            throw new Error("End-to-End encryption disabled");
        }
        return this.crypto.encryptAndSendToDevices(userDeviceInfoArr, payload);
    }

    /**
     * Forces the current outbound group session to be discarded such
     * that another one will be created next time an event is sent.
     *
     * @param roomId - The ID of the room to discard the session for
     *
     * @deprecated Prefer {@link CryptoApi.forceDiscardSession | `CryptoApi.forceDiscardSession`}:
     */
    public forceDiscardSession(roomId: string): void {
        if (!this.cryptoBackend) {
            throw new Error("End-to-End encryption disabled");
        }
        this.cryptoBackend.forceDiscardSession(roomId);
    }

    /**
     * Get a list containing all of the room keys
     *
     * This should be encrypted before returning it to the user.
     *
     * @returns a promise which resolves to a list of session export objects
     *
     * @deprecated Prefer {@link CryptoApi.exportRoomKeys | `CryptoApi.exportRoomKeys`}:
     *
     * ```javascript
     * sessionData = await client.getCrypto().exportRoomKeys();
     * ```
     */
    public exportRoomKeys(): Promise<IMegolmSessionData[]> {
        if (!this.cryptoBackend) {
            return Promise.reject(new Error("End-to-end encryption disabled"));
        }
        return this.cryptoBackend.exportRoomKeys();
    }

    /**
     * Import a list of room keys previously exported by exportRoomKeys
     *
     * @param keys - a list of session export objects
     * @param opts - options object
     *
     * @returns a promise which resolves when the keys have been imported
     *
     * @deprecated Prefer {@link CryptoApi.importRoomKeys | `CryptoApi.importRoomKeys`}:
     * ```javascript
     *  await client.getCrypto()?.importRoomKeys([..]);
     * ```
     */
    public importRoomKeys(keys: IMegolmSessionData[], opts?: ImportRoomKeysOpts): Promise<void> {
        if (!this.cryptoBackend) {
            throw new Error("End-to-end encryption disabled");
        }
        return this.cryptoBackend.importRoomKeys(keys, opts);
    }

    /**
     * Force a re-check of the local key backup status against
     * what's on the server.
     *
     * @returns Object with backup info (as returned by
     *     getKeyBackupVersion) in backupInfo and
     *     trust information (as returned by isKeyBackupTrusted)
     *     in trustInfo.
     *
     * @deprecated Prefer {@link Crypto.CryptoApi.checkKeyBackupAndEnable}.
     */
    public checkKeyBackup(): Promise<IKeyBackupCheck | null> {
        if (!this.crypto) {
            throw new Error("End-to-end encryption disabled");
        }
        return this.crypto.backupManager.checkKeyBackup();
    }

    /**
     * Get information about the current key backup from the server.
     *
     * Performs some basic validity checks on the shape of the result, and raises an error if it is not as expected.
     *
     * **Note**: there is no (supported) way to distinguish between "failure to talk to the server" and "another client
     * uploaded a key backup version using an algorithm I don't understand.
     *
     * @returns Information object from API, or null if no backup is present on the server.
     *
     * @deprecated Prefer {@link CryptoApi.getKeyBackupInfo}.
     */
    public async getKeyBackupVersion(): Promise<IKeyBackupInfo | null> {
        let res: IKeyBackupInfo;
        try {
            res = await this.http.authedRequest<IKeyBackupInfo>(
                Method.Get,
                "/room_keys/version",
                undefined,
                undefined,
                { prefix: ClientPrefix.V3 },
            );
        } catch (e) {
            if ((<MatrixError>e).errcode === "M_NOT_FOUND") {
                return null;
            } else {
                throw e;
            }
        }
        BackupManager.checkBackupVersion(res);
        return res;
    }

    /**
     * @param info - key backup info dict from getKeyBackupVersion()
     *
     * @deprecated Not supported for Rust Cryptography. Prefer {@link CryptoApi.isKeyBackupTrusted | `CryptoApi.isKeyBackupTrusted`}.
     */
    public isKeyBackupTrusted(info: IKeyBackupInfo): Promise<TrustInfo> {
        if (!this.crypto) {
            throw new Error("End-to-end encryption disabled");
        }
        return this.crypto.backupManager.isKeyBackupTrusted(info);
    }

    /**
     * @returns true if the client is configured to back up keys to
     *     the server, otherwise false. If we haven't completed a successful check
     *     of key backup status yet, returns null.
     *
     * @deprecated Not supported for Rust Cryptography. Prefer direct access to {@link Crypto.CryptoApi.getActiveSessionBackupVersion}:
     *
     * ```javascript
     * let enabled = (await client.getCrypto().getActiveSessionBackupVersion()) !== null;
     * ```
     */
    public getKeyBackupEnabled(): boolean | null {
        if (!this.crypto) {
            throw new Error("End-to-end encryption disabled");
        }
        return this.crypto.backupManager.getKeyBackupEnabled();
    }

    /**
     * Enable backing up of keys, using data previously returned from
     * getKeyBackupVersion.
     *
     * @param info - Backup information object as returned by getKeyBackupVersion
     * @returns Promise which resolves when complete.
     *
     * @deprecated Do not call this directly. Instead call {@link Crypto.CryptoApi.checkKeyBackupAndEnable}.
     */
    public enableKeyBackup(info: IKeyBackupInfo): Promise<void> {
        if (!this.crypto) {
            throw new Error("End-to-end encryption disabled");
        }

        return this.crypto.backupManager.enableKeyBackup(info);
    }

    /**
     * Disable backing up of keys.
     *
     * @deprecated Not supported for Rust Cryptography. It should be unnecessary to disable key backup.
     */
    public disableKeyBackup(): void {
        if (!this.crypto) {
            throw new Error("End-to-end encryption disabled");
        }

        this.crypto.backupManager.disableKeyBackup();
    }

    /**
     * Set up the data required to create a new backup version.  The backup version
     * will not be created and enabled until createKeyBackupVersion is called.
     *
     * @param password - Passphrase string that can be entered by the user
     *     when restoring the backup as an alternative to entering the recovery key.
     *     Optional.
     *
     * @returns Object that can be passed to createKeyBackupVersion and
     *     additionally has a 'recovery_key' member with the user-facing recovery key string.
     *
     * @deprecated Not supported for Rust cryptography. Use {@link Crypto.CryptoApi.resetKeyBackup | `CryptoApi.resetKeyBackup`}.
     */
    public async prepareKeyBackupVersion(
        password?: string | Uint8Array | null,
        opts: IKeyBackupPrepareOpts = { secureSecretStorage: false },
    ): Promise<Pick<IPreparedKeyBackupVersion, "algorithm" | "auth_data" | "recovery_key">> {
        if (!this.crypto) {
            throw new Error("End-to-end encryption disabled");
        }

        // eslint-disable-next-line camelcase
        const { algorithm, auth_data, recovery_key, privateKey } =
            await this.crypto.backupManager.prepareKeyBackupVersion(password);

        if (opts.secureSecretStorage) {
            await this.secretStorage.store("m.megolm_backup.v1", encodeBase64(privateKey));
            this.logger.info("Key backup private key stored in secret storage");
        }

        return {
            algorithm,
            /* eslint-disable camelcase */
            auth_data,
            recovery_key,
            /* eslint-enable camelcase */
        };
    }

    /**
     * Check whether the key backup private key is stored in secret storage.
     * @returns map of key name to key info the secret is
     *     encrypted with, or null if it is not present or not encrypted with a
     *     trusted key
     */
    public isKeyBackupKeyStored(): Promise<Record<string, SecretStorageKeyDescription> | null> {
        return Promise.resolve(this.secretStorage.isStored("m.megolm_backup.v1"));
    }

    /**
     * Create a new key backup version and enable it, using the information return
     * from prepareKeyBackupVersion.
     *
     * @param info - Info object from prepareKeyBackupVersion
     * @returns Object with 'version' param indicating the version created
     *
     * @deprecated Use {@link Crypto.CryptoApi.resetKeyBackup | `CryptoApi.resetKeyBackup`}.
     */
    public async createKeyBackupVersion(info: IKeyBackupInfo): Promise<IKeyBackupInfo> {
        if (!this.crypto) {
            throw new Error("End-to-end encryption disabled");
        }

        await this.crypto.backupManager.createKeyBackupVersion(info);

        const data = {
            algorithm: info.algorithm,
            auth_data: info.auth_data,
        };

        // Sign the backup auth data with the device key for backwards compat with
        // older devices with cross-signing. This can probably go away very soon in
        // favour of just signing with the cross-singing master key.
        // XXX: Private member access
        await this.crypto.signObject(data.auth_data);

        if (
            this.cryptoCallbacks.getCrossSigningKey &&
            // XXX: Private member access
            this.crypto.crossSigningInfo.getId()
        ) {
            // now also sign the auth data with the cross-signing master key
            // we check for the callback explicitly here because we still want to be able
            // to create an un-cross-signed key backup if there is a cross-signing key but
            // no callback supplied.
            // XXX: Private member access
            await this.crypto.crossSigningInfo.signObject(data.auth_data, "master");
        }

        const res = await this.http.authedRequest<IKeyBackupInfo>(Method.Post, "/room_keys/version", undefined, data);

        // We could assume everything's okay and enable directly, but this ensures
        // we run the same signature verification that will be used for future
        // sessions.
        await this.checkKeyBackup();
        if (!this.getKeyBackupEnabled()) {
            this.logger.error("Key backup not usable even though we just created it");
        }

        return res;
    }

    /**
     * @deprecated Use {@link Crypto.CryptoApi.deleteKeyBackupVersion | `CryptoApi.deleteKeyBackupVersion`}.
     */
    public async deleteKeyBackupVersion(version: string): Promise<void> {
        if (!this.cryptoBackend) {
            throw new Error("End-to-end encryption disabled");
        }

        await this.cryptoBackend.deleteKeyBackupVersion(version);
    }

    private makeKeyBackupPath(roomId?: string, sessionId?: string, version?: string): IKeyBackupPath {
        let path: string;
        if (sessionId !== undefined) {
            path = utils.encodeUri("/room_keys/keys/$roomId/$sessionId", {
                $roomId: roomId!,
                $sessionId: sessionId,
            });
        } else if (roomId !== undefined) {
            path = utils.encodeUri("/room_keys/keys/$roomId", {
                $roomId: roomId,
            });
        } else {
            path = "/room_keys/keys";
        }
        const queryData = version === undefined ? undefined : { version };
        return { path, queryData };
    }

    /**
     * Back up session keys to the homeserver.
     * @param roomId - ID of the room that the keys are for Optional.
     * @param sessionId - ID of the session that the keys are for Optional.
     * @param version - backup version Optional.
     * @param data - Object keys to send
     * @returns a promise that will resolve when the keys
     * are uploaded
     *
     * @deprecated Not supported for Rust Cryptography.
     */
    public sendKeyBackup(
        roomId: undefined,
        sessionId: undefined,
        version: string | undefined,
        data: IKeyBackup,
    ): Promise<void>;
    public sendKeyBackup(
        roomId: string,
        sessionId: undefined,
        version: string | undefined,
        data: IKeyBackup,
    ): Promise<void>;
    public sendKeyBackup(
        roomId: string,
        sessionId: string,
        version: string | undefined,
        data: IKeyBackup,
    ): Promise<void>;
    public async sendKeyBackup(
        roomId: string | undefined,
        sessionId: string | undefined,
        version: string | undefined,
        data: IKeyBackup,
    ): Promise<void> {
        if (!this.crypto) {
            throw new Error("End-to-end encryption disabled");
        }

        const path = this.makeKeyBackupPath(roomId!, sessionId!, version);
        await this.http.authedRequest(Method.Put, path.path, path.queryData, data, { prefix: ClientPrefix.V3 });
    }

    /**
     * Marks all group sessions as needing to be backed up and schedules them to
     * upload in the background as soon as possible.
     *
     * @deprecated Not supported for Rust Cryptography. This is done automatically as part of
     * {@link CryptoApi.resetKeyBackup}, so there is probably no need to call this manually.
     */
    public async scheduleAllGroupSessionsForBackup(): Promise<void> {
        if (!this.crypto) {
            throw new Error("End-to-end encryption disabled");
        }

        await this.crypto.backupManager.scheduleAllGroupSessionsForBackup();
>>>>>>> 72519a0e
    }

    /**
     * Return the provided scheduler, if any.
     * @returns The scheduler or undefined
     */
    public getScheduler(): MatrixScheduler | undefined {
        return this.scheduler;
    }

    /**
     * Retry a backed off syncing request immediately. This should only be used when
     * the user <b>explicitly</b> attempts to retry their lost connection.
     * Will also retry any outbound to-device messages currently in the queue to be sent
     * (retries of regular outgoing events are handled separately, per-event).
     * @returns True if this resulted in a request being retried.
     */
    public retryImmediately(): boolean {
        // don't await for this promise: we just want to kick it off
        this.toDeviceMessageQueue.sendQueue();
        return this.syncApi?.retryImmediately() ?? false;
    }

    /**
     * Return the global notification EventTimelineSet, if any
     *
     * @returns the globl notification EventTimelineSet
     */
    public getNotifTimelineSet(): EventTimelineSet | null {
        return this.notifTimelineSet;
    }

    /**
     * Set the global notification EventTimelineSet
     *
     */
    public setNotifTimelineSet(set: EventTimelineSet): void {
        this.notifTimelineSet = set;
    }

    /**
     * Gets the cached capabilities of the homeserver, returning cached ones if available.
     * If there are no cached capabilities and none can be fetched, throw an exception.
     *
     * @returns Promise resolving with The capabilities of the homeserver
     */
    public async getCapabilities(): Promise<Capabilities> {
        const caps = this.serverCapabilitiesService.getCachedCapabilities();
        if (caps) return caps;
        return this.serverCapabilitiesService.fetchCapabilities();
    }

    /**
     * Gets the cached capabilities of the homeserver. If none have been fetched yet,
     * return undefined.
     *
     * @returns The capabilities of the homeserver
     */
    public getCachedCapabilities(): Capabilities | undefined {
        return this.serverCapabilitiesService.getCachedCapabilities();
    }

    /**
     * Fetches the latest capabilities from the homeserver, ignoring any cached
     * versions. The newly returned version is cached.
     *
     * @returns A promise which resolves to the capabilities of the homeserver
     */
    public fetchCapabilities(): Promise<Capabilities> {
        return this.serverCapabilitiesService.fetchCapabilities();
    }

    /**
     * Initialise support for end-to-end encryption in this client, using the rust matrix-sdk-crypto.
     *
     * **WARNING**: the cryptography stack is not thread-safe. Having multiple `MatrixClient` instances connected to
     * the same Indexed DB will cause data corruption and decryption failures. The application layer is responsible for
     * ensuring that only one `MatrixClient` issue is instantiated at a time.
     *
     * @param args.useIndexedDB - True to use an indexeddb store, false to use an in-memory store. Defaults to 'true'.
     * @param args.storageKey - A key with which to encrypt the indexeddb store. If provided, it must be exactly
     *    32 bytes of data, and must be the same each time the client is initialised for a given device.
     *    If both this and `storagePassword` are unspecified, the store will be unencrypted.
     * @param args.storagePassword - An alternative to `storageKey`. A password which will be used to derive a key to
     *    encrypt the store with. Deriving a key from a password is (deliberately) a slow operation, so prefer
     *    to pass a `storageKey` directly where possible.
     *
     * @returns a Promise which will resolve when the crypto layer has been
     *    successfully initialised.
     */
    public async initRustCrypto(
        args: {
            useIndexedDB?: boolean;
            storageKey?: Uint8Array;
            storagePassword?: string;
        } = {},
    ): Promise<void> {
        if (this.cryptoBackend) {
            this.logger.warn("Attempt to re-initialise e2e encryption on MatrixClient");
            return;
        }

        const userId = this.getUserId();
        if (userId === null) {
            throw new Error(
                `Cannot enable encryption on MatrixClient with unknown userId: ` +
                    `ensure userId is passed in createClient().`,
            );
        }
        const deviceId = this.getDeviceId();
        if (deviceId === null) {
            throw new Error(
                `Cannot enable encryption on MatrixClient with unknown deviceId: ` +
                    `ensure deviceId is passed in createClient().`,
            );
        }

        // importing rust-crypto will download the webassembly, so we delay it until we know it will be
        // needed.
        this.logger.debug("Downloading Rust crypto library");
        const RustCrypto = await import("./rust-crypto/index.ts");

        const rustCrypto = await RustCrypto.initRustCrypto({
            logger: this.logger,
            http: this.http,
            userId: userId,
            deviceId: deviceId,
            secretStorage: this.secretStorage,
            cryptoCallbacks: this.cryptoCallbacks,
            storePrefix: args.useIndexedDB === false ? null : RUST_SDK_STORE_PREFIX,
            storeKey: args.storageKey,
            storePassphrase: args.storagePassword,

            legacyCryptoStore: this.legacyCryptoStore,
            legacyPickleKey: this.legacyPickleKey ?? "DEFAULT_KEY",
            legacyMigrationProgressListener: (progress: number, total: number): void => {
                this.emit(CryptoEvent.LegacyCryptoStoreMigrationProgress, progress, total);
            },
        });

        rustCrypto.setSupportedVerificationMethods(this.verificationMethods);

        this.cryptoBackend = rustCrypto;

        // attach the event listeners needed by RustCrypto
        this.on(RoomMemberEvent.Membership, rustCrypto.onRoomMembership.bind(rustCrypto));
        this.on(ClientEvent.Event, (event) => {
            rustCrypto.onLiveEventFromSync(event);
        });

        // re-emit the events emitted by the crypto impl
        this.reEmitter.reEmit(rustCrypto, [
            CryptoEvent.VerificationRequestReceived,
            CryptoEvent.UserTrustStatusChanged,
            CryptoEvent.KeyBackupStatus,
            CryptoEvent.KeyBackupSessionsRemaining,
            CryptoEvent.KeyBackupFailed,
            CryptoEvent.KeyBackupDecryptionKeyCached,
            CryptoEvent.KeysChanged,
            CryptoEvent.DevicesUpdated,
            CryptoEvent.WillUpdateDevices,
        ]);
    }

    /**
     * Access the server-side secret storage API for this client.
     */
    public get secretStorage(): ServerSideSecretStorage {
        return this._secretStorage;
    }

    /**
     * Access the crypto API for this client.
     *
     * If end-to-end encryption has been enabled for this client (via {@link initRustCrypto}),
     * returns an object giving access to the crypto API. Otherwise, returns `undefined`.
     */
    public getCrypto(): CryptoApi | undefined {
        return this.cryptoBackend;
    }

    /**
     * Whether encryption is enabled for a room.
     * @param roomId - the room id to query.
     * @returns whether encryption is enabled.
     *
     * @deprecated Not correctly supported for Rust Cryptography. Use {@link CryptoApi.isEncryptionEnabledInRoom} and/or
     *    {@link Room.hasEncryptionStateEvent}.
     */
    public isRoomEncrypted(roomId: string): boolean {
        const room = this.getRoom(roomId);
        if (!room) {
            // we don't know about this room, so can't determine if it should be
            // encrypted. Let's assume not.
            return false;
        }

        // if there is an 'm.room.encryption' event in this room, it should be
        // encrypted (independently of whether we actually support encryption)
        return room.hasEncryptionStateEvent();
    }

    /**
     * Check whether the key backup private key is stored in secret storage.
     * @returns map of key name to key info the secret is
     *     encrypted with, or null if it is not present or not encrypted with a
     *     trusted key
     */
    public isKeyBackupKeyStored(): Promise<Record<string, SecretStorageKeyDescription> | null> {
        return Promise.resolve(this.secretStorage.isStored("m.megolm_backup.v1"));
    }

    private makeKeyBackupPath(roomId?: string, sessionId?: string, version?: string): IKeyBackupPath {
        let path: string;
        if (sessionId !== undefined) {
            path = utils.encodeUri("/room_keys/keys/$roomId/$sessionId", {
                $roomId: roomId!,
                $sessionId: sessionId,
            });
        } else if (roomId !== undefined) {
            path = utils.encodeUri("/room_keys/keys/$roomId", {
                $roomId: roomId,
            });
        } else {
            path = "/room_keys/keys";
        }
        const queryData = version === undefined ? undefined : { version };
        return { path, queryData };
    }

    public deleteKeysFromBackup(roomId: undefined, sessionId: undefined, version?: string): Promise<void>;
    public deleteKeysFromBackup(roomId: string, sessionId: undefined, version?: string): Promise<void>;
    public deleteKeysFromBackup(roomId: string, sessionId: string, version?: string): Promise<void>;
    public async deleteKeysFromBackup(roomId?: string, sessionId?: string, version?: string): Promise<void> {
        const path = this.makeKeyBackupPath(roomId!, sessionId!, version);
        await this.http.authedRequest(Method.Delete, path.path, path.queryData, undefined, { prefix: ClientPrefix.V3 });
    }

    /**
     * Get the config for the media repository.
     * @returns Promise which resolves with an object containing the config.
     */
    public getMediaConfig(): Promise<IMediaConfig> {
        return this.http.authedRequest(Method.Get, "/config", undefined, undefined, {
            prefix: MediaPrefix.V3,
        });
    }

    /**
     * Get the room for the given room ID.
     * This function will return a valid room for any room for which a Room event
     * has been emitted. Note in particular that other events, eg. RoomState.members
     * will be emitted for a room before this function will return the given room.
     * @param roomId - The room ID
     * @returns The Room or null if it doesn't exist or there is no data store.
     */
    public getRoom(roomId: string | undefined): Room | null {
        if (!roomId) {
            return null;
        }
        return this.store.getRoom(roomId);
    }

    /**
     * Retrieve all known rooms.
     * @returns A list of rooms, or an empty list if there is no data store.
     */
    public getRooms(): Room[] {
        return this.store.getRooms();
    }

    /**
     * Retrieve all rooms that should be displayed to the user
     * This is essentially getRooms() with some rooms filtered out, eg. old versions
     * of rooms that have been replaced or (in future) other rooms that have been
     * marked at the protocol level as not to be displayed to the user.
     *
     * @param msc3946ProcessDynamicPredecessor - if true, look for an
     *                                           m.room.predecessor state event and
     *                                           use it if found (MSC3946).
     * @returns A list of rooms, or an empty list if there is no data store.
     */
    public getVisibleRooms(msc3946ProcessDynamicPredecessor = false): Room[] {
        const allRooms = this.store.getRooms();

        const replacedRooms = new Set();
        for (const r of allRooms) {
            const predecessor = r.findPredecessor(msc3946ProcessDynamicPredecessor)?.roomId;
            if (predecessor) {
                replacedRooms.add(predecessor);
            }
        }

        return allRooms.filter((r) => {
            const tombstone = r.currentState.getStateEvents(EventType.RoomTombstone, "");
            if (tombstone && replacedRooms.has(r.roomId)) {
                return false;
            }
            return true;
        });
    }

    /**
     * Retrieve a user.
     * @param userId - The user ID to retrieve.
     * @returns A user or null if there is no data store or the user does
     * not exist.
     */
    public getUser(userId: string): User | null {
        return this.store.getUser(userId);
    }

    /**
     * Retrieve all known users.
     * @returns A list of users, or an empty list if there is no data store.
     */
    public getUsers(): User[] {
        return this.store.getUsers();
    }

    /**
     * Set account data event for the current user.
     * It will retry the request up to 5 times.
     * @param eventType - The event type
     * @param content - the contents object for the event
     * @returns Promise which resolves: an empty object
     * @returns Rejects: with an error response.
     */
    public setAccountData<K extends keyof AccountDataEvents>(
        eventType: K,
        content: AccountDataEvents[K] | Record<string, never>,
    ): Promise<{}> {
        const path = utils.encodeUri("/user/$userId/account_data/$type", {
            $userId: this.credentials.userId!,
            $type: eventType,
        });
        return retryNetworkOperation(5, () => {
            return this.http.authedRequest(Method.Put, path, undefined, content);
        });
    }

    /**
     * Get account data event of given type for the current user.
     * @param eventType - The event type
     * @returns The contents of the given account data event
     */
    public getAccountData<K extends keyof AccountDataEvents>(eventType: K): MatrixEvent | undefined {
        return this.store.getAccountData(eventType);
    }

    /**
     * Get account data event of given type for the current user. This variant
     * gets account data directly from the homeserver if the local store is not
     * ready, which can be useful very early in startup before the initial sync.
     * @param eventType - The event type
     * @returns Promise which resolves: The contents of the given account data event.
     * @returns Rejects: with an error response.
     */
    public async getAccountDataFromServer<K extends keyof AccountDataEvents>(
        eventType: K,
    ): Promise<AccountDataEvents[K] | null> {
        if (this.isInitialSyncComplete()) {
            const event = this.store.getAccountData(eventType);
            if (!event) {
                return null;
            }
            // The network version below returns just the content, so this branch
            // does the same to match.
            return event.getContent<AccountDataEvents[K]>();
        }
        const path = utils.encodeUri("/user/$userId/account_data/$type", {
            $userId: this.credentials.userId!,
            $type: eventType,
        });
        try {
            return await this.http.authedRequest(Method.Get, path);
        } catch (e) {
            if ((<MatrixError>e).data?.errcode === "M_NOT_FOUND") {
                return null;
            }
            throw e;
        }
    }

    public async deleteAccountData(eventType: keyof AccountDataEvents): Promise<void> {
        const msc3391DeleteAccountDataServerSupport = this.canSupport.get(Feature.AccountDataDeletion);
        // if deletion is not supported overwrite with empty content
        if (msc3391DeleteAccountDataServerSupport === ServerSupport.Unsupported) {
            await this.setAccountData(eventType, {});
            return;
        }
        const path = utils.encodeUri("/user/$userId/account_data/$type", {
            $userId: this.getSafeUserId(),
            $type: eventType,
        });
        const options =
            msc3391DeleteAccountDataServerSupport === ServerSupport.Unstable
                ? { prefix: "/_matrix/client/unstable/org.matrix.msc3391" }
                : undefined;
        return await this.http.authedRequest(Method.Delete, path, undefined, undefined, options);
    }

    /**
     * Gets the users that are ignored by this client
     * @returns The array of users that are ignored (empty if none)
     */
    public getIgnoredUsers(): string[] {
        const event = this.getAccountData(EventType.IgnoredUserList);
        if (!event?.getContent()["ignored_users"]) return [];
        return Object.keys(event.getContent()["ignored_users"]);
    }

    /**
     * Sets the users that the current user should ignore.
     * @param userIds - the user IDs to ignore
     * @returns Promise which resolves: an empty object
     * @returns Rejects: with an error response.
     */
    public setIgnoredUsers(userIds: string[]): Promise<{}> {
        const content = { ignored_users: {} as Record<string, object> };
        userIds.forEach((u) => {
            content.ignored_users[u] = {};
        });
        return this.setAccountData(EventType.IgnoredUserList, content);
    }

    /**
     * Gets whether or not a specific user is being ignored by this client.
     * @param userId - the user ID to check
     * @returns true if the user is ignored, false otherwise
     */
    public isUserIgnored(userId: string): boolean {
        return this.getIgnoredUsers().includes(userId);
    }

    /**
     * Join a room. If you have already joined the room, this will no-op.
     * @param roomIdOrAlias - The room ID or room alias to join.
     * @param opts - Options when joining the room.
     * @returns Promise which resolves: Room object.
     * @returns Rejects: with an error response.
     */
    public async joinRoom(roomIdOrAlias: string, opts: IJoinRoomOpts = {}): Promise<Room> {
        if (opts.syncRoom === undefined) {
            opts.syncRoom = true;
        }

        const room = this.getRoom(roomIdOrAlias);
        if (room?.hasMembershipState(this.credentials.userId!, KnownMembership.Join)) return room;

        let signPromise: Promise<IThirdPartySigned | void> = Promise.resolve();

        if (opts.inviteSignUrl) {
            const url = new URL(opts.inviteSignUrl);
            url.searchParams.set("mxid", this.credentials.userId!);
            signPromise = this.http.requestOtherUrl<IThirdPartySigned>(Method.Post, url);
        }

        const queryParams: QueryDict = {};
        if (opts.viaServers) {
            // server_name has been deprecated in favour of via with Matrix >1.11 (MSC4156)
            queryParams.server_name = opts.viaServers;
            queryParams.via = opts.viaServers;
        }

        const data: IJoinRequestBody = {};
        const signedInviteObj = await signPromise;
        if (signedInviteObj) {
            data.third_party_signed = signedInviteObj;
        }

        const path = utils.encodeUri("/join/$roomid", { $roomid: roomIdOrAlias });
        const res = await this.http.authedRequest<{ room_id: string }>(Method.Post, path, queryParams, data);

        const roomId = res.room_id;
        // In case we were originally given an alias, check the room cache again
        // with the resolved ID - this method is supposed to no-op if we already
        // were in the room, after all.
        const resolvedRoom = this.getRoom(roomId);
        if (resolvedRoom?.hasMembershipState(this.credentials.userId!, KnownMembership.Join)) return resolvedRoom;

        const syncApi = new SyncApi(this, this.clientOpts, this.buildSyncApiOptions());
        const syncRoom = syncApi.createRoom(roomId);
        if (opts.syncRoom) {
            // v2 will do this for us
            // return syncApi.syncRoom(room);
        }
        return syncRoom;
    }

    /**
     * Knock a room. If you have already knocked the room, this will no-op.
     * @param roomIdOrAlias - The room ID or room alias to knock.
     * @param opts - Options when knocking the room.
     * @returns Promise which resolves: `{room_id: {string}}`
     * @returns Rejects: with an error response.
     */
    public knockRoom(roomIdOrAlias: string, opts: KnockRoomOpts = {}): Promise<{ room_id: string }> {
        const room = this.getRoom(roomIdOrAlias);
        if (room?.hasMembershipState(this.credentials.userId!, KnownMembership.Knock)) {
            return Promise.resolve({ room_id: room.roomId });
        }

        const path = utils.encodeUri("/knock/$roomIdOrAlias", { $roomIdOrAlias: roomIdOrAlias });

        const queryParams: QueryDict = {};
        if (opts.viaServers) {
            // server_name has been deprecated in favour of via with Matrix >1.11 (MSC4156)
            queryParams.server_name = opts.viaServers;
            queryParams.via = opts.viaServers;
        }

        const body: Record<string, string> = {};
        if (opts.reason) {
            body.reason = opts.reason;
        }

        return this.http.authedRequest(Method.Post, path, queryParams, body);
    }

    /**
     * Resend an event. Will also retry any to-device messages waiting to be sent.
     * @param event - The event to resend.
     * @param room - Optional. The room the event is in. Will update the
     * timeline entry if provided.
     * @returns Promise which resolves: to an ISendEventResponse object
     * @returns Rejects: with an error response.
     */
    public resendEvent(event: MatrixEvent, room: Room): Promise<ISendEventResponse> {
        // also kick the to-device queue to retry
        this.toDeviceMessageQueue.sendQueue();

        this.updatePendingEventStatus(room, event, EventStatus.SENDING);
        return this.encryptAndSendEvent(room, event);
    }

    /**
     * Cancel a queued or unsent event.
     *
     * @param event -   Event to cancel
     * @throws Error if the event is not in QUEUED, NOT_SENT or ENCRYPTING state
     */
    public cancelPendingEvent(event: MatrixEvent): void {
        if (![EventStatus.QUEUED, EventStatus.NOT_SENT, EventStatus.ENCRYPTING].includes(event.status!)) {
            throw new Error("cannot cancel an event with status " + event.status);
        }

        // If the event is currently being encrypted then remove it from the pending list, to indicate that it should
        // not be sent.
        if (event.status === EventStatus.ENCRYPTING) {
            this.eventsBeingEncrypted.delete(event.getId()!);
        } else if (this.scheduler && event.status === EventStatus.QUEUED) {
            // tell the scheduler to forget about it, if it's queued
            this.scheduler.removeEventFromQueue(event);
        }

        // then tell the room about the change of state, which will remove it
        // from the room's list of pending events.
        const room = this.getRoom(event.getRoomId());
        this.updatePendingEventStatus(room, event, EventStatus.CANCELLED);
    }

    /**
     * @returns Promise which resolves: TODO
     * @returns Rejects: with an error response.
     */
    public setRoomName(roomId: string, name: string): Promise<ISendEventResponse> {
        return this.sendStateEvent(roomId, EventType.RoomName, { name: name });
    }

    /**
     * @param roomId - The room to update the topic in.
     * @param topic - The plaintext topic. May be empty to remove the topic.
     * @param htmlTopic - Optional.
     * @returns Promise which resolves: TODO
     * @returns Rejects: with an error response.
     */
    public setRoomTopic(roomId: string, topic?: string, htmlTopic?: string): Promise<ISendEventResponse> {
        const content = ContentHelpers.makeTopicContent(topic, htmlTopic);
        return this.sendStateEvent(roomId, EventType.RoomTopic, content);
    }

    /**
     * @returns Promise which resolves: to an object keyed by tagId with objects containing a numeric order field.
     * @returns Rejects: with an error response.
     */
    public getRoomTags(roomId: string): Promise<ITagsResponse> {
        const path = utils.encodeUri("/user/$userId/rooms/$roomId/tags", {
            $userId: this.credentials.userId!,
            $roomId: roomId,
        });
        return this.http.authedRequest(Method.Get, path);
    }

    /**
     * @param tagName - name of room tag to be set
     * @param metadata - associated with that tag to be stored
     * @returns Promise which resolves: to an empty object
     * @returns Rejects: with an error response.
     */
    public setRoomTag(roomId: string, tagName: string, metadata: ITagMetadata = {}): Promise<{}> {
        const path = utils.encodeUri("/user/$userId/rooms/$roomId/tags/$tag", {
            $userId: this.credentials.userId!,
            $roomId: roomId,
            $tag: tagName,
        });
        return this.http.authedRequest(Method.Put, path, undefined, metadata);
    }

    /**
     * @param tagName - name of room tag to be removed
     * @returns Promise which resolves: to an empty object
     * @returns Rejects: with an error response.
     */
    public deleteRoomTag(roomId: string, tagName: string): Promise<{}> {
        const path = utils.encodeUri("/user/$userId/rooms/$roomId/tags/$tag", {
            $userId: this.credentials.userId!,
            $roomId: roomId,
            $tag: tagName,
        });
        return this.http.authedRequest(Method.Delete, path);
    }

    /**
     * @param eventType - event type to be set
     * @param content - event content
     * @returns Promise which resolves: to an empty object `{}`
     * @returns Rejects: with an error response.
     */
    public setRoomAccountData(roomId: string, eventType: string, content: Record<string, any>): Promise<{}> {
        const path = utils.encodeUri("/user/$userId/rooms/$roomId/account_data/$type", {
            $userId: this.credentials.userId!,
            $roomId: roomId,
            $type: eventType,
        });
        return this.http.authedRequest(Method.Put, path, undefined, content);
    }

    /**
     * Set a power level to one or multiple users.
     * Will apply changes atop of current power level event from local state if running & synced, falling back
     * to fetching latest from the `/state/` API.
     * @param roomId - the room to update power levels in
     * @param userId - the ID of the user or users to update power levels of
     * @param powerLevel - the numeric power level to update given users to
     * @returns Promise which resolves: to an ISendEventResponse object
     * @returns Rejects: with an error response.
     */
    public async setPowerLevel(
        roomId: string,
        userId: string | string[],
        powerLevel: number | undefined,
    ): Promise<ISendEventResponse> {
        let content: IPowerLevelsContent | undefined;
        if (this.clientRunning && this.isInitialSyncComplete()) {
            content = this.getRoom(roomId)?.currentState?.getStateEvents(EventType.RoomPowerLevels, "")?.getContent();
        }
        if (!content) {
            try {
                content = await this.getStateEvent(roomId, EventType.RoomPowerLevels, "");
            } catch (e) {
                // It is possible for a Matrix room to not have a power levels event
                if (e instanceof MatrixError && e.errcode === "M_NOT_FOUND") {
                    content = {};
                } else {
                    throw e;
                }
            }
        }

        // take a copy of the content to ensure we don't corrupt
        // existing client state with a failed power level change
        content = utils.deepCopy(content);

        if (!content?.users) {
            content.users = {};
        }
        const users = Array.isArray(userId) ? userId : [userId];
        for (const user of users) {
            if (powerLevel == null) {
                delete content.users[user];
            } else {
                content.users[user] = powerLevel;
            }
        }

        return this.sendStateEvent(roomId, EventType.RoomPowerLevels, content, "");
    }

    /**
     * Create an m.beacon_info event
     * @returns
     */
    // eslint-disable-next-line @typescript-eslint/naming-convention
    public async unstable_createLiveBeacon(
        roomId: Room["roomId"],
        beaconInfoContent: MBeaconInfoEventContent,
    ): Promise<ISendEventResponse> {
        return this.unstable_setLiveBeacon(roomId, beaconInfoContent);
    }

    /**
     * Upsert a live beacon event
     * using a specific m.beacon_info.* event variable type
     * @param roomId - string
     * @returns
     */
    // eslint-disable-next-line @typescript-eslint/naming-convention
    public async unstable_setLiveBeacon(
        roomId: string,
        beaconInfoContent: MBeaconInfoEventContent,
    ): Promise<ISendEventResponse> {
        return this.sendStateEvent(roomId, M_BEACON_INFO.name, beaconInfoContent, this.getUserId()!);
    }

    public sendEvent<K extends keyof TimelineEvents>(
        roomId: string,
        eventType: K,
        content: TimelineEvents[K],
        txnId?: string,
    ): Promise<ISendEventResponse>;
    public sendEvent<K extends keyof TimelineEvents>(
        roomId: string,
        threadId: string | null,
        eventType: K,
        content: TimelineEvents[K],
        txnId?: string,
    ): Promise<ISendEventResponse>;
    public sendEvent(
        roomId: string,
        threadIdOrEventType: string | null,
        eventTypeOrContent: string | IContent,
        contentOrTxnId?: IContent | string,
        txnIdOrVoid?: string,
    ): Promise<ISendEventResponse> {
        let threadId: string | null;
        let eventType: string;
        let content: IContent;
        let txnId: string | undefined;
        if (!threadIdOrEventType?.startsWith(EVENT_ID_PREFIX) && threadIdOrEventType !== null) {
            txnId = contentOrTxnId as string;
            content = eventTypeOrContent as IContent;
            eventType = threadIdOrEventType;
            threadId = null;
        } else {
            txnId = txnIdOrVoid;
            content = contentOrTxnId as IContent;
            eventType = eventTypeOrContent as string;
            threadId = threadIdOrEventType;
        }

        this.addThreadRelationIfNeeded(content, threadId, roomId);
        return this.sendCompleteEvent(roomId, threadId, { type: eventType, content }, txnId);
    }

    /**
     * If we expect that an event is part of a thread but is missing the relation
     * we need to add it manually, as well as the reply fallback
     */
    private addThreadRelationIfNeeded(content: IContent, threadId: string | null, roomId: string): void {
        if (threadId && !content["m.relates_to"]?.rel_type) {
            const isReply = !!content["m.relates_to"]?.["m.in_reply_to"];
            content["m.relates_to"] = {
                ...content["m.relates_to"],
                rel_type: THREAD_RELATION_TYPE.name,
                event_id: threadId,
                // Set is_falling_back to true unless this is actually intended to be a reply
                is_falling_back: !isReply,
            };
            const thread = this.getRoom(roomId)?.getThread(threadId);
            if (thread && !isReply) {
                content["m.relates_to"]["m.in_reply_to"] = {
                    event_id:
                        thread
                            .lastReply((ev: MatrixEvent) => {
                                return ev.isRelation(THREAD_RELATION_TYPE.name) && !ev.status;
                            })
                            ?.getId() ?? threadId,
                };
            }
        }
    }

    /**
     * @param eventObject - An object with the partial structure of an event, to which event_id, user_id, room_id and origin_server_ts will be added.
     * @param txnId - Optional.
     * @returns Promise which resolves: to an empty object `{}`
     * @returns Rejects: with an error response.
     */
    private sendCompleteEvent(
        roomId: string,
        threadId: string | null,
        eventObject: Partial<IEvent>,
        txnId?: string,
    ): Promise<ISendEventResponse>;
    /**
     * Sends a delayed event (MSC4140).
     * @param eventObject - An object with the partial structure of an event, to which event_id, user_id, room_id and origin_server_ts will be added.
     * @param delayOpts - Properties of the delay for this event.
     * @param txnId - Optional.
     * @returns Promise which resolves: to an empty object `{}`
     * @returns Rejects: with an error response.
     */
    private sendCompleteEvent(
        roomId: string,
        threadId: string | null,
        eventObject: Partial<IEvent>,
        delayOpts: SendDelayedEventRequestOpts,
        txnId?: string,
    ): Promise<SendDelayedEventResponse>;
    private sendCompleteEvent(
        roomId: string,
        threadId: string | null,
        eventObject: Partial<IEvent>,
        delayOptsOrTxnId?: SendDelayedEventRequestOpts | string,
        txnIdOrVoid?: string,
    ): Promise<ISendEventResponse | SendDelayedEventResponse> {
        let delayOpts: SendDelayedEventRequestOpts | undefined;
        let txnId: string | undefined;
        if (typeof delayOptsOrTxnId === "string") {
            txnId = delayOptsOrTxnId;
        } else {
            delayOpts = delayOptsOrTxnId;
            txnId = txnIdOrVoid;
        }

        if (!txnId) {
            txnId = this.makeTxnId();
        }

        // We always construct a MatrixEvent when sending because the store and scheduler use them.
        // We'll extract the params back out if it turns out the client has no scheduler or store.
        const localEvent = new MatrixEvent(
            Object.assign(eventObject, {
                event_id: "~" + roomId + ":" + txnId,
                user_id: this.credentials.userId,
                sender: this.credentials.userId,
                room_id: roomId,
                origin_server_ts: new Date().getTime(),
            }),
        );

        const room = this.getRoom(roomId);
        const thread = threadId ? room?.getThread(threadId) : undefined;
        if (thread) {
            localEvent.setThread(thread);
        }

        if (!delayOpts) {
            // set up re-emitter for this new event - this is normally the job of EventMapper but we don't use it here
            this.reEmitter.reEmit(localEvent, [MatrixEventEvent.Replaced, MatrixEventEvent.VisibilityChange]);
            room?.reEmitter.reEmit(localEvent, [MatrixEventEvent.BeforeRedaction]);
        }

        // if this is a relation or redaction of an event
        // that hasn't been sent yet (e.g. with a local id starting with a ~)
        // then listen for the remote echo of that event so that by the time
        // this event does get sent, we have the correct event_id
        const targetId = localEvent.getAssociatedId();
        if (targetId?.startsWith("~")) {
            const target = room?.getPendingEvents().find((e) => e.getId() === targetId);
            target?.once(MatrixEventEvent.LocalEventIdReplaced, () => {
                localEvent.updateAssociatedId(target.getId()!);
            });
        }

        const type = localEvent.getType();
        this.logger.debug(
            `sendEvent of type ${type} in ${roomId} with txnId ${txnId}${delayOpts ? " (delayed event)" : ""}`,
        );

        localEvent.setTxnId(txnId);
        localEvent.setStatus(EventStatus.SENDING);

        // TODO: separate store for delayed events?
        if (!delayOpts) {
            // add this event immediately to the local store as 'sending'.
            room?.addPendingEvent(localEvent, txnId);

            // addPendingEvent can change the state to NOT_SENT if it believes
            // that there's other events that have failed. We won't bother to
            // try sending the event if the state has changed as such.
            if (localEvent.status === EventStatus.NOT_SENT) {
                return Promise.reject(new Error("Event blocked by other events not yet sent"));
            }

            return this.encryptAndSendEvent(room, localEvent);
        } else {
            return this.encryptAndSendEvent(room, localEvent, delayOpts);
        }
    }

    /**
     * encrypts the event if necessary; adds the event to the queue, or sends it; marks the event as sent/unsent
     * @returns returns a promise which resolves with the result of the send request
     */
    protected async encryptAndSendEvent(room: Room | null, event: MatrixEvent): Promise<ISendEventResponse>;
    /**
     * Simply sends a delayed event without encrypting it.
     * TODO: Allow encrypted delayed events, and encrypt them properly
     * @param delayOpts - Properties of the delay for this event.
     * @returns returns a promise which resolves with the result of the delayed send request
     */
    protected async encryptAndSendEvent(
        room: Room | null,
        event: MatrixEvent,
        delayOpts: SendDelayedEventRequestOpts,
    ): Promise<SendDelayedEventResponse>;
    protected async encryptAndSendEvent(
        room: Room | null,
        event: MatrixEvent,
        delayOpts?: SendDelayedEventRequestOpts,
    ): Promise<ISendEventResponse | SendDelayedEventResponse> {
        if (delayOpts) {
            return this.sendEventHttpRequest(event, delayOpts);
        }

        try {
            let cancelled: boolean;
            this.eventsBeingEncrypted.add(event.getId()!);
            try {
                await this.encryptEventIfNeeded(event, room ?? undefined);
            } finally {
                cancelled = !this.eventsBeingEncrypted.delete(event.getId()!);
            }

            if (cancelled) {
                // cancelled via MatrixClient::cancelPendingEvent
                return {} as ISendEventResponse;
            }

            // encryptEventIfNeeded may have updated the status from SENDING to ENCRYPTING. If so, we need
            // to put it back.
            if (event.status === EventStatus.ENCRYPTING) {
                this.updatePendingEventStatus(room, event, EventStatus.SENDING);
            }

            let promise: Promise<ISendEventResponse> | null = null;
            if (this.scheduler) {
                // if this returns a promise then the scheduler has control now and will
                // resolve/reject when it is done. Internally, the scheduler will invoke
                // processFn which is set to this._sendEventHttpRequest so the same code
                // path is executed regardless.
                promise = this.scheduler.queueEvent(event);
                if (promise && this.scheduler.getQueueForEvent(event)!.length > 1) {
                    // event is processed FIFO so if the length is 2 or more we know
                    // this event is stuck behind an earlier event.
                    this.updatePendingEventStatus(room, event, EventStatus.QUEUED);
                }
            }

            if (!promise) {
                promise = this.sendEventHttpRequest(event);
                if (room) {
                    promise = promise.then((res) => {
                        room.updatePendingEvent(event, EventStatus.SENT, res["event_id"]);
                        return res;
                    });
                }
            }

            return await promise;
        } catch (err) {
            this.logger.error("Error sending event", err);
            try {
                // set the error on the event before we update the status:
                // updating the status emits the event, so the state should be
                // consistent at that point.
                event.error = <MatrixError>err;
                this.updatePendingEventStatus(room, event, EventStatus.NOT_SENT);
            } catch (e) {
                this.logger.error("Exception in error handler!", e);
            }
            if (err instanceof MatrixError) {
                err.event = event;
            }
            throw err;
        }
    }

    private async encryptEventIfNeeded(event: MatrixEvent, room?: Room): Promise<void> {
        // If the room is unknown, we cannot encrypt for it
        if (!room) return;

        if (!(await this.shouldEncryptEventForRoom(event, room))) return;

        if (!this.cryptoBackend && this.usingExternalCrypto) {
            // The client has opted to allow sending messages to encrypted
            // rooms even if the room is encrypted, and we haven't set up
            // crypto. This is useful for users of matrix-org/pantalaimon
            return;
        }

        if (!this.cryptoBackend) {
            throw new Error("This room is configured to use encryption, but your client does not support encryption.");
        }

        this.updatePendingEventStatus(room, event, EventStatus.ENCRYPTING);
        await this.cryptoBackend.encryptEvent(event, room);
    }

    /**
     * Determine whether a given event should be encrypted when we send it to the given room.
     *
     * This takes into account event type and room configuration.
     */
    private async shouldEncryptEventForRoom(event: MatrixEvent, room: Room): Promise<boolean> {
        if (event.isEncrypted()) {
            // this event has already been encrypted; this happens if the
            // encryption step succeeded, but the send step failed on the first
            // attempt.
            return false;
        }

        if (event.getType() === EventType.Reaction) {
            // For reactions, there is a very little gained by encrypting the entire
            // event, as relation data is already kept in the clear. Event
            // encryption for a reaction effectively only obscures the event type,
            // but the purpose is still obvious from the relation data, so nothing
            // is really gained. It also causes quite a few problems, such as:
            //   * triggers notifications via default push rules
            //   * prevents server-side bundling for reactions
            // The reaction key / content / emoji value does warrant encrypting, but
            // this will be handled separately by encrypting just this value.
            // See https://github.com/matrix-org/matrix-doc/pull/1849#pullrequestreview-248763642
            return false;
        }

        if (event.isRedaction()) {
            // Redactions do not support encryption in the spec at this time.
            // Whilst it mostly worked in some clients, it wasn't compliant.
            return false;
        }

        // If the room has an m.room.encryption event, we should encrypt.
        if (room.hasEncryptionStateEvent()) return true;

        // If we have a crypto impl, and *it* thinks we should encrypt, then we should.
        if (await this.cryptoBackend?.isEncryptionEnabledInRoom(room.roomId)) return true;

        // Otherwise, no need to encrypt.
        return false;
    }

    /**
     * Returns the eventType that should be used taking encryption into account
     * for a given eventType.
     * @param roomId - the room for the events `eventType` relates to
     * @param eventType - the event type
     * @returns the event type taking encryption into account
     */
    private getEncryptedIfNeededEventType(
        roomId: string,
        eventType?: EventType | string | null,
    ): EventType | string | null | undefined {
        if (eventType === EventType.Reaction) return eventType;
        return this.getRoom(roomId)?.hasEncryptionStateEvent() ? EventType.RoomMessageEncrypted : eventType;
    }

    protected updatePendingEventStatus(room: Room | null, event: MatrixEvent, newStatus: EventStatus): void {
        if (room) {
            room.updatePendingEvent(event, newStatus);
        } else {
            event.setStatus(newStatus);
        }
    }

    private sendEventHttpRequest(event: MatrixEvent): Promise<ISendEventResponse>;
    private sendEventHttpRequest(
        event: MatrixEvent,
        delayOpts: SendDelayedEventRequestOpts,
    ): Promise<SendDelayedEventResponse>;
    private sendEventHttpRequest(
        event: MatrixEvent,
        delayOpts?: SendDelayedEventRequestOpts,
    ): Promise<ISendEventResponse | SendDelayedEventResponse> {
        let txnId = event.getTxnId();
        if (!txnId) {
            txnId = this.makeTxnId();
            event.setTxnId(txnId);
        }

        const pathParams = {
            $roomId: event.getRoomId()!,
            $eventType: event.getWireType(),
            $stateKey: event.getStateKey()!,
            $txnId: txnId,
        };

        let path: string;

        if (event.isState()) {
            let pathTemplate = "/rooms/$roomId/state/$eventType";
            if (event.getStateKey() && event.getStateKey()!.length > 0) {
                pathTemplate = "/rooms/$roomId/state/$eventType/$stateKey";
            }
            path = utils.encodeUri(pathTemplate, pathParams);
        } else if (event.isRedaction() && event.event.redacts) {
            const pathTemplate = `/rooms/$roomId/redact/$redactsEventId/$txnId`;
            path = utils.encodeUri(pathTemplate, {
                $redactsEventId: event.event.redacts,
                ...pathParams,
            });
        } else {
            path = utils.encodeUri("/rooms/$roomId/send/$eventType/$txnId", pathParams);
        }

        const content = event.getWireContent();
        if (!delayOpts) {
            return this.http.authedRequest<ISendEventResponse>(Method.Put, path, undefined, content).then((res) => {
                this.logger.debug(`Event sent to ${event.getRoomId()} with event id ${res.event_id}`);
                return res;
            });
        } else {
            return this.http.authedRequest<SendDelayedEventResponse>(
                Method.Put,
                path,
                getUnstableDelayQueryOpts(delayOpts),
                content,
            );
        }
    }

    /**
     * @param txnId -  transaction id. One will be made up if not supplied.
     * @param opts - Redact options
     * @returns Promise which resolves: TODO
     * @returns Rejects: with an error response.
     * @throws Error if called with `with_rel_types` (MSC3912) but the server does not support it.
     *         Callers should check whether the server supports MSC3912 via `MatrixClient.canSupport`.
     */
    public redactEvent(
        roomId: string,
        eventId: string,
        txnId?: string | undefined,
        opts?: IRedactOpts,
    ): Promise<ISendEventResponse>;
    public redactEvent(
        roomId: string,
        threadId: string | null,
        eventId: string,
        txnId?: string | undefined,
        opts?: IRedactOpts,
    ): Promise<ISendEventResponse>;
    public redactEvent(
        roomId: string,
        threadId: string | null,
        eventId?: string,
        txnId?: string | IRedactOpts,
        opts?: IRedactOpts,
    ): Promise<ISendEventResponse> {
        if (!eventId?.startsWith(EVENT_ID_PREFIX)) {
            opts = txnId as IRedactOpts;
            txnId = eventId;
            eventId = threadId!;
            threadId = null;
        }
        const reason = opts?.reason;
        const content: IContent = { reason };

        if (opts?.with_rel_types !== undefined) {
            if (this.canSupport.get(Feature.RelationBasedRedactions) === ServerSupport.Unsupported) {
                throw new Error(
                    "Server does not support relation based redactions " +
                        `roomId ${roomId} eventId ${eventId} txnId: ${txnId as string} threadId ${threadId}`,
                );
            }

            const withRelTypesPropName =
                this.canSupport.get(Feature.RelationBasedRedactions) === ServerSupport.Stable
                    ? MSC3912_RELATION_BASED_REDACTIONS_PROP.stable!
                    : MSC3912_RELATION_BASED_REDACTIONS_PROP.unstable!;

            content[withRelTypesPropName] = opts.with_rel_types;
        }

        return this.sendCompleteEvent(
            roomId,
            threadId,
            {
                type: EventType.RoomRedaction,
                content,
                redacts: eventId,
            },
            txnId as string,
        );
    }

    /**
     * @param txnId - Optional.
     * @returns Promise which resolves: to an ISendEventResponse object
     * @returns Rejects: with an error response.
     */
    public sendMessage(roomId: string, content: RoomMessageEventContent, txnId?: string): Promise<ISendEventResponse>;
    public sendMessage(
        roomId: string,
        threadId: string | null,
        content: RoomMessageEventContent,
        txnId?: string,
    ): Promise<ISendEventResponse>;
    public sendMessage(
        roomId: string,
        threadId: string | null | RoomMessageEventContent,
        content?: RoomMessageEventContent | string,
        txnId?: string,
    ): Promise<ISendEventResponse> {
        if (typeof threadId !== "string" && threadId !== null) {
            txnId = content as string;
            content = threadId as RoomMessageEventContent;
            threadId = null;
        }

        const eventType = EventType.RoomMessage;
        const sendContent = content as RoomMessageEventContent;

        return this.sendEvent(roomId, threadId as string | null, eventType, sendContent, txnId);
    }

    /**
     * @param txnId - Optional.
     * @returns
     * @returns Rejects: with an error response.
     */
    public sendTextMessage(roomId: string, body: string, txnId?: string): Promise<ISendEventResponse>;
    public sendTextMessage(
        roomId: string,
        threadId: string | null,
        body: string,
        txnId?: string,
    ): Promise<ISendEventResponse>;
    public sendTextMessage(
        roomId: string,
        threadId: string | null,
        body: string,
        txnId?: string,
    ): Promise<ISendEventResponse> {
        if (!threadId?.startsWith(EVENT_ID_PREFIX) && threadId !== null) {
            txnId = body;
            body = threadId;
            threadId = null;
        }
        const content = ContentHelpers.makeTextMessage(body);
        return this.sendMessage(roomId, threadId, content, txnId);
    }

    /**
     * @param txnId - Optional.
     * @returns Promise which resolves: to a ISendEventResponse object
     * @returns Rejects: with an error response.
     */
    public sendNotice(roomId: string, body: string, txnId?: string): Promise<ISendEventResponse>;
    public sendNotice(
        roomId: string,
        threadId: string | null,
        body: string,
        txnId?: string,
    ): Promise<ISendEventResponse>;
    public sendNotice(
        roomId: string,
        threadId: string | null,
        body: string,
        txnId?: string,
    ): Promise<ISendEventResponse> {
        if (!threadId?.startsWith(EVENT_ID_PREFIX) && threadId !== null) {
            txnId = body;
            body = threadId;
            threadId = null;
        }
        const content = ContentHelpers.makeNotice(body);
        return this.sendMessage(roomId, threadId, content, txnId);
    }

    /**
     * @param txnId - Optional.
     * @returns Promise which resolves: to a ISendEventResponse object
     * @returns Rejects: with an error response.
     */
    public sendEmoteMessage(roomId: string, body: string, txnId?: string): Promise<ISendEventResponse>;
    public sendEmoteMessage(
        roomId: string,
        threadId: string | null,
        body: string,
        txnId?: string,
    ): Promise<ISendEventResponse>;
    public sendEmoteMessage(
        roomId: string,
        threadId: string | null,
        body: string,
        txnId?: string,
    ): Promise<ISendEventResponse> {
        if (!threadId?.startsWith(EVENT_ID_PREFIX) && threadId !== null) {
            txnId = body;
            body = threadId;
            threadId = null;
        }
        const content = ContentHelpers.makeEmoteMessage(body);
        return this.sendMessage(roomId, threadId, content, txnId);
    }

    /**
     * @returns Promise which resolves: to a ISendEventResponse object
     * @returns Rejects: with an error response.
     */
    public sendImageMessage(roomId: string, url: string, info?: ImageInfo, text?: string): Promise<ISendEventResponse>;
    public sendImageMessage(
        roomId: string,
        threadId: string | null,
        url: string,
        info?: ImageInfo,
        text?: string,
    ): Promise<ISendEventResponse>;
    public sendImageMessage(
        roomId: string,
        threadId: string | null,
        url?: string | ImageInfo,
        info?: ImageInfo | string,
        text = "Image",
    ): Promise<ISendEventResponse> {
        if (!threadId?.startsWith(EVENT_ID_PREFIX) && threadId !== null) {
            text = (info as string) || "Image";
            info = url as ImageInfo;
            url = threadId as string;
            threadId = null;
        }
        const content = {
            msgtype: MsgType.Image,
            url: url as string,
            info: info as ImageInfo,
            body: text,
        } satisfies RoomMessageEventContent;
        return this.sendMessage(roomId, threadId, content);
    }

    /**
     * @returns Promise which resolves: to a ISendEventResponse object
     * @returns Rejects: with an error response.
     */
    public sendStickerMessage(
        roomId: string,
        url: string,
        info?: ImageInfo,
        text?: string,
    ): Promise<ISendEventResponse>;
    public sendStickerMessage(
        roomId: string,
        threadId: string | null,
        url: string,
        info?: ImageInfo,
        text?: string,
    ): Promise<ISendEventResponse>;
    public sendStickerMessage(
        roomId: string,
        threadId: string | null,
        url?: string | ImageInfo,
        info?: ImageInfo | string,
        text = "Sticker",
    ): Promise<ISendEventResponse> {
        if (!threadId?.startsWith(EVENT_ID_PREFIX) && threadId !== null) {
            text = (info as string) || "Sticker";
            info = url as ImageInfo;
            url = threadId as string;
            threadId = null;
        }
        const content = {
            url: url as string,
            info: info as ImageInfo,
            body: text,
        } satisfies StickerEventContent;

        return this.sendEvent(roomId, threadId, EventType.Sticker, content);
    }

    /**
     * @returns Promise which resolves: to a ISendEventResponse object
     * @returns Rejects: with an error response.
     */
    public sendHtmlMessage(roomId: string, body: string, htmlBody: string): Promise<ISendEventResponse>;
    public sendHtmlMessage(
        roomId: string,
        threadId: string | null,
        body: string,
        htmlBody: string,
    ): Promise<ISendEventResponse>;
    public sendHtmlMessage(
        roomId: string,
        threadId: string | null,
        body: string,
        htmlBody?: string,
    ): Promise<ISendEventResponse> {
        if (!threadId?.startsWith(EVENT_ID_PREFIX) && threadId !== null) {
            htmlBody = body as string;
            body = threadId;
            threadId = null;
        }
        const content = ContentHelpers.makeHtmlMessage(body, htmlBody!);
        return this.sendMessage(roomId, threadId, content);
    }

    /**
     * @returns Promise which resolves: to a ISendEventResponse object
     * @returns Rejects: with an error response.
     */
    public sendHtmlNotice(roomId: string, body: string, htmlBody: string): Promise<ISendEventResponse>;
    public sendHtmlNotice(
        roomId: string,
        threadId: string | null,
        body: string,
        htmlBody: string,
    ): Promise<ISendEventResponse>;
    public sendHtmlNotice(
        roomId: string,
        threadId: string | null,
        body: string,
        htmlBody?: string,
    ): Promise<ISendEventResponse> {
        if (!threadId?.startsWith(EVENT_ID_PREFIX) && threadId !== null) {
            htmlBody = body as string;
            body = threadId;
            threadId = null;
        }
        const content = ContentHelpers.makeHtmlNotice(body, htmlBody!);
        return this.sendMessage(roomId, threadId, content);
    }

    /**
     * @returns Promise which resolves: to a ISendEventResponse object
     * @returns Rejects: with an error response.
     */
    public sendHtmlEmote(roomId: string, body: string, htmlBody: string): Promise<ISendEventResponse>;
    public sendHtmlEmote(
        roomId: string,
        threadId: string | null,
        body: string,
        htmlBody: string,
    ): Promise<ISendEventResponse>;
    public sendHtmlEmote(
        roomId: string,
        threadId: string | null,
        body: string,
        htmlBody?: string,
    ): Promise<ISendEventResponse> {
        if (!threadId?.startsWith(EVENT_ID_PREFIX) && threadId !== null) {
            htmlBody = body as string;
            body = threadId;
            threadId = null;
        }
        const content = ContentHelpers.makeHtmlEmote(body, htmlBody!);
        return this.sendMessage(roomId, threadId, content);
    }

    /**
     * Send a delayed timeline event.
     *
     * Note: This endpoint is unstable, and can throw an `Error`.
     *   Check progress on [MSC4140](https://github.com/matrix-org/matrix-spec-proposals/pull/4140) for more details.
     */
    // eslint-disable-next-line
    public async _unstable_sendDelayedEvent<K extends keyof TimelineEvents>(
        roomId: string,
        delayOpts: SendDelayedEventRequestOpts,
        threadId: string | null,
        eventType: K,
        content: TimelineEvents[K],
        txnId?: string,
    ): Promise<SendDelayedEventResponse> {
        if (!(await this.doesServerSupportUnstableFeature(UNSTABLE_MSC4140_DELAYED_EVENTS))) {
            throw Error("Server does not support the delayed events API");
        }

        this.addThreadRelationIfNeeded(content, threadId, roomId);
        return this.sendCompleteEvent(roomId, threadId, { type: eventType, content }, delayOpts, txnId);
    }

    /**
     * Send a delayed state event.
     *
     * Note: This endpoint is unstable, and can throw an `Error`.
     *   Check progress on [MSC4140](https://github.com/matrix-org/matrix-spec-proposals/pull/4140) for more details.
     */
    // eslint-disable-next-line
    public async _unstable_sendDelayedStateEvent<K extends keyof StateEvents>(
        roomId: string,
        delayOpts: SendDelayedEventRequestOpts,
        eventType: K,
        content: StateEvents[K],
        stateKey = "",
        opts: IRequestOpts = {},
    ): Promise<SendDelayedEventResponse> {
        if (!(await this.doesServerSupportUnstableFeature(UNSTABLE_MSC4140_DELAYED_EVENTS))) {
            throw Error("Server does not support the delayed events API");
        }

        const pathParams = {
            $roomId: roomId,
            $eventType: eventType,
            $stateKey: stateKey,
        };
        let path = utils.encodeUri("/rooms/$roomId/state/$eventType", pathParams);
        if (stateKey !== undefined) {
            path = utils.encodeUri(path + "/$stateKey", pathParams);
        }
        return this.http.authedRequest(Method.Put, path, getUnstableDelayQueryOpts(delayOpts), content as Body, opts);
    }

    /**
     * Get all pending delayed events for the calling user.
     *
     * Note: This endpoint is unstable, and can throw an `Error`.
     *   Check progress on [MSC4140](https://github.com/matrix-org/matrix-spec-proposals/pull/4140) for more details.
     */
    // eslint-disable-next-line
    public async _unstable_getDelayedEvents(fromToken?: string): Promise<DelayedEventInfo> {
        if (!(await this.doesServerSupportUnstableFeature(UNSTABLE_MSC4140_DELAYED_EVENTS))) {
            throw Error("Server does not support the delayed events API");
        }

        const queryDict = fromToken ? { from: fromToken } : undefined;
        return await this.http.authedRequest(Method.Get, "/delayed_events", queryDict, undefined, {
            prefix: `${ClientPrefix.Unstable}/${UNSTABLE_MSC4140_DELAYED_EVENTS}`,
        });
    }

    /**
     * Manage a delayed event associated with the given delay_id.
     *
     * Note: This endpoint is unstable, and can throw an `Error`.
     *   Check progress on [MSC4140](https://github.com/matrix-org/matrix-spec-proposals/pull/4140) for more details.
     */
    // eslint-disable-next-line
    public async _unstable_updateDelayedEvent(delayId: string, action: UpdateDelayedEventAction): Promise<{}> {
        if (!(await this.doesServerSupportUnstableFeature(UNSTABLE_MSC4140_DELAYED_EVENTS))) {
            throw Error("Server does not support the delayed events API");
        }

        const path = utils.encodeUri("/delayed_events/$delayId", {
            $delayId: delayId,
        });
        const data = {
            action,
        };
        return await this.http.authedRequest(Method.Post, path, undefined, data, {
            prefix: `${ClientPrefix.Unstable}/${UNSTABLE_MSC4140_DELAYED_EVENTS}`,
        });
    }

    /**
     * Send a receipt.
     * @param event - The event being acknowledged
     * @param receiptType - The kind of receipt e.g. "m.read". Other than
     * ReceiptType.Read are experimental!
     * @param body - Additional content to send alongside the receipt.
     * @param unthreaded - An unthreaded receipt will clear room+thread notifications
     * @returns Promise which resolves: to an empty object `{}`
     * @returns Rejects: with an error response.
     */
    public async sendReceipt(
        event: MatrixEvent,
        receiptType: ReceiptType,
        body?: Record<string, any>,
        unthreaded = false,
    ): Promise<{}> {
        if (this.isGuest()) {
            return Promise.resolve({}); // guests cannot send receipts so don't bother.
        }

        const path = utils.encodeUri("/rooms/$roomId/receipt/$receiptType/$eventId", {
            $roomId: event.getRoomId()!,
            $receiptType: receiptType,
            $eventId: event.getId()!,
        });

        // Unless we're explicitly making an unthreaded receipt or we don't
        // support threads, include the `thread_id` property in the body.
        const shouldAddThreadId = !unthreaded && this.supportsThreads();
        const fullBody = shouldAddThreadId ? { ...body, thread_id: threadIdForReceipt(event) } : body;

        const promise = this.http.authedRequest<{}>(Method.Post, path, undefined, fullBody || {});

        const room = this.getRoom(event.getRoomId());
        if (room && this.credentials.userId) {
            room.addLocalEchoReceipt(this.credentials.userId, event, receiptType, unthreaded);
        }
        return promise;
    }

    /**
     * Send a read receipt.
     * @param event - The event that has been read.
     * @param receiptType - other than ReceiptType.Read are experimental! Optional.
     * @returns Promise which resolves: to an empty object `{}`
     * @returns Rejects: with an error response.
     */
    public async sendReadReceipt(
        event: MatrixEvent | null,
        receiptType = ReceiptType.Read,
        unthreaded = false,
    ): Promise<{} | undefined> {
        if (!event) return;
        const eventId = event.getId()!;
        const room = this.getRoom(event.getRoomId());
        if (room?.hasPendingEvent(eventId)) {
            throw new Error(`Cannot set read receipt to a pending event (${eventId})`);
        }

        return this.sendReceipt(event, receiptType, {}, unthreaded);
    }

    /**
     * Set a marker to indicate the point in a room before which the user has read every
     * event. This can be retrieved from room account data (the event type is `m.fully_read`)
     * and displayed as a horizontal line in the timeline that is visually distinct to the
     * position of the user's own read receipt.
     * @param roomId - ID of the room that has been read
     * @param rmEventId - ID of the event that has been read
     * @param rrEvent - the event tracked by the read receipt. This is here for
     * convenience because the RR and the RM are commonly updated at the same time as each
     * other. The local echo of this receipt will be done if set. Optional.
     * @param rpEvent - the m.read.private read receipt event for when we don't
     * want other users to see the read receipts. This is experimental. Optional.
     * @returns Promise which resolves: the empty object, `{}`.
     */
    public async setRoomReadMarkers(
        roomId: string,
        rmEventId: string,
        rrEvent?: MatrixEvent,
        rpEvent?: MatrixEvent,
    ): Promise<{}> {
        const room = this.getRoom(roomId);
        if (room?.hasPendingEvent(rmEventId)) {
            throw new Error(`Cannot set read marker to a pending event (${rmEventId})`);
        }

        // Add the optional RR update, do local echo like `sendReceipt`
        let rrEventId: string | undefined;
        if (rrEvent) {
            rrEventId = rrEvent.getId()!;
            if (room?.hasPendingEvent(rrEventId)) {
                throw new Error(`Cannot set read receipt to a pending event (${rrEventId})`);
            }
            room?.addLocalEchoReceipt(this.credentials.userId!, rrEvent, ReceiptType.Read);
        }

        // Add the optional private RR update, do local echo like `sendReceipt`
        let rpEventId: string | undefined;
        if (rpEvent) {
            rpEventId = rpEvent.getId()!;
            if (room?.hasPendingEvent(rpEventId)) {
                throw new Error(`Cannot set read receipt to a pending event (${rpEventId})`);
            }
            room?.addLocalEchoReceipt(this.credentials.userId!, rpEvent, ReceiptType.ReadPrivate);
        }

        return await this.setRoomReadMarkersHttpRequest(roomId, rmEventId, rrEventId, rpEventId);
    }

    /**
     * Get a preview of the given URL as of (roughly) the given point in time,
     * described as an object with OpenGraph keys and associated values.
     * Attributes may be synthesized where actual OG metadata is lacking.
     * Caches results to prevent hammering the server.
     * @param url - The URL to get preview data for
     * @param ts - The preferred point in time that the preview should
     * describe (ms since epoch).  The preview returned will either be the most
     * recent one preceding this timestamp if available, or failing that the next
     * most recent available preview.
     * @returns Promise which resolves: Object of OG metadata.
     * @returns Rejects: with an error response.
     * May return synthesized attributes if the URL lacked OG meta.
     */
    public getUrlPreview(url: string, ts: number): Promise<IPreviewUrlResponse> {
        // bucket the timestamp to the nearest minute to prevent excessive spam to the server
        // Surely 60-second accuracy is enough for anyone.
        ts = Math.floor(ts / 60000) * 60000;

        const parsed = new URL(url);
        parsed.hash = ""; // strip the hash as it won't affect the preview
        url = parsed.toString();

        const key = ts + "_" + url;

        // If there's already a request in flight (or we've handled it), return that instead.
        if (key in this.urlPreviewCache) {
            return this.urlPreviewCache[key];
        }

        const resp = this.http.authedRequest<IPreviewUrlResponse>(
            Method.Get,
            "/preview_url",
            {
                url,
                ts: ts.toString(),
            },
            undefined,
            {
                prefix: MediaPrefix.V3,
                priority: "low",
            },
        );
        // TODO: Expire the URL preview cache sometimes
        this.urlPreviewCache[key] = resp;
        return resp;
    }

    /**
     * @returns Promise which resolves: to an empty object `{}`
     * @returns Rejects: with an error response.
     */
    public sendTyping(roomId: string, isTyping: boolean, timeoutMs: number): Promise<{}> {
        if (this.isGuest()) {
            return Promise.resolve({}); // guests cannot send typing notifications so don't bother.
        }

        const path = utils.encodeUri("/rooms/$roomId/typing/$userId", {
            $roomId: roomId,
            $userId: this.getUserId()!,
        });
        const data: QueryDict = {
            typing: isTyping,
        };
        if (isTyping) {
            data.timeout = timeoutMs ? timeoutMs : 20000;
        }
        return this.http.authedRequest(Method.Put, path, undefined, data);
    }

    /**
     * Determines the history of room upgrades for a given room, as far as the
     * client can see. Returns an array of Rooms where the first entry is the
     * oldest and the last entry is the newest (likely current) room. If the
     * provided room is not found, this returns an empty list. This works in
     * both directions, looking for older and newer rooms of the given room.
     * @param roomId - The room ID to search from
     * @param verifyLinks - If true, the function will only return rooms
     * which can be proven to be linked. For example, rooms which have a create
     * event pointing to an old room which the client is not aware of or doesn't
     * have a matching tombstone would not be returned.
     * @param msc3946ProcessDynamicPredecessor - if true, look for
     * m.room.predecessor state events as well as create events, and prefer
     * predecessor events where they exist (MSC3946).
     * @returns An array of rooms representing the upgrade
     * history.
     */
    public getRoomUpgradeHistory(
        roomId: string,
        verifyLinks = false,
        msc3946ProcessDynamicPredecessor = false,
    ): Room[] {
        const currentRoom = this.getRoom(roomId);
        if (!currentRoom) return [];

        const before = this.findPredecessorRooms(currentRoom, verifyLinks, msc3946ProcessDynamicPredecessor);
        const after = this.findSuccessorRooms(currentRoom, verifyLinks, msc3946ProcessDynamicPredecessor);

        return [...before, currentRoom, ...after];
    }

    private findPredecessorRooms(room: Room, verifyLinks: boolean, msc3946ProcessDynamicPredecessor: boolean): Room[] {
        const ret: Room[] = [];
        const seenRoomIDs = new Set<string>([room.roomId]);

        // Work backwards from newer to older rooms
        let predecessorRoomId = room.findPredecessor(msc3946ProcessDynamicPredecessor)?.roomId;
        while (predecessorRoomId !== null) {
            if (predecessorRoomId) {
                if (seenRoomIDs.has(predecessorRoomId)) break;
                seenRoomIDs.add(predecessorRoomId);
            }
            const predecessorRoom = this.getRoom(predecessorRoomId);
            if (predecessorRoom === null) {
                break;
            }
            if (verifyLinks) {
                const tombstone = predecessorRoom.currentState.getStateEvents(EventType.RoomTombstone, "");
                if (!tombstone || tombstone.getContent()["replacement_room"] !== room.roomId) {
                    break;
                }
            }

            // Insert at the front because we're working backwards from the currentRoom
            ret.splice(0, 0, predecessorRoom);

            room = predecessorRoom;
            predecessorRoomId = room.findPredecessor(msc3946ProcessDynamicPredecessor)?.roomId;
        }
        return ret;
    }

    private findSuccessorRooms(room: Room, verifyLinks: boolean, msc3946ProcessDynamicPredecessor: boolean): Room[] {
        const ret: Room[] = [];

        // Work forwards, looking at tombstone events
        let tombstoneEvent = room.currentState.getStateEvents(EventType.RoomTombstone, "");
        while (tombstoneEvent) {
            const successorRoom = this.getRoom(tombstoneEvent.getContent()["replacement_room"]);
            if (!successorRoom) break; // end of the chain
            if (successorRoom.roomId === room.roomId) break; // Tombstone is referencing its own room

            if (verifyLinks) {
                const predecessorRoomId = successorRoom.findPredecessor(msc3946ProcessDynamicPredecessor)?.roomId;
                if (!predecessorRoomId || predecessorRoomId !== room.roomId) {
                    break;
                }
            }

            // Push to the end because we're looking forwards
            ret.push(successorRoom);
            const roomIds = new Set(ret.map((ref) => ref.roomId));
            if (roomIds.size < ret.length) {
                // The last room added to the list introduced a previous roomId
                // To avoid recursion, return the last rooms - 1
                return ret.slice(0, ret.length - 1);
            }

            // Set the current room to the reference room so we know where we're at
            room = successorRoom;
            tombstoneEvent = room.currentState.getStateEvents(EventType.RoomTombstone, "");
        }
        return ret;
    }

    /**
     * @param reason - Optional.
     * @returns Promise which resolves: `{}` an empty object.
     * @returns Rejects: with an error response.
     */
    public invite(roomId: string, userId: string, reason?: string): Promise<{}> {
        return this.membershipChange(roomId, userId, KnownMembership.Invite, reason);
    }

    /**
     * Invite a user to a room based on their email address.
     * @param roomId - The room to invite the user to.
     * @param email - The email address to invite.
     * @returns Promise which resolves: `{}` an empty object.
     * @returns Rejects: with an error response.
     */
    public inviteByEmail(roomId: string, email: string): Promise<{}> {
        return this.inviteByThreePid(roomId, "email", email);
    }

    /**
     * Invite a user to a room based on a third-party identifier.
     * @param roomId - The room to invite the user to.
     * @param medium - The medium to invite the user e.g. "email".
     * @param address - The address for the specified medium.
     * @returns Promise which resolves: `{}` an empty object.
     * @returns Rejects: with an error response.
     */
    public async inviteByThreePid(roomId: string, medium: string, address: string): Promise<{}> {
        const path = utils.encodeUri("/rooms/$roomId/invite", { $roomId: roomId });

        const identityServerUrl = this.getIdentityServerUrl(true);
        if (!identityServerUrl) {
            return Promise.reject(
                new MatrixError({
                    error: "No supplied identity server URL",
                    errcode: "ORG.MATRIX.JSSDK_MISSING_PARAM",
                }),
            );
        }
        const params: Record<string, string> = {
            id_server: identityServerUrl,
            medium: medium,
            address: address,
        };

        if (this.identityServer?.getAccessToken) {
            const identityAccessToken = await this.identityServer.getAccessToken();
            if (identityAccessToken) {
                params["id_access_token"] = identityAccessToken;
            }
        }

        return this.http.authedRequest(Method.Post, path, undefined, params);
    }

    /**
     * @returns Promise which resolves: `{}` an empty object.
     * @returns Rejects: with an error response.
     */
    public leave(roomId: string): Promise<{}> {
        return this.membershipChange(roomId, undefined, KnownMembership.Leave);
    }

    /**
     * Leaves all rooms in the chain of room upgrades based on the given room. By
     * default, this will leave all the previous and upgraded rooms, including the
     * given room. To only leave the given room and any previous rooms, keeping the
     * upgraded (modern) rooms untouched supply `false` to `includeFuture`.
     * @param roomId - The room ID to start leaving at
     * @param includeFuture - If true, the whole chain (past and future) of
     * upgraded rooms will be left.
     * @returns Promise which resolves when completed with an object keyed
     * by room ID and value of the error encountered when leaving or null.
     */
    public leaveRoomChain(
        roomId: string,
        includeFuture = true,
    ): Promise<{ [roomId: string]: Error | MatrixError | null }> {
        const upgradeHistory = this.getRoomUpgradeHistory(roomId);

        let eligibleToLeave = upgradeHistory;
        if (!includeFuture) {
            eligibleToLeave = [];
            for (const room of upgradeHistory) {
                eligibleToLeave.push(room);
                if (room.roomId === roomId) {
                    break;
                }
            }
        }

        const populationResults: { [roomId: string]: Error } = {};
        const promises: Promise<unknown>[] = [];

        const doLeave = (roomId: string): Promise<void> => {
            return this.leave(roomId)
                .then(() => {
                    delete populationResults[roomId];
                })
                .catch((err) => {
                    // suppress error
                    populationResults[roomId] = err;
                });
        };

        for (const room of eligibleToLeave) {
            promises.push(doLeave(room.roomId));
        }

        return Promise.all(promises).then(() => populationResults);
    }

    /**
     * @param reason - Optional.
     * @returns Promise which resolves: TODO
     * @returns Rejects: with an error response.
     */
    public ban(roomId: string, userId: string, reason?: string): Promise<{}> {
        return this.membershipChange(roomId, userId, KnownMembership.Ban, reason);
    }

    /**
     * @param deleteRoom - True to delete the room from the store on success.
     * Default: true.
     * @returns Promise which resolves: `{}` an empty object.
     * @returns Rejects: with an error response.
     */
    public async forget(roomId: string, deleteRoom = true): Promise<{}> {
        // API returns an empty object
        const path = utils.encodeUri("/rooms/$room_id/forget", {
            $room_id: roomId,
        });
        const response = await this.http.authedRequest<{}>(Method.Post, path);
        if (deleteRoom) {
            this.store.removeRoom(roomId);
            this.emit(ClientEvent.DeleteRoom, roomId);
        }
        return response;
    }

    /**
     * @returns Promise which resolves: Object (currently empty)
     * @returns Rejects: with an error response.
     */
    public unban(roomId: string, userId: string): Promise<{}> {
        // unbanning != set their state to leave: this used to be
        // the case, but was then changed so that leaving was always
        // a revoking of privilege, otherwise two people racing to
        // kick / ban someone could end up banning and then un-banning
        // them.
        const path = utils.encodeUri("/rooms/$roomId/unban", {
            $roomId: roomId,
        });
        const data = {
            user_id: userId,
        };
        return this.http.authedRequest(Method.Post, path, undefined, data);
    }

    /**
     * @param reason - Optional.
     * @returns Promise which resolves: `{}` an empty object.
     * @returns Rejects: with an error response.
     */
    public kick(roomId: string, userId: string, reason?: string): Promise<{}> {
        const path = utils.encodeUri("/rooms/$roomId/kick", {
            $roomId: roomId,
        });
        const data = {
            user_id: userId,
            reason: reason,
        };
        return this.http.authedRequest(Method.Post, path, undefined, data);
    }

    private membershipChange(
        roomId: string,
        userId: string | undefined,
        membership: Membership,
        reason?: string,
    ): Promise<{}> {
        // API returns an empty object
        const path = utils.encodeUri("/rooms/$room_id/$membership", {
            $room_id: roomId,
            $membership: membership,
        });
        return this.http.authedRequest(Method.Post, path, undefined, {
            user_id: userId, // may be undefined e.g. on leave
            reason: reason,
        });
    }

    /**
     * Obtain a dict of actions which should be performed for this event according
     * to the push rules for this user.  Caches the dict on the event.
     * @param event - The event to get push actions for.
     * @param forceRecalculate - forces to recalculate actions for an event
     * Useful when an event just got decrypted
     * @returns A dict of actions to perform.
     */
    public getPushActionsForEvent(event: MatrixEvent, forceRecalculate = false): IActionsObject | null {
        if (!event.getPushActions() || forceRecalculate) {
            const { actions, rule } = this.pushProcessor.actionsAndRuleForEvent(event);
            event.setPushDetails(actions, rule);
        }
        return event.getPushActions();
    }

    /**
     * Obtain a dict of actions which should be performed for this event according
     * to the push rules for this user.  Caches the dict on the event.
     * @param event - The event to get push actions for.
     * @param forceRecalculate - forces to recalculate actions for an event
     * Useful when an event just got decrypted
     * @returns A dict of actions to perform.
     */
    public getPushDetailsForEvent(event: MatrixEvent, forceRecalculate = false): PushDetails | null {
        if (!event.getPushDetails() || forceRecalculate) {
            const { actions, rule } = this.pushProcessor.actionsAndRuleForEvent(event);
            event.setPushDetails(actions, rule);
        }
        return event.getPushDetails();
    }

    /**
     * @param info - The kind of info to set (e.g. 'avatar_url')
     * @param data - The JSON object to set.
     * @returns
     * @returns Rejects: with an error response.
     */
    // eslint-disable-next-line camelcase
    public setProfileInfo(info: "avatar_url", data: { avatar_url: string }): Promise<{}>;
    public setProfileInfo(info: "displayname", data: { displayname: string }): Promise<{}>;
    public setProfileInfo(info: "avatar_url" | "displayname", data: object): Promise<{}> {
        const path = utils.encodeUri("/profile/$userId/$info", {
            $userId: this.credentials.userId!,
            $info: info,
        });
        return this.http.authedRequest(Method.Put, path, undefined, data);
    }

    /**
     * @returns Promise which resolves: `{}` an empty object.
     * @returns Rejects: with an error response.
     */
    public async setDisplayName(name: string): Promise<{}> {
        const prom = await this.setProfileInfo("displayname", { displayname: name });
        // XXX: synthesise a profile update for ourselves because Synapse is broken and won't
        const user = this.getUser(this.getUserId()!);
        if (user) {
            user.displayName = name;
            user.emit(UserEvent.DisplayName, user.events.presence, user);
        }
        return prom;
    }

    /**
     * @returns Promise which resolves: `{}` an empty object.
     * @returns Rejects: with an error response.
     */
    public async setAvatarUrl(url: string): Promise<{}> {
        const prom = await this.setProfileInfo("avatar_url", { avatar_url: url });
        // XXX: synthesise a profile update for ourselves because Synapse is broken and won't
        const user = this.getUser(this.getUserId()!);
        if (user) {
            user.avatarUrl = url;
            user.emit(UserEvent.AvatarUrl, user.events.presence, user);
        }
        return prom;
    }

    /**
     * Turn an MXC URL into an HTTP one. <strong>This method is experimental and
     * may change.</strong>
     * @param mxcUrl - The MXC URL
     * @param width - The desired width of the thumbnail.
     * @param height - The desired height of the thumbnail.
     * @param resizeMethod - The thumbnail resize method to use, either
     * "crop" or "scale".
     * @param allowDirectLinks - If true, return any non-mxc URLs
     * directly. Fetching such URLs will leak information about the user to
     * anyone they share a room with. If false, will return null for such URLs.
     * @param allowRedirects - If true, the caller supports the URL being 307 or
     * 308 redirected to another resource upon request. If false, redirects
     * are not expected. Implied `true` when `useAuthentication` is `true`.
     * @param useAuthentication - If true, the caller supports authenticated
     * media and wants an authentication-required URL. Note that server support
     * for authenticated media will *not* be checked - it is the caller's responsibility
     * to do so before calling this function. Note also that `useAuthentication`
     * implies `allowRedirects`. Defaults to false (unauthenticated endpoints).
     * @returns the avatar URL or null.
     */
    public mxcUrlToHttp(
        mxcUrl: string,
        width?: number,
        height?: number,
        resizeMethod?: string,
        allowDirectLinks?: boolean,
        allowRedirects?: boolean,
        useAuthentication?: boolean,
    ): string | null {
        return getHttpUriForMxc(
            this.baseUrl,
            mxcUrl,
            width,
            height,
            resizeMethod,
            allowDirectLinks,
            allowRedirects,
            useAuthentication,
        );
    }

    /**
     * Specify the set_presence value to be used for subsequent calls to the Sync API.
     * This has an advantage over calls to the PUT /presence API in that it
     * doesn't clobber status_msg set by other devices.
     * @param presence - the presence to specify to set_presence of sync calls
     */
    public async setSyncPresence(presence?: SetPresence): Promise<void> {
        this.syncApi?.setPresence(presence);
    }

    /**
     * @param opts - Options to apply
     * @returns Promise which resolves
     * @returns Rejects: with an error response.
     * @throws If 'presence' isn't a valid presence enum value.
     */
    public async setPresence(opts: IPresenceOpts): Promise<void> {
        const path = utils.encodeUri("/presence/$userId/status", {
            $userId: this.credentials.userId!,
        });

        const validStates = ["offline", "online", "unavailable"];
        if (validStates.indexOf(opts.presence) === -1) {
            throw new Error("Bad presence value: " + opts.presence);
        }
        await this.http.authedRequest(Method.Put, path, undefined, opts);
    }

    /**
     * @param userId - The user to get presence for
     * @returns Promise which resolves: The presence state for this user.
     * @returns Rejects: with an error response.
     */
    public getPresence(userId: string): Promise<IStatusResponse> {
        const path = utils.encodeUri("/presence/$userId/status", {
            $userId: userId,
        });

        return this.http.authedRequest(Method.Get, path);
    }

    /**
     * Retrieve older messages from the given room and put them in the timeline.
     *
     * If this is called multiple times whilst a request is ongoing, the <i>same</i>
     * Promise will be returned. If there was a problem requesting scrollback, there
     * will be a small delay before another request can be made (to prevent tight-looping
     * when there is no connection).
     *
     * @param room - The room to get older messages in.
     * @param limit - Optional. The maximum number of previous events to
     * pull in. Default: 30.
     * @returns Promise which resolves: Room. If you are at the beginning
     * of the timeline, `Room.oldState.paginationToken` will be
     * `null`.
     * @returns Rejects: with an error response.
     */
    public scrollback(room: Room, limit = 30): Promise<Room> {
        let timeToWaitMs = 0;

        let info = this.ongoingScrollbacks[room.roomId] || {};
        if (info.promise) {
            return info.promise;
        } else if (info.errorTs) {
            const timeWaitedMs = Date.now() - info.errorTs;
            timeToWaitMs = Math.max(SCROLLBACK_DELAY_MS - timeWaitedMs, 0);
        }

        if (room.oldState.paginationToken === null) {
            return Promise.resolve(room); // already at the start.
        }
        // attempt to grab more events from the store first
        const numAdded = this.store.scrollback(room, limit).length;
        if (numAdded === limit) {
            // store contained everything we needed.
            return Promise.resolve(room);
        }
        // reduce the required number of events appropriately
        limit = limit - numAdded;

        const promise = new Promise<Room>((resolve, reject) => {
            // wait for a time before doing this request
            // (which may be 0 in order not to special case the code paths)
            sleep(timeToWaitMs)
                .then(() => {
                    return this.createMessagesRequest(
                        room.roomId,
                        room.oldState.paginationToken,
                        limit,
                        Direction.Backward,
                    );
                })
                .then((res: IMessagesResponse) => {
                    const matrixEvents = res.chunk.map(this.getEventMapper());
                    if (res.state) {
                        const stateEvents = res.state.map(this.getEventMapper());
                        room.currentState.setUnknownStateEvents(stateEvents);
                    }

                    const [timelineEvents, threadedEvents, unknownRelations] =
                        room.partitionThreadedEvents(matrixEvents);

                    this.processAggregatedTimelineEvents(room, timelineEvents);
                    room.addEventsToTimeline(timelineEvents, true, true, room.getLiveTimeline());
                    this.processThreadEvents(room, threadedEvents, true);
                    unknownRelations.forEach((event) => room.relations.aggregateChildEvent(event));

                    room.oldState.paginationToken = res.end ?? null;
                    if (res.chunk.length === 0) {
                        room.oldState.paginationToken = null;
                    }
                    this.store.storeEvents(room, matrixEvents, res.end ?? null, true);
                    delete this.ongoingScrollbacks[room.roomId];
                    resolve(room);
                })
                .catch((err) => {
                    this.ongoingScrollbacks[room.roomId] = {
                        errorTs: Date.now(),
                    };
                    reject(err);
                });
        });

        info = { promise };

        this.ongoingScrollbacks[room.roomId] = info;
        return promise;
    }

    public getEventMapper(options?: MapperOpts): EventMapper {
        return eventMapperFor(this, options || {});
    }

    /**
     * Get an EventTimeline for the given event
     *
     * <p>If the EventTimelineSet object already has the given event in its store, the
     * corresponding timeline will be returned. Otherwise, a /context request is
     * made, and used to construct an EventTimeline.
     * If the event does not belong to this EventTimelineSet then undefined will be returned.
     *
     * @param timelineSet -  The timelineSet to look for the event in, must be bound to a room
     * @param eventId -  The ID of the event to look for
     *
     * @returns Promise which resolves:
     *    {@link EventTimeline} including the given event
     */
    public async getEventTimeline(timelineSet: EventTimelineSet, eventId: string): Promise<Optional<EventTimeline>> {
        // don't allow any timeline support unless it's been enabled.
        if (!this.timelineSupport) {
            throw new Error(
                "timeline support is disabled. Set the 'timelineSupport'" +
                    " parameter to true when creating MatrixClient to enable it.",
            );
        }

        if (!timelineSet?.room) {
            throw new Error("getEventTimeline only supports room timelines");
        }

        if (timelineSet.getTimelineForEvent(eventId)) {
            return timelineSet.getTimelineForEvent(eventId);
        }

        if (timelineSet.thread && this.supportsThreads()) {
            return this.getThreadTimeline(timelineSet, eventId);
        }

        const path = utils.encodeUri("/rooms/$roomId/context/$eventId", {
            $roomId: timelineSet.room.roomId,
            $eventId: eventId,
        });

        let params: Record<string, string | string[]> | undefined = undefined;
        if (this.clientOpts?.lazyLoadMembers) {
            params = { filter: JSON.stringify(Filter.LAZY_LOADING_MESSAGES_FILTER) };
        }

        // TODO: we should implement a backoff (as per scrollback()) to deal more nicely with HTTP errors.
        const res = await this.http.authedRequest<IContextResponse>(Method.Get, path, params);
        if (!res.event) {
            throw new Error("'event' not in '/context' result - homeserver too old?");
        }

        // by the time the request completes, the event might have ended up in the timeline.
        if (timelineSet.getTimelineForEvent(eventId)) {
            return timelineSet.getTimelineForEvent(eventId);
        }

        const mapper = this.getEventMapper();
        const event = mapper(res.event);
        if (event.isRelation(THREAD_RELATION_TYPE.name)) {
            this.logger.warn("Tried loading a regular timeline at the position of a thread event");
            return undefined;
        }
        const events = [
            // Order events from most recent to oldest (reverse-chronological).
            // We start with the last event, since that's the point at which we have known state.
            // events_after is already backwards; events_before is forwards.
            ...res.events_after.reverse().map(mapper),
            event,
            ...res.events_before.map(mapper),
        ];

        // Here we handle non-thread timelines only, but still process any thread events to populate thread summaries.
        let timeline = timelineSet.getTimelineForEvent(events[0].getId());
        if (timeline) {
            timeline.getState(EventTimeline.BACKWARDS)!.setUnknownStateEvents(res.state.map(mapper));
        } else {
            timeline = timelineSet.addTimeline();
            timeline.initialiseState(res.state.map(mapper));
            timeline.getState(EventTimeline.FORWARDS)!.paginationToken = res.end;
        }

        const [timelineEvents, threadedEvents, unknownRelations] = timelineSet.room.partitionThreadedEvents(events);
        timelineSet.addEventsToTimeline(timelineEvents, true, false, timeline, res.start);
        // The target event is not in a thread but process the contextual events, so we can show any threads around it.
        this.processThreadEvents(timelineSet.room, threadedEvents, true);
        this.processAggregatedTimelineEvents(timelineSet.room, timelineEvents);
        unknownRelations.forEach((event) => timelineSet.relations.aggregateChildEvent(event));

        // There is no guarantee that the event ended up in "timeline" (we might have switched to a neighbouring
        // timeline) - so check the room's index again. On the other hand, there's no guarantee the event ended up
        // anywhere, if it was later redacted, so we just return the timeline we first thought of.
        return (
            timelineSet.getTimelineForEvent(eventId) ??
            timelineSet.room.findThreadForEvent(event)?.liveTimeline ?? // for Threads degraded support
            timeline
        );
    }

    public async getThreadTimeline(timelineSet: EventTimelineSet, eventId: string): Promise<EventTimeline | undefined> {
        if (!this.supportsThreads()) {
            throw new Error("could not get thread timeline: no client support");
        }

        if (!timelineSet.room) {
            throw new Error("could not get thread timeline: not a room timeline");
        }

        if (!timelineSet.thread) {
            throw new Error("could not get thread timeline: not a thread timeline");
        }

        const path = utils.encodeUri("/rooms/$roomId/context/$eventId", {
            $roomId: timelineSet.room.roomId,
            $eventId: eventId,
        });

        const params: Record<string, string | string[]> = {
            limit: "0",
        };
        if (this.clientOpts?.lazyLoadMembers) {
            params.filter = JSON.stringify(Filter.LAZY_LOADING_MESSAGES_FILTER);
        }

        // TODO: we should implement a backoff (as per scrollback()) to deal more nicely with HTTP errors.
        const res = await this.http.authedRequest<IContextResponse>(Method.Get, path, params);
        const mapper = this.getEventMapper();
        const event = mapper(res.event);

        if (!timelineSet.canContain(event)) {
            return undefined;
        }

        const recurse = this.canSupport.get(Feature.RelationsRecursion) !== ServerSupport.Unsupported;
        if (Thread.hasServerSideSupport) {
            if (Thread.hasServerSideFwdPaginationSupport) {
                if (!timelineSet.thread) {
                    throw new Error("could not get thread timeline: not a thread timeline");
                }

                const thread = timelineSet.thread;
                const resOlder: IRelationsResponse = await this.fetchRelations(
                    timelineSet.room.roomId,
                    thread.id,
                    null,
                    null,
                    { dir: Direction.Backward, from: res.start, recurse: recurse || undefined },
                );
                const resNewer: IRelationsResponse = await this.fetchRelations(
                    timelineSet.room.roomId,
                    thread.id,
                    null,
                    null,
                    { dir: Direction.Forward, from: res.end, recurse: recurse || undefined },
                );
                const events = [
                    // Order events from most recent to oldest (reverse-chronological).
                    // We start with the last event, since that's the point at which we have known state.
                    // events_after is already backwards; events_before is forwards.
                    ...resNewer.chunk.reverse().filter(getRelationsThreadFilter(thread.id)).map(mapper),
                    event,
                    ...resOlder.chunk.filter(getRelationsThreadFilter(thread.id)).map(mapper),
                ];

                for (const event of events) {
                    await timelineSet.thread?.processEvent(event);
                }

                // Here we handle non-thread timelines only, but still process any thread events to populate thread summaries.
                let timeline = timelineSet.getTimelineForEvent(event.getId());
                if (timeline) {
                    timeline.getState(EventTimeline.BACKWARDS)!.setUnknownStateEvents(res.state.map(mapper));
                } else {
                    timeline = timelineSet.addTimeline();
                    timeline.initialiseState(res.state.map(mapper));
                }

                timelineSet.addEventsToTimeline(events, true, false, timeline, resNewer.next_batch);
                if (!resOlder.next_batch) {
                    const originalEvent = await this.fetchRoomEvent(timelineSet.room.roomId, thread.id);
                    timelineSet.addEventsToTimeline([mapper(originalEvent)], true, false, timeline, null);
                }
                timeline.setPaginationToken(resOlder.next_batch ?? null, Direction.Backward);
                timeline.setPaginationToken(resNewer.next_batch ?? null, Direction.Forward);
                this.processAggregatedTimelineEvents(timelineSet.room, events);

                // There is no guarantee that the event ended up in "timeline" (we might have switched to a neighbouring
                // timeline) - so check the room's index again. On the other hand, there's no guarantee the event ended up
                // anywhere, if it was later redacted, so we just return the timeline we first thought of.
                return timelineSet.getTimelineForEvent(eventId) ?? timeline;
            } else {
                // Where the event is a thread reply (not a root) and running in MSC-enabled mode the Thread timeline only
                // functions contiguously, so we have to jump through some hoops to get our target event in it.
                // XXX: workaround for https://github.com/vector-im/element-meta/issues/150

                const thread = timelineSet.thread;

                const resOlder = await this.fetchRelations(
                    timelineSet.room.roomId,
                    thread.id,
                    THREAD_RELATION_TYPE.name,
                    null,
                    { dir: Direction.Backward, from: res.start, recurse: recurse || undefined },
                );
                const eventsNewer: IEvent[] = [];
                let nextBatch: Optional<string> = res.end;
                while (nextBatch) {
                    const resNewer: IRelationsResponse = await this.fetchRelations(
                        timelineSet.room.roomId,
                        thread.id,
                        THREAD_RELATION_TYPE.name,
                        null,
                        { dir: Direction.Forward, from: nextBatch, recurse: recurse || undefined },
                    );
                    nextBatch = resNewer.next_batch ?? null;
                    eventsNewer.push(...resNewer.chunk);
                }
                const events = [
                    // Order events from most recent to oldest (reverse-chronological).
                    // We start with the last event, since that's the point at which we have known state.
                    // events_after is already backwards; events_before is forwards.
                    ...eventsNewer.reverse().map(mapper),
                    event,
                    ...resOlder.chunk.map(mapper),
                ];
                for (const event of events) {
                    await timelineSet.thread?.processEvent(event);
                }

                // Here we handle non-thread timelines only, but still process any thread events to populate thread
                // summaries.
                const timeline = timelineSet.getLiveTimeline();
                timeline.getState(EventTimeline.BACKWARDS)!.setUnknownStateEvents(res.state.map(mapper));

                timelineSet.addEventsToTimeline(events, true, false, timeline, null);
                if (!resOlder.next_batch) {
                    const originalEvent = await this.fetchRoomEvent(timelineSet.room.roomId, thread.id);
                    timelineSet.addEventsToTimeline([mapper(originalEvent)], true, false, timeline, null);
                }
                timeline.setPaginationToken(resOlder.next_batch ?? null, Direction.Backward);
                timeline.setPaginationToken(null, Direction.Forward);
                this.processAggregatedTimelineEvents(timelineSet.room, events);

                return timeline;
            }
        }
    }

    /**
     * Get an EventTimeline for the latest events in the room. This will just
     * call `/messages` to get the latest message in the room, then use
     * `client.getEventTimeline(...)` to construct a new timeline from it.
     *
     * @param timelineSet -  The timelineSet to find or add the timeline to
     *
     * @returns Promise which resolves:
     *    {@link EventTimeline} timeline with the latest events in the room
     */
    public async getLatestTimeline(timelineSet: EventTimelineSet): Promise<Optional<EventTimeline>> {
        // don't allow any timeline support unless it's been enabled.
        if (!this.timelineSupport) {
            throw new Error(
                "timeline support is disabled. Set the 'timelineSupport'" +
                    " parameter to true when creating MatrixClient to enable it.",
            );
        }

        if (!timelineSet.room) {
            throw new Error("getLatestTimeline only supports room timelines");
        }

        let event: IRoomEvent | undefined;
        if (timelineSet.threadListType !== null) {
            const res = await this.createThreadListMessagesRequest(
                timelineSet.room.roomId,
                null,
                1,
                Direction.Backward,
                timelineSet.threadListType,
                timelineSet.getFilter(),
            );
            event = res.chunk?.[0];
        } else if (timelineSet.thread && Thread.hasServerSideSupport) {
            const recurse = this.canSupport.get(Feature.RelationsRecursion) !== ServerSupport.Unsupported;
            const res = await this.fetchRelations(
                timelineSet.room.roomId,
                timelineSet.thread.id,
                THREAD_RELATION_TYPE.name,
                null,
                { dir: Direction.Backward, limit: 1, recurse: recurse || undefined },
            );
            event = res.chunk?.[0];
        } else {
            const messagesPath = utils.encodeUri("/rooms/$roomId/messages", {
                $roomId: timelineSet.room.roomId,
            });

            const params: Record<string, string | string[]> = {
                dir: "b",
            };
            if (this.clientOpts?.lazyLoadMembers) {
                params.filter = JSON.stringify(Filter.LAZY_LOADING_MESSAGES_FILTER);
            }

            const res = await this.http.authedRequest<IMessagesResponse>(Method.Get, messagesPath, params);
            event = res.chunk?.[0];
        }
        if (!event) {
            throw new Error("No message returned when trying to construct getLatestTimeline");
        }

        return this.getEventTimeline(timelineSet, event.event_id);
    }

    /**
     * Makes a request to /messages with the appropriate lazy loading filter set.
     * XXX: if we do get rid of scrollback (as it's not used at the moment),
     * we could inline this method again in paginateEventTimeline as that would
     * then be the only call-site
     * @param limit - the maximum amount of events the retrieve
     * @param dir - 'f' or 'b'
     * @param timelineFilter - the timeline filter to pass
     */
    // XXX: Intended private, used in code.
    public createMessagesRequest(
        roomId: string,
        fromToken: string | null,
        limit = 30,
        dir: Direction,
        timelineFilter?: Filter,
    ): Promise<IMessagesResponse> {
        const path = utils.encodeUri("/rooms/$roomId/messages", { $roomId: roomId });

        const params: Record<string, string> = {
            limit: limit.toString(),
            dir: dir,
        };

        if (fromToken) {
            params.from = fromToken;
        }

        let filter: IRoomEventFilter | null = null;
        if (this.clientOpts?.lazyLoadMembers) {
            // create a shallow copy of LAZY_LOADING_MESSAGES_FILTER,
            // so the timelineFilter doesn't get written into it below
            filter = Object.assign({}, Filter.LAZY_LOADING_MESSAGES_FILTER);
        }
        if (timelineFilter) {
            // XXX: it's horrific that /messages' filter parameter doesn't match
            // /sync's one - see https://matrix.org/jira/browse/SPEC-451
            filter = filter || {};
            Object.assign(filter, timelineFilter.getRoomTimelineFilterComponent()?.toJSON());
        }
        if (filter) {
            params.filter = JSON.stringify(filter);
        }
        return this.http.authedRequest(Method.Get, path, params);
    }

    /**
     * Makes a request to /messages with the appropriate lazy loading filter set.
     * XXX: if we do get rid of scrollback (as it's not used at the moment),
     * we could inline this method again in paginateEventTimeline as that would
     * then be the only call-site
     * @param limit - the maximum amount of events the retrieve
     * @param dir - 'f' or 'b'
     * @param timelineFilter - the timeline filter to pass
     */
    // XXX: Intended private, used by room.fetchRoomThreads
    public createThreadListMessagesRequest(
        roomId: string,
        fromToken: string | null,
        limit = 30,
        dir = Direction.Backward,
        threadListType: ThreadFilterType | null = ThreadFilterType.All,
        timelineFilter?: Filter,
    ): Promise<IMessagesResponse> {
        const path = utils.encodeUri("/rooms/$roomId/threads", { $roomId: roomId });

        const params: Record<string, string> = {
            limit: limit.toString(),
            dir: dir,
            include: threadFilterTypeToFilter(threadListType),
        };

        if (fromToken) {
            params.from = fromToken;
        }

        let filter: IRoomEventFilter = {};
        if (this.clientOpts?.lazyLoadMembers) {
            // create a shallow copy of LAZY_LOADING_MESSAGES_FILTER,
            // so the timelineFilter doesn't get written into it below
            filter = {
                ...Filter.LAZY_LOADING_MESSAGES_FILTER,
            };
        }
        if (timelineFilter) {
            // XXX: it's horrific that /messages' filter parameter doesn't match
            // /sync's one - see https://matrix.org/jira/browse/SPEC-451
            filter = {
                ...filter,
                ...timelineFilter.getRoomTimelineFilterComponent()?.toJSON(),
            };
        }
        if (Object.keys(filter).length) {
            params.filter = JSON.stringify(filter);
        }

        const opts = {
            prefix:
                Thread.hasServerSideListSupport === FeatureSupport.Stable
                    ? ClientPrefix.V1
                    : "/_matrix/client/unstable/org.matrix.msc3856",
        };

        return this.http
            .authedRequest<IThreadedMessagesResponse>(Method.Get, path, params, undefined, opts)
            .then((res) => ({
                ...res,
                chunk: res.chunk?.reverse(),
                start: res.prev_batch,
                end: res.next_batch,
            }));
    }

    /**
     * Take an EventTimeline, and back/forward-fill results.
     *
     * @param eventTimeline - timeline object to be updated
     *
     * @returns Promise which resolves to a boolean: false if there are no
     *    events and we reached either end of the timeline; else true.
     */
    public paginateEventTimeline(eventTimeline: EventTimeline, opts: IPaginateOpts): Promise<boolean> {
        const isNotifTimeline = eventTimeline.getTimelineSet() === this.notifTimelineSet;
        const room = this.getRoom(eventTimeline.getRoomId()!);
        const threadListType = eventTimeline.getTimelineSet().threadListType;
        const thread = eventTimeline.getTimelineSet().thread;

        // TODO: we should implement a backoff (as per scrollback()) to deal more
        // nicely with HTTP errors.
        opts = opts || {};
        const backwards = opts.backwards || false;

        if (isNotifTimeline) {
            if (!backwards) {
                throw new Error("paginateNotifTimeline can only paginate backwards");
            }
        }

        const dir = backwards ? EventTimeline.BACKWARDS : EventTimeline.FORWARDS;

        const token = eventTimeline.getPaginationToken(dir);
        const pendingRequest = eventTimeline.paginationRequests[dir];

        if (pendingRequest) {
            // already a request in progress - return the existing promise
            return pendingRequest;
        }

        let path: string;
        let params: Record<string, string>;
        let promise: Promise<boolean>;

        if (isNotifTimeline) {
            path = "/notifications";
            params = {
                limit: (opts.limit ?? 30).toString(),
                only: "highlight",
            };

            if (token && token !== "end") {
                params.from = token;
            }

            promise = this.http
                .authedRequest<INotificationsResponse>(Method.Get, path, params)
                .then(async (res) => {
                    const token = res.next_token;
                    const matrixEvents: MatrixEvent[] = [];

                    res.notifications = res.notifications.filter(noUnsafeEventProps);

                    for (let i = 0; i < res.notifications.length; i++) {
                        const notification = res.notifications[i];
                        const event = this.getEventMapper()(notification.event);

                        // @TODO(kerrya) reprocessing every notification is ugly
                        // remove if we get server MSC3994 support
                        this.getPushDetailsForEvent(event, true);

                        event.event.room_id = notification.room_id; // XXX: gutwrenching
                        matrixEvents[i] = event;
                    }

                    // No need to partition events for threads here, everything lives
                    // in the notification timeline set
                    const timelineSet = eventTimeline.getTimelineSet();
                    timelineSet.addEventsToTimeline(matrixEvents, backwards, false, eventTimeline, token);
                    this.processAggregatedTimelineEvents(timelineSet.room, matrixEvents);

                    // if we've hit the end of the timeline, we need to stop trying to
                    // paginate. We need to keep the 'forwards' token though, to make sure
                    // we can recover from gappy syncs.
                    if (backwards && !res.next_token) {
                        eventTimeline.setPaginationToken(null, dir);
                    }
                    return Boolean(res.next_token);
                })
                .finally(() => {
                    eventTimeline.paginationRequests[dir] = null;
                });
            eventTimeline.paginationRequests[dir] = promise;
        } else if (threadListType !== null) {
            if (!room) {
                throw new Error("Unknown room " + eventTimeline.getRoomId());
            }

            if (!Thread.hasServerSideFwdPaginationSupport && dir === Direction.Forward) {
                throw new Error("Cannot paginate threads forwards without server-side support for MSC 3715");
            }

            promise = this.createThreadListMessagesRequest(
                eventTimeline.getRoomId()!,
                token,
                opts.limit,
                dir,
                threadListType,
                eventTimeline.getFilter(),
            )
                .then((res) => {
                    if (res.state) {
                        const roomState = eventTimeline.getState(dir)!;
                        const stateEvents = res.state.filter(noUnsafeEventProps).map(this.getEventMapper());
                        roomState.setUnknownStateEvents(stateEvents);
                    }

                    const token = res.end;
                    const matrixEvents = res.chunk.filter(noUnsafeEventProps).map(this.getEventMapper());

                    const timelineSet = eventTimeline.getTimelineSet();
                    timelineSet.addEventsToTimeline(matrixEvents, backwards, false, eventTimeline, token);
                    this.processAggregatedTimelineEvents(room, matrixEvents);
                    this.processThreadRoots(room, matrixEvents, backwards);

                    // if we've hit the end of the timeline, we need to stop trying to
                    // paginate. We need to keep the 'forwards' token though, to make sure
                    // we can recover from gappy syncs.
                    if (backwards && res.end == res.start) {
                        eventTimeline.setPaginationToken(null, dir);
                    }
                    return res.end !== res.start;
                })
                .finally(() => {
                    eventTimeline.paginationRequests[dir] = null;
                });
            eventTimeline.paginationRequests[dir] = promise;
        } else if (thread) {
            const room = this.getRoom(eventTimeline.getRoomId() ?? undefined);
            if (!room) {
                throw new Error("Unknown room " + eventTimeline.getRoomId());
            }

            const recurse = this.canSupport.get(Feature.RelationsRecursion) !== ServerSupport.Unsupported;
            promise = this.fetchRelations(eventTimeline.getRoomId() ?? "", thread.id, null, null, {
                dir,
                limit: opts.limit,
                from: token ?? undefined,
                recurse: recurse || undefined,
            })
                .then(async (res) => {
                    const mapper = this.getEventMapper();
                    const matrixEvents = res.chunk
                        .filter(noUnsafeEventProps)
                        .filter(getRelationsThreadFilter(thread.id))
                        .map(mapper);

                    // Process latest events first
                    for (const event of matrixEvents.slice().reverse()) {
                        await thread?.processEvent(event);
                        const sender = event.getSender()!;
                        if (!backwards || thread?.getEventReadUpTo(sender) === null) {
                            room.addLocalEchoReceipt(sender, event, ReceiptType.Read);
                        }
                    }

                    const newToken = res.next_batch;

                    const timelineSet = eventTimeline.getTimelineSet();
                    timelineSet.addEventsToTimeline(matrixEvents, backwards, false, eventTimeline, newToken ?? null);
                    if (!newToken && backwards) {
                        const originalEvent =
                            thread.rootEvent ??
                            mapper(await this.fetchRoomEvent(eventTimeline.getRoomId() ?? "", thread.id));
                        timelineSet.addEventsToTimeline([originalEvent], true, false, eventTimeline, null);
                    }
                    this.processAggregatedTimelineEvents(timelineSet.room, matrixEvents);

                    // if we've hit the end of the timeline, we need to stop trying to
                    // paginate. We need to keep the 'forwards' token though, to make sure
                    // we can recover from gappy syncs.
                    if (backwards && !newToken) {
                        eventTimeline.setPaginationToken(null, dir);
                    }
                    return Boolean(newToken);
                })
                .finally(() => {
                    eventTimeline.paginationRequests[dir] = null;
                });
            eventTimeline.paginationRequests[dir] = promise;
        } else {
            if (!room) {
                throw new Error("Unknown room " + eventTimeline.getRoomId());
            }

            promise = this.createMessagesRequest(
                eventTimeline.getRoomId()!,
                token,
                opts.limit,
                dir,
                eventTimeline.getFilter(),
            )
                .then((res) => {
                    if (res.state) {
                        const roomState = eventTimeline.getState(dir)!;
                        const stateEvents = res.state.filter(noUnsafeEventProps).map(this.getEventMapper());
                        roomState.setUnknownStateEvents(stateEvents);
                    }
                    const token = res.end;
                    const matrixEvents = res.chunk.filter(noUnsafeEventProps).map(this.getEventMapper());

                    const timelineSet = eventTimeline.getTimelineSet();
                    const [timelineEvents, , unknownRelations] = room.partitionThreadedEvents(matrixEvents);
                    timelineSet.addEventsToTimeline(timelineEvents, backwards, false, eventTimeline, token);
                    this.processAggregatedTimelineEvents(room, timelineEvents);
                    this.processThreadRoots(
                        room,
                        timelineEvents.filter((it) => it.getServerAggregatedRelation(THREAD_RELATION_TYPE.name)),
                        false,
                    );
                    unknownRelations.forEach((event) => room.relations.aggregateChildEvent(event));

                    const atEnd = res.end === undefined || res.end === res.start;

                    // if we've hit the end of the timeline, we need to stop trying to
                    // paginate. We need to keep the 'forwards' token though, to make sure
                    // we can recover from gappy syncs.
                    if (backwards && atEnd) {
                        eventTimeline.setPaginationToken(null, dir);
                    }
                    return !atEnd;
                })
                .finally(() => {
                    eventTimeline.paginationRequests[dir] = null;
                });
            eventTimeline.paginationRequests[dir] = promise;
        }

        return promise;
    }

    /**
     * Reset the notifTimelineSet entirely, paginating in some historical notifs as
     * a starting point for subsequent pagination.
     */
    public resetNotifTimelineSet(): void {
        if (!this.notifTimelineSet) {
            return;
        }

        // FIXME: This thing is a total hack, and results in duplicate events being
        // added to the timeline both from /sync and /notifications, and lots of
        // slow and wasteful processing and pagination.  The correct solution is to
        // extend /messages or /search or something to filter on notifications.

        // use the fictitious token 'end'. in practice we would ideally give it
        // the oldest backwards pagination token from /sync, but /sync doesn't
        // know about /notifications, so we have no choice but to start paginating
        // from the current point in time.  This may well overlap with historical
        // notifs which are then inserted into the timeline by /sync responses.
        this.notifTimelineSet.resetLiveTimeline("end");

        // we could try to paginate a single event at this point in order to get
        // a more valid pagination token, but it just ends up with an out of order
        // timeline. given what a mess this is and given we're going to have duplicate
        // events anyway, just leave it with the dummy token for now.
        /*
        this.paginateNotifTimeline(this._notifTimelineSet.getLiveTimeline(), {
            backwards: true,
            limit: 1
        });
        */
    }

    /**
     * Peek into a room and receive updates about the room. This only works if the
     * history visibility for the room is world_readable.
     * @param roomId - The room to attempt to peek into.
     * @param limit - The number of timeline events to initially retrieve.
     * @returns Promise which resolves: Room object
     * @returns Rejects: with an error response.
     */
    public peekInRoom(roomId: string, limit: number = 20): Promise<Room> {
        this.peekSync?.stopPeeking();
        this.peekSync = new SyncApi(this, this.clientOpts, this.buildSyncApiOptions());
        return this.peekSync.peek(roomId, limit);
    }

    /**
     * Stop any ongoing room peeking.
     */
    public stopPeeking(): void {
        if (this.peekSync) {
            this.peekSync.stopPeeking();
            this.peekSync = null;
        }
    }

    /**
     * Set r/w flags for guest access in a room.
     * @param roomId - The room to configure guest access in.
     * @param opts - Options
     * @returns Promise which resolves
     * @returns Rejects: with an error response.
     */
    public setGuestAccess(roomId: string, opts: IGuestAccessOpts): Promise<void> {
        const writePromise = this.sendStateEvent(
            roomId,
            EventType.RoomGuestAccess,
            {
                guest_access: opts.allowJoin ? GuestAccess.CanJoin : GuestAccess.Forbidden,
            },
            "",
        );

        let readPromise: Promise<unknown> = Promise.resolve();
        if (opts.allowRead) {
            readPromise = this.sendStateEvent(
                roomId,
                EventType.RoomHistoryVisibility,
                {
                    history_visibility: HistoryVisibility.WorldReadable,
                },
                "",
            );
        }

        return Promise.all([readPromise, writePromise]).then(); // .then() to hide results for contract
    }

    /**
     * Requests an email verification token for the purposes of registration.
     * This API requests a token from the homeserver.
     * The doesServerRequireIdServerParam() method can be used to determine if
     * the server requires the id_server parameter to be provided.
     *
     * Parameters and return value are as for requestEmailToken

     * @param email - As requestEmailToken
     * @param clientSecret - As requestEmailToken
     * @param sendAttempt - As requestEmailToken
     * @param nextLink - As requestEmailToken
     * @returns Promise which resolves: As requestEmailToken
     */
    public requestRegisterEmailToken(
        email: string,
        clientSecret: string,
        sendAttempt: number,
        nextLink?: string,
    ): Promise<IRequestTokenResponse> {
        return this.requestTokenFromEndpoint("/register/email/requestToken", {
            email: email,
            client_secret: clientSecret,
            send_attempt: sendAttempt,
            next_link: nextLink,
        });
    }

    /**
     * Requests a text message verification token for the purposes of registration.
     * This API requests a token from the homeserver.
     * The doesServerRequireIdServerParam() method can be used to determine if
     * the server requires the id_server parameter to be provided.
     *
     * @param phoneCountry - The ISO 3166-1 alpha-2 code for the country in which
     *    phoneNumber should be parsed relative to.
     * @param phoneNumber - The phone number, in national or international format
     * @param clientSecret - As requestEmailToken
     * @param sendAttempt - As requestEmailToken
     * @param nextLink - As requestEmailToken
     * @returns Promise which resolves: As requestEmailToken
     */
    public requestRegisterMsisdnToken(
        phoneCountry: string,
        phoneNumber: string,
        clientSecret: string,
        sendAttempt: number,
        nextLink?: string,
    ): Promise<IRequestMsisdnTokenResponse> {
        return this.requestTokenFromEndpoint("/register/msisdn/requestToken", {
            country: phoneCountry,
            phone_number: phoneNumber,
            client_secret: clientSecret,
            send_attempt: sendAttempt,
            next_link: nextLink,
        });
    }

    /**
     * Requests an email verification token for the purposes of adding a
     * third party identifier to an account.
     * This API requests a token from the homeserver.
     * The doesServerRequireIdServerParam() method can be used to determine if
     * the server requires the id_server parameter to be provided.
     * If an account with the given email address already exists and is
     * associated with an account other than the one the user is authed as,
     * it will either send an email to the address informing them of this
     * or return M_THREEPID_IN_USE (which one is up to the homeserver).
     *
     * @param email - As requestEmailToken
     * @param clientSecret - As requestEmailToken
     * @param sendAttempt - As requestEmailToken
     * @param nextLink - As requestEmailToken
     * @returns Promise which resolves: As requestEmailToken
     */
    public requestAdd3pidEmailToken(
        email: string,
        clientSecret: string,
        sendAttempt: number,
        nextLink?: string,
    ): Promise<IRequestTokenResponse> {
        return this.requestTokenFromEndpoint("/account/3pid/email/requestToken", {
            email: email,
            client_secret: clientSecret,
            send_attempt: sendAttempt,
            next_link: nextLink,
        });
    }

    /**
     * Requests a text message verification token for the purposes of adding a
     * third party identifier to an account.
     * This API proxies the identity server /validate/email/requestToken API,
     * adding specific behaviour for the addition of phone numbers to an
     * account, as requestAdd3pidEmailToken.
     *
     * @param phoneCountry - As requestRegisterMsisdnToken
     * @param phoneNumber - As requestRegisterMsisdnToken
     * @param clientSecret - As requestEmailToken
     * @param sendAttempt - As requestEmailToken
     * @param nextLink - As requestEmailToken
     * @returns Promise which resolves: As requestEmailToken
     */
    public requestAdd3pidMsisdnToken(
        phoneCountry: string,
        phoneNumber: string,
        clientSecret: string,
        sendAttempt: number,
        nextLink?: string,
    ): Promise<IRequestMsisdnTokenResponse> {
        return this.requestTokenFromEndpoint("/account/3pid/msisdn/requestToken", {
            country: phoneCountry,
            phone_number: phoneNumber,
            client_secret: clientSecret,
            send_attempt: sendAttempt,
            next_link: nextLink,
        });
    }

    /**
     * Requests an email verification token for the purposes of resetting
     * the password on an account.
     * This API proxies the identity server /validate/email/requestToken API,
     * adding specific behaviour for the password resetting. Specifically,
     * if no account with the given email address exists, it may either
     * return M_THREEPID_NOT_FOUND or send an email
     * to the address informing them of this (which one is up to the homeserver).
     *
     * requestEmailToken calls the equivalent API directly on the identity server,
     * therefore bypassing the password reset specific logic.
     *
     * @param email - As requestEmailToken
     * @param clientSecret - As requestEmailToken
     * @param sendAttempt - As requestEmailToken
     * @param nextLink - As requestEmailToken
     * @returns Promise which resolves: As requestEmailToken
     */
    public requestPasswordEmailToken(
        email: string,
        clientSecret: string,
        sendAttempt: number,
        nextLink?: string,
    ): Promise<IRequestTokenResponse> {
        return this.requestTokenFromEndpoint("/account/password/email/requestToken", {
            email: email,
            client_secret: clientSecret,
            send_attempt: sendAttempt,
            next_link: nextLink,
        });
    }

    /**
     * Requests a text message verification token for the purposes of resetting
     * the password on an account.
     * This API proxies the identity server /validate/email/requestToken API,
     * adding specific behaviour for the password resetting, as requestPasswordEmailToken.
     *
     * @param phoneCountry - As requestRegisterMsisdnToken
     * @param phoneNumber - As requestRegisterMsisdnToken
     * @param clientSecret - As requestEmailToken
     * @param sendAttempt - As requestEmailToken
     * @param nextLink - As requestEmailToken
     * @returns Promise which resolves: As requestEmailToken
     */
    public requestPasswordMsisdnToken(
        phoneCountry: string,
        phoneNumber: string,
        clientSecret: string,
        sendAttempt: number,
        nextLink: string,
    ): Promise<IRequestMsisdnTokenResponse> {
        return this.requestTokenFromEndpoint("/account/password/msisdn/requestToken", {
            country: phoneCountry,
            phone_number: phoneNumber,
            client_secret: clientSecret,
            send_attempt: sendAttempt,
            next_link: nextLink,
        });
    }

    /**
     * Internal utility function for requesting validation tokens from usage-specific
     * requestToken endpoints.
     *
     * @param endpoint - The endpoint to send the request to
     * @param params - Parameters for the POST request
     * @returns Promise which resolves: As requestEmailToken
     */
    private async requestTokenFromEndpoint<T extends IRequestTokenResponse>(
        endpoint: string,
        params: QueryDict,
    ): Promise<T> {
        const postParams = Object.assign({}, params);

        return this.http.request(Method.Post, endpoint, undefined, postParams);
    }

    /**
     * Get the room-kind push rule associated with a room.
     * @param scope - "global" or device-specific.
     * @param roomId - the id of the room.
     * @returns the rule or undefined.
     */
    public getRoomPushRule(scope: "global" | "device", roomId: string): IPushRule | undefined {
        // There can be only room-kind push rule per room
        // and its id is the room id.
        if (this.pushRules) {
            return this.pushRules[scope]?.room?.find((rule) => rule.rule_id === roomId);
        } else {
            throw new Error("SyncApi.sync() must be done before accessing to push rules.");
        }
    }

    /**
     * Set a room-kind muting push rule in a room.
     * The operation also updates MatrixClient.pushRules at the end.
     * @param scope - "global" or device-specific.
     * @param roomId - the id of the room.
     * @param mute - the mute state.
     * @returns Promise which resolves: result object
     * @returns Rejects: with an error response.
     */
    public setRoomMutePushRule(scope: "global" | "device", roomId: string, mute: boolean): Promise<void> | undefined {
        let promise: Promise<unknown> | undefined;
        let hasDontNotifyRule = false;

        // Get the existing room-kind push rule if any
        const roomPushRule = this.getRoomPushRule(scope, roomId);
        if (roomPushRule?.actions.includes(PushRuleActionName.DontNotify)) {
            hasDontNotifyRule = true;
        }

        if (!mute) {
            // Remove the rule only if it is a muting rule
            if (hasDontNotifyRule) {
                promise = this.deletePushRule(scope, PushRuleKind.RoomSpecific, roomPushRule!.rule_id);
            }
        } else {
            if (!roomPushRule) {
                promise = this.addPushRule(scope, PushRuleKind.RoomSpecific, roomId, {
                    actions: [PushRuleActionName.DontNotify],
                });
            } else if (!hasDontNotifyRule) {
                // Remove the existing one before setting the mute push rule
                // This is a workaround to SYN-590 (Push rule update fails)
                const deferred = utils.defer();
                this.deletePushRule(scope, PushRuleKind.RoomSpecific, roomPushRule.rule_id)
                    .then(() => {
                        this.addPushRule(scope, PushRuleKind.RoomSpecific, roomId, {
                            actions: [PushRuleActionName.DontNotify],
                        })
                            .then(() => {
                                deferred.resolve();
                            })
                            .catch((err) => {
                                deferred.reject(err);
                            });
                    })
                    .catch((err) => {
                        deferred.reject(err);
                    });

                promise = deferred.promise;
            }
        }

        if (promise) {
            return new Promise<void>((resolve, reject) => {
                // Update this.pushRules when the operation completes
                promise!
                    .then(() => {
                        this.getPushRules()
                            .then((result) => {
                                this.pushRules = result;
                                resolve();
                            })
                            .catch((err) => {
                                reject(err);
                            });
                    })
                    .catch((err: Error) => {
                        // Update it even if the previous operation fails. This can help the
                        // app to recover when push settings has been modified from another client
                        this.getPushRules()
                            .then((result) => {
                                this.pushRules = result;
                                reject(err);
                            })
                            .catch((err2) => {
                                reject(err);
                            });
                    });
            });
        }
    }

    public searchMessageText(opts: ISearchOpts): Promise<ISearchResponse> {
        const roomEvents: ISearchRequestBody["search_categories"]["room_events"] = {
            search_term: opts.query,
        };

        if ("keys" in opts) {
            roomEvents.keys = opts.keys;
        }

        return this.search({
            body: {
                search_categories: {
                    room_events: roomEvents,
                },
            },
        });
    }

    /**
     * Perform a server-side search for room events.
     *
     * The returned promise resolves to an object containing the fields:
     *
     *  * count:       estimate of the number of results
     *  * next_batch:  token for back-pagination; if undefined, there are no more results
     *  * highlights:  a list of words to highlight from the stemming algorithm
     *  * results:     a list of results
     *
     * Each entry in the results list is a SearchResult.
     *
     * @returns Promise which resolves: result object
     * @returns Rejects: with an error response.
     */
    public searchRoomEvents(opts: IEventSearchOpts): Promise<ISearchResults> {
        // TODO: support search groups

        const body = {
            search_categories: {
                room_events: {
                    search_term: opts.term,
                    filter: opts.filter,
                    order_by: SearchOrderBy.Recent,
                    event_context: {
                        before_limit: 1,
                        after_limit: 1,
                        include_profile: true,
                    },
                },
            },
        };

        const searchResults: ISearchResults = {
            _query: body,
            results: [],
            highlights: [],
        };

        return this.search({ body: body }).then((res) => this.processRoomEventsSearch(searchResults, res));
    }

    /**
     * Take a result from an earlier searchRoomEvents call, and backfill results.
     *
     * @param searchResults -  the results object to be updated
     * @returns Promise which resolves: updated result object
     * @returns Rejects: with an error response.
     */
    public backPaginateRoomEventsSearch<T extends ISearchResults>(searchResults: T): Promise<T> {
        // TODO: we should implement a backoff (as per scrollback()) to deal more
        // nicely with HTTP errors.

        if (!searchResults.next_batch) {
            return Promise.reject(new Error("Cannot backpaginate event search any further"));
        }

        if (searchResults.pendingRequest) {
            // already a request in progress - return the existing promise
            return searchResults.pendingRequest as Promise<T>;
        }

        const searchOpts = {
            body: searchResults._query!,
            next_batch: searchResults.next_batch,
        };

        const promise = this.search(searchOpts, searchResults.abortSignal)
            .then((res) => this.processRoomEventsSearch(searchResults, res))
            .finally(() => {
                searchResults.pendingRequest = undefined;
            });
        searchResults.pendingRequest = promise;

        return promise;
    }

    /**
     * helper for searchRoomEvents and backPaginateRoomEventsSearch. Processes the
     * response from the API call and updates the searchResults
     *
     * @returns searchResults
     * @internal
     */
    // XXX: Intended private, used in code
    public processRoomEventsSearch<T extends ISearchResults>(searchResults: T, response: ISearchResponse): T {
        const roomEvents = response.search_categories.room_events;

        searchResults.count = roomEvents.count;
        searchResults.next_batch = roomEvents.next_batch;

        // combine the highlight list with our existing list;
        const highlights = new Set<string>(roomEvents.highlights);
        searchResults.highlights.forEach((hl) => {
            highlights.add(hl);
        });

        // turn it back into a list.
        searchResults.highlights = Array.from(highlights);

        const mapper = this.getEventMapper();

        // append the new results to our existing results
        const resultsLength = roomEvents.results?.length ?? 0;
        for (let i = 0; i < resultsLength; i++) {
            const sr = SearchResult.fromJson(roomEvents.results![i], mapper);
            const room = this.getRoom(sr.context.getEvent().getRoomId());
            if (room) {
                for (const ev of sr.context.getTimeline()) {
                    ev.setMetadata(room.currentState, false);
                }
            }
            searchResults.results.push(sr);
        }
        return searchResults;
    }

    /**
     * Populate the store with rooms the user has left.
     * @returns Promise which resolves: TODO - Resolved when the rooms have
     * been added to the data store.
     * @returns Rejects: with an error response.
     */
    public syncLeftRooms(): Promise<Room[]> {
        // Guard against multiple calls whilst ongoing and multiple calls post success
        if (this.syncedLeftRooms) {
            return Promise.resolve([]); // don't call syncRooms again if it succeeded.
        }
        if (this.syncLeftRoomsPromise) {
            return this.syncLeftRoomsPromise; // return the ongoing request
        }
        const syncApi = new SyncApi(this, this.clientOpts, this.buildSyncApiOptions());
        this.syncLeftRoomsPromise = syncApi.syncLeftRooms();

        // cleanup locks
        this.syncLeftRoomsPromise
            .then(() => {
                this.logger.debug("Marking success of sync left room request");
                this.syncedLeftRooms = true; // flip the bit on success
            })
            .finally(() => {
                this.syncLeftRoomsPromise = undefined; // cleanup ongoing request state
            });

        return this.syncLeftRoomsPromise;
    }

    /**
     * Create a new filter.
     * @param content - The HTTP body for the request
     * @returns Promise which resolves to a Filter object.
     * @returns Rejects: with an error response.
     */
    public createFilter(content: IFilterDefinition): Promise<Filter> {
        const path = utils.encodeUri("/user/$userId/filter", {
            $userId: this.credentials.userId!,
        });
        return this.http.authedRequest<IFilterResponse>(Method.Post, path, undefined, content).then((response) => {
            // persist the filter
            const filter = Filter.fromJson(this.credentials.userId, response.filter_id, content);
            this.store.storeFilter(filter);
            return filter;
        });
    }

    /**
     * Retrieve a filter.
     * @param userId - The user ID of the filter owner
     * @param filterId - The filter ID to retrieve
     * @param allowCached - True to allow cached filters to be returned.
     * Default: True.
     * @returns Promise which resolves: a Filter object
     * @returns Rejects: with an error response.
     */
    public getFilter(userId: string, filterId: string, allowCached: boolean): Promise<Filter> {
        if (allowCached) {
            const filter = this.store.getFilter(userId, filterId);
            if (filter) {
                return Promise.resolve(filter);
            }
        }

        const path = utils.encodeUri("/user/$userId/filter/$filterId", {
            $userId: userId,
            $filterId: filterId,
        });

        return this.http.authedRequest<IFilterDefinition>(Method.Get, path).then((response) => {
            // persist the filter
            const filter = Filter.fromJson(userId, filterId, response);
            this.store.storeFilter(filter);
            return filter;
        });
    }

    /**
     * @returns Filter ID
     */
    public async getOrCreateFilter(filterName: string, filter: Filter): Promise<string> {
        const filterId = this.store.getFilterIdByName(filterName);
        let existingId: string | undefined;

        if (filterId) {
            // check that the existing filter matches our expectations
            try {
                const existingFilter = await this.getFilter(this.credentials.userId!, filterId, true);
                if (existingFilter) {
                    const oldDef = existingFilter.getDefinition();
                    const newDef = filter.getDefinition();

                    if (utils.deepCompare(oldDef, newDef)) {
                        // super, just use that.
                        // debuglog("Using existing filter ID %s: %s", filterId,
                        //          JSON.stringify(oldDef));
                        existingId = filterId;
                    }
                }
            } catch (error) {
                // Synapse currently returns the following when the filter cannot be found:
                // {
                //     errcode: "M_UNKNOWN",
                //     name: "M_UNKNOWN",
                //     message: "No row found",
                // }
                if ((<MatrixError>error).errcode !== "M_UNKNOWN" && (<MatrixError>error).errcode !== "M_NOT_FOUND") {
                    throw error;
                }
            }
            // if the filter doesn't exist anymore on the server, remove from store
            if (!existingId) {
                this.store.setFilterIdByName(filterName, undefined);
            }
        }

        if (existingId) {
            return existingId;
        }

        // create a new filter
        const createdFilter = await this.createFilter(filter.getDefinition());

        this.store.setFilterIdByName(filterName, createdFilter.filterId);
        return createdFilter.filterId!;
    }

    /**
     * Gets a bearer token from the homeserver that the user can
     * present to a third party in order to prove their ownership
     * of the Matrix account they are logged into.
     * @returns Promise which resolves: Token object
     * @returns Rejects: with an error response.
     */
    public getOpenIdToken(): Promise<IOpenIDToken> {
        const path = utils.encodeUri("/user/$userId/openid/request_token", {
            $userId: this.credentials.userId!,
        });

        return this.http.authedRequest(Method.Post, path, undefined, {});
    }

    private startCallEventHandler = (): void => {
        if (this.isInitialSyncComplete()) {
            if (supportsMatrixCall()) {
                this.callEventHandler!.start();
                this.groupCallEventHandler!.start();
            }

            this.off(ClientEvent.Sync, this.startCallEventHandler);
        }
    };

    private startMatrixRTC = (): void => {
        if (this.isInitialSyncComplete()) {
            this.matrixRTC.start();

            this.off(ClientEvent.Sync, this.startMatrixRTC);
        }
    };

    /**
     * Once the client has been initialised, we want to clear notifications we
     * know for a fact should be here.
     * This issue should also be addressed on synapse's side and is tracked as part
     * of https://github.com/matrix-org/synapse/issues/14837
     *
     * We consider a room or a thread as fully read if the current user has sent
     * the last event in the live timeline of that context and if the read receipt
     * we have on record matches.
     */
    private fixupRoomNotifications = (): void => {
        if (this.isInitialSyncComplete()) {
            const unreadRooms = (this.getRooms() ?? []).filter((room) => {
                return room.getUnreadNotificationCount(NotificationCountType.Total) > 0;
            });

            for (const room of unreadRooms) {
                const currentUserId = this.getSafeUserId();
                room.fixupNotifications(currentUserId);
            }

            this.off(ClientEvent.Sync, this.fixupRoomNotifications);
        }
    };

    /**
     * @returns Promise which resolves: ITurnServerResponse object
     * @returns Rejects: with an error response.
     */
    public turnServer(): Promise<ITurnServerResponse> {
        return this.http.authedRequest(Method.Get, "/voip/turnServer");
    }

    /**
     * Get the TURN servers for this homeserver.
     * @returns The servers or an empty list.
     */
    public getTurnServers(): ITurnServer[] {
        return this.turnServers || [];
    }

    /**
     * Get the unix timestamp (in milliseconds) at which the current
     * TURN credentials (from getTurnServers) expire
     * @returns The expiry timestamp in milliseconds
     */
    public getTurnServersExpiry(): number {
        return this.turnServersExpiry;
    }

    public get pollingTurnServers(): boolean {
        return this.checkTurnServersIntervalID !== undefined;
    }

    // XXX: Intended private, used in code.
    public async checkTurnServers(): Promise<boolean | undefined> {
        if (!this.canSupportVoip) {
            return;
        }

        let credentialsGood = false;
        const remainingTime = this.turnServersExpiry - Date.now();
        if (remainingTime > TURN_CHECK_INTERVAL) {
            this.logger.debug("TURN creds are valid for another " + remainingTime + " ms: not fetching new ones.");
            credentialsGood = true;
        } else {
            this.logger.debug("Fetching new TURN credentials");
            try {
                const res = await this.turnServer();
                if (res.uris) {
                    this.logger.debug("Got TURN URIs: " + res.uris + " refresh in " + res.ttl + " secs");
                    // map the response to a format that can be fed to RTCPeerConnection
                    const servers: ITurnServer = {
                        urls: res.uris,
                        username: res.username,
                        credential: res.password,
                    };
                    this.turnServers = [servers];
                    // The TTL is in seconds but we work in ms
                    this.turnServersExpiry = Date.now() + res.ttl * 1000;
                    credentialsGood = true;
                    this.emit(ClientEvent.TurnServers, this.turnServers);
                }
            } catch (err) {
                this.logger.error("Failed to get TURN URIs", err);
                if ((<HTTPError>err).httpStatus === 403) {
                    // We got a 403, so there's no point in looping forever.
                    this.logger.info("TURN access unavailable for this account: stopping credentials checks");
                    if (this.checkTurnServersIntervalID !== null) {
                        globalThis.clearInterval(this.checkTurnServersIntervalID);
                    }
                    this.checkTurnServersIntervalID = undefined;
                    this.emit(ClientEvent.TurnServersError, <HTTPError>err, true); // fatal
                } else {
                    // otherwise, if we failed for whatever reason, try again the next time we're called.
                    this.emit(ClientEvent.TurnServersError, <Error>err, false); // non-fatal
                }
            }
        }

        return credentialsGood;
    }

    /**
     * Set whether to allow a fallback ICE server should be used for negotiating a
     * WebRTC connection if the homeserver doesn't provide any servers. Defaults to
     * false.
     *
     */
    public setFallbackICEServerAllowed(allow: boolean): void {
        this.fallbackICEServerAllowed = allow;
    }

    /**
     * Get whether to allow a fallback ICE server should be used for negotiating a
     * WebRTC connection if the homeserver doesn't provide any servers. Defaults to
     * false.
     *
     * @returns
     */
    public isFallbackICEServerAllowed(): boolean {
        return this.fallbackICEServerAllowed;
    }

    /**
     * Determines if the current user is an administrator of the Synapse homeserver.
     * Returns false if untrue or the homeserver does not appear to be a Synapse
     * homeserver. <strong>This function is implementation specific and may change
     * as a result.</strong>
     * @returns true if the user appears to be a Synapse administrator.
     */
    public isSynapseAdministrator(): Promise<boolean> {
        const path = utils.encodeUri("/_synapse/admin/v1/users/$userId/admin", { $userId: this.getUserId()! });
        return this.http
            .authedRequest<{ admin: boolean }>(Method.Get, path, undefined, undefined, { prefix: "" })
            .then((r) => r.admin); // pull out the specific boolean we want
    }

    /**
     * Performs a whois lookup on a user using Synapse's administrator API.
     * <strong>This function is implementation specific and may change as a
     * result.</strong>
     * @param userId - the User ID to look up.
     * @returns the whois response - see Synapse docs for information.
     */
    public whoisSynapseUser(userId: string): Promise<ISynapseAdminWhoisResponse> {
        const path = utils.encodeUri("/_synapse/admin/v1/whois/$userId", { $userId: userId });
        return this.http.authedRequest(Method.Get, path, undefined, undefined, { prefix: "" });
    }

    /**
     * Deactivates a user using Synapse's administrator API. <strong>This
     * function is implementation specific and may change as a result.</strong>
     * @param userId - the User ID to deactivate.
     * @returns the deactivate response - see Synapse docs for information.
     */
    public deactivateSynapseUser(userId: string): Promise<ISynapseAdminDeactivateResponse> {
        const path = utils.encodeUri("/_synapse/admin/v1/deactivate/$userId", { $userId: userId });
        return this.http.authedRequest(Method.Post, path, undefined, undefined, { prefix: "" });
    }

    protected async fetchClientWellKnown(): Promise<void> {
        // `getRawClientConfig` does not throw or reject on network errors, instead
        // it absorbs errors and returns `{}`.
        this.clientWellKnownPromise = AutoDiscovery.getRawClientConfig(this.getDomain() ?? undefined);
        this.clientWellKnown = await this.clientWellKnownPromise;
        this.emit(ClientEvent.ClientWellKnown, this.clientWellKnown);
    }

    public getClientWellKnown(): IClientWellKnown | undefined {
        return this.clientWellKnown;
    }

    public waitForClientWellKnown(): Promise<IClientWellKnown> {
        if (!this.clientRunning) {
            throw new Error("Client is not running");
        }
        return this.clientWellKnownPromise!;
    }

    /**
     * store client options with boolean/string/numeric values
     * to know in the next session what flags the sync data was
     * created with (e.g. lazy loading)
     * @returns for store operation
     */
    public storeClientOptions(): Promise<void> {
        // XXX: Intended private, used in code
        const primTypes = ["boolean", "string", "number"];
        const serializableOpts = Object.entries(this.clientOpts!)
            .filter(([key, value]) => {
                return primTypes.includes(typeof value);
            })
            .reduce<Record<string, any>>((obj, [key, value]) => {
                obj[key] = value;
                return obj;
            }, {});
        return this.store.storeClientOptions(serializableOpts);
    }

    /**
     * Gets a set of room IDs in common with another user.
     *
     * Note: This endpoint is unstable, and can throw an `Error`.
     *   Check progress on [MSC2666](https://github.com/matrix-org/matrix-spec-proposals/pull/2666) for more details.
     *
     * @param userId - The userId to check.
     * @returns Promise which resolves to an array of rooms
     * @returns Rejects: with an error response.
     */
    // TODO: on spec release, rename this to getMutualRooms
    // eslint-disable-next-line
    public async _unstable_getSharedRooms(userId: string): Promise<string[]> {
        // Initial variant of the MSC
        const sharedRoomsSupport = await this.doesServerSupportUnstableFeature(UNSTABLE_MSC2666_SHARED_ROOMS);

        // Newer variant that renamed shared rooms to mutual rooms
        const mutualRoomsSupport = await this.doesServerSupportUnstableFeature(UNSTABLE_MSC2666_MUTUAL_ROOMS);

        // Latest variant that changed from path elements to query elements
        const queryMutualRoomsSupport = await this.doesServerSupportUnstableFeature(
            UNSTABLE_MSC2666_QUERY_MUTUAL_ROOMS,
        );

        if (!sharedRoomsSupport && !mutualRoomsSupport && !queryMutualRoomsSupport) {
            throw Error("Server does not support the Mutual Rooms API");
        }

        let path;
        let query;

        // Cascading unstable support switching.
        if (queryMutualRoomsSupport) {
            path = "/uk.half-shot.msc2666/user/mutual_rooms";
            query = { user_id: userId };
        } else {
            path = utils.encodeUri(
                `/uk.half-shot.msc2666/user/${mutualRoomsSupport ? "mutual_rooms" : "shared_rooms"}/$userId`,
                { $userId: userId },
            );
            query = {};
        }

        // Accumulated rooms
        const rooms: string[] = [];
        let token = null;

        do {
            const tokenQuery: Record<string, string> = {};
            if (token != null && queryMutualRoomsSupport) {
                tokenQuery["batch_token"] = token;
            }

            const res = await this.http.authedRequest<{
                joined: string[];
                next_batch_token?: string;
            }>(Method.Get, path, { ...query, ...tokenQuery }, undefined, {
                prefix: ClientPrefix.Unstable,
            });

            rooms.push(...res.joined);

            if (res.next_batch_token !== undefined) {
                token = res.next_batch_token;
            } else {
                token = null;
            }
        } while (token != null);

        return rooms;
    }

    /**
     * Get the API versions supported by the server, along with any
     * unstable APIs it supports
     * @returns The server /versions response
     */
    public async getVersions(): Promise<IServerVersions> {
        if (this.serverVersionsPromise) {
            return this.serverVersionsPromise;
        }

        // We send an authenticated request as of MSC4026
        this.serverVersionsPromise = this.http
            .authedRequest<IServerVersions>(Method.Get, "/_matrix/client/versions", undefined, undefined, {
                prefix: "",
            })
            .catch((e) => {
                // Need to unset this if it fails, otherwise we'll never retry
                this.serverVersionsPromise = undefined;
                // but rethrow the exception to anything that was waiting
                throw e;
            });

        const serverVersions = await this.serverVersionsPromise;
        this.canSupport = await buildFeatureSupportMap(serverVersions);

        return this.serverVersionsPromise;
    }

    /**
     * Check if a particular spec version is supported by the server.
     * @param version - The spec version (such as "r0.5.0") to check for.
     * @returns Whether it is supported
     */
    public async isVersionSupported(version: string): Promise<boolean> {
        const { versions } = await this.getVersions();
        return versions && versions.includes(version);
    }

    /**
     * Query the server to see if it lists support for an unstable feature
     * in the /versions response
     * @param feature - the feature name
     * @returns true if the feature is supported
     */
    public async doesServerSupportUnstableFeature(feature: string): Promise<boolean> {
        const response = await this.getVersions();
        if (!response) return false;
        const unstableFeatures = response["unstable_features"];
        return unstableFeatures && !!unstableFeatures[feature];
    }

    /**
     * Query the server to see if it is forcing encryption to be enabled for
     * a given room preset, based on the /versions response.
     * @param presetName - The name of the preset to check.
     * @returns true if the server is forcing encryption
     * for the preset.
     */
    public async doesServerForceEncryptionForPreset(presetName: Preset): Promise<boolean> {
        const response = await this.getVersions();
        if (!response) return false;
        const unstableFeatures = response["unstable_features"];

        // The preset name in the versions response will be without the _chat suffix.
        const versionsPresetName = presetName.includes("_chat")
            ? presetName.substring(0, presetName.indexOf("_chat"))
            : presetName;

        return unstableFeatures && !!unstableFeatures[`io.element.e2ee_forced.${versionsPresetName}`];
    }

    public async doesServerSupportThread(): Promise<{
        threads: FeatureSupport;
        list: FeatureSupport;
        fwdPagination: FeatureSupport;
    }> {
        if (await this.isVersionSupported("v1.4")) {
            return {
                threads: FeatureSupport.Stable,
                list: FeatureSupport.Stable,
                fwdPagination: FeatureSupport.Stable,
            };
        }

        try {
            const [threadUnstable, threadStable, listUnstable, listStable, fwdPaginationUnstable, fwdPaginationStable] =
                await Promise.all([
                    this.doesServerSupportUnstableFeature("org.matrix.msc3440"),
                    this.doesServerSupportUnstableFeature("org.matrix.msc3440.stable"),
                    this.doesServerSupportUnstableFeature("org.matrix.msc3856"),
                    this.doesServerSupportUnstableFeature("org.matrix.msc3856.stable"),
                    this.doesServerSupportUnstableFeature("org.matrix.msc3715"),
                    this.doesServerSupportUnstableFeature("org.matrix.msc3715.stable"),
                ]);

            return {
                threads: determineFeatureSupport(threadStable, threadUnstable),
                list: determineFeatureSupport(listStable, listUnstable),
                fwdPagination: determineFeatureSupport(fwdPaginationStable, fwdPaginationUnstable),
            };
        } catch {
            return {
                threads: FeatureSupport.None,
                list: FeatureSupport.None,
                fwdPagination: FeatureSupport.None,
            };
        }
    }

    /**
     * Get if lazy loading members is being used.
     * @returns Whether or not members are lazy loaded by this client
     */
    public hasLazyLoadMembersEnabled(): boolean {
        return !!this.clientOpts?.lazyLoadMembers;
    }

    /**
     * Set a function which is called when /sync returns a 'limited' response.
     * It is called with a room ID and returns a boolean. It should return 'true' if the SDK
     * can SAFELY remove events from this room. It may not be safe to remove events if there
     * are other references to the timelines for this room, e.g because the client is
     * actively viewing events in this room.
     * Default: returns false.
     * @param cb - The callback which will be invoked.
     */
    public setCanResetTimelineCallback(cb: ResetTimelineCallback): void {
        this.canResetTimelineCallback = cb;
    }

    /**
     * Get the callback set via `setCanResetTimelineCallback`.
     * @returns The callback or null
     */
    public getCanResetTimelineCallback(): ResetTimelineCallback | undefined {
        return this.canResetTimelineCallback;
    }

    /**
     * Returns relations for a given event. Handles encryption transparently,
     * with the caveat that the amount of events returned might be 0, even though you get a nextBatch.
     * When the returned promise resolves, all messages should have finished trying to decrypt.
     * @param roomId - the room of the event
     * @param eventId - the id of the event
     * @param relationType - the rel_type of the relations requested
     * @param eventType - the event type of the relations requested
     * @param opts - options with optional values for the request.
     * @returns an object with `events` as `MatrixEvent[]` and optionally `nextBatch` if more relations are available.
     */
    public async relations(
        roomId: string,
        eventId: string,
        relationType: RelationType | string | null,
        eventType?: EventType | string | null,
        opts: IRelationsRequestOpts = { dir: Direction.Backward },
    ): Promise<{
        originalEvent?: MatrixEvent | null;
        events: MatrixEvent[];
        nextBatch?: string | null;
        prevBatch?: string | null;
    }> {
        const fetchedEventType = eventType ? this.getEncryptedIfNeededEventType(roomId, eventType) : null;
        const [eventResult, result] = await Promise.all([
            this.fetchRoomEvent(roomId, eventId),
            this.fetchRelations(roomId, eventId, relationType, fetchedEventType, opts),
        ]);
        const mapper = this.getEventMapper();

        const originalEvent = eventResult ? mapper(eventResult) : undefined;
        let events = result.chunk.map(mapper);

        if (fetchedEventType === EventType.RoomMessageEncrypted) {
            const allEvents = originalEvent ? events.concat(originalEvent) : events;
            await Promise.all(allEvents.map((e) => this.decryptEventIfNeeded(e)));
            if (eventType !== null) {
                events = events.filter((e) => e.getType() === eventType);
            }
        }

        if (originalEvent && relationType === RelationType.Replace) {
            events = events.filter((e) => e.getSender() === originalEvent.getSender());
        }
        return {
            originalEvent: originalEvent ?? null,
            events,
            nextBatch: result.next_batch ?? null,
            prevBatch: result.prev_batch ?? null,
        };
    }

    /**
     * Generates a random string suitable for use as a client secret. <strong>This
     * method is experimental and may change.</strong>
     * @returns A new client secret
     */
    public generateClientSecret(): string {
        return secureRandomString(32);
    }

    /**
     * Attempts to decrypt an event
     * @param event - The event to decrypt
     * @returns A decryption promise
     */
    public decryptEventIfNeeded(event: MatrixEvent, options?: IDecryptOptions): Promise<void> {
        if (event.shouldAttemptDecryption() && this.getCrypto()) {
            event.attemptDecryption(this.cryptoBackend!, options);
        }

        if (event.isBeingDecrypted()) {
            return event.getDecryptionPromise()!;
        } else {
            return Promise.resolve();
        }
    }

    private termsUrlForService(serviceType: SERVICE_TYPES, baseUrl: string): URL {
        switch (serviceType) {
            case SERVICE_TYPES.IS:
                return this.http.getUrl("/terms", undefined, IdentityPrefix.V2, baseUrl);
            case SERVICE_TYPES.IM:
                return this.http.getUrl("/terms", undefined, "/_matrix/integrations/v1", baseUrl);
            default:
                throw new Error("Unsupported service type");
        }
    }

    /**
     * Get the Homeserver URL of this client
     * @returns Homeserver URL of this client
     */
    public getHomeserverUrl(): string {
        return this.baseUrl;
    }

    /**
     * Get the identity server URL of this client
     * @param stripProto - whether or not to strip the protocol from the URL
     * @returns Identity server URL of this client
     */
    public getIdentityServerUrl(stripProto = false): string | undefined {
        if (stripProto && (this.idBaseUrl?.startsWith("http://") || this.idBaseUrl?.startsWith("https://"))) {
            return this.idBaseUrl.split("://")[1];
        }
        return this.idBaseUrl;
    }

    /**
     * Set the identity server URL of this client
     * @param url - New identity server URL
     */
    public setIdentityServerUrl(url?: string): void {
        this.idBaseUrl = utils.ensureNoTrailingSlash(url);
        this.http.setIdBaseUrl(this.idBaseUrl);
    }

    /**
     * Get the access token associated with this account.
     * @returns The access_token or null
     */
    public getAccessToken(): string | null {
        return this.http.opts.accessToken || null;
    }

    /**
     * Get the refresh token associated with this account.
     * @returns The refresh_token or null
     */
    public getRefreshToken(): string | null {
        return this.http.opts.refreshToken ?? null;
    }

    /**
     * Set the access token associated with this account.
     * @param token - The new access token.
     */
    public setAccessToken(token: string): void {
        this.http.opts.accessToken = token;
        // The /versions response can vary for different users so clear the cache
        this.serverVersionsPromise = undefined;
    }

    /**
     * @returns true if there is a valid access_token for this client.
     */
    public isLoggedIn(): boolean {
        return this.http.opts.accessToken !== undefined;
    }

    /**
     * Make up a new transaction id
     *
     * @returns a new, unique, transaction id
     */
    public makeTxnId(): string {
        return "m" + new Date().getTime() + "." + this.txnCtr++;
    }

    /**
     * Check whether a username is available prior to registration. An error response
     * indicates an invalid/unavailable username.
     * @param username - The username to check the availability of.
     * @returns Promise which resolves: to boolean of whether the username is available.
     */
    public isUsernameAvailable(username: string): Promise<boolean> {
        return this.http
            .authedRequest<{ available: true }>(Method.Get, "/register/available", { username })
            .then((response) => {
                return response.available;
            })
            .catch((response) => {
                if (response.errcode === "M_USER_IN_USE") {
                    return false;
                }
                return Promise.reject(response);
            });
    }

    /**
     * @param bindThreepids - Set key 'email' to true to bind any email
     *     threepid uses during registration in the identity server. Set 'msisdn' to
     *     true to bind msisdn.
     * @returns Promise which resolves to a RegisterResponse object
     * @returns Rejects: with an error response.
     */
    public register(
        username: string,
        password: string,
        sessionId: string | null,
        auth: { session?: string; type: string },
        bindThreepids?: { email?: boolean; msisdn?: boolean },
        guestAccessToken?: string,
        inhibitLogin?: boolean,
    ): Promise<RegisterResponse> {
        if (sessionId) {
            auth.session = sessionId;
        }

        const params: RegisterRequest = {
            auth: auth,
            refresh_token: true, // always ask for a refresh token - does nothing if unsupported
        };
        if (username !== undefined && username !== null) {
            params.username = username;
        }
        if (password !== undefined && password !== null) {
            params.password = password;
        }
        if (guestAccessToken !== undefined && guestAccessToken !== null) {
            params.guest_access_token = guestAccessToken;
        }
        if (inhibitLogin !== undefined && inhibitLogin !== null) {
            params.inhibit_login = inhibitLogin;
        }

        return this.registerRequest(params);
    }

    /**
     * Register a guest account.
     * This method returns the auth info needed to create a new authenticated client,
     * Remember to call `setGuest(true)` on the (guest-)authenticated client, e.g:
     * ```javascript
     * const tmpClient = await sdk.createClient(MATRIX_INSTANCE);
     * const { user_id, device_id, access_token } = tmpClient.registerGuest();
     * const client = createClient({
     *   baseUrl: MATRIX_INSTANCE,
     *   accessToken: access_token,
     *   userId: user_id,
     *   deviceId: device_id,
     * })
     * client.setGuest(true);
     * ```
     *
     * @param body - JSON HTTP body to provide.
     * @returns Promise which resolves: JSON object that contains:
     *                   `{ user_id, device_id, access_token, home_server }`
     * @returns Rejects: with an error response.
     */
    public registerGuest({ body }: { body?: RegisterRequest } = {}): Promise<RegisterResponse> {
        return this.registerRequest(body || {}, "guest");
    }

    /**
     * @param data - parameters for registration request
     * @param kind - type of user to register. may be "guest"
     * @returns Promise which resolves: to the /register response
     * @returns Rejects: with an error response.
     */
    public registerRequest(data: RegisterRequest, kind?: string): Promise<RegisterResponse> {
        const params: { kind?: string } = {};
        if (kind) {
            params.kind = kind;
        }

        return this.http.request(Method.Post, "/register", params, data);
    }

    /**
     * Refreshes an access token using a provided refresh token. The refresh token
     * must be valid for the current access token known to the client instance.
     *
     * Note that this function will not cause a logout if the token is deemed
     * unknown by the server - the caller is responsible for managing logout
     * actions on error.
     * @param refreshToken - The refresh token.
     * @returns Promise which resolves to the new token.
     * @returns Rejects with an error response.
     */
    public refreshToken(refreshToken: string): Promise<IRefreshTokenResponse> {
        const performRefreshRequestWithPrefix = (prefix: ClientPrefix): Promise<IRefreshTokenResponse> =>
            this.http.authedRequest(
                Method.Post,
                "/refresh",
                undefined,
                { refresh_token: refreshToken },
                {
                    prefix,
                    inhibitLogoutEmit: true, // we don't want to cause logout loops
                },
            );

        // First try with the (specced) /v3/ prefix.
        // However, before Synapse 1.72.0, Synapse incorrectly required a /v1/ prefix, so we fall
        // back to that if the request fails, for backwards compatibility.
        return performRefreshRequestWithPrefix(ClientPrefix.V3).catch((e) => {
            if (e.errcode === "M_UNRECOGNIZED") {
                return performRefreshRequestWithPrefix(ClientPrefix.V1);
            }
            throw e;
        });
    }

    /**
     * @returns Promise which resolves to the available login flows
     * @returns Rejects: with an error response.
     */
    public loginFlows(): Promise<ILoginFlowsResponse> {
        return this.http.request(Method.Get, "/login");
    }

    /**
     * @returns Promise which resolves to a LoginResponse object
     * @returns Rejects: with an error response.
     *
     * @deprecated This method has unintuitive behaviour: it updates the `MatrixClient` instance with *some* of the
     *    returned credentials. Instead, call {@link loginRequest} and create a new `MatrixClient` instance using the
     *    results. See https://github.com/matrix-org/matrix-js-sdk/issues/4502.
     */
    public login(loginType: LoginRequest["type"], data: Omit<LoginRequest, "type">): Promise<LoginResponse> {
        return this.loginRequest({
            ...data,
            type: loginType,
        }).then((response) => {
            if (response.access_token && response.user_id) {
                this.http.opts.accessToken = response.access_token;
                this.credentials = {
                    userId: response.user_id,
                };
            }
            return response;
        });
    }

    /**
     * @returns Promise which resolves to a LoginResponse object
     * @returns Rejects: with an error response.
     *
     * @deprecated This method has unintuitive behaviour: it updates the `MatrixClient` instance with *some* of the
     *   returned credentials. Instead, call {@link loginRequest} with `data.type: "m.login.password"`, and create a new
     *   `MatrixClient` instance using the results. See https://github.com/matrix-org/matrix-js-sdk/issues/4502.
     */
    public loginWithPassword(user: string, password: string): Promise<LoginResponse> {
        return this.login("m.login.password", {
            user: user,
            password: password,
        });
    }

    /**
     * @param redirectUrl - The URL to redirect to after the HS
     * authenticates with CAS.
     * @returns The HS URL to hit to begin the CAS login process.
     */
    public getCasLoginUrl(redirectUrl: string): string {
        return this.getSsoLoginUrl(redirectUrl, "cas");
    }

    /**
     * @param redirectUrl - The URL to redirect to after the HS
     *     authenticates with the SSO.
     * @param loginType - The type of SSO login we are doing (sso or cas).
     *     Defaults to 'sso'.
     * @param idpId - The ID of the Identity Provider being targeted, optional.
     * @param action - the SSO flow to indicate to the IdP, optional.
     * @returns The HS URL to hit to begin the SSO login process.
     */
    public getSsoLoginUrl(redirectUrl: string, loginType = "sso", idpId?: string, action?: SSOAction): string {
        let url = "/login/" + loginType + "/redirect";
        if (idpId) {
            url += "/" + idpId;
        }

        const params = {
            redirectUrl,
            [SSO_ACTION_PARAM.unstable!]: action,
        };

        return this.http.getUrl(url, params).href;
    }

    /**
     * @param token - Login token previously received from homeserver
     * @returns Promise which resolves to a LoginResponse object
     * @returns Rejects: with an error response.
     *
     * @deprecated This method has unintuitive behaviour: it updates the `MatrixClient` instance with *some* of the
     *   returned credentials. Instead, call {@link loginRequest} with `data.type: "m.login.token"`, and create a new
     *   `MatrixClient` instance using the results. See https://github.com/matrix-org/matrix-js-sdk/issues/4502.
     */
    public loginWithToken(token: string): Promise<LoginResponse> {
        return this.login("m.login.token", {
            token: token,
        });
    }

    /**
     * Sends a `POST /login` request to the server.
     *
     * If successful, this will create a new device and access token for the user.
     *
     * @see {@link MatrixClient.loginFlows} which makes a `GET /login` request.
     * @see https://spec.matrix.org/v1.13/client-server-api/#post_matrixclientv3login
     *
     * @param data - Credentials and other details for the login request.
     */
    public async loginRequest(data: LoginRequest): Promise<LoginResponse> {
        return await this.http.authedRequest<LoginResponse>(Method.Post, "/login", undefined, data);
    }

    /**
     * Logs out the current session.
     * Obviously, further calls that require authorisation should fail after this
     * method is called. The state of the MatrixClient object is not affected:
     * it is up to the caller to either reset or destroy the MatrixClient after
     * this method succeeds.
     * @param stopClient - whether to stop the client before calling /logout to prevent invalid token errors.
     * @returns Promise which resolves: On success, the empty object `{}`
     */
    public async logout(stopClient = false): Promise<{}> {
        if (stopClient) {
            this.stopClient();
            this.http.abort();
        }

        return this.http.authedRequest(Method.Post, "/logout");
    }

    /**
     * Deactivates the logged-in account.
     * Obviously, further calls that require authorisation should fail after this
     * method is called. The state of the MatrixClient object is not affected:
     * it is up to the caller to either reset or destroy the MatrixClient after
     * this method succeeds.
     * @param auth - Optional. Auth data to supply for User-Interactive auth.
     * @param erase - Optional. If set, send as `erase` attribute in the
     * JSON request body, indicating whether the account should be erased. Defaults
     * to false.
     * @returns Promise which resolves: On success, the empty object
     */
    public deactivateAccount(
        auth?: AuthDict,
        erase?: boolean,
    ): Promise<{ id_server_unbind_result: IdServerUnbindResult }> {
        const body: Body = {};
        if (auth) {
            body.auth = auth;
        }
        if (erase !== undefined) {
            body.erase = erase;
        }

        return this.http.authedRequest(Method.Post, "/account/deactivate", undefined, body);
    }

    /**
     * Make a request for an `m.login.token` to be issued as per
     * https://spec.matrix.org/v1.7/client-server-api/#post_matrixclientv1loginget_token
     *
     * The server may require User-Interactive auth.
     *
     * @param auth - Optional. Auth data to supply for User-Interactive auth.
     * @returns Promise which resolves: On success, the token response
     * or UIA auth data.
     */
    public async requestLoginToken(auth?: AuthDict): Promise<UIAResponse<LoginTokenPostResponse>> {
        const body: UIARequest<{}> = { auth };
        return this.http.authedRequest<UIAResponse<LoginTokenPostResponse>>(
            Method.Post,
            "/login/get_token",
            undefined, // no query params
            body,
            { prefix: ClientPrefix.V1 },
        );
    }

    /**
     * Get the fallback URL to use for unknown interactive-auth stages.
     *
     * @param loginType -     the type of stage being attempted
     * @param authSessionId - the auth session ID provided by the homeserver
     *
     * @returns HS URL to hit to for the fallback interface
     */
    public getFallbackAuthUrl(loginType: string, authSessionId: string): string {
        const path = utils.encodeUri("/auth/$loginType/fallback/web", {
            $loginType: loginType,
        });

        return this.http.getUrl(path, {
            session: authSessionId,
        }).href;
    }

    /**
     * Create a new room.
     * @param options - a list of options to pass to the /createRoom API.
     * @returns Promise which resolves: `{room_id: {string}}`
     * @returns Rejects: with an error response.
     */
    public async createRoom(options: ICreateRoomOpts): Promise<{ room_id: string }> {
        // eslint-disable-line camelcase
        // some valid options include: room_alias_name, visibility, invite

        // inject the id_access_token if inviting 3rd party addresses
        const invitesNeedingToken = (options.invite_3pid || []).filter((i) => !i.id_access_token);
        if (invitesNeedingToken.length > 0 && this.identityServer?.getAccessToken) {
            const identityAccessToken = await this.identityServer.getAccessToken();
            if (identityAccessToken) {
                for (const invite of invitesNeedingToken) {
                    invite.id_access_token = identityAccessToken;
                }
            }
        }

        return this.http.authedRequest(Method.Post, "/createRoom", undefined, options);
    }

    /**
     * Fetches relations for a given event
     * @param roomId - the room of the event
     * @param eventId - the id of the event
     * @param relationType - the rel_type of the relations requested
     * @param eventType - the event type of the relations requested
     * @param opts - options with optional values for the request.
     * @returns the response, with chunk, prev_batch and, next_batch.
     */
    public fetchRelations(
        roomId: string,
        eventId: string,
        relationType: RelationType | string | null,
        eventType?: EventType | string | null,
        opts: IRelationsRequestOpts = { dir: Direction.Backward },
    ): Promise<IRelationsResponse> {
        let params = opts as QueryDict;
        if (Thread.hasServerSideFwdPaginationSupport === FeatureSupport.Experimental) {
            params = replaceParam("dir", "org.matrix.msc3715.dir", params);
        }
        if (this.canSupport.get(Feature.RelationsRecursion) === ServerSupport.Unstable) {
            params = replaceParam("recurse", "org.matrix.msc3981.recurse", params);
        }
        const queryString = utils.encodeParams(params);

        let templatedUrl = "/rooms/$roomId/relations/$eventId";
        if (relationType !== null) {
            templatedUrl += "/$relationType";
            if (eventType !== null) {
                templatedUrl += "/$eventType";
            }
        } else if (eventType !== null) {
            this.logger.warn(`eventType: ${eventType} ignored when fetching
            relations as relationType is null`);
            eventType = null;
        }

        const path = utils.encodeUri(templatedUrl + "?" + queryString, {
            $roomId: roomId,
            $eventId: eventId,
            $relationType: relationType!,
            $eventType: eventType!,
        });
        return this.http.authedRequest(Method.Get, path, undefined, undefined, {
            prefix: ClientPrefix.V1,
        });
    }

    /**
     * @returns Promise which resolves: TODO
     * @returns Rejects: with an error response.
     */
    public roomState(roomId: string): Promise<IStateEventWithRoomId[]> {
        const path = utils.encodeUri("/rooms/$roomId/state", { $roomId: roomId });
        return this.http.authedRequest(Method.Get, path);
    }

    /**
     * Get an event in a room by its event id.
     *
     * @returns Promise which resolves to an object containing the event.
     * @returns Rejects: with an error response.
     */
    public fetchRoomEvent(roomId: string, eventId: string): Promise<Partial<IEvent>> {
        const path = utils.encodeUri("/rooms/$roomId/event/$eventId", {
            $roomId: roomId,
            $eventId: eventId,
        });
        return this.http.authedRequest(Method.Get, path);
    }

    /**
     * @param includeMembership - the membership type to include in the response
     * @param excludeMembership - the membership type to exclude from the response
     * @param atEventId - the id of the event for which moment in the timeline the members should be returned for
     * @returns Promise which resolves: dictionary of userid to profile information
     * @returns Rejects: with an error response.
     */
    public members(
        roomId: string,
        includeMembership?: string,
        excludeMembership?: string,
        atEventId?: string,
    ): Promise<{ [userId: string]: IStateEventWithRoomId[] }> {
        const queryParams: Record<string, string> = {};
        if (includeMembership) {
            queryParams.membership = includeMembership;
        }
        if (excludeMembership) {
            queryParams.not_membership = excludeMembership;
        }
        if (atEventId) {
            queryParams.at = atEventId;
        }

        const queryString = utils.encodeParams(queryParams);

        const path = utils.encodeUri("/rooms/$roomId/members?" + queryString, { $roomId: roomId });
        return this.http.authedRequest(Method.Get, path);
    }

    /**
     * Upgrades a room to a new protocol version
     * @param newVersion - The target version to upgrade to
     * @returns Promise which resolves: Object with key 'replacement_room'
     * @returns Rejects: with an error response.
     */
    public upgradeRoom(roomId: string, newVersion: string): Promise<{ replacement_room: string }> {
        // eslint-disable-line camelcase
        const path = utils.encodeUri("/rooms/$roomId/upgrade", { $roomId: roomId });
        return this.http.authedRequest(Method.Post, path, undefined, { new_version: newVersion });
    }

    /**
     * Retrieve a state event.
     * @returns Promise which resolves: TODO
     * @returns Rejects: with an error response.
     */
    public getStateEvent(roomId: string, eventType: string, stateKey: string): Promise<Record<string, any>> {
        const pathParams = {
            $roomId: roomId,
            $eventType: eventType,
            $stateKey: stateKey,
        };
        let path = utils.encodeUri("/rooms/$roomId/state/$eventType", pathParams);
        if (stateKey !== undefined) {
            path = utils.encodeUri(path + "/$stateKey", pathParams);
        }
        return this.http.authedRequest(Method.Get, path);
    }

    /**
     * Send a state event into a room
     * @param roomId - ID of the room to send the event into
     * @param eventType - type of the state event to send
     * @param content - content of the event to send
     * @param stateKey - the stateKey to send into the room
     * @param opts - Options for the request function.
     * @returns Promise which resolves: TODO
     * @returns Rejects: with an error response.
     */
    public sendStateEvent<K extends keyof StateEvents>(
        roomId: string,
        eventType: K,
        content: StateEvents[K],
        stateKey = "",
        opts: IRequestOpts = {},
    ): Promise<ISendEventResponse> {
        const pathParams = {
            $roomId: roomId,
            $eventType: eventType,
            $stateKey: stateKey,
        };
        let path = utils.encodeUri("/rooms/$roomId/state/$eventType", pathParams);
        if (stateKey !== undefined) {
            path = utils.encodeUri(path + "/$stateKey", pathParams);
        }
        return this.http.authedRequest(Method.Put, path, undefined, content as Body, opts);
    }

    /**
     * @returns Promise which resolves: TODO
     * @returns Rejects: with an error response.
     */
    public roomInitialSync(roomId: string, limit: number): Promise<IRoomInitialSyncResponse> {
        const path = utils.encodeUri("/rooms/$roomId/initialSync", { $roomId: roomId });

        return this.http.authedRequest(Method.Get, path, { limit: limit?.toString() ?? "30" });
    }

    /**
     * Set a marker to indicate the point in a room before which the user has read every
     * event. This can be retrieved from room account data (the event type is `m.fully_read`)
     * and displayed as a horizontal line in the timeline that is visually distinct to the
     * position of the user's own read receipt.
     * @param roomId - ID of the room that has been read
     * @param rmEventId - ID of the event that has been read
     * @param rrEventId - ID of the event tracked by the read receipt. This is here
     * for convenience because the RR and the RM are commonly updated at the same time as
     * each other. Optional.
     * @param rpEventId - rpEvent the m.read.private read receipt event for when we
     * don't want other users to see the read receipts. This is experimental. Optional.
     * @returns Promise which resolves: the empty object, `{}`.
     */
    public async setRoomReadMarkersHttpRequest(
        roomId: string,
        rmEventId: string,
        rrEventId?: string,
        rpEventId?: string,
    ): Promise<{}> {
        const path = utils.encodeUri("/rooms/$roomId/read_markers", {
            $roomId: roomId,
        });

        const content: IContent = {
            [ReceiptType.FullyRead]: rmEventId,
            [ReceiptType.Read]: rrEventId,
        };

        if (
            (await this.doesServerSupportUnstableFeature("org.matrix.msc2285.stable")) ||
            (await this.isVersionSupported("v1.4"))
        ) {
            content[ReceiptType.ReadPrivate] = rpEventId;
        }

        return this.http.authedRequest(Method.Post, path, undefined, content);
    }

    /**
     * @returns Promise which resolves: A list of the user's current rooms
     * @returns Rejects: with an error response.
     */
    public getJoinedRooms(): Promise<IJoinedRoomsResponse> {
        const path = utils.encodeUri("/joined_rooms", {});
        return this.http.authedRequest(Method.Get, path);
    }

    /**
     * Retrieve membership info. for a room.
     * @param roomId - ID of the room to get membership for
     * @returns Promise which resolves: A list of currently joined users
     *                                 and their profile data.
     * @returns Rejects: with an error response.
     */
    public getJoinedRoomMembers(roomId: string): Promise<IJoinedMembersResponse> {
        const path = utils.encodeUri("/rooms/$roomId/joined_members", {
            $roomId: roomId,
        });
        return this.http.authedRequest(Method.Get, path);
    }

    /**
     * @param params - Options for this request
     * @returns Promise which resolves: IPublicRoomsResponse
     * @returns Rejects: with an error response.
     */
    public publicRooms({
        server,
        limit,
        since,
        ...options
    }: IRoomDirectoryOptions = {}): Promise<IPublicRoomsResponse> {
        if (Object.keys(options).length === 0) {
            const queryParams: QueryDict = { server, limit, since };
            return this.http.authedRequest(Method.Get, "/publicRooms", queryParams);
        } else {
            const queryParams: QueryDict = { server };
            const body = {
                limit,
                since,
                ...options,
            };
            return this.http.authedRequest(Method.Post, "/publicRooms", queryParams, body);
        }
    }

    /**
     * Create an alias to room ID mapping.
     * @param alias - The room alias to create.
     * @param roomId - The room ID to link the alias to.
     * @returns Promise which resolves: an empty object `{}`
     * @returns Rejects: with an error response.
     */
    public createAlias(alias: string, roomId: string): Promise<{}> {
        const path = utils.encodeUri("/directory/room/$alias", {
            $alias: alias,
        });
        const data = {
            room_id: roomId,
        };
        return this.http.authedRequest(Method.Put, path, undefined, data);
    }

    /**
     * Delete an alias to room ID mapping. This alias must be on your local server,
     * and you must have sufficient access to do this operation.
     * @param alias - The room alias to delete.
     * @returns Promise which resolves: an empty object `{}`.
     * @returns Rejects: with an error response.
     */
    public deleteAlias(alias: string): Promise<{}> {
        const path = utils.encodeUri("/directory/room/$alias", {
            $alias: alias,
        });
        return this.http.authedRequest(Method.Delete, path);
    }

    /**
     * Gets the local aliases for the room. Note: this includes all local aliases, unlike the
     * curated list from the m.room.canonical_alias state event.
     * @param roomId - The room ID to get local aliases for.
     * @returns Promise which resolves: an object with an `aliases` property, containing an array of local aliases
     * @returns Rejects: with an error response.
     */
    public getLocalAliases(roomId: string): Promise<{ aliases: string[] }> {
        const path = utils.encodeUri("/rooms/$roomId/aliases", { $roomId: roomId });
        const prefix = ClientPrefix.V3;
        return this.http.authedRequest(Method.Get, path, undefined, undefined, { prefix });
    }

    /**
     * Get room info for the given alias.
     * @param alias - The room alias to resolve.
     * @returns Promise which resolves: Object with room_id and servers.
     * @returns Rejects: with an error response.
     */
    public getRoomIdForAlias(alias: string): Promise<{ room_id: string; servers: string[] }> {
        // eslint-disable-line camelcase
        const path = utils.encodeUri("/directory/room/$alias", {
            $alias: alias,
        });
        return this.http.authedRequest(Method.Get, path);
    }

    /**
     * Get the visibility of a room in the current HS's room directory
     * @returns Promise which resolves: TODO
     * @returns Rejects: with an error response.
     */
    public getRoomDirectoryVisibility(roomId: string): Promise<{ visibility: Visibility }> {
        const path = utils.encodeUri("/directory/list/room/$roomId", {
            $roomId: roomId,
        });
        return this.http.authedRequest(Method.Get, path);
    }

    /**
     * Set the visibility of a room in the current HS's room directory
     * @param visibility - "public" to make the room visible
     *                 in the public directory, or "private" to make
     *                 it invisible.
     * @returns Promise which resolves: to an empty object `{}`
     * @returns Rejects: with an error response.
     */
    public setRoomDirectoryVisibility(roomId: string, visibility: Visibility): Promise<{}> {
        const path = utils.encodeUri("/directory/list/room/$roomId", {
            $roomId: roomId,
        });
        return this.http.authedRequest(Method.Put, path, undefined, { visibility });
    }

    /**
     * Query the user directory with a term matching user IDs, display names and domains.
     * @param options
     * @param options.term - the term with which to search.
     * @param options.limit - the maximum number of results to return. The server will apply a limit if unspecified.
     * @returns Promise which resolves: an array of results.
     */
    public searchUserDirectory({ term, limit }: { term: string; limit?: number }): Promise<IUserDirectoryResponse> {
        const body: Body = {
            search_term: term,
        };

        if (limit !== undefined) {
            body.limit = limit;
        }

        return this.http.authedRequest(Method.Post, "/user_directory/search", undefined, body);
    }

    /**
     * Upload a file to the media repository on the homeserver.
     *
     * @param file - The object to upload. On a browser, something that
     *   can be sent to XMLHttpRequest.send (typically a File).  Under node.js,
     *   a a Buffer, String or ReadStream.
     *
     * @param opts -  options object
     *
     * @returns Promise which resolves to response object, as
     *    determined by this.opts.onlyData, opts.rawResponse, and
     *    opts.onlyContentUri.  Rejects with an error (usually a MatrixError).
     */
    public uploadContent(file: FileType, opts?: UploadOpts): Promise<UploadResponse> {
        return this.http.uploadContent(file, opts);
    }

    /**
     * Cancel a file upload in progress
     * @param upload - The object returned from uploadContent
     * @returns true if canceled, otherwise false
     */
    public cancelUpload(upload: Promise<UploadResponse>): boolean {
        return this.http.cancelUpload(upload);
    }

    /**
     * Get a list of all file uploads in progress
     * @returns Array of objects representing current uploads.
     * Currently in progress is element 0. Keys:
     *  - promise: The promise associated with the upload
     *  - loaded: Number of bytes uploaded
     *  - total: Total number of bytes to upload
     */
    public getCurrentUploads(): Upload[] {
        return this.http.getCurrentUploads();
    }

    /**
     * @param info - The kind of info to retrieve (e.g. 'displayname',
     * 'avatar_url').
     * @returns Promise which resolves: TODO
     * @returns Rejects: with an error response.
     */
    public getProfileInfo(
        userId: string,
        info?: string,
        // eslint-disable-next-line camelcase
    ): Promise<{ avatar_url?: string; displayname?: string }> {
        const path = info
            ? utils.encodeUri("/profile/$userId/$info", { $userId: userId, $info: info })
            : utils.encodeUri("/profile/$userId", { $userId: userId });
        return this.http.authedRequest(Method.Get, path);
    }

    /**
     * Determine if the server supports extended profiles, as described by MSC4133.
     *
     * @returns `true` if supported, otherwise `false`
     */
    public async doesServerSupportExtendedProfiles(): Promise<boolean> {
        return this.doesServerSupportUnstableFeature(UNSTABLE_MSC4133_EXTENDED_PROFILES);
    }

    /**
     * Get the prefix used for extended profile requests.
     *
     * @returns The prefix for use with `authedRequest`
     */
    private async getExtendedProfileRequestPrefix(): Promise<string> {
        if (await this.doesServerSupportUnstableFeature("uk.tcpip.msc4133.stable")) {
            return ClientPrefix.V3;
        }
        return "/_matrix/client/unstable/uk.tcpip.msc4133";
    }

    /**
     * Fetch a user's *extended* profile, which may include additonal keys.
     *
     * @see https://github.com/tcpipuk/matrix-spec-proposals/blob/main/proposals/4133-extended-profiles.md
     * @param userId The user ID to fetch the profile of.
     * @returns A set of keys to property values.
     *
     * @throws An error if the server does not support MSC4133.
     * @throws A M_NOT_FOUND error if the profile could not be found.
     */
    public async getExtendedProfile(userId: string): Promise<Record<string, unknown>> {
        if (!(await this.doesServerSupportExtendedProfiles())) {
            throw new Error("Server does not support extended profiles");
        }
        return this.http.authedRequest(
            Method.Get,
            utils.encodeUri("/profile/$userId", { $userId: userId }),
            undefined,
            undefined,
            {
                prefix: await this.getExtendedProfileRequestPrefix(),
            },
        );
    }

    /**
     * Fetch a specific key from the user's *extended* profile.
     *
     * @see https://github.com/tcpipuk/matrix-spec-proposals/blob/main/proposals/4133-extended-profiles.md
     * @param userId The user ID to fetch the profile of.
     * @param key The key of the property to fetch.
     * @returns The property value.
     *
     * @throws An error if the server does not support MSC4133.
     * @throws A M_NOT_FOUND error if the key was not set OR the profile could not be found.
     */
    public async getExtendedProfileProperty(userId: string, key: string): Promise<unknown> {
        if (!(await this.doesServerSupportExtendedProfiles())) {
            throw new Error("Server does not support extended profiles");
        }
        const profile = (await this.http.authedRequest(
            Method.Get,
            utils.encodeUri("/profile/$userId/$key", { $userId: userId, $key: key }),
            undefined,
            undefined,
            {
                prefix: await this.getExtendedProfileRequestPrefix(),
            },
        )) as Record<string, unknown>;
        return profile[key];
    }

    /**
     * Set a property on your *extended* profile.
     *
     * @see https://github.com/tcpipuk/matrix-spec-proposals/blob/main/proposals/4133-extended-profiles.md
     * @param key The key of the property to set.
     * @param value The value to set on the propety.
     *
     * @throws An error if the server does not support MSC4133 OR the server disallows editing the user profile.
     */
    public async setExtendedProfileProperty(key: string, value: unknown): Promise<void> {
        if (!(await this.doesServerSupportExtendedProfiles())) {
            throw new Error("Server does not support extended profiles");
        }
        const userId = this.getUserId();

        await this.http.authedRequest(
            Method.Put,
            utils.encodeUri("/profile/$userId/$key", { $userId: userId, $key: key }),
            undefined,
            { [key]: value },
            {
                prefix: await this.getExtendedProfileRequestPrefix(),
            },
        );
    }

    /**
     * Delete a property on your *extended* profile.
     *
     * @see https://github.com/tcpipuk/matrix-spec-proposals/blob/main/proposals/4133-extended-profiles.md
     * @param key The key of the property to delete.
     *
     * @throws An error if the server does not support MSC4133 OR the server disallows editing the user profile.
     */
    public async deleteExtendedProfileProperty(key: string): Promise<void> {
        if (!(await this.doesServerSupportExtendedProfiles())) {
            throw new Error("Server does not support extended profiles");
        }
        const userId = this.getUserId();

        await this.http.authedRequest(
            Method.Delete,
            utils.encodeUri("/profile/$userId/$key", { $userId: userId, $key: key }),
            undefined,
            undefined,
            {
                prefix: await this.getExtendedProfileRequestPrefix(),
            },
        );
    }

    /**
     * Update multiple properties on your *extended* profile. This will
     * merge with any existing keys.
     *
     * @see https://github.com/tcpipuk/matrix-spec-proposals/blob/main/proposals/4133-extended-profiles.md
     * @param profile The profile object to merge with the existing profile.
     * @returns The newly merged profile.
     *
     * @throws An error if the server does not support MSC4133 OR the server disallows editing the user profile.
     */
    public async patchExtendedProfile(profile: Record<string, unknown>): Promise<Record<string, unknown>> {
        if (!(await this.doesServerSupportExtendedProfiles())) {
            throw new Error("Server does not support extended profiles");
        }
        const userId = this.getUserId();

        return this.http.authedRequest(
            Method.Patch,
            utils.encodeUri("/profile/$userId", { $userId: userId }),
            {},
            profile,
            {
                prefix: await this.getExtendedProfileRequestPrefix(),
            },
        );
    }

    /**
     * Set multiple properties on your *extended* profile. This will completely
     * replace the existing profile, removing any unspecified keys.
     *
     * @see https://github.com/tcpipuk/matrix-spec-proposals/blob/main/proposals/4133-extended-profiles.md
     * @param profile The profile object to set.
     *
     * @throws An error if the server does not support MSC4133 OR the server disallows editing the user profile.
     */
    public async setExtendedProfile(profile: Record<string, unknown>): Promise<void> {
        if (!(await this.doesServerSupportExtendedProfiles())) {
            throw new Error("Server does not support extended profiles");
        }
        const userId = this.getUserId();

        await this.http.authedRequest(
            Method.Put,
            utils.encodeUri("/profile/$userId", { $userId: userId }),
            {},
            profile,
            {
                prefix: await this.getExtendedProfileRequestPrefix(),
            },
        );
    }

    /**
     * @returns Promise which resolves to a list of the user's threepids.
     * @returns Rejects: with an error response.
     */
    public getThreePids(): Promise<{ threepids: IThreepid[] }> {
        return this.http.authedRequest(Method.Get, "/account/3pid");
    }

    /**
     * Add a 3PID to your homeserver account. This API does not use an identity
     * server, as the homeserver is expected to handle 3PID ownership validation.
     *
     * @param data - A object with 3PID validation data from having called
     * `account/3pid/<medium>/requestToken` on the homeserver.
     * @returns Promise which resolves: to an empty object `{}`
     * @returns Rejects: with an error response.
     */
    public async addThreePidOnly(data: IAddThreePidOnlyBody): Promise<{}> {
        const path = "/account/3pid/add";
        return this.http.authedRequest(Method.Post, path, undefined, data);
    }

    /**
     * Bind a 3PID for discovery onto an identity server via the homeserver. The
     * identity server handles 3PID ownership validation and the homeserver records
     * the new binding to track where all 3PIDs for the account are bound.
     *
     * @param data - A object with 3PID validation data from having called
     * `validate/<medium>/requestToken` on the identity server. It should also
     * contain `id_server` and `id_access_token` fields as well.
     * @returns Promise which resolves: to an empty object `{}`
     * @returns Rejects: with an error response.
     */
    public async bindThreePid(data: IBindThreePidBody): Promise<{}> {
        const path = "/account/3pid/bind";
        return this.http.authedRequest(Method.Post, path, undefined, data);
    }

    /**
     * Unbind a 3PID for discovery on an identity server via the homeserver. The
     * homeserver removes its record of the binding to keep an updated record of
     * where all 3PIDs for the account are bound.
     *
     * @param medium - The threepid medium (eg. 'email')
     * @param address - The threepid address (eg. 'bob\@example.com')
     *        this must be as returned by getThreePids.
     * @returns Promise which resolves: on success
     * @returns Rejects: with an error response.
     */
    public async unbindThreePid(
        medium: string,
        address: string,
        // eslint-disable-next-line camelcase
    ): Promise<{ id_server_unbind_result: IdServerUnbindResult }> {
        const path = "/account/3pid/unbind";
        const data = {
            medium,
            address,
            id_server: this.getIdentityServerUrl(true),
        };
        return this.http.authedRequest(Method.Post, path, undefined, data);
    }

    /**
     * @param medium - The threepid medium (eg. 'email')
     * @param address - The threepid address (eg. 'bob\@example.com')
     *        this must be as returned by getThreePids.
     * @returns Promise which resolves: The server response on success
     *     (generally the empty JSON object)
     * @returns Rejects: with an error response.
     */
    public deleteThreePid(
        medium: string,
        address: string,
        // eslint-disable-next-line camelcase
    ): Promise<{ id_server_unbind_result: IdServerUnbindResult }> {
        const path = "/account/3pid/delete";
        return this.http.authedRequest(Method.Post, path, undefined, { medium, address });
    }

    /**
     * Make a request to change your password.
     * @param newPassword - The new desired password.
     * @param logoutDevices - Should all sessions be logged out after the password change. Defaults to true.
     * @returns Promise which resolves: to an empty object `{}`
     * @returns Rejects: with an error response.
     */
    public setPassword(authDict: AuthDict, newPassword: string, logoutDevices?: boolean): Promise<{}> {
        const path = "/account/password";
        const data = {
            auth: authDict,
            new_password: newPassword,
            logout_devices: logoutDevices,
        };

        return this.http.authedRequest<{}>(Method.Post, path, undefined, data);
    }

    /**
     * Gets all devices recorded for the logged-in user
     * @returns Promise which resolves: result object
     * @returns Rejects: with an error response.
     */
    public getDevices(): Promise<{ devices: IMyDevice[] }> {
        return this.http.authedRequest(Method.Get, "/devices");
    }

    /**
     * Gets specific device details for the logged-in user
     * @param deviceId -  device to query
     * @returns Promise which resolves: result object
     * @returns Rejects: with an error response.
     */
    public getDevice(deviceId: string): Promise<IMyDevice> {
        const path = utils.encodeUri("/devices/$device_id", {
            $device_id: deviceId,
        });
        return this.http.authedRequest(Method.Get, path);
    }

    /**
     * Update the given device
     *
     * @param deviceId -  device to update
     * @param body -       body of request
     * @returns Promise which resolves: to an empty object `{}`
     * @returns Rejects: with an error response.
     */
    // eslint-disable-next-line camelcase
    public setDeviceDetails(deviceId: string, body: { display_name: string }): Promise<{}> {
        const path = utils.encodeUri("/devices/$device_id", {
            $device_id: deviceId,
        });

        return this.http.authedRequest(Method.Put, path, undefined, body);
    }

    /**
     * Delete the given device
     *
     * @param deviceId -  device to delete
     * @param auth - Optional. Auth data to supply for User-Interactive auth.
     * @returns Promise which resolves: result object
     * @returns Rejects: with an error response.
     */
    public deleteDevice(deviceId: string, auth?: AuthDict): Promise<{}> {
        const path = utils.encodeUri("/devices/$device_id", {
            $device_id: deviceId,
        });

        const body: Body = {};

        if (auth) {
            body.auth = auth;
        }

        return this.http.authedRequest(Method.Delete, path, undefined, body);
    }

    /**
     * Delete multiple device
     *
     * @param devices - IDs of the devices to delete
     * @param auth - Optional. Auth data to supply for User-Interactive auth.
     * @returns Promise which resolves: result object
     * @returns Rejects: with an error response.
     */
    public deleteMultipleDevices(devices: string[], auth?: AuthDict): Promise<{}> {
        const body: Body = { devices };

        if (auth) {
            body.auth = auth;
        }

        const path = "/delete_devices";
        return this.http.authedRequest(Method.Post, path, undefined, body);
    }

    /**
     * Gets all pushers registered for the logged-in user
     *
     * @returns Promise which resolves: Array of objects representing pushers
     * @returns Rejects: with an error response.
     */
    public async getPushers(): Promise<{ pushers: IPusher[] }> {
        const response = await this.http.authedRequest<{ pushers: IPusher[] }>(Method.Get, "/pushers");

        // Migration path for clients that connect to a homeserver that does not support
        // MSC3881 yet, see https://github.com/matrix-org/matrix-spec-proposals/blob/kerry/remote-push-toggle/proposals/3881-remote-push-notification-toggling.md#migration
        if (!(await this.doesServerSupportUnstableFeature("org.matrix.msc3881"))) {
            response.pushers = response.pushers.map((pusher) => {
                if (!pusher.hasOwnProperty(PUSHER_ENABLED.name)) {
                    pusher[PUSHER_ENABLED.name] = true;
                }
                return pusher;
            });
        }

        return response;
    }

    /**
     * Adds a new pusher or updates an existing pusher
     *
     * @param pusher - Object representing a pusher
     * @returns Promise which resolves: Empty json object on success
     * @returns Rejects: with an error response.
     */
    public setPusher(pusher: IPusherRequest): Promise<{}> {
        const path = "/pushers/set";
        return this.http.authedRequest(Method.Post, path, undefined, pusher);
    }

    /**
     * Removes an existing pusher
     * @param pushKey - pushkey of pusher to remove
     * @param appId - app_id of pusher to remove
     * @returns Promise which resolves: Empty json object on success
     * @returns Rejects: with an error response.
     */
    public removePusher(pushKey: string, appId: string): Promise<{}> {
        const path = "/pushers/set";
        const body = {
            pushkey: pushKey,
            app_id: appId,
            kind: null, // marks pusher for removal
        };
        return this.http.authedRequest(Method.Post, path, undefined, body);
    }

    /**
     * Persists local notification settings
     * @returns Promise which resolves: an empty object
     * @returns Rejects: with an error response.
     */
    public setLocalNotificationSettings(
        deviceId: string,
        notificationSettings: LocalNotificationSettings,
    ): Promise<{}> {
        const key = `${LOCAL_NOTIFICATION_SETTINGS_PREFIX.name}.${deviceId}` as const;
        return this.setAccountData(key, notificationSettings);
    }

    /**
     * Get the push rules for the account from the server.
     * @returns Promise which resolves to the push rules.
     * @returns Rejects: with an error response.
     */
    public getPushRules(): Promise<IPushRules> {
        return this.http.authedRequest<IPushRules>(Method.Get, "/pushrules/").then((rules: IPushRules) => {
            this.setPushRules(rules);
            return this.pushRules!;
        });
    }

    /**
     * Update the push rules for the account. This should be called whenever
     * updated push rules are available.
     */
    public setPushRules(rules: IPushRules): void {
        // Fix-up defaults, if applicable.
        this.pushRules = PushProcessor.rewriteDefaultRules(rules, this.getUserId()!);
        // Pre-calculate any necessary caches.
        this.pushProcessor.updateCachedPushRuleKeys(this.pushRules);
    }

    /**
     * @returns Promise which resolves: an empty object `{}`
     * @returns Rejects: with an error response.
     */
    public addPushRule(
        scope: string,
        kind: PushRuleKind,
        ruleId: Exclude<string, RuleId>,
        body: Pick<IPushRule, "actions" | "conditions" | "pattern">,
    ): Promise<{}> {
        // NB. Scope not uri encoded because devices need the '/'
        const path = utils.encodeUri("/pushrules/" + scope + "/$kind/$ruleId", {
            $kind: kind,
            $ruleId: ruleId,
        });
        return this.http.authedRequest(Method.Put, path, undefined, body);
    }

    /**
     * @returns Promise which resolves: an empty object `{}`
     * @returns Rejects: with an error response.
     */
    public deletePushRule(scope: string, kind: PushRuleKind, ruleId: Exclude<string, RuleId>): Promise<{}> {
        // NB. Scope not uri encoded because devices need the '/'
        const path = utils.encodeUri("/pushrules/" + scope + "/$kind/$ruleId", {
            $kind: kind,
            $ruleId: ruleId,
        });
        return this.http.authedRequest(Method.Delete, path);
    }

    /**
     * Enable or disable a push notification rule.
     * @returns Promise which resolves: to an empty object `{}`
     * @returns Rejects: with an error response.
     */
    public setPushRuleEnabled(
        scope: string,
        kind: PushRuleKind,
        ruleId: RuleId | string,
        enabled: boolean,
    ): Promise<{}> {
        const path = utils.encodeUri("/pushrules/" + scope + "/$kind/$ruleId/enabled", {
            $kind: kind,
            $ruleId: ruleId,
        });
        return this.http.authedRequest(Method.Put, path, undefined, { enabled: enabled });
    }

    /**
     * Set the actions for a push notification rule.
     * @returns Promise which resolves: to an empty object `{}`
     * @returns Rejects: with an error response.
     */
    public setPushRuleActions(
        scope: string,
        kind: PushRuleKind,
        ruleId: RuleId | string,
        actions: PushRuleAction[],
    ): Promise<{}> {
        const path = utils.encodeUri("/pushrules/" + scope + "/$kind/$ruleId/actions", {
            $kind: kind,
            $ruleId: ruleId,
        });
        return this.http.authedRequest(Method.Put, path, undefined, { actions: actions });
    }

    /**
     * Perform a server-side search.
     * @param params
     * @param params.next_batch - the batch token to pass in the query string
     * @param params.body - the JSON object to pass to the request body.
     * @param abortSignal - optional signal used to cancel the http request.
     * @returns Promise which resolves to the search response object.
     * @returns Rejects: with an error response.
     */
    public search(
        { body, next_batch: nextBatch }: { body: ISearchRequestBody; next_batch?: string },
        abortSignal?: AbortSignal,
    ): Promise<ISearchResponse> {
        const queryParams: QueryDict = {};
        if (nextBatch) {
            queryParams.next_batch = nextBatch;
        }
        return this.http.authedRequest(Method.Post, "/search", queryParams, body, { abortSignal });
    }

    /**
     * Upload keys
     *
     * @param content -  body of upload request
     *
     * @param opts - this method no longer takes any opts,
     *  used to take opts.device_id but this was not removed from the spec as a redundant parameter
     *
     * @returns Promise which resolves: result object. Rejects: with
     *     an error response ({@link MatrixError}).
     */
    public uploadKeysRequest(content: IUploadKeysRequest, opts?: void): Promise<IKeysUploadResponse> {
        return this.http.authedRequest(Method.Post, "/keys/upload", undefined, content);
    }

    public uploadKeySignatures(content: KeySignatures): Promise<IUploadKeySignaturesResponse> {
        return this.http.authedRequest(Method.Post, "/keys/signatures/upload", undefined, content);
    }

    /**
     * Download device keys
     *
     * @param userIds -  list of users to get keys for
     *
     * @param token - sync token to pass in the query request, to help
     *   the HS give the most recent results
     *
     * @returns Promise which resolves: result object. Rejects: with
     *     an error response ({@link MatrixError}).
     */
    public downloadKeysForUsers(userIds: string[], { token }: { token?: string } = {}): Promise<IDownloadKeyResult> {
        const content: IQueryKeysRequest = {
            device_keys: {},
        };
        if (token !== undefined) {
            content.token = token;
        }
        userIds.forEach((u) => {
            content.device_keys[u] = [];
        });

        return this.http.authedRequest(Method.Post, "/keys/query", undefined, content);
    }

    /**
     * Claim one-time keys
     *
     * @param devices -  a list of [userId, deviceId] pairs
     *
     * @param keyAlgorithm -  desired key type
     *
     * @param timeout - the time (in milliseconds) to wait for keys from remote
     *     servers
     *
     * @returns Promise which resolves: result object. Rejects: with
     *     an error response ({@link MatrixError}).
     */
    public claimOneTimeKeys(
        devices: [string, string][],
        keyAlgorithm = "signed_curve25519",
        timeout?: number,
    ): Promise<IClaimOTKsResult> {
        const queries: Record<string, Record<string, string>> = {};

        if (keyAlgorithm === undefined) {
            keyAlgorithm = "signed_curve25519";
        }

        for (const [userId, deviceId] of devices) {
            const query = queries[userId] || {};
            safeSet(queries, userId, query);
            safeSet(query, deviceId, keyAlgorithm);
        }
        const content: IClaimKeysRequest = { one_time_keys: queries };
        if (timeout) {
            content.timeout = timeout;
        }
        const path = "/keys/claim";
        return this.http.authedRequest(Method.Post, path, undefined, content);
    }

    /**
     * Ask the server for a list of users who have changed their device lists
     * between a pair of sync tokens
     *
     *
     * @returns Promise which resolves: result object. Rejects: with
     *     an error response ({@link MatrixError}).
     */
    public getKeyChanges(oldToken: string, newToken: string): Promise<{ changed: string[]; left: string[] }> {
        const qps = {
            from: oldToken,
            to: newToken,
        };

        return this.http.authedRequest(Method.Get, "/keys/changes", qps);
    }

    public uploadDeviceSigningKeys(auth?: AuthDict, keys?: CrossSigningKeys): Promise<{}> {
        // API returns empty object
        const data = Object.assign({}, keys);
        if (auth) Object.assign(data, { auth });
        return this.http.authedRequest(Method.Post, "/keys/device_signing/upload", undefined, data, {
            prefix: ClientPrefix.Unstable,
        });
    }

    /**
     * Register with an identity server using the OpenID token from the user's
     * Homeserver, which can be retrieved via
     * {@link MatrixClient#getOpenIdToken}.
     *
     * Note that the `/account/register` endpoint (as well as IS authentication in
     * general) was added as part of the v2 API version.
     *
     * @returns Promise which resolves: with object containing an Identity
     * Server access token.
     * @returns Rejects: with an error response.
     */
    public registerWithIdentityServer(hsOpenIdToken: IOpenIDToken): Promise<{
        access_token: string;
        token: string;
    }> {
        if (!this.idBaseUrl) {
            throw new Error("No identity server base URL set");
        }

        const uri = this.http.getUrl("/account/register", undefined, IdentityPrefix.V2, this.idBaseUrl);
        return this.http.requestOtherUrl(Method.Post, uri, hsOpenIdToken);
    }

    /**
     * Requests an email verification token directly from an identity server.
     *
     * This API is used as part of binding an email for discovery on an identity
     * server. The validation data that results should be passed to the
     * `bindThreePid` method to complete the binding process.
     *
     * @param email - The email address to request a token for
     * @param clientSecret - A secret binary string generated by the client.
     *                 It is recommended this be around 16 ASCII characters.
     * @param sendAttempt - If an identity server sees a duplicate request
     *                 with the same sendAttempt, it will not send another email.
     *                 To request another email to be sent, use a larger value for
     *                 the sendAttempt param as was used in the previous request.
     * @param nextLink - Optional If specified, the client will be redirected
     *                 to this link after validation.
     * @param identityAccessToken - The `access_token` field of the identity
     * server `/account/register` response (see {@link registerWithIdentityServer}).
     *
     * @returns Promise which resolves: TODO
     * @returns Rejects: with an error response.
     * @throws Error if no identity server is set
     */
    public requestEmailToken(
        email: string,
        clientSecret: string,
        sendAttempt: number,
        nextLink?: string,
        identityAccessToken?: string,
    ): Promise<IRequestTokenResponse> {
        const params: Record<string, string> = {
            client_secret: clientSecret,
            email: email,
            send_attempt: sendAttempt?.toString(),
        };
        if (nextLink) {
            params.next_link = nextLink;
        }

        return this.http.idServerRequest<IRequestTokenResponse>(
            Method.Post,
            "/validate/email/requestToken",
            params,
            IdentityPrefix.V2,
            identityAccessToken,
        );
    }

    /**
     * Requests a MSISDN verification token directly from an identity server.
     *
     * This API is used as part of binding a MSISDN for discovery on an identity
     * server. The validation data that results should be passed to the
     * `bindThreePid` method to complete the binding process.
     *
     * @param phoneCountry - The ISO 3166-1 alpha-2 code for the country in
     *                 which phoneNumber should be parsed relative to.
     * @param phoneNumber - The phone number, in national or international
     *                 format
     * @param clientSecret - A secret binary string generated by the client.
     *                 It is recommended this be around 16 ASCII characters.
     * @param sendAttempt - If an identity server sees a duplicate request
     *                 with the same sendAttempt, it will not send another SMS.
     *                 To request another SMS to be sent, use a larger value for
     *                 the sendAttempt param as was used in the previous request.
     * @param nextLink - Optional If specified, the client will be redirected
     *                 to this link after validation.
     * @param identityAccessToken - The `access_token` field of the Identity
     * Server `/account/register` response (see {@link registerWithIdentityServer}).
     *
     * @returns Promise which resolves to an object with a sid string
     * @returns Rejects: with an error response.
     * @throws Error if no identity server is set
     */
    public requestMsisdnToken(
        phoneCountry: string,
        phoneNumber: string,
        clientSecret: string,
        sendAttempt: number,
        nextLink?: string,
        identityAccessToken?: string,
    ): Promise<IRequestMsisdnTokenResponse> {
        const params: Record<string, string> = {
            client_secret: clientSecret,
            country: phoneCountry,
            phone_number: phoneNumber,
            send_attempt: sendAttempt?.toString(),
        };
        if (nextLink) {
            params.next_link = nextLink;
        }

        return this.http.idServerRequest<IRequestMsisdnTokenResponse>(
            Method.Post,
            "/validate/msisdn/requestToken",
            params,
            IdentityPrefix.V2,
            identityAccessToken,
        );
    }

    /**
     * Submits a MSISDN token to the identity server
     *
     * This is used when submitting the code sent by SMS to a phone number.
     * The identity server has an equivalent API for email but the js-sdk does
     * not expose this, since email is normally validated by the user clicking
     * a link rather than entering a code.
     *
     * @param sid - The sid given in the response to requestToken
     * @param clientSecret - A secret binary string generated by the client.
     *                 This must be the same value submitted in the requestToken call.
     * @param msisdnToken - The MSISDN token, as enetered by the user.
     * @param identityAccessToken - The `access_token` field of the Identity
     * Server `/account/register` response (see {@link registerWithIdentityServer}).
     * Some legacy identity servers had no authentication here.
     *
     * @returns Promise which resolves: Object, containing success boolean.
     * @returns Rejects: with an error response.
     * @throws Error if No identity server is set
     */
    public submitMsisdnToken(
        sid: string,
        clientSecret: string,
        msisdnToken: string,
        identityAccessToken: string | null,
    ): Promise<{ success: boolean }> {
        const params = {
            sid: sid,
            client_secret: clientSecret,
            token: msisdnToken,
        };

        return this.http.idServerRequest(
            Method.Post,
            "/validate/msisdn/submitToken",
            params,
            IdentityPrefix.V2,
            identityAccessToken ?? undefined,
        );
    }

    /**
     * Submits a MSISDN token to an arbitrary URL.
     *
     * This is used when submitting the code sent by SMS to a phone number in the
     * newer 3PID flow where the homeserver validates 3PID ownership (as part of
     * `requestAdd3pidMsisdnToken`). The homeserver response may include a
     * `submit_url` to specify where the token should be sent, and this helper can
     * be used to pass the token to this URL.
     *
     * @param url - The URL to submit the token to
     * @param sid - The sid given in the response to requestToken
     * @param clientSecret - A secret binary string generated by the client.
     *                 This must be the same value submitted in the requestToken call.
     * @param msisdnToken - The MSISDN token, as enetered by the user.
     *
     * @returns Promise which resolves: Object, containing success boolean.
     * @returns Rejects: with an error response.
     */
    public submitMsisdnTokenOtherUrl(
        url: string,
        sid: string,
        clientSecret: string,
        msisdnToken: string,
    ): Promise<{ success: boolean }> {
        const params = {
            sid: sid,
            client_secret: clientSecret,
            token: msisdnToken,
        };
        return this.http.requestOtherUrl(Method.Post, url, params);
    }

    /**
     * Gets the V2 hashing information from the identity server. Primarily useful for
     * lookups.
     * @param identityAccessToken - The access token for the identity server.
     * @returns The hashing information for the identity server.
     */
    public getIdentityHashDetails(identityAccessToken: string): Promise<{
        /**
         * The algorithms the server supports. Must contain at least sha256.
         */
        algorithms: string[];
        /**
         * The pepper the client MUST use in hashing identifiers,
         * and MUST supply to the /lookup endpoint when performing lookups.
         */
        lookup_pepper: string;
    }> {
        return this.http.idServerRequest(
            Method.Get,
            "/hash_details",
            undefined,
            IdentityPrefix.V2,
            identityAccessToken,
        );
    }

    /**
     * Performs a hashed lookup of addresses against the identity server. This is
     * only supported on identity servers which have at least the version 2 API.
     * @param addressPairs - An array of 2 element arrays.
     * The first element of each pair is the address, the second is the 3PID medium.
     * Eg: `["email@example.org", "email"]`
     * @param identityAccessToken - The access token for the identity server.
     * @returns A collection of address mappings to
     * found MXIDs. Results where no user could be found will not be listed.
     */
    public async identityHashedLookup(
        addressPairs: [string, string][],
        identityAccessToken: string,
    ): Promise<{ address: string; mxid: string }[]> {
        const params: Record<string, string | string[]> = {
            // addresses: ["email@example.org", "10005550000"],
            // algorithm: "sha256",
            // pepper: "abc123"
        };

        // Get hash information first before trying to do a lookup
        const hashes = await this.getIdentityHashDetails(identityAccessToken);
        if (!hashes || !hashes["lookup_pepper"] || !hashes["algorithms"]) {
            throw new Error("Unsupported identity server: bad response");
        }

        params["pepper"] = hashes["lookup_pepper"];

        const localMapping: Record<string, string> = {
            // hashed identifier => plain text address
            // For use in this function's return format
        };

        // When picking an algorithm, we pick the hashed over no hashes
        if (hashes["algorithms"].includes("sha256")) {
            params["addresses"] = await Promise.all(
                addressPairs.map(async (p) => {
                    const addr = p[0].toLowerCase(); // lowercase to get consistent hashes
                    const med = p[1].toLowerCase();
                    const hashBuffer = await sha256(`${addr} ${med} ${params["pepper"]}`);
                    const hashed = encodeUnpaddedBase64Url(hashBuffer);

                    // Map the hash to a known (case-sensitive) address. We use the case
                    // sensitive version because the caller might be expecting that.
                    localMapping[hashed] = p[0];
                    return hashed;
                }),
            );
            params["algorithm"] = "sha256";
        } else if (hashes["algorithms"].includes("none")) {
            params["addresses"] = addressPairs.map((p) => {
                const addr = p[0].toLowerCase(); // lowercase to get consistent hashes
                const med = p[1].toLowerCase();
                const unhashed = `${addr} ${med}`;
                // Map the unhashed values to a known (case-sensitive) address. We use
                // the case-sensitive version because the caller might be expecting that.
                localMapping[unhashed] = p[0];
                return unhashed;
            });
            params["algorithm"] = "none";
        } else {
            throw new Error("Unsupported identity server: unknown hash algorithm");
        }

        const response = await this.http.idServerRequest<{
            mappings: { [address: string]: string };
        }>(Method.Post, "/lookup", params, IdentityPrefix.V2, identityAccessToken);

        if (!response?.["mappings"]) return []; // no results

        const foundAddresses: { address: string; mxid: string }[] = [];
        for (const hashed of Object.keys(response["mappings"])) {
            const mxid = response["mappings"][hashed];
            const plainAddress = localMapping[hashed];
            if (!plainAddress) {
                throw new Error("Identity server returned more results than expected");
            }

            foundAddresses.push({ address: plainAddress, mxid });
        }
        return foundAddresses;
    }

    /**
     * Looks up the public Matrix ID mapping for a given 3rd party
     * identifier from the identity server
     *
     * @param medium - The medium of the threepid, eg. 'email'
     * @param address - The textual address of the threepid
     * @param identityAccessToken - The `access_token` field of the Identity
     * Server `/account/register` response (see {@link registerWithIdentityServer}).
     *
     * @returns Promise which resolves: A threepid mapping
     *                                 object or the empty object if no mapping
     *                                 exists
     * @returns Rejects: with an error response.
     */
    public async lookupThreePid(
        medium: string,
        address: string,
        identityAccessToken: string,
    ): Promise<
        | {
              address: string;
              medium: string;
              mxid: string;
          }
        | {}
    > {
        // Note: we're using the V2 API by calling this function, but our
        // function contract requires a V1 response. We therefore have to
        // convert it manually.
        const response = await this.identityHashedLookup([[address, medium]], identityAccessToken);
        const result = response.find((p) => p.address === address);
        if (!result) {
            return {};
        }

        const mapping = {
            address,
            medium,
            mxid: result.mxid,

            // We can't reasonably fill these parameters:
            // not_before
            // not_after
            // ts
            // signatures
        };

        return mapping;
    }

    /**
     * Looks up the public Matrix ID mappings for multiple 3PIDs.
     *
     * @param query - Array of arrays containing
     * [medium, address]
     * @param identityAccessToken - The `access_token` field of the Identity
     * Server `/account/register` response (see {@link registerWithIdentityServer}).
     *
     * @returns Promise which resolves: Lookup results from IS.
     * @returns Rejects: with an error response.
     */
    public async bulkLookupThreePids(
        query: [string, string][],
        identityAccessToken: string,
    ): Promise<{
        threepids: [medium: string, address: string, mxid: string][];
    }> {
        // Note: we're using the V2 API by calling this function, but our
        // function contract requires a V1 response. We therefore have to
        // convert it manually.
        const response = await this.identityHashedLookup(
            // We have to reverse the query order to get [address, medium] pairs
            query.map((p) => [p[1], p[0]]),
            identityAccessToken,
        );

        const v1results: [medium: string, address: string, mxid: string][] = [];
        for (const mapping of response) {
            const originalQuery = query.find((p) => p[1] === mapping.address);
            if (!originalQuery) {
                throw new Error("Identity sever returned unexpected results");
            }

            v1results.push([
                originalQuery[0], // medium
                mapping.address,
                mapping.mxid,
            ]);
        }

        return { threepids: v1results };
    }

    /**
     * Get account info from the identity server. This is useful as a neutral check
     * to verify that other APIs are likely to approve access by testing that the
     * token is valid, terms have been agreed, etc.
     *
     * @param identityAccessToken - The `access_token` field of the Identity
     * Server `/account/register` response (see {@link registerWithIdentityServer}).
     *
     * @returns Promise which resolves: an object with account info.
     * @returns Rejects: with an error response.
     */
    public getIdentityAccount(identityAccessToken: string): Promise<{ user_id: string }> {
        return this.http.idServerRequest(Method.Get, "/account", undefined, IdentityPrefix.V2, identityAccessToken);
    }

    /**
     * Send an event to a specific list of devices.
     * This is a low-level API that simply wraps the HTTP API
     * call to send to-device messages. We recommend using
     * queueToDevice() which is a higher level API.
     *
     * @param eventType -  type of event to send
     *    content to send. Map from user_id to device_id to content object.
     * @param txnId -     transaction id. One will be made up if not
     *    supplied.
     * @returns Promise which resolves: to an empty object `{}`
     */
    public sendToDevice(eventType: string, contentMap: SendToDeviceContentMap, txnId?: string): Promise<{}> {
        const path = utils.encodeUri("/sendToDevice/$eventType/$txnId", {
            $eventType: eventType,
            $txnId: txnId ? txnId : this.makeTxnId(),
        });

        const body = {
            messages: utils.recursiveMapToObject(contentMap),
        };

        const targets = new Map<string, string[]>();

        for (const [userId, deviceMessages] of contentMap) {
            targets.set(userId, Array.from(deviceMessages.keys()));
        }

        this.logger.debug(`PUT ${path}`, targets);

        return this.http.authedRequest(Method.Put, path, undefined, body);
    }

    /**
     * Sends events directly to specific devices using Matrix's to-device
     * messaging system. The batch will be split up into appropriately sized
     * batches for sending and stored in the store so they can be retried
     * later if they fail to send. Retries will happen automatically.
     * @param batch - The to-device messages to send
     */
    public queueToDevice(batch: ToDeviceBatch): Promise<void> {
        return this.toDeviceMessageQueue.queueBatch(batch);
    }

    /**
     * Get the third party protocols that can be reached using
     * this HS
     * @returns Promise which resolves to the result object
     */
    public getThirdpartyProtocols(): Promise<{ [protocol: string]: IProtocol }> {
        return this.http
            .authedRequest<Record<string, IProtocol>>(Method.Get, "/thirdparty/protocols")
            .then((response) => {
                // sanity check
                if (!response || typeof response !== "object") {
                    throw new Error(`/thirdparty/protocols did not return an object: ${response}`);
                }
                return response;
            });
    }

    /**
     * Get information on how a specific place on a third party protocol
     * may be reached.
     * @param protocol - The protocol given in getThirdpartyProtocols()
     * @param params - Protocol-specific parameters, as given in the
     *                        response to getThirdpartyProtocols()
     * @returns Promise which resolves to the result object
     */
    public getThirdpartyLocation(
        protocol: string,
        params: { searchFields?: string[] },
    ): Promise<IThirdPartyLocation[]> {
        const path = utils.encodeUri("/thirdparty/location/$protocol", {
            $protocol: protocol,
        });

        return this.http.authedRequest(Method.Get, path, params);
    }

    /**
     * Get information on how a specific user on a third party protocol
     * may be reached.
     * @param protocol - The protocol given in getThirdpartyProtocols()
     * @param params - Protocol-specific parameters, as given in the
     *                        response to getThirdpartyProtocols()
     * @returns Promise which resolves to the result object
     */
    public getThirdpartyUser(protocol: string, params?: QueryDict): Promise<IThirdPartyUser[]> {
        const path = utils.encodeUri("/thirdparty/user/$protocol", {
            $protocol: protocol,
        });

        return this.http.authedRequest(Method.Get, path, params);
    }

    public getTerms(serviceType: SERVICE_TYPES, baseUrl: string): Promise<Terms> {
        const url = this.termsUrlForService(serviceType, baseUrl);
        return this.http.requestOtherUrl(Method.Get, url);
    }

    public agreeToTerms(
        serviceType: SERVICE_TYPES,
        baseUrl: string,
        accessToken: string,
        termsUrls: string[],
    ): Promise<{}> {
        const url = this.termsUrlForService(serviceType, baseUrl);
        const headers = {
            Authorization: "Bearer " + accessToken,
        };
        return this.http.requestOtherUrl(
            Method.Post,
            url,
            {
                user_accepts: termsUrls,
            },
            { headers },
        );
    }

    /**
     * Reports an event as inappropriate to the server, which may then notify the appropriate people.
     * @param roomId - The room in which the event being reported is located.
     * @param eventId - The event to report.
     * @param score - The score to rate this content as where -100 is most offensive and 0 is inoffensive.
     * @param reason - The reason the content is being reported. May be blank.
     * @returns Promise which resolves to an empty object if successful
     */
    public reportEvent(roomId: string, eventId: string, score: number, reason: string): Promise<{}> {
        const path = utils.encodeUri("/rooms/$roomId/report/$eventId", {
            $roomId: roomId,
            $eventId: eventId,
        });

        return this.http.authedRequest(Method.Post, path, undefined, { score, reason });
    }

    /**
     * Fetches or paginates a room hierarchy as defined by MSC2946.
     * Falls back gracefully to sourcing its data from `getSpaceSummary` if this API is not yet supported by the server.
     * @param roomId - The ID of the space-room to use as the root of the summary.
     * @param limit - The maximum number of rooms to return per page.
     * @param maxDepth - The maximum depth in the tree from the root room to return.
     * @param suggestedOnly - Whether to only return rooms with suggested=true.
     * @param fromToken - The opaque token to paginate a previous request.
     * @returns the response, with next_batch & rooms fields.
     */
    public getRoomHierarchy(
        roomId: string,
        limit?: number,
        maxDepth?: number,
        suggestedOnly = false,
        fromToken?: string,
    ): Promise<IRoomHierarchy> {
        const path = utils.encodeUri("/rooms/$roomId/hierarchy", {
            $roomId: roomId,
        });

        const queryParams: QueryDict = {
            suggested_only: String(suggestedOnly),
            max_depth: maxDepth?.toString(),
            from: fromToken,
            limit: limit?.toString(),
        };

        return this.http
            .authedRequest<IRoomHierarchy>(Method.Get, path, queryParams, undefined, {
                prefix: ClientPrefix.V1,
            })
            .catch((e) => {
                if (e.errcode === "M_UNRECOGNIZED") {
                    // fall back to the prefixed hierarchy API.
                    return this.http.authedRequest<IRoomHierarchy>(Method.Get, path, queryParams, undefined, {
                        prefix: "/_matrix/client/unstable/org.matrix.msc2946",
                    });
                }

                throw e;
            });
    }

    /**
     * Creates a new file tree space with the given name. The client will pick
     * defaults for how it expects to be able to support the remaining API offered
     * by the returned class.
     *
     * Note that this is UNSTABLE and may have breaking changes without notice.
     * @param name - The name of the tree space.
     * @returns Promise which resolves to the created space.
     */
    public async unstableCreateFileTree(name: string): Promise<MSC3089TreeSpace> {
        const { room_id: roomId } = await this.createRoom({
            name: name,
            preset: Preset.PrivateChat,
            power_level_content_override: {
                ...DEFAULT_TREE_POWER_LEVELS_TEMPLATE,
                users: {
                    [this.getUserId()!]: 100,
                },
            },
            creation_content: {
                [RoomCreateTypeField]: RoomType.Space,
            },
            initial_state: [
                {
                    type: UNSTABLE_MSC3088_PURPOSE.name,
                    state_key: UNSTABLE_MSC3089_TREE_SUBTYPE.name,
                    content: {
                        [UNSTABLE_MSC3088_ENABLED.name]: true,
                    },
                },
                {
                    type: EventType.RoomEncryption,
                    state_key: "",
                    content: {
                        algorithm: "m.megolm.v1.aes-sha2",
                    },
                },
            ],
        });
        return new MSC3089TreeSpace(this, roomId);
    }

    /**
     * Gets a reference to a tree space, if the room ID given is a tree space. If the room
     * does not appear to be a tree space then null is returned.
     *
     * Note that this is UNSTABLE and may have breaking changes without notice.
     * @param roomId - The room ID to get a tree space reference for.
     * @returns The tree space, or null if not a tree space.
     */
    public unstableGetFileTreeSpace(roomId: string): MSC3089TreeSpace | null {
        const room = this.getRoom(roomId);
        if (room?.getMyMembership() !== KnownMembership.Join) return null;

        const createEvent = room.currentState.getStateEvents(EventType.RoomCreate, "");
        const purposeEvent = room.currentState.getStateEvents(
            UNSTABLE_MSC3088_PURPOSE.name,
            UNSTABLE_MSC3089_TREE_SUBTYPE.name,
        );

        if (!createEvent) throw new Error("Expected single room create event");

        if (!purposeEvent?.getContent()?.[UNSTABLE_MSC3088_ENABLED.name]) return null;
        if (createEvent.getContent()?.[RoomCreateTypeField] !== RoomType.Space) return null;

        return new MSC3089TreeSpace(this, roomId);
    }

    /**
     * Perform a single MSC3575 sliding sync request.
     * @param req - The request to make.
     * @param proxyBaseUrl - The base URL for the sliding sync proxy.
     * @param abortSignal - Optional signal to abort request mid-flight.
     * @returns The sliding sync response, or a standard error.
     * @throws on non 2xx status codes with an object with a field "httpStatus":number.
     */
    public slidingSync(
        req: MSC3575SlidingSyncRequest,
        proxyBaseUrl?: string,
        abortSignal?: AbortSignal,
    ): Promise<MSC3575SlidingSyncResponse> {
        const qps: QueryDict = {};
        if (req.pos) {
            qps.pos = req.pos;
            delete req.pos;
        }
        if (req.timeout) {
            qps.timeout = req.timeout;
            delete req.timeout;
        }
        const clientTimeout = req.clientTimeout;
        delete req.clientTimeout;
        return this.http.authedRequest<MSC3575SlidingSyncResponse>(Method.Post, "/sync", qps, req, {
            prefix: "/_matrix/client/unstable/org.matrix.msc3575",
            baseUrl: proxyBaseUrl,
            localTimeoutMs: clientTimeout,
            abortSignal,
        });
    }

    /**
     * A helper to determine thread support
     * @returns a boolean to determine if threads are enabled
     */
    public supportsThreads(): boolean {
        return this.clientOpts?.threadSupport || false;
    }

    /**
     * A helper to determine intentional mentions support
     * @returns a boolean to determine if intentional mentions are enabled on the server
     * @experimental
     */
    public supportsIntentionalMentions(): boolean {
        return this.canSupport.get(Feature.IntentionalMentions) !== ServerSupport.Unsupported;
    }

    /**
     * Fetches the summary of a room as defined by an initial version of MSC3266 and implemented in Synapse
     * Proposed at https://github.com/matrix-org/matrix-doc/pull/3266
     * @param roomIdOrAlias - The ID or alias of the room to get the summary of.
     * @param via - The list of servers which know about the room if only an ID was provided.
     */
    public async getRoomSummary(roomIdOrAlias: string, via?: string[]): Promise<RoomSummary> {
        const paramOpts = {
            prefix: "/_matrix/client/unstable/im.nheko.summary",
        };
        try {
            const path = utils.encodeUri("/summary/$roomid", { $roomid: roomIdOrAlias });
            return await this.http.authedRequest(Method.Get, path, { via }, undefined, paramOpts);
        } catch (e) {
            if (e instanceof MatrixError && e.errcode === "M_UNRECOGNIZED") {
                const path = utils.encodeUri("/rooms/$roomid/summary", { $roomid: roomIdOrAlias });
                return await this.http.authedRequest(Method.Get, path, { via }, undefined, paramOpts);
            } else {
                throw e;
            }
        }
    }

    /**
     * Processes a list of threaded events and adds them to their respective timelines
     * @param room - the room the adds the threaded events
     * @param threadedEvents - an array of the threaded events
     * @param toStartOfTimeline - the direction in which we want to add the events
     */
    public processThreadEvents(room: Room, threadedEvents: MatrixEvent[], toStartOfTimeline: boolean): void {
        room.processThreadedEvents(threadedEvents, toStartOfTimeline);
    }

    /**
     * Processes a list of thread roots and creates a thread model
     * @param room - the room to create the threads in
     * @param threadedEvents - an array of thread roots
     * @param toStartOfTimeline - the direction
     */
    public processThreadRoots(room: Room, threadedEvents: MatrixEvent[], toStartOfTimeline: boolean): void {
        if (!this.supportsThreads()) return;
        room.processThreadRoots(threadedEvents, toStartOfTimeline);
    }

    public processBeaconEvents(room?: Room, events?: MatrixEvent[]): void {
        this.processAggregatedTimelineEvents(room, events);
    }

    /**
     * Calls aggregation functions for event types that are aggregated
     * Polls and location beacons
     * @param room - room the events belong to
     * @param events - timeline events to be processed
     * @returns
     */
    public processAggregatedTimelineEvents(room?: Room, events?: MatrixEvent[]): void {
        if (!events?.length) return;
        if (!room) return;

        room.currentState.processBeaconEvents(events, this);
        room.processPollEvents(events);
    }

    /**
     * Fetches information about the user for the configured access token.
     */
    public async whoami(): Promise<IWhoamiResponse> {
        return this.http.authedRequest(Method.Get, "/account/whoami");
    }

    /**
     * Find the event_id closest to the given timestamp in the given direction.
     * @returns Resolves: A promise of an object containing the event_id and
     *    origin_server_ts of the closest event to the timestamp in the given direction
     * @returns Rejects: when the request fails (module:http-api.MatrixError)
     */
    public async timestampToEvent(
        roomId: string,
        timestamp: number,
        dir: Direction,
    ): Promise<TimestampToEventResponse> {
        const path = utils.encodeUri("/rooms/$roomId/timestamp_to_event", {
            $roomId: roomId,
        });
        const queryParams = {
            ts: timestamp.toString(),
            dir: dir,
        };

        try {
            return await this.http.authedRequest(Method.Get, path, queryParams, undefined, {
                prefix: ClientPrefix.V1,
            });
        } catch (err) {
            // Fallback to the prefixed unstable endpoint. Since the stable endpoint is
            // new, we should also try the unstable endpoint before giving up. We can
            // remove this fallback request in a year (remove after 2023-11-28).
            if (
                (<MatrixError>err).errcode === "M_UNRECOGNIZED" &&
                // XXX: The 400 status code check should be removed in the future
                // when Synapse is compliant with MSC3743.
                ((<MatrixError>err).httpStatus === 400 ||
                    // This the correct standard status code for an unsupported
                    // endpoint according to MSC3743. Not Found and Method Not Allowed
                    // both indicate that this endpoint+verb combination is
                    // not supported.
                    (<MatrixError>err).httpStatus === 404 ||
                    (<MatrixError>err).httpStatus === 405)
            ) {
                return await this.http.authedRequest(Method.Get, path, queryParams, undefined, {
                    prefix: "/_matrix/client/unstable/org.matrix.msc3030",
                });
            }

            throw err;
        }
    }

    /**
     * Get the OIDC issuer responsible for authentication on this server, if any
     * @returns Resolves: A promise of an object containing the OIDC issuer if configured
     * @returns Rejects: when the request fails (module:http-api.MatrixError)
     * @experimental - part of MSC2965
     * @deprecated in favour of getAuthMetadata
     */
    public async getAuthIssuer(): Promise<{
        issuer: string;
    }> {
        return this.http.request(Method.Get, "/auth_issuer", undefined, undefined, {
            prefix: ClientPrefix.Unstable + "/org.matrix.msc2965",
        });
    }

    /**
     * Discover and validate delegated auth configuration
     * - delegated auth issuer openid-configuration is reachable
     * - delegated auth issuer openid-configuration is configured correctly for us
     * Fetches /auth_metadata falling back to legacy implementation using /auth_issuer followed by
     * https://oidc-issuer.example.com/.well-known/openid-configuration and other files linked therein.
     * When successful, validated metadata is returned
     * @returns validated authentication metadata and optionally signing keys
     * @throws when delegated auth config is invalid or unreachable
     * @experimental - part of MSC2965
     */
    public async getAuthMetadata(): Promise<OidcClientConfig> {
        let authMetadata: unknown | undefined;
        try {
            authMetadata = await this.http.request<unknown>(Method.Get, "/auth_metadata", undefined, undefined, {
                prefix: ClientPrefix.Unstable + "/org.matrix.msc2965",
            });
        } catch (e) {
            if (e instanceof MatrixError && e.errcode === "M_UNRECOGNIZED") {
                const { issuer } = await this.getAuthIssuer();
                return discoverAndValidateOIDCIssuerWellKnown(issuer);
            }
            throw e;
        }

        return validateAuthMetadataAndKeys(authMetadata);
    }
}

function getUnstableDelayQueryOpts(delayOpts: SendDelayedEventRequestOpts): QueryDict {
    return Object.fromEntries(
        Object.entries(delayOpts).map(([k, v]) => [`${UNSTABLE_MSC4140_DELAYED_EVENTS}.${k}`, v]),
    );
}

/**
 * recalculates an accurate notifications count on event decryption.
 * Servers do not have enough knowledge about encrypted events to calculate an
 * accurate notification_count
 */
export function fixNotificationCountOnDecryption(cli: MatrixClient, event: MatrixEvent): void {
    const ourUserId = cli.getUserId();
    const eventId = event.getId();

    const room = cli.getRoom(event.getRoomId());
    if (!room || !ourUserId || !eventId) return;

    // Due to threads, we can get relation events (eg. edits & reactions) that never get
    // added to a timeline and so cannot be found in their own room (their edit / reaction
    // still applies to the event it needs to, so it doesn't matter too much). However, if
    // we try to process notification about this event, we'll get very confused because we
    // won't be able to find the event in the room, so will assume it must be unread, even
    // if it's actually read. We therefore skip anything that isn't in the room. This isn't
    // *great*, so if we can fix the homeless events (eg. with MSC4023) then we should probably
    // remove this workaround.
    if (!room.findEventById(eventId)) {
        logger.info(`Decrypted event ${event.getId()} is not in room ${room.roomId}: ignoring`);
        return;
    }

    const isThreadEvent = !!event.threadRootId && !event.isThreadRoot;

    let hasReadEvent;
    if (isThreadEvent) {
        const thread = room.getThread(event.threadRootId);
        hasReadEvent = thread
            ? thread.hasUserReadEvent(ourUserId, eventId)
            : // If the thread object does not exist in the room yet, we don't
              // want to calculate notification for this event yet. We have not
              // restored the read receipts yet and can't accurately calculate
              // notifications at this stage.
              //
              // This issue can likely go away when MSC3874 is implemented
              true;
    } else {
        hasReadEvent = room.hasUserReadEvent(ourUserId, eventId);
    }

    if (hasReadEvent) {
        // If the event has been read, ignore it.
        return;
    }

    const actions = cli.getPushActionsForEvent(event, true);

    // Ensure the unread counts are kept up to date if the event is encrypted
    // We also want to make sure that the notification count goes up if we already
    // have encrypted events to avoid other code from resetting 'highlight' to zero.
    const newHighlight = !!actions?.tweaks?.highlight;

    if (newHighlight) {
        // TODO: Handle mentions received while the client is offline
        // See also https://github.com/vector-im/element-web/issues/9069
        const newCount = room.getUnreadCountForEventContext(NotificationCountType.Highlight, event) + 1;
        if (isThreadEvent) {
            room.setThreadUnreadNotificationCount(event.threadRootId, NotificationCountType.Highlight, newCount);
        } else {
            room.setUnreadNotificationCount(NotificationCountType.Highlight, newCount);
        }
    }

    // `notify` is used in practice for incrementing the total count
    const newNotify = !!actions?.notify;

    // The room total count is NEVER incremented by the server for encrypted rooms. We basically ignore
    // the server here as it's always going to tell us to increment for encrypted events.
    if (newNotify) {
        // Total count is used to typically increment a room notification counter, but not loudly highlight it.
        const newCount = room.getUnreadCountForEventContext(NotificationCountType.Total, event) + 1;
        if (isThreadEvent) {
            room.setThreadUnreadNotificationCount(event.threadRootId, NotificationCountType.Total, newCount);
        } else {
            room.setUnreadNotificationCount(NotificationCountType.Total, newCount);
        }
    }
}

/**
 * Given an event, figure out the thread ID we should use for it in a receipt.
 *
 * This will either be "main", or event.threadRootId. For the thread root, or
 * e.g. reactions to the thread root, this will be main. For events inside the
 * thread, or e.g. reactions to them, this will be event.threadRootId.
 *
 * (Exported for test.)
 */
export function threadIdForReceipt(event: MatrixEvent): string {
    return inMainTimelineForReceipt(event) ? MAIN_ROOM_TIMELINE : event.threadRootId!;
}

/**
 * a) True for non-threaded messages, thread roots and non-thread relations to thread roots.
 * b) False for messages with thread relations to the thread root.
 * c) False for messages with any kind of relation to a message from case b.
 *
 * Note: true for redactions of messages that are in threads. Redacted messages
 * are not really in threads (because their relations are gone), so if they look
 * like they are in threads, that is a sign of a bug elsewhere. (At time of
 * writing, this bug definitely exists - messages are not moved to another
 * thread when they are redacted.)
 *
 * @returns true if this event is considered to be in the main timeline as far
 *               as receipts are concerned.
 */
export function inMainTimelineForReceipt(event: MatrixEvent): boolean {
    if (!event.threadRootId) {
        // Not in a thread: then it is in the main timeline
        return true;
    }

    if (event.isThreadRoot) {
        // Thread roots are in the main timeline. Note: the spec is ambiguous (or
        // wrong) on this - see
        // https://github.com/matrix-org/matrix-spec-proposals/pull/4037
        return true;
    }

    if (!event.isRelation()) {
        // If it's not related to anything, it can't be related via a chain of
        // relations to a thread root.
        //
        // Note: this is a bug, because how does it have a threadRootId if it is
        // neither a thread root, nor related to one?
        logger.warn(`Event is not a relation or a thread root, but still has a threadRootId! id=${event.getId()}`);
        return true;
    }

    if (event.isRelation(THREAD_RELATION_TYPE.name)) {
        // It's a message in a thread - definitely not in the main timeline.
        return false;
    }

    const isRelatedToRoot = event.relationEventId === event.threadRootId;

    // If it's related to the thread root (and we already know it's not a thread
    // relation) then it's in the main timeline. If it's related to something
    // else, then it's in the thread (because it has a thread ID).
    return isRelatedToRoot;
}<|MERGE_RESOLUTION|>--- conflicted
+++ resolved
@@ -1790,8 +1790,6 @@
      */
     public setGuest(guest: boolean): void {
         this.isGuestAccount = guest;
-<<<<<<< HEAD
-=======
     }
 
     /**
@@ -1865,90 +1863,7 @@
     }
 
     /**
-     * Initialise support for end-to-end encryption in this client, using libolm.
-     *
-     * You should call this method after creating the matrixclient, but *before*
-     * calling `startClient`, if you want to support end-to-end encryption.
-     *
-     * It will return a Promise which will resolve when the crypto layer has been
-     * successfully initialised.
-     *
-     * @deprecated libolm is deprecated. Prefer {@link initRustCrypto}.
-     */
-    public async initLegacyCrypto(): Promise<void> {
-        if (!isCryptoAvailable()) {
-            throw new Error(
-                `End-to-end encryption not supported in this js-sdk build: did ` +
-                    `you remember to load the olm library?`,
-            );
-        }
-
-        if (this.cryptoBackend) {
-            this.logger.warn("Attempt to re-initialise e2e encryption on MatrixClient");
-            return;
-        }
-
-        if (!this.cryptoStore) {
-            // the cryptostore is provided by sdk.createClient, so this shouldn't happen
-            throw new Error(`Cannot enable encryption: no cryptoStore provided`);
-        }
-
-        this.logger.debug("Crypto: Starting up crypto store...");
-        await this.cryptoStore.startup();
-
-        const userId = this.getUserId();
-        if (userId === null) {
-            throw new Error(
-                `Cannot enable encryption on MatrixClient with unknown userId: ` +
-                    `ensure userId is passed in createClient().`,
-            );
-        }
-        if (this.deviceId === null) {
-            throw new Error(
-                `Cannot enable encryption on MatrixClient with unknown deviceId: ` +
-                    `ensure deviceId is passed in createClient().`,
-            );
-        }
-
-        const crypto = new Crypto(this, userId, this.deviceId, this.store, this.cryptoStore, this.verificationMethods!);
-
-        this.reEmitter.reEmit(crypto, [
-            LegacyCryptoEvent.KeyBackupFailed,
-            LegacyCryptoEvent.KeyBackupSessionsRemaining,
-            LegacyCryptoEvent.RoomKeyRequest,
-            LegacyCryptoEvent.RoomKeyRequestCancellation,
-            LegacyCryptoEvent.Warning,
-            LegacyCryptoEvent.DevicesUpdated,
-            LegacyCryptoEvent.WillUpdateDevices,
-            LegacyCryptoEvent.DeviceVerificationChanged,
-            LegacyCryptoEvent.UserTrustStatusChanged,
-            LegacyCryptoEvent.KeysChanged,
-        ]);
-
-        this.logger.debug("Crypto: initialising crypto object...");
-        await crypto.init({
-            exportedOlmDevice: this.exportedOlmDeviceToImport,
-            pickleKey: this.pickleKey,
-        });
-        delete this.exportedOlmDeviceToImport;
-
-        this.olmVersion = Crypto.getOlmVersion();
-
-        // if crypto initialisation was successful, tell it to attach its event handlers.
-        crypto.registerEventHandlers(this as Parameters<Crypto["registerEventHandlers"]>[0]);
-        this.cryptoBackend = this.crypto = crypto;
-
-        // upload our keys in the background
-        this.crypto.uploadDeviceKeys().catch((e) => {
-            // TODO: throwing away this error is a really bad idea.
-            this.logger.error("Error uploading device keys", e);
-        });
-    }
-
-    /**
      * Initialise support for end-to-end encryption in this client, using the rust matrix-sdk-crypto.
-     *
-     * An alternative to {@link initLegacyCrypto}.
      *
      * **WARNING**: the cryptography stack is not thread-safe. Having multiple `MatrixClient` instances connected to
      * the same Indexed DB will cause data corruption and decryption failures. The application layer is responsible for
@@ -2008,8 +1923,8 @@
             storeKey: args.storageKey,
             storePassphrase: args.storagePassword,
 
-            legacyCryptoStore: this.cryptoStore,
-            legacyPickleKey: this.pickleKey ?? "DEFAULT_KEY",
+            legacyCryptoStore: this.legacyCryptoStore,
+            legacyPickleKey: this.legacyPickleKey ?? "DEFAULT_KEY",
             legacyMigrationProgressListener: (progress: number, total: number): void => {
                 this.emit(CryptoEvent.LegacyCryptoStoreMigrationProgress, progress, total);
             },
@@ -2044,1491 +1959,6 @@
             CryptoEvent.RehydrationError,
             CryptoEvent.DehydrationKeyCached,
             CryptoEvent.DehydratedDeviceRotationError,
-        ]);
-    }
-
-    /**
-     * Access the server-side secret storage API for this client.
-     */
-    public get secretStorage(): ServerSideSecretStorage {
-        return this._secretStorage;
-    }
-
-    /**
-     * Access the crypto API for this client.
-     *
-     * If end-to-end encryption has been enabled for this client (via {@link initLegacyCrypto} or {@link initRustCrypto}),
-     * returns an object giving access to the crypto API. Otherwise, returns `undefined`.
-     */
-    public getCrypto(): CryptoApi | undefined {
-        return this.cryptoBackend;
-    }
-
-    /**
-     * Is end-to-end crypto enabled for this client.
-     * @returns True if end-to-end is enabled.
-     * @deprecated prefer {@link getCrypto}
-     */
-    public isCryptoEnabled(): boolean {
-        return !!this.cryptoBackend;
-    }
-
-    /**
-     * Get the Ed25519 key for this device
-     *
-     * @returns base64-encoded ed25519 key. Null if crypto is
-     *    disabled.
-     *
-     * @deprecated Not supported for Rust Cryptography.Prefer {@link CryptoApi.getOwnDeviceKeys}
-     */
-    public getDeviceEd25519Key(): string | null {
-        return this.crypto?.getDeviceEd25519Key() ?? null;
-    }
-
-    /**
-     * Get the Curve25519 key for this device
-     *
-     * @returns base64-encoded curve25519 key. Null if crypto is
-     *    disabled.
-     *
-     * @deprecated Not supported for Rust Cryptography. Use {@link CryptoApi.getOwnDeviceKeys}
-     */
-    public getDeviceCurve25519Key(): string | null {
-        return this.crypto?.getDeviceCurve25519Key() ?? null;
-    }
-
-    /**
-     * @deprecated Does nothing.
-     */
-    public async uploadKeys(): Promise<void> {
-        this.logger.warn("MatrixClient.uploadKeys is deprecated");
-    }
-
-    /**
-     * Download the keys for a list of users and stores the keys in the session
-     * store.
-     * @param userIds - The users to fetch.
-     * @param forceDownload - Always download the keys even if cached.
-     *
-     * @returns A promise which resolves to a map userId-\>deviceId-\>`DeviceInfo`
-     *
-     * @deprecated Not supported for Rust Cryptography. Prefer {@link CryptoApi.getUserDeviceInfo}
-     */
-    public downloadKeys(userIds: string[], forceDownload?: boolean): Promise<DeviceInfoMap> {
-        if (!this.crypto) {
-            return Promise.reject(new Error("End-to-end encryption disabled"));
-        }
-        return this.crypto.downloadKeys(userIds, forceDownload);
-    }
-
-    /**
-     * Get the stored device keys for a user id
-     *
-     * @param userId - the user to list keys for.
-     *
-     * @returns list of devices
-     * @deprecated Not supported for Rust Cryptography. Prefer {@link CryptoApi.getUserDeviceInfo}
-     */
-    public getStoredDevicesForUser(userId: string): DeviceInfo[] {
-        if (!this.crypto) {
-            throw new Error("End-to-end encryption disabled");
-        }
-        return this.crypto.getStoredDevicesForUser(userId) || [];
-    }
-
-    /**
-     * Get the stored device key for a user id and device id
-     *
-     * @param userId - the user to list keys for.
-     * @param deviceId - unique identifier for the device
-     *
-     * @returns device or null
-     * @deprecated Not supported for Rust Cryptography. Prefer {@link CryptoApi.getUserDeviceInfo}
-     */
-    public getStoredDevice(userId: string, deviceId: string): DeviceInfo | null {
-        if (!this.crypto) {
-            throw new Error("End-to-end encryption disabled");
-        }
-        return this.crypto.getStoredDevice(userId, deviceId) || null;
-    }
-
-    /**
-     * Mark the given device as verified
-     *
-     * @param userId - owner of the device
-     * @param deviceId - unique identifier for the device or user's
-     * cross-signing public key ID.
-     *
-     * @param verified - whether to mark the device as verified. defaults
-     *   to 'true'.
-     *
-     * @returns
-     *
-     * @remarks
-     * Fires {@link CryptoEvent#DeviceVerificationChanged}
-     *
-     * @deprecated Not supported for Rust Cryptography.
-     */
-    public setDeviceVerified(userId: string, deviceId: string, verified = true): Promise<void> {
-        const prom = this.setDeviceVerification(userId, deviceId, verified, null, null);
-
-        // if one of the user's own devices is being marked as verified / unverified,
-        // check the key backup status, since whether or not we use this depends on
-        // whether it has a signature from a verified device
-        if (userId == this.credentials.userId) {
-            this.checkKeyBackup();
-        }
-        return prom;
-    }
-
-    /**
-     * Mark the given device as blocked/unblocked
-     *
-     * @param userId - owner of the device
-     * @param deviceId - unique identifier for the device or user's
-     * cross-signing public key ID.
-     *
-     * @param blocked - whether to mark the device as blocked. defaults
-     *   to 'true'.
-     *
-     * @returns
-     *
-     * @remarks
-     * Fires {@link LegacyCryptoEvent.DeviceVerificationChanged}
-     *
-     * @deprecated Not supported for Rust Cryptography.
-     */
-    public setDeviceBlocked(userId: string, deviceId: string, blocked = true): Promise<void> {
-        return this.setDeviceVerification(userId, deviceId, null, blocked, null);
-    }
-
-    /**
-     * Mark the given device as known/unknown
-     *
-     * @param userId - owner of the device
-     * @param deviceId - unique identifier for the device or user's
-     * cross-signing public key ID.
-     *
-     * @param known - whether to mark the device as known. defaults
-     *   to 'true'.
-     *
-     * @returns
-     *
-     * @remarks
-     * Fires {@link CryptoEvent#DeviceVerificationChanged}
-     *
-     * @deprecated Not supported for Rust Cryptography.
-     */
-    public setDeviceKnown(userId: string, deviceId: string, known = true): Promise<void> {
-        return this.setDeviceVerification(userId, deviceId, null, null, known);
-    }
-
-    private async setDeviceVerification(
-        userId: string,
-        deviceId: string,
-        verified?: boolean | null,
-        blocked?: boolean | null,
-        known?: boolean | null,
-    ): Promise<void> {
-        if (!this.crypto) {
-            throw new Error("End-to-end encryption disabled");
-        }
-        await this.crypto.setDeviceVerification(userId, deviceId, verified, blocked, known);
-    }
-
-    /**
-     * Request a key verification from another user, using a DM.
-     *
-     * @param userId - the user to request verification with
-     * @param roomId - the room to use for verification
-     *
-     * @returns resolves to a VerificationRequest
-     *    when the request has been sent to the other party.
-     *
-     * @deprecated Not supported for Rust Cryptography. Prefer {@link CryptoApi.requestVerificationDM}.
-     */
-    public requestVerificationDM(userId: string, roomId: string): Promise<VerificationRequest> {
-        if (!this.crypto) {
-            throw new Error("End-to-end encryption disabled");
-        }
-        return this.crypto.requestVerificationDM(userId, roomId);
-    }
-
-    /**
-     * Finds a DM verification request that is already in progress for the given room id
-     *
-     * @param roomId - the room to use for verification
-     *
-     * @returns the VerificationRequest that is in progress, if any
-     * @deprecated Not supported for Rust Cryptography. Prefer {@link CryptoApi.findVerificationRequestDMInProgress}.
-     */
-    public findVerificationRequestDMInProgress(roomId: string): VerificationRequest | undefined {
-        if (!this.cryptoBackend) {
-            throw new Error("End-to-end encryption disabled");
-        } else if (!this.crypto) {
-            // Hack for element-R to avoid breaking the cypress tests. We can get rid of this once the react-sdk is
-            // updated to use CryptoApi.findVerificationRequestDMInProgress.
-            return undefined;
-        }
-        return this.crypto.findVerificationRequestDMInProgress(roomId);
-    }
-
-    /**
-     * Returns all to-device verification requests that are already in progress for the given user id
-     *
-     * @param userId - the ID of the user to query
-     *
-     * @returns the VerificationRequests that are in progress
-     * @deprecated Not supported for Rust Cryptography. Prefer {@link CryptoApi.getVerificationRequestsToDeviceInProgress}.
-     */
-    public getVerificationRequestsToDeviceInProgress(userId: string): VerificationRequest[] {
-        if (!this.crypto) {
-            throw new Error("End-to-end encryption disabled");
-        }
-        return this.crypto.getVerificationRequestsToDeviceInProgress(userId);
-    }
-
-    /**
-     * Request a key verification from another user.
-     *
-     * @param userId - the user to request verification with
-     * @param devices - array of device IDs to send requests to.  Defaults to
-     *    all devices owned by the user
-     *
-     * @returns resolves to a VerificationRequest
-     *    when the request has been sent to the other party.
-     *
-     * @deprecated Not supported for Rust Cryptography. Prefer {@link CryptoApi#requestOwnUserVerification} or {@link CryptoApi#requestDeviceVerification}.
-     */
-    public requestVerification(userId: string, devices?: string[]): Promise<VerificationRequest> {
-        if (!this.crypto) {
-            throw new Error("End-to-end encryption disabled");
-        }
-        return this.crypto.requestVerification(userId, devices);
-    }
-
-    /**
-     * Begin a key verification.
-     *
-     * @param method - the verification method to use
-     * @param userId - the user to verify keys with
-     * @param deviceId - the device to verify
-     *
-     * @returns a verification object
-     * @deprecated Prefer {@link CryptoApi#requestOwnUserVerification} or {@link CryptoApi#requestDeviceVerification}.
-     */
-    public beginKeyVerification(method: string, userId: string, deviceId: string): Verification<any, any> {
-        if (!this.crypto) {
-            throw new Error("End-to-end encryption disabled");
-        }
-        return this.crypto.beginKeyVerification(method, userId, deviceId);
-    }
-
-    /**
-     * @deprecated Use {@link MatrixClient#secretStorage} and {@link SecretStorage.ServerSideSecretStorage#checkKey}.
-     */
-    public checkSecretStorageKey(key: Uint8Array, info: SecretStorageKeyDescription): Promise<boolean> {
-        return this.secretStorage.checkKey(key, info);
-    }
-
-    /**
-     * Set the global override for whether the client should ever send encrypted
-     * messages to unverified devices.  This provides the default for rooms which
-     * do not specify a value.
-     *
-     * @param value - whether to blacklist all unverified devices by default
-     *
-     * @deprecated Prefer direct access to {@link CryptoApi.globalBlacklistUnverifiedDevices}:
-     *
-     * ```javascript
-     * client.getCrypto().globalBlacklistUnverifiedDevices = value;
-     * ```
-     */
-    public setGlobalBlacklistUnverifiedDevices(value: boolean): boolean {
-        if (!this.cryptoBackend) {
-            throw new Error("End-to-end encryption disabled");
-        }
-        this.cryptoBackend.globalBlacklistUnverifiedDevices = value;
-        return value;
-    }
-
-    /**
-     * @returns whether to blacklist all unverified devices by default
-     *
-     * @deprecated Prefer direct access to {@link CryptoApi.globalBlacklistUnverifiedDevices}:
-     *
-     * ```javascript
-     * value = client.getCrypto().globalBlacklistUnverifiedDevices;
-     * ```
-     */
-    public getGlobalBlacklistUnverifiedDevices(): boolean {
-        if (!this.cryptoBackend) {
-            throw new Error("End-to-end encryption disabled");
-        }
-        return this.cryptoBackend.globalBlacklistUnverifiedDevices;
-    }
-
-    /**
-     * Set whether sendMessage in a room with unknown and unverified devices
-     * should throw an error and not send them message. This has 'Global' for
-     * symmetry with setGlobalBlacklistUnverifiedDevices but there is currently
-     * no room-level equivalent for this setting.
-     *
-     * This API is currently UNSTABLE and may change or be removed without notice.
-     *
-     * It has no effect with the Rust crypto implementation.
-     *
-     * @param value - whether error on unknown devices
-     *
-     * ```ts
-     * client.getCrypto().globalErrorOnUnknownDevices = value;
-     * ```
-     */
-    public setGlobalErrorOnUnknownDevices(value: boolean): void {
-        if (!this.cryptoBackend) {
-            throw new Error("End-to-end encryption disabled");
-        }
-        this.cryptoBackend.globalErrorOnUnknownDevices = value;
-    }
-
-    /**
-     * @returns whether to error on unknown devices
-     *
-     * This API is currently UNSTABLE and may change or be removed without notice.
-     */
-    public getGlobalErrorOnUnknownDevices(): boolean {
-        if (!this.cryptoBackend) {
-            throw new Error("End-to-end encryption disabled");
-        }
-        return this.cryptoBackend.globalErrorOnUnknownDevices;
-    }
-
-    /**
-     * Get the ID of one of the user's cross-signing keys
-     *
-     * @param type - The type of key to get the ID of.  One of
-     *     "master", "self_signing", or "user_signing".  Defaults to "master".
-     *
-     * @returns the key ID
-     * @deprecated Not supported for Rust Cryptography. prefer {@link Crypto.CryptoApi#getCrossSigningKeyId}
-     */
-    public getCrossSigningId(type: CrossSigningKey | string = CrossSigningKey.Master): string | null {
-        if (!this.crypto) {
-            throw new Error("End-to-end encryption disabled");
-        }
-        return this.crypto.getCrossSigningId(type);
-    }
-
-    /**
-     * Get the cross signing information for a given user.
-     *
-     * The cross-signing API is currently UNSTABLE and may change without notice.
-     *
-     * @param userId - the user ID to get the cross-signing info for.
-     *
-     * @returns the cross signing information for the user.
-     * @deprecated Not supported for Rust Cryptography. Prefer {@link CryptoApi#userHasCrossSigningKeys}
-     */
-    public getStoredCrossSigningForUser(userId: string): CrossSigningInfo | null {
-        if (!this.cryptoBackend) {
-            throw new Error("End-to-end encryption disabled");
-        }
-        return this.cryptoBackend.getStoredCrossSigningForUser(userId);
-    }
-
-    /**
-     * Check whether a given user is trusted.
-     *
-     * The cross-signing API is currently UNSTABLE and may change without notice.
-     *
-     * @param userId - The ID of the user to check.
-     *
-     * @deprecated Use {@link Crypto.CryptoApi.getUserVerificationStatus | `CryptoApi.getUserVerificationStatus`}
-     */
-    public checkUserTrust(userId: string): UserTrustLevel {
-        if (!this.cryptoBackend) {
-            throw new Error("End-to-end encryption disabled");
-        }
-        return this.cryptoBackend.checkUserTrust(userId);
-    }
-
-    /**
-     * Check whether a given device is trusted.
-     *
-     * The cross-signing API is currently UNSTABLE and may change without notice.
-     *
-     * @param userId - The ID of the user whose devices is to be checked.
-     * @param deviceId - The ID of the device to check
-     *
-     * @deprecated Use {@link Crypto.CryptoApi.getDeviceVerificationStatus | `CryptoApi.getDeviceVerificationStatus`}
-     */
-    public checkDeviceTrust(userId: string, deviceId: string): DeviceTrustLevel {
-        if (!this.crypto) {
-            throw new Error("End-to-end encryption disabled");
-        }
-        return this.crypto.checkDeviceTrust(userId, deviceId);
-    }
-
-    /**
-     * Check whether one of our own devices is cross-signed by our
-     * user's stored keys, regardless of whether we trust those keys yet.
-     *
-     * @param deviceId - The ID of the device to check
-     *
-     * @returns true if the device is cross-signed
-     *
-     * @deprecated Not supported for Rust Cryptography.
-     */
-    public checkIfOwnDeviceCrossSigned(deviceId: string): boolean {
-        if (!this.crypto) {
-            throw new Error("End-to-end encryption disabled");
-        }
-        return this.crypto.checkIfOwnDeviceCrossSigned(deviceId);
-    }
-
-    /**
-     * Check the copy of our cross-signing key that we have in the device list and
-     * see if we can get the private key. If so, mark it as trusted.
-     * @param opts - ICheckOwnCrossSigningTrustOpts object
-     *
-     * @deprecated Unneeded for the new crypto
-     */
-    public checkOwnCrossSigningTrust(opts?: ICheckOwnCrossSigningTrustOpts): Promise<void> {
-        if (!this.cryptoBackend) {
-            throw new Error("End-to-end encryption disabled");
-        }
-        return this.cryptoBackend.checkOwnCrossSigningTrust(opts);
-    }
-
-    /**
-     * Checks that a given cross-signing private key matches a given public key.
-     * This can be used by the getCrossSigningKey callback to verify that the
-     * private key it is about to supply is the one that was requested.
-     * @param privateKey - The private key
-     * @param expectedPublicKey - The public key
-     * @returns true if the key matches, otherwise false
-     *
-     * @deprecated Not supported for Rust Cryptography.
-     */
-    public checkCrossSigningPrivateKey(privateKey: Uint8Array, expectedPublicKey: string): boolean {
-        if (!this.crypto) {
-            throw new Error("End-to-end encryption disabled");
-        }
-        return this.crypto.checkCrossSigningPrivateKey(privateKey, expectedPublicKey);
-    }
-
-    /**
-     * @deprecated Not supported for Rust Cryptography. Prefer {@link CryptoApi#requestDeviceVerification}.
-     */
-    public legacyDeviceVerification(userId: string, deviceId: string, method: string): Promise<VerificationRequest> {
-        if (!this.crypto) {
-            throw new Error("End-to-end encryption disabled");
-        }
-        return this.crypto.legacyDeviceVerification(userId, deviceId, method);
-    }
-
-    /**
-     * Perform any background tasks that can be done before a message is ready to
-     * send, in order to speed up sending of the message.
-     * @param room - the room the event is in
-     *
-     * @deprecated Prefer {@link CryptoApi.prepareToEncrypt | `CryptoApi.prepareToEncrypt`}:
-     *
-     * ```javascript
-     * client.getCrypto().prepareToEncrypt(room);
-     * ```
-     */
-    public prepareToEncrypt(room: Room): void {
-        if (!this.cryptoBackend) {
-            throw new Error("End-to-end encryption disabled");
-        }
-        this.cryptoBackend.prepareToEncrypt(room);
-    }
-
-    /**
-     * Checks if the user has previously published cross-signing keys
-     *
-     * This means downloading the devicelist for the user and checking if the list includes
-     * the cross-signing pseudo-device.
-     *
-     * @deprecated Prefer {@link CryptoApi.userHasCrossSigningKeys | `CryptoApi.userHasCrossSigningKeys`}:
-     *
-     * ```javascript
-     * result = client.getCrypto().userHasCrossSigningKeys();
-     * ```
-     */
-    public userHasCrossSigningKeys(): Promise<boolean> {
-        if (!this.cryptoBackend) {
-            throw new Error("End-to-end encryption disabled");
-        }
-        return this.cryptoBackend.userHasCrossSigningKeys();
-    }
-
-    /**
-     * Checks whether cross signing:
-     * - is enabled on this account and trusted by this device
-     * - has private keys either cached locally or stored in secret storage
-     *
-     * If this function returns false, bootstrapCrossSigning() can be used
-     * to fix things such that it returns true. That is to say, after
-     * bootstrapCrossSigning() completes successfully, this function should
-     * return true.
-     * @returns True if cross-signing is ready to be used on this device
-     * @deprecated Prefer {@link CryptoApi.isCrossSigningReady | `CryptoApi.isCrossSigningReady`}:
-     */
-    public isCrossSigningReady(): Promise<boolean> {
-        if (!this.cryptoBackend) {
-            throw new Error("End-to-end encryption disabled");
-        }
-        return this.cryptoBackend.isCrossSigningReady();
-    }
-
-    /**
-     * Bootstrap cross-signing by creating keys if needed. If everything is already
-     * set up, then no changes are made, so this is safe to run to ensure
-     * cross-signing is ready for use.
-     *
-     * This function:
-     * - creates new cross-signing keys if they are not found locally cached nor in
-     *   secret storage (if it has been set up)
-     *
-     * @deprecated Prefer {@link CryptoApi.bootstrapCrossSigning | `CryptoApi.bootstrapCrossSigning`}.
-     */
-    public bootstrapCrossSigning(opts: BootstrapCrossSigningOpts): Promise<void> {
-        if (!this.cryptoBackend) {
-            throw new Error("End-to-end encryption disabled");
-        }
-        return this.cryptoBackend.bootstrapCrossSigning(opts);
-    }
-
-    /**
-     * Whether to trust a others users signatures of their devices.
-     * If false, devices will only be considered 'verified' if we have
-     * verified that device individually (effectively disabling cross-signing).
-     *
-     * Default: true
-     *
-     * @returns True if trusting cross-signed devices
-     *
-     * @deprecated Prefer {@link CryptoApi.getTrustCrossSignedDevices | `CryptoApi.getTrustCrossSignedDevices`}.
-     */
-    public getCryptoTrustCrossSignedDevices(): boolean {
-        if (!this.cryptoBackend) {
-            throw new Error("End-to-end encryption disabled");
-        }
-        return this.cryptoBackend.getTrustCrossSignedDevices();
-    }
-
-    /**
-     * See getCryptoTrustCrossSignedDevices
-     *
-     * @param val - True to trust cross-signed devices
-     *
-     * @deprecated Prefer {@link CryptoApi.setTrustCrossSignedDevices | `CryptoApi.setTrustCrossSignedDevices`}.
-     */
-    public setCryptoTrustCrossSignedDevices(val: boolean): void {
-        if (!this.cryptoBackend) {
-            throw new Error("End-to-end encryption disabled");
-        }
-        this.cryptoBackend.setTrustCrossSignedDevices(val);
-    }
-
-    /**
-     * Counts the number of end to end session keys that are waiting to be backed up
-     * @returns Promise which resolves to the number of sessions requiring backup
-     *
-     * @deprecated Not supported for Rust Cryptography.
-     */
-    public countSessionsNeedingBackup(): Promise<number> {
-        if (!this.crypto) {
-            throw new Error("End-to-end encryption disabled");
-        }
-        return this.crypto.countSessionsNeedingBackup();
-    }
-
-    /**
-     * Get information about the encryption of an event
-     *
-     * @param event - event to be checked
-     * @returns The event information.
-     * @deprecated Prefer {@link Crypto.CryptoApi.getEncryptionInfoForEvent | `CryptoApi.getEncryptionInfoForEvent`}.
-     */
-    public getEventEncryptionInfo(event: MatrixEvent): IEncryptedEventInfo {
-        if (!this.cryptoBackend) {
-            throw new Error("End-to-end encryption disabled");
-        }
-        return this.cryptoBackend.getEventEncryptionInfo(event);
-    }
-
-    /**
-     * Create a recovery key from a user-supplied passphrase.
-     *
-     * The Secure Secret Storage API is currently UNSTABLE and may change without notice.
-     *
-     * @param password - Passphrase string that can be entered by the user
-     *     when restoring the backup as an alternative to entering the recovery key.
-     *     Optional.
-     * @returns Object with public key metadata, encoded private
-     *     recovery key which should be disposed of after displaying to the user,
-     *     and raw private key to avoid round tripping if needed.
-     *
-     * @deprecated Prefer {@link CryptoApi.createRecoveryKeyFromPassphrase | `CryptoApi.createRecoveryKeyFromPassphrase`}.
-     */
-    public createRecoveryKeyFromPassphrase(password?: string): Promise<IRecoveryKey> {
-        if (!this.cryptoBackend) {
-            throw new Error("End-to-end encryption disabled");
-        }
-        return this.cryptoBackend.createRecoveryKeyFromPassphrase(password);
-    }
-
-    /**
-     * Checks whether secret storage:
-     * - is enabled on this account
-     * - is storing cross-signing private keys
-     * - is storing session backup key (if enabled)
-     *
-     * If this function returns false, bootstrapSecretStorage() can be used
-     * to fix things such that it returns true. That is to say, after
-     * bootstrapSecretStorage() completes successfully, this function should
-     * return true.
-     *
-     * @returns True if secret storage is ready to be used on this device
-     * @deprecated Prefer {@link CryptoApi.isSecretStorageReady | `CryptoApi.isSecretStorageReady`}.
-     */
-    public isSecretStorageReady(): Promise<boolean> {
-        if (!this.cryptoBackend) {
-            throw new Error("End-to-end encryption disabled");
-        }
-        return this.cryptoBackend.isSecretStorageReady();
-    }
-
-    /**
-     * Bootstrap Secure Secret Storage if needed by creating a default key. If everything is
-     * already set up, then no changes are made, so this is safe to run to ensure secret
-     * storage is ready for use.
-     *
-     * This function
-     * - creates a new Secure Secret Storage key if no default key exists
-     *   - if a key backup exists, it is migrated to store the key in the Secret
-     *     Storage
-     * - creates a backup if none exists, and one is requested
-     * - migrates Secure Secret Storage to use the latest algorithm, if an outdated
-     *   algorithm is found
-     *
-     * @deprecated Use {@link CryptoApi.bootstrapSecretStorage | `CryptoApi.bootstrapSecretStorage`}.
-     */
-    public bootstrapSecretStorage(opts: ICreateSecretStorageOpts): Promise<void> {
-        if (!this.cryptoBackend) {
-            throw new Error("End-to-end encryption disabled");
-        }
-        return this.cryptoBackend.bootstrapSecretStorage(opts);
-    }
-
-    /**
-     * Add a key for encrypting secrets.
-     *
-     * The Secure Secret Storage API is currently UNSTABLE and may change without notice.
-     *
-     * @param algorithm - the algorithm used by the key
-     * @param opts - the options for the algorithm.  The properties used
-     *     depend on the algorithm given.
-     * @param keyName - the name of the key.  If not given, a random name will be generated.
-     *
-     * @returns An object with:
-     *     keyId: the ID of the key
-     *     keyInfo: details about the key (iv, mac, passphrase)
-     *
-     * @deprecated Use {@link MatrixClient#secretStorage} and {@link SecretStorage.ServerSideSecretStorage#addKey}.
-     */
-    public addSecretStorageKey(
-        algorithm: string,
-        opts: AddSecretStorageKeyOpts,
-        keyName?: string,
-    ): Promise<{ keyId: string; keyInfo: SecretStorageKeyDescription }> {
-        return this.secretStorage.addKey(algorithm, opts, keyName);
-    }
-
-    /**
-     * Check whether we have a key with a given ID.
-     *
-     * The Secure Secret Storage API is currently UNSTABLE and may change without notice.
-     *
-     * @param keyId - The ID of the key to check
-     *     for. Defaults to the default key ID if not provided.
-     * @returns Whether we have the key.
-     *
-     * @deprecated Use {@link MatrixClient#secretStorage} and {@link SecretStorage.ServerSideSecretStorage#hasKey}.
-     */
-    public hasSecretStorageKey(keyId?: string): Promise<boolean> {
-        return this.secretStorage.hasKey(keyId);
-    }
-
-    /**
-     * Store an encrypted secret on the server.
-     *
-     * The Secure Secret Storage API is currently UNSTABLE and may change without notice.
-     *
-     * @param name - The name of the secret
-     * @param secret - The secret contents.
-     * @param keys - The IDs of the keys to use to encrypt the secret or null/undefined
-     *     to use the default (will throw if no default key is set).
-     *
-     * @deprecated Use {@link MatrixClient#secretStorage} and {@link SecretStorage.ServerSideSecretStorage#store}.
-     */
-    public storeSecret(name: string, secret: string, keys?: string[]): Promise<void> {
-        return this.secretStorage.store(name, secret, keys);
-    }
-
-    /**
-     * Get a secret from storage.
-     *
-     * The Secure Secret Storage API is currently UNSTABLE and may change without notice.
-     *
-     * @param name - the name of the secret
-     *
-     * @returns the contents of the secret
-     *
-     * @deprecated Use {@link MatrixClient#secretStorage} and {@link SecretStorage.ServerSideSecretStorage#get}.
-     */
-    public getSecret(name: string): Promise<string | undefined> {
-        return this.secretStorage.get(name);
-    }
-
-    /**
-     * Check if a secret is stored on the server.
-     *
-     * The Secure Secret Storage API is currently UNSTABLE and may change without notice.
-     *
-     * @param name - the name of the secret
-     * @returns map of key name to key info the secret is encrypted
-     *     with, or null if it is not present or not encrypted with a trusted
-     *     key
-     *
-     * @deprecated Use {@link MatrixClient#secretStorage} and {@link SecretStorage.ServerSideSecretStorage#isStored}.
-     */
-    public isSecretStored(name: SecretStorageKey): Promise<Record<string, SecretStorageKeyDescription> | null> {
-        return this.secretStorage.isStored(name);
-    }
-
-    /**
-     * Request a secret from another device.
-     *
-     * The Secure Secret Storage API is currently UNSTABLE and may change without notice.
-     *
-     * @param name - the name of the secret to request
-     * @param devices - the devices to request the secret from
-     *
-     * @returns the secret request object
-     * @deprecated Not supported for Rust Cryptography.
-     */
-    public requestSecret(name: string, devices: string[]): ISecretRequest {
-        if (!this.crypto) {
-            throw new Error("End-to-end encryption disabled");
-        }
-        return this.crypto.requestSecret(name, devices);
-    }
-
-    /**
-     * Get the current default key ID for encrypting secrets.
-     *
-     * The Secure Secret Storage API is currently UNSTABLE and may change without notice.
-     *
-     * @returns The default key ID or null if no default key ID is set
-     *
-     * @deprecated Use {@link MatrixClient#secretStorage} and {@link SecretStorage.ServerSideSecretStorage#getDefaultKeyId}.
-     */
-    public getDefaultSecretStorageKeyId(): Promise<string | null> {
-        return this.secretStorage.getDefaultKeyId();
-    }
-
-    /**
-     * Set the current default key ID for encrypting secrets.
-     *
-     * The Secure Secret Storage API is currently UNSTABLE and may change without notice.
-     *
-     * @param keyId - The new default key ID
-     *
-     * @deprecated Use {@link MatrixClient#secretStorage} and {@link SecretStorage.ServerSideSecretStorage#setDefaultKeyId}.
-     */
-    public setDefaultSecretStorageKeyId(keyId: string): Promise<void> {
-        return this.secretStorage.setDefaultKeyId(keyId);
-    }
-
-    /**
-     * Checks that a given secret storage private key matches a given public key.
-     * This can be used by the getSecretStorageKey callback to verify that the
-     * private key it is about to supply is the one that was requested.
-     *
-     * The Secure Secret Storage API is currently UNSTABLE and may change without notice.
-     *
-     * @param privateKey - The private key
-     * @param expectedPublicKey - The public key
-     * @returns true if the key matches, otherwise false
-     *
-     * @deprecated The use of asymmetric keys for SSSS is deprecated.
-     *     Use {@link SecretStorage.ServerSideSecretStorage#checkKey} for symmetric keys.
-     */
-    public checkSecretStoragePrivateKey(privateKey: Uint8Array, expectedPublicKey: string): boolean {
-        if (!this.crypto) {
-            throw new Error("End-to-end encryption disabled");
-        }
-        return this.crypto.checkSecretStoragePrivateKey(privateKey, expectedPublicKey);
-    }
-
-    /**
-     * Get e2e information on the device that sent an event
-     *
-     * @param event - event to be checked
-     * @deprecated Not supported for Rust Cryptography.
-     */
-    public async getEventSenderDeviceInfo(event: MatrixEvent): Promise<DeviceInfo | null> {
-        if (!this.crypto) {
-            return null;
-        }
-        return this.crypto.getEventSenderDeviceInfo(event);
-    }
-
-    /**
-     * Check if the sender of an event is verified
-     *
-     * @param event - event to be checked
-     *
-     * @returns true if the sender of this event has been verified using
-     * {@link MatrixClient#setDeviceVerified}.
-     *
-     * @deprecated Not supported for Rust Cryptography.
-     */
-    public async isEventSenderVerified(event: MatrixEvent): Promise<boolean> {
-        const device = await this.getEventSenderDeviceInfo(event);
-        if (!device) {
-            return false;
-        }
-        return device.isVerified();
-    }
-
-    /**
-     * Get outgoing room key request for this event if there is one.
-     * @param event - The event to check for
-     *
-     * @returns A room key request, or null if there is none
-     *
-     * @deprecated Not supported for Rust Cryptography.
-     */
-    public getOutgoingRoomKeyRequest(event: MatrixEvent): Promise<OutgoingRoomKeyRequest | null> {
-        if (!this.crypto) {
-            throw new Error("End-to-End encryption disabled");
-        }
-        const wireContent = event.getWireContent();
-        const requestBody: IRoomKeyRequestBody = {
-            session_id: wireContent.session_id,
-            sender_key: wireContent.sender_key,
-            algorithm: wireContent.algorithm,
-            room_id: event.getRoomId()!,
-        };
-        if (!requestBody.session_id || !requestBody.sender_key || !requestBody.algorithm || !requestBody.room_id) {
-            return Promise.resolve(null);
-        }
-        return this.crypto.cryptoStore.getOutgoingRoomKeyRequest(requestBody);
-    }
-
-    /**
-     * Cancel a room key request for this event if one is ongoing and resend the
-     * request.
-     * @param event - event of which to cancel and resend the room
-     *                            key request.
-     * @returns A promise that will resolve when the key request is queued
-     *
-     * @deprecated Not supported for Rust Cryptography.
-     */
-    public cancelAndResendEventRoomKeyRequest(event: MatrixEvent): Promise<void> {
-        if (!this.crypto) {
-            throw new Error("End-to-End encryption disabled");
-        }
-        return event.cancelAndResendKeyRequest(this.crypto, this.getUserId()!);
-    }
-
-    /**
-     * Enable end-to-end encryption for a room. This does not modify room state.
-     * Any messages sent before the returned promise resolves will be sent unencrypted.
-     * @param roomId - The room ID to enable encryption in.
-     * @param config - The encryption config for the room.
-     * @returns A promise that will resolve when encryption is set up.
-     *
-     * @deprecated Not supported for Rust Cryptography. To enable encryption in a room, send an `m.room.encryption`
-     * state event.
-     */
-    public setRoomEncryption(roomId: string, config: IRoomEncryption): Promise<void> {
-        if (!this.crypto) {
-            throw new Error("End-to-End encryption disabled");
-        }
-        return this.crypto.setRoomEncryption(roomId, config);
-    }
-
-    /**
-     * Whether encryption is enabled for a room.
-     * @param roomId - the room id to query.
-     * @returns whether encryption is enabled.
-     *
-     * @deprecated Not correctly supported for Rust Cryptography. Use {@link CryptoApi.isEncryptionEnabledInRoom} and/or
-     *    {@link Room.hasEncryptionStateEvent}.
-     */
-    public isRoomEncrypted(roomId: string): boolean {
-        const room = this.getRoom(roomId);
-        if (!room) {
-            // we don't know about this room, so can't determine if it should be
-            // encrypted. Let's assume not.
-            return false;
-        }
-
-        // if there is an 'm.room.encryption' event in this room, it should be
-        // encrypted (independently of whether we actually support encryption)
-        if (room.hasEncryptionStateEvent()) {
-            return true;
-        }
-
-        // we don't have an m.room.encrypted event, but that might be because
-        // the server is hiding it from us. Check the store to see if it was
-        // previously encrypted.
-        return this.crypto?.isRoomEncrypted(roomId) ?? false;
-    }
-
-    /**
-     * Encrypts and sends a given object via Olm to-device messages to a given
-     * set of devices.
-     *
-     * @param userDeviceInfoArr - list of deviceInfo objects representing the devices to send to
-     *
-     * @param payload - fields to include in the encrypted payload
-     *
-     * @returns Promise which
-     *     resolves once the message has been encrypted and sent to the given
-     *     userDeviceMap, and returns the `{ contentMap, deviceInfoByDeviceId }`
-     *     of the successfully sent messages.
-     *
-     * @deprecated Instead use {@link CryptoApi.encryptToDeviceMessages} followed by {@link queueToDevice}.
-     */
-    public encryptAndSendToDevices(userDeviceInfoArr: IOlmDevice<DeviceInfo>[], payload: object): Promise<void> {
-        if (!this.crypto) {
-            throw new Error("End-to-End encryption disabled");
-        }
-        return this.crypto.encryptAndSendToDevices(userDeviceInfoArr, payload);
-    }
-
-    /**
-     * Forces the current outbound group session to be discarded such
-     * that another one will be created next time an event is sent.
-     *
-     * @param roomId - The ID of the room to discard the session for
-     *
-     * @deprecated Prefer {@link CryptoApi.forceDiscardSession | `CryptoApi.forceDiscardSession`}:
-     */
-    public forceDiscardSession(roomId: string): void {
-        if (!this.cryptoBackend) {
-            throw new Error("End-to-End encryption disabled");
-        }
-        this.cryptoBackend.forceDiscardSession(roomId);
-    }
-
-    /**
-     * Get a list containing all of the room keys
-     *
-     * This should be encrypted before returning it to the user.
-     *
-     * @returns a promise which resolves to a list of session export objects
-     *
-     * @deprecated Prefer {@link CryptoApi.exportRoomKeys | `CryptoApi.exportRoomKeys`}:
-     *
-     * ```javascript
-     * sessionData = await client.getCrypto().exportRoomKeys();
-     * ```
-     */
-    public exportRoomKeys(): Promise<IMegolmSessionData[]> {
-        if (!this.cryptoBackend) {
-            return Promise.reject(new Error("End-to-end encryption disabled"));
-        }
-        return this.cryptoBackend.exportRoomKeys();
-    }
-
-    /**
-     * Import a list of room keys previously exported by exportRoomKeys
-     *
-     * @param keys - a list of session export objects
-     * @param opts - options object
-     *
-     * @returns a promise which resolves when the keys have been imported
-     *
-     * @deprecated Prefer {@link CryptoApi.importRoomKeys | `CryptoApi.importRoomKeys`}:
-     * ```javascript
-     *  await client.getCrypto()?.importRoomKeys([..]);
-     * ```
-     */
-    public importRoomKeys(keys: IMegolmSessionData[], opts?: ImportRoomKeysOpts): Promise<void> {
-        if (!this.cryptoBackend) {
-            throw new Error("End-to-end encryption disabled");
-        }
-        return this.cryptoBackend.importRoomKeys(keys, opts);
-    }
-
-    /**
-     * Force a re-check of the local key backup status against
-     * what's on the server.
-     *
-     * @returns Object with backup info (as returned by
-     *     getKeyBackupVersion) in backupInfo and
-     *     trust information (as returned by isKeyBackupTrusted)
-     *     in trustInfo.
-     *
-     * @deprecated Prefer {@link Crypto.CryptoApi.checkKeyBackupAndEnable}.
-     */
-    public checkKeyBackup(): Promise<IKeyBackupCheck | null> {
-        if (!this.crypto) {
-            throw new Error("End-to-end encryption disabled");
-        }
-        return this.crypto.backupManager.checkKeyBackup();
-    }
-
-    /**
-     * Get information about the current key backup from the server.
-     *
-     * Performs some basic validity checks on the shape of the result, and raises an error if it is not as expected.
-     *
-     * **Note**: there is no (supported) way to distinguish between "failure to talk to the server" and "another client
-     * uploaded a key backup version using an algorithm I don't understand.
-     *
-     * @returns Information object from API, or null if no backup is present on the server.
-     *
-     * @deprecated Prefer {@link CryptoApi.getKeyBackupInfo}.
-     */
-    public async getKeyBackupVersion(): Promise<IKeyBackupInfo | null> {
-        let res: IKeyBackupInfo;
-        try {
-            res = await this.http.authedRequest<IKeyBackupInfo>(
-                Method.Get,
-                "/room_keys/version",
-                undefined,
-                undefined,
-                { prefix: ClientPrefix.V3 },
-            );
-        } catch (e) {
-            if ((<MatrixError>e).errcode === "M_NOT_FOUND") {
-                return null;
-            } else {
-                throw e;
-            }
-        }
-        BackupManager.checkBackupVersion(res);
-        return res;
-    }
-
-    /**
-     * @param info - key backup info dict from getKeyBackupVersion()
-     *
-     * @deprecated Not supported for Rust Cryptography. Prefer {@link CryptoApi.isKeyBackupTrusted | `CryptoApi.isKeyBackupTrusted`}.
-     */
-    public isKeyBackupTrusted(info: IKeyBackupInfo): Promise<TrustInfo> {
-        if (!this.crypto) {
-            throw new Error("End-to-end encryption disabled");
-        }
-        return this.crypto.backupManager.isKeyBackupTrusted(info);
-    }
-
-    /**
-     * @returns true if the client is configured to back up keys to
-     *     the server, otherwise false. If we haven't completed a successful check
-     *     of key backup status yet, returns null.
-     *
-     * @deprecated Not supported for Rust Cryptography. Prefer direct access to {@link Crypto.CryptoApi.getActiveSessionBackupVersion}:
-     *
-     * ```javascript
-     * let enabled = (await client.getCrypto().getActiveSessionBackupVersion()) !== null;
-     * ```
-     */
-    public getKeyBackupEnabled(): boolean | null {
-        if (!this.crypto) {
-            throw new Error("End-to-end encryption disabled");
-        }
-        return this.crypto.backupManager.getKeyBackupEnabled();
-    }
-
-    /**
-     * Enable backing up of keys, using data previously returned from
-     * getKeyBackupVersion.
-     *
-     * @param info - Backup information object as returned by getKeyBackupVersion
-     * @returns Promise which resolves when complete.
-     *
-     * @deprecated Do not call this directly. Instead call {@link Crypto.CryptoApi.checkKeyBackupAndEnable}.
-     */
-    public enableKeyBackup(info: IKeyBackupInfo): Promise<void> {
-        if (!this.crypto) {
-            throw new Error("End-to-end encryption disabled");
-        }
-
-        return this.crypto.backupManager.enableKeyBackup(info);
-    }
-
-    /**
-     * Disable backing up of keys.
-     *
-     * @deprecated Not supported for Rust Cryptography. It should be unnecessary to disable key backup.
-     */
-    public disableKeyBackup(): void {
-        if (!this.crypto) {
-            throw new Error("End-to-end encryption disabled");
-        }
-
-        this.crypto.backupManager.disableKeyBackup();
-    }
-
-    /**
-     * Set up the data required to create a new backup version.  The backup version
-     * will not be created and enabled until createKeyBackupVersion is called.
-     *
-     * @param password - Passphrase string that can be entered by the user
-     *     when restoring the backup as an alternative to entering the recovery key.
-     *     Optional.
-     *
-     * @returns Object that can be passed to createKeyBackupVersion and
-     *     additionally has a 'recovery_key' member with the user-facing recovery key string.
-     *
-     * @deprecated Not supported for Rust cryptography. Use {@link Crypto.CryptoApi.resetKeyBackup | `CryptoApi.resetKeyBackup`}.
-     */
-    public async prepareKeyBackupVersion(
-        password?: string | Uint8Array | null,
-        opts: IKeyBackupPrepareOpts = { secureSecretStorage: false },
-    ): Promise<Pick<IPreparedKeyBackupVersion, "algorithm" | "auth_data" | "recovery_key">> {
-        if (!this.crypto) {
-            throw new Error("End-to-end encryption disabled");
-        }
-
-        // eslint-disable-next-line camelcase
-        const { algorithm, auth_data, recovery_key, privateKey } =
-            await this.crypto.backupManager.prepareKeyBackupVersion(password);
-
-        if (opts.secureSecretStorage) {
-            await this.secretStorage.store("m.megolm_backup.v1", encodeBase64(privateKey));
-            this.logger.info("Key backup private key stored in secret storage");
-        }
-
-        return {
-            algorithm,
-            /* eslint-disable camelcase */
-            auth_data,
-            recovery_key,
-            /* eslint-enable camelcase */
-        };
-    }
-
-    /**
-     * Check whether the key backup private key is stored in secret storage.
-     * @returns map of key name to key info the secret is
-     *     encrypted with, or null if it is not present or not encrypted with a
-     *     trusted key
-     */
-    public isKeyBackupKeyStored(): Promise<Record<string, SecretStorageKeyDescription> | null> {
-        return Promise.resolve(this.secretStorage.isStored("m.megolm_backup.v1"));
-    }
-
-    /**
-     * Create a new key backup version and enable it, using the information return
-     * from prepareKeyBackupVersion.
-     *
-     * @param info - Info object from prepareKeyBackupVersion
-     * @returns Object with 'version' param indicating the version created
-     *
-     * @deprecated Use {@link Crypto.CryptoApi.resetKeyBackup | `CryptoApi.resetKeyBackup`}.
-     */
-    public async createKeyBackupVersion(info: IKeyBackupInfo): Promise<IKeyBackupInfo> {
-        if (!this.crypto) {
-            throw new Error("End-to-end encryption disabled");
-        }
-
-        await this.crypto.backupManager.createKeyBackupVersion(info);
-
-        const data = {
-            algorithm: info.algorithm,
-            auth_data: info.auth_data,
-        };
-
-        // Sign the backup auth data with the device key for backwards compat with
-        // older devices with cross-signing. This can probably go away very soon in
-        // favour of just signing with the cross-singing master key.
-        // XXX: Private member access
-        await this.crypto.signObject(data.auth_data);
-
-        if (
-            this.cryptoCallbacks.getCrossSigningKey &&
-            // XXX: Private member access
-            this.crypto.crossSigningInfo.getId()
-        ) {
-            // now also sign the auth data with the cross-signing master key
-            // we check for the callback explicitly here because we still want to be able
-            // to create an un-cross-signed key backup if there is a cross-signing key but
-            // no callback supplied.
-            // XXX: Private member access
-            await this.crypto.crossSigningInfo.signObject(data.auth_data, "master");
-        }
-
-        const res = await this.http.authedRequest<IKeyBackupInfo>(Method.Post, "/room_keys/version", undefined, data);
-
-        // We could assume everything's okay and enable directly, but this ensures
-        // we run the same signature verification that will be used for future
-        // sessions.
-        await this.checkKeyBackup();
-        if (!this.getKeyBackupEnabled()) {
-            this.logger.error("Key backup not usable even though we just created it");
-        }
-
-        return res;
-    }
-
-    /**
-     * @deprecated Use {@link Crypto.CryptoApi.deleteKeyBackupVersion | `CryptoApi.deleteKeyBackupVersion`}.
-     */
-    public async deleteKeyBackupVersion(version: string): Promise<void> {
-        if (!this.cryptoBackend) {
-            throw new Error("End-to-end encryption disabled");
-        }
-
-        await this.cryptoBackend.deleteKeyBackupVersion(version);
-    }
-
-    private makeKeyBackupPath(roomId?: string, sessionId?: string, version?: string): IKeyBackupPath {
-        let path: string;
-        if (sessionId !== undefined) {
-            path = utils.encodeUri("/room_keys/keys/$roomId/$sessionId", {
-                $roomId: roomId!,
-                $sessionId: sessionId,
-            });
-        } else if (roomId !== undefined) {
-            path = utils.encodeUri("/room_keys/keys/$roomId", {
-                $roomId: roomId,
-            });
-        } else {
-            path = "/room_keys/keys";
-        }
-        const queryData = version === undefined ? undefined : { version };
-        return { path, queryData };
-    }
-
-    /**
-     * Back up session keys to the homeserver.
-     * @param roomId - ID of the room that the keys are for Optional.
-     * @param sessionId - ID of the session that the keys are for Optional.
-     * @param version - backup version Optional.
-     * @param data - Object keys to send
-     * @returns a promise that will resolve when the keys
-     * are uploaded
-     *
-     * @deprecated Not supported for Rust Cryptography.
-     */
-    public sendKeyBackup(
-        roomId: undefined,
-        sessionId: undefined,
-        version: string | undefined,
-        data: IKeyBackup,
-    ): Promise<void>;
-    public sendKeyBackup(
-        roomId: string,
-        sessionId: undefined,
-        version: string | undefined,
-        data: IKeyBackup,
-    ): Promise<void>;
-    public sendKeyBackup(
-        roomId: string,
-        sessionId: string,
-        version: string | undefined,
-        data: IKeyBackup,
-    ): Promise<void>;
-    public async sendKeyBackup(
-        roomId: string | undefined,
-        sessionId: string | undefined,
-        version: string | undefined,
-        data: IKeyBackup,
-    ): Promise<void> {
-        if (!this.crypto) {
-            throw new Error("End-to-end encryption disabled");
-        }
-
-        const path = this.makeKeyBackupPath(roomId!, sessionId!, version);
-        await this.http.authedRequest(Method.Put, path.path, path.queryData, data, { prefix: ClientPrefix.V3 });
-    }
-
-    /**
-     * Marks all group sessions as needing to be backed up and schedules them to
-     * upload in the background as soon as possible.
-     *
-     * @deprecated Not supported for Rust Cryptography. This is done automatically as part of
-     * {@link CryptoApi.resetKeyBackup}, so there is probably no need to call this manually.
-     */
-    public async scheduleAllGroupSessionsForBackup(): Promise<void> {
-        if (!this.crypto) {
-            throw new Error("End-to-end encryption disabled");
-        }
-
-        await this.crypto.backupManager.scheduleAllGroupSessionsForBackup();
->>>>>>> 72519a0e
-    }
-
-    /**
-     * Return the provided scheduler, if any.
-     * @returns The scheduler or undefined
-     */
-    public getScheduler(): MatrixScheduler | undefined {
-        return this.scheduler;
-    }
-
-    /**
-     * Retry a backed off syncing request immediately. This should only be used when
-     * the user <b>explicitly</b> attempts to retry their lost connection.
-     * Will also retry any outbound to-device messages currently in the queue to be sent
-     * (retries of regular outgoing events are handled separately, per-event).
-     * @returns True if this resulted in a request being retried.
-     */
-    public retryImmediately(): boolean {
-        // don't await for this promise: we just want to kick it off
-        this.toDeviceMessageQueue.sendQueue();
-        return this.syncApi?.retryImmediately() ?? false;
-    }
-
-    /**
-     * Return the global notification EventTimelineSet, if any
-     *
-     * @returns the globl notification EventTimelineSet
-     */
-    public getNotifTimelineSet(): EventTimelineSet | null {
-        return this.notifTimelineSet;
-    }
-
-    /**
-     * Set the global notification EventTimelineSet
-     *
-     */
-    public setNotifTimelineSet(set: EventTimelineSet): void {
-        this.notifTimelineSet = set;
-    }
-
-    /**
-     * Gets the cached capabilities of the homeserver, returning cached ones if available.
-     * If there are no cached capabilities and none can be fetched, throw an exception.
-     *
-     * @returns Promise resolving with The capabilities of the homeserver
-     */
-    public async getCapabilities(): Promise<Capabilities> {
-        const caps = this.serverCapabilitiesService.getCachedCapabilities();
-        if (caps) return caps;
-        return this.serverCapabilitiesService.fetchCapabilities();
-    }
-
-    /**
-     * Gets the cached capabilities of the homeserver. If none have been fetched yet,
-     * return undefined.
-     *
-     * @returns The capabilities of the homeserver
-     */
-    public getCachedCapabilities(): Capabilities | undefined {
-        return this.serverCapabilitiesService.getCachedCapabilities();
-    }
-
-    /**
-     * Fetches the latest capabilities from the homeserver, ignoring any cached
-     * versions. The newly returned version is cached.
-     *
-     * @returns A promise which resolves to the capabilities of the homeserver
-     */
-    public fetchCapabilities(): Promise<Capabilities> {
-        return this.serverCapabilitiesService.fetchCapabilities();
-    }
-
-    /**
-     * Initialise support for end-to-end encryption in this client, using the rust matrix-sdk-crypto.
-     *
-     * **WARNING**: the cryptography stack is not thread-safe. Having multiple `MatrixClient` instances connected to
-     * the same Indexed DB will cause data corruption and decryption failures. The application layer is responsible for
-     * ensuring that only one `MatrixClient` issue is instantiated at a time.
-     *
-     * @param args.useIndexedDB - True to use an indexeddb store, false to use an in-memory store. Defaults to 'true'.
-     * @param args.storageKey - A key with which to encrypt the indexeddb store. If provided, it must be exactly
-     *    32 bytes of data, and must be the same each time the client is initialised for a given device.
-     *    If both this and `storagePassword` are unspecified, the store will be unencrypted.
-     * @param args.storagePassword - An alternative to `storageKey`. A password which will be used to derive a key to
-     *    encrypt the store with. Deriving a key from a password is (deliberately) a slow operation, so prefer
-     *    to pass a `storageKey` directly where possible.
-     *
-     * @returns a Promise which will resolve when the crypto layer has been
-     *    successfully initialised.
-     */
-    public async initRustCrypto(
-        args: {
-            useIndexedDB?: boolean;
-            storageKey?: Uint8Array;
-            storagePassword?: string;
-        } = {},
-    ): Promise<void> {
-        if (this.cryptoBackend) {
-            this.logger.warn("Attempt to re-initialise e2e encryption on MatrixClient");
-            return;
-        }
-
-        const userId = this.getUserId();
-        if (userId === null) {
-            throw new Error(
-                `Cannot enable encryption on MatrixClient with unknown userId: ` +
-                    `ensure userId is passed in createClient().`,
-            );
-        }
-        const deviceId = this.getDeviceId();
-        if (deviceId === null) {
-            throw new Error(
-                `Cannot enable encryption on MatrixClient with unknown deviceId: ` +
-                    `ensure deviceId is passed in createClient().`,
-            );
-        }
-
-        // importing rust-crypto will download the webassembly, so we delay it until we know it will be
-        // needed.
-        this.logger.debug("Downloading Rust crypto library");
-        const RustCrypto = await import("./rust-crypto/index.ts");
-
-        const rustCrypto = await RustCrypto.initRustCrypto({
-            logger: this.logger,
-            http: this.http,
-            userId: userId,
-            deviceId: deviceId,
-            secretStorage: this.secretStorage,
-            cryptoCallbacks: this.cryptoCallbacks,
-            storePrefix: args.useIndexedDB === false ? null : RUST_SDK_STORE_PREFIX,
-            storeKey: args.storageKey,
-            storePassphrase: args.storagePassword,
-
-            legacyCryptoStore: this.legacyCryptoStore,
-            legacyPickleKey: this.legacyPickleKey ?? "DEFAULT_KEY",
-            legacyMigrationProgressListener: (progress: number, total: number): void => {
-                this.emit(CryptoEvent.LegacyCryptoStoreMigrationProgress, progress, total);
-            },
-        });
-
-        rustCrypto.setSupportedVerificationMethods(this.verificationMethods);
-
-        this.cryptoBackend = rustCrypto;
-
-        // attach the event listeners needed by RustCrypto
-        this.on(RoomMemberEvent.Membership, rustCrypto.onRoomMembership.bind(rustCrypto));
-        this.on(ClientEvent.Event, (event) => {
-            rustCrypto.onLiveEventFromSync(event);
-        });
-
-        // re-emit the events emitted by the crypto impl
-        this.reEmitter.reEmit(rustCrypto, [
-            CryptoEvent.VerificationRequestReceived,
-            CryptoEvent.UserTrustStatusChanged,
-            CryptoEvent.KeyBackupStatus,
-            CryptoEvent.KeyBackupSessionsRemaining,
-            CryptoEvent.KeyBackupFailed,
-            CryptoEvent.KeyBackupDecryptionKeyCached,
-            CryptoEvent.KeysChanged,
-            CryptoEvent.DevicesUpdated,
-            CryptoEvent.WillUpdateDevices,
         ]);
     }
 
