--- conflicted
+++ resolved
@@ -1009,11 +1009,7 @@
      * state change events.
      * @param {Object=} opts Options to apply when syncing.
      */
-<<<<<<< HEAD
-    public async startClient(opts?: IStartClientOpts) {
-=======
-    public async startClient(opts: IStartClientOpts): Promise<void> {
->>>>>>> 34a3955b
+    public async startClient(opts?: IStartClientOpts): Promise<void> {
         if (this.clientRunning) {
             // client is already running.
             return;
