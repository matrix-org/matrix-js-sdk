/*
Copyright 2015-2021 The Matrix.org Foundation C.I.C.

Licensed under the Apache License, Version 2.0 (the "License");
you may not use this file except in compliance with the License.
You may obtain a copy of the License at

    http://www.apache.org/licenses/LICENSE-2.0

Unless required by applicable law or agreed to in writing, software
distributed under the License is distributed on an "AS IS" BASIS,
WITHOUT WARRANTIES OR CONDITIONS OF ANY KIND, either express or implied.
See the License for the specific language governing permissions and
limitations under the License.
*/

/**
 * This is an internal module. See {@link MatrixClient} for the public class.
 * @module client
 */

import { EventEmitter } from "events";

import { ISyncStateData, SyncApi } from "./sync";
import { EventStatus, IContent, IDecryptOptions, IEvent, MatrixEvent } from "./models/event";
import { StubStore } from "./store/stub";
import { createNewMatrixCall, MatrixCall } from "./webrtc/call";
import { Filter, IFilterDefinition } from "./filter";
import { CallEventHandler } from './webrtc/callEventHandler';
import * as utils from './utils';
import { sleep } from './utils';
import { Group } from "./models/group";
import { Direction, EventTimeline } from "./models/event-timeline";
import { IActionsObject, PushProcessor } from "./pushprocessor";
import { AutoDiscovery, AutoDiscoveryAction } from "./autodiscovery";
import * as olmlib from "./crypto/olmlib";
import { decodeBase64, encodeBase64 } from "./crypto/olmlib";
import { IExportedDevice as IOlmDevice } from "./crypto/OlmDevice";
import { ReEmitter } from './ReEmitter';
import { IRoomEncryption, RoomList } from './crypto/RoomList';
import { logger } from './logger';
import { SERVICE_TYPES } from './service-types';
import {
    FileType,
    IHttpOpts,
    IUpload,
    MatrixError,
    MatrixHttpApi,
    Method,
    PREFIX_IDENTITY_V2,
    PREFIX_MEDIA_R0,
    PREFIX_R0,
    PREFIX_UNSTABLE,
    retryNetworkOperation,
    UploadContentResponseType,
} from "./http-api";
import {
    Crypto,
    fixBackupKey,
    IBootstrapCrossSigningOpts,
    ICheckOwnCrossSigningTrustOpts,
    IMegolmSessionData,
    isCryptoAvailable,
    VerificationMethod,
} from './crypto';
import { DeviceInfo, IDevice } from "./crypto/deviceinfo";
import { decodeRecoveryKey } from './crypto/recoverykey';
import { keyFromAuthData } from './crypto/key_passphrase';
import { User } from "./models/user";
import { getHttpUriForMxc } from "./content-repo";
import { SearchResult } from "./models/search-result";
import {
    DEHYDRATION_ALGORITHM,
    IDehydratedDevice,
    IDehydratedDeviceKeyInfo,
    IDeviceKeys,
    IOneTimeKey,
} from "./crypto/dehydration";
import {
    IKeyBackupInfo,
    IKeyBackupPrepareOpts,
    IKeyBackupRestoreOpts,
    IKeyBackupRestoreResult,
    IKeyBackupRoomSessions,
    IKeyBackupSession,
} from "./crypto/keybackup";
import { IIdentityServerProvider } from "./@types/IIdentityServerProvider";
import { MatrixScheduler } from "./scheduler";
import { IAuthData, ICryptoCallbacks, IMinimalEvent, IRoomEvent, IStateEvent, NotificationCountType } from "./matrix";
import {
    CrossSigningKey,
    IAddSecretStorageKeyOpts,
    ICreateSecretStorageOpts,
    IEncryptedEventInfo,
    IImportRoomKeysOpts,
    IRecoveryKey,
    ISecretStorageKeyInfo,
} from "./crypto/api";
import { SyncState } from "./sync.api";
import { EventTimelineSet } from "./models/event-timeline-set";
import { VerificationRequest } from "./crypto/verification/request/VerificationRequest";
import { VerificationBase as Verification } from "./crypto/verification/Base";
import * as ContentHelpers from "./content-helpers";
import { CrossSigningInfo, DeviceTrustLevel, ICacheCallbacks, UserTrustLevel } from "./crypto/CrossSigning";
import { Room } from "./models/room";
import {
    IAddThreePidOnlyBody,
    IBindThreePidBody,
    ICreateRoomOpts,
    IEventSearchOpts,
    IGuestAccessOpts,
    IJoinRoomOpts,
    IPaginateOpts,
    IPresenceOpts,
    IRedactOpts,
    IRelationsRequestOpts,
    IRelationsResponse,
    IRoomDirectoryOptions,
    ISearchOpts,
    ISendEventResponse,
    IUploadOpts,
} from "./@types/requests";
import {
    EventType,
    MsgType,
    RelationType,
    RoomCreateTypeField,
    RoomType,
    UNSTABLE_MSC3088_ENABLED,
    UNSTABLE_MSC3088_PURPOSE,
    UNSTABLE_MSC3089_TREE_SUBTYPE,
} from "./@types/event";
import { IAbortablePromise, IdServerUnbindResult, IImageInfo, Preset, Visibility } from "./@types/partials";
import { EventMapper, eventMapperFor, MapperOpts } from "./event-mapper";
import { randomString } from "./randomstring";
import { WebStorageSessionStore } from "./store/session/webstorage";
import { BackupManager, IKeyBackup, IKeyBackupCheck, IPreparedKeyBackupVersion, TrustInfo } from "./crypto/backup";
import { DEFAULT_TREE_POWER_LEVELS_TEMPLATE, MSC3089TreeSpace } from "./models/MSC3089TreeSpace";
import { ISignatures } from "./@types/signed";
import { IStore } from "./store";
import { ISecretRequest } from "./crypto/SecretStorage";
import {
    IEventWithRoomId,
    ISearchRequestBody,
    ISearchResponse,
    ISearchResults,
    IStateEventWithRoomId,
    SearchOrderBy,
} from "./@types/search";
import { ISynapseAdminDeactivateResponse, ISynapseAdminWhoisResponse } from "./@types/synapse";
import { IHierarchyRoom, ISpaceSummaryEvent, ISpaceSummaryRoom } from "./@types/spaces";
import { IPusher, IPusherRequest, IPushRules, PushRuleAction, PushRuleKind, RuleId } from "./@types/PushRules";
import { IThreepid } from "./@types/threepids";
import { CryptoStore } from "./crypto/store/base";
import { MediaHandler } from "./webrtc/mediaHandler";

export type Store = IStore;
export type SessionStore = WebStorageSessionStore;

export type Callback<T = any> = (err: Error | any | null, data?: T) => void;
export type ResetTimelineCallback = (roomId: string) => boolean;

const SCROLLBACK_DELAY_MS = 3000;
export const CRYPTO_ENABLED: boolean = isCryptoAvailable();
const CAPABILITIES_CACHE_MS = 21600000; // 6 hours - an arbitrary value
const TURN_CHECK_INTERVAL = 10 * 60 * 1000; // poll for turn credentials every 10 minutes

interface IExportedDevice {
    olmDevice: IOlmDevice;
    userId: string;
    deviceId: string;
}

export interface IKeysUploadResponse {
    one_time_key_counts: { // eslint-disable-line camelcase
        [algorithm: string]: number;
    };
}

export interface ICreateClientOpts {
    baseUrl: string;

    idBaseUrl?: string;

    /**
     * The data store used for sync data from the homeserver. If not specified,
     * this client will not store any HTTP responses. The `createClient` helper
     * will create a default store if needed.
     */
    store?: Store;

    /**
     * A store to be used for end-to-end crypto session data. If not specified,
     * end-to-end crypto will be disabled. The `createClient` helper will create
     * a default store if needed.
     */
    cryptoStore?: CryptoStore;

    /**
     * The scheduler to use. If not
     * specified, this client will not retry requests on failure. This client
     * will supply its own processing function to
     * {@link module:scheduler~MatrixScheduler#setProcessFunction}.
     */
    scheduler?: MatrixScheduler;

    /**
     * The function to invoke for HTTP
     * requests. The value of this property is typically <code>require("request")
     * </code> as it returns a function which meets the required interface. See
     * {@link requestFunction} for more information.
     */
    request?: IHttpOpts["request"];

    userId?: string;

    /**
     * A unique identifier for this device; used for tracking things like crypto
     * keys and access tokens. If not specified, end-to-end encryption will be
     * disabled.
     */
    deviceId?: string;

    accessToken?: string;

    /**
     * Identity server provider to retrieve the user's access token when accessing
     * the identity server. See also https://github.com/vector-im/element-web/issues/10615
     * which seeks to replace the previous approach of manual access tokens params
     * with this callback throughout the SDK.
     */
    identityServer?: IIdentityServerProvider;

    /**
     * The default maximum amount of
     * time to wait before timing out HTTP requests. If not specified, there is no timeout.
     */
    localTimeoutMs?: number;

    /**
     * Set to true to use
     * Authorization header instead of query param to send the access token to the server.
     *
     * Default false.
     */
    useAuthorizationHeader?: boolean;

    /**
     * Set to true to enable
     * improved timeline support ({@link module:client~MatrixClient#getEventTimeline getEventTimeline}). It is
     * disabled by default for compatibility with older clients - in particular to
     * maintain support for back-paginating the live timeline after a '/sync'
     * result with a gap.
     */
    timelineSupport?: boolean;

    /**
     * Extra query parameters to append
     * to all requests with this client. Useful for application services which require
     * <code>?user_id=</code>.
     */
    queryParams?: Record<string, string>;

    /**
     * Device data exported with
     * "exportDevice" method that must be imported to recreate this device.
     * Should only be useful for devices with end-to-end crypto enabled.
     * If provided, deviceId and userId should **NOT** be provided at the top
     * level (they are present in the exported data).
     */
    deviceToImport?: IExportedDevice;

    /**
     * Key used to pickle olm objects or other sensitive data.
     */
    pickleKey?: string;

    /**
     * A store to be used for end-to-end crypto session data. Most data has been
     * migrated out of here to `cryptoStore` instead. If not specified,
     * end-to-end crypto will be disabled. The `createClient` helper
     * _will not_ create this store at the moment.
     */
    sessionStore?: SessionStore;

    /**
     * Set to true to enable client-side aggregation of event relations
     * via `EventTimelineSet#getRelationsForEvent`.
     * This feature is currently unstable and the API may change without notice.
     */
    unstableClientRelationAggregation?: boolean;

    verificationMethods?: Array<VerificationMethod>;

    /**
     * Whether relaying calls through a TURN server should be forced. Default false.
     */
    forceTURN?: boolean;

    /**
     * Up to this many ICE candidates will be gathered when an incoming call arrives.
     * Gathering does not send data to the caller, but will communicate with the configured TURN
     * server. Default 0.
     */
    iceCandidatePoolSize?: number;

    /**
     * True to advertise support for call transfers to other parties on Matrix calls. Default false.
     */
    supportsCallTransfer?: boolean;

    /**
     * Whether to allow a fallback ICE server should be used for negotiating a
     * WebRTC connection if the homeserver doesn't provide any servers. Defaults to false.
     */
    fallbackICEServerAllowed?: boolean;

    cryptoCallbacks?: ICryptoCallbacks;
}

export interface IMatrixClientCreateOpts extends ICreateClientOpts {
    /**
     * Whether to allow sending messages to encrypted rooms when encryption
     * is not available internally within this SDK. This is useful if you are using an external
     * E2E proxy, for example. Defaults to false.
     */
    usingExternalCrypto?: boolean;
}

export enum PendingEventOrdering {
    Chronological = "chronological",
    Detached = "detached",
}

export interface IStartClientOpts {
    /**
     * The event <code>limit=</code> to apply to initial sync. Default: 8.
     */
    initialSyncLimit?: number;

    /**
     * True to put <code>archived=true</code> on the <code>/initialSync</code> request. Default: false.
     */
    includeArchivedRooms?: boolean;

    /**
     * True to do /profile requests on every invite event if the displayname/avatar_url is not known for this user ID. Default: false.
     */
    resolveInvitesToProfiles?: boolean;

    /**
     * Controls where pending messages appear in a room's timeline. If "<b>chronological</b>", messages will
     * appear in the timeline when the call to <code>sendEvent</code> was made. If "<b>detached</b>",
     * pending messages will appear in a separate list, accessbile via {@link module:models/room#getPendingEvents}.
     * Default: "chronological".
     */
    pendingEventOrdering?: PendingEventOrdering;

    /**
     * The number of milliseconds to wait on /sync. Default: 30000 (30 seconds).
     */
    pollTimeout?: number;

    /**
     * The filter to apply to /sync calls. This will override the opts.initialSyncLimit, which would
     * normally result in a timeline limit filter.
     */
    filter?: Filter;

    /**
     * True to perform syncing without automatically updating presence.
     */
    disablePresence?: boolean;

    /**
     * True to not load all membership events during initial sync but fetch them when needed by calling
     * `loadOutOfBandMembers` This will override the filter option at this moment.
     */
    lazyLoadMembers?: boolean;

    /**
     * The number of seconds between polls to /.well-known/matrix/client, undefined to disable.
     * This should be in the order of hours. Default: undefined.
     */
    clientWellKnownPollPeriod?: number;

    /**
     * @experimental
     */
    experimentalThreadSupport?: boolean;
}

export interface IStoredClientOpts extends IStartClientOpts {
    crypto: Crypto;
    canResetEntireTimeline: ResetTimelineCallback;
}

export enum RoomVersionStability {
    Stable = "stable",
    Unstable = "unstable",
}

export interface IRoomCapability { // MSC3244
    preferred: string | null;
    support: string[];
}

export interface IRoomVersionsCapability {
    default: string;
    available: Record<string, RoomVersionStability>;
    "org.matrix.msc3244.room_capabilities"?: Record<string, IRoomCapability>; // MSC3244
}

export interface IChangePasswordCapability {
    enabled: boolean;
}

interface ICapabilities {
    [key: string]: any;
    "m.change_password"?: IChangePasswordCapability;
    "m.room_versions"?: IRoomVersionsCapability;
}

/* eslint-disable camelcase */
export interface ICrossSigningKey {
    keys: { [algorithm: string]: string };
    signatures?: ISignatures;
    usage: string[];
    user_id: string;
}

enum CrossSigningKeyType {
    MasterKey = "master_key",
    SelfSigningKey = "self_signing_key",
    UserSigningKey = "user_signing_key",
}

export type CrossSigningKeys = Record<CrossSigningKeyType, ICrossSigningKey>;

export interface ISignedKey {
    keys: Record<string, string>;
    signatures: ISignatures;
    user_id: string;
    algorithms: string[];
    device_id: string;
}

export type KeySignatures = Record<string, Record<string, ICrossSigningKey | ISignedKey>>;
interface IUploadKeySignaturesResponse {
    failures: Record<string, Record<string, {
        errcode: string;
        error: string;
    }>>;
}

export interface IPreviewUrlResponse {
    [key: string]: string | number;
    "og:title": string;
    "og:type": string;
    "og:url": string;
    "og:image"?: string;
    "og:image:type"?: string;
    "og:image:height"?: number;
    "og:image:width"?: number;
    "og:description"?: string;
    "matrix:image:size"?: number;
}

interface ITurnServerResponse {
    uris: string[];
    username: string;
    password: string;
    ttl: number;
}

interface ITurnServer {
    urls: string[];
    username: string;
    credential: string;
}

interface IServerVersions {
    versions: string;
    unstable_features: Record<string, boolean>;
}

export interface IClientWellKnown {
    [key: string]: any;
    "m.homeserver"?: IWellKnownConfig;
    "m.identity_server"?: IWellKnownConfig;
}

export interface IWellKnownConfig {
    raw?: any; // todo typings
    action?: AutoDiscoveryAction;
    reason?: string;
    error?: Error | string;
    // eslint-disable-next-line
    base_url?: string | null;
}

interface IKeyBackupPath {
    path: string;
    queryData?: {
        version: string;
    };
}

interface IMediaConfig {
    [key: string]: any; // extensible
    "m.upload.size"?: number;
}

interface IThirdPartySigned {
    sender: string;
    mxid: string;
    token: string;
    signatures: ISignatures;
}

interface IJoinRequestBody {
    third_party_signed?: IThirdPartySigned;
}

interface ITagMetadata {
    [key: string]: any;
    order: number;
}

interface IMessagesResponse {
    start: string;
    end: string;
    chunk: IRoomEvent[];
    state: IStateEvent[];
}

export interface IRequestTokenResponse {
    sid: string;
    submit_url?: string;
}

export interface IRequestMsisdnTokenResponse extends IRequestTokenResponse {
    msisdn: string;
    success: boolean;
    intl_fmt: string;
}

interface IUploadKeysRequest {
    device_keys?: Required<IDeviceKeys>;
    one_time_keys?: {
        [userId: string]: {
            [deviceId: string]: number;
        };
    };
    "org.matrix.msc2732.fallback_keys"?: Record<string, IOneTimeKey>;
}

interface IOpenIDToken {
    access_token: string;
    token_type: "Bearer" | string;
    matrix_server_name: string;
    expires_in: number;
}

interface IRoomInitialSyncResponse {
    room_id: string;
    membership: "invite" | "join" | "leave" | "ban";
    messages?: {
        start?: string;
        end?: string;
        chunk: IEventWithRoomId[];
    };
    state?: IStateEventWithRoomId[];
    visibility: Visibility;
    account_data?: IMinimalEvent[];
    presence: Partial<IEvent>; // legacy and undocumented, api is deprecated so this won't get attention
}

interface IJoinedRoomsResponse {
    joined_rooms: string[];
}

interface IJoinedMembersResponse {
    joined: {
        [userId: string]: {
            display_name: string;
            avatar_url: string;
        };
    };
}

export interface IPublicRoomsChunkRoom {
    room_id: string;
    name?: string;
    avatar_url?: string;
    topic?: string;
    canonical_alias?: string;
    aliases?: string[];
    world_readable: boolean;
    guest_can_join: boolean;
    num_joined_members: number;
}

interface IPublicRoomsResponse {
    chunk: IPublicRoomsChunkRoom[];
    next_batch?: string;
    prev_batch?: string;
    total_room_count_estimate?: number;
}

interface IUserDirectoryResponse {
    results: {
        user_id: string;
        display_name?: string;
        avatar_url?: string;
    }[];
    limited: boolean;
}

export interface IMyDevice {
    device_id: string;
    display_name?: string;
    last_seen_ip?: string;
    last_seen_ts?: number;
}

export interface IDownloadKeyResult {
    failures: { [serverName: string]: object };
    device_keys: {
        [userId: string]: {
            [deviceId: string]: IDeviceKeys & {
                unsigned?: {
                    device_display_name: string;
                };
            };
        };
    };
    // the following three fields were added in 1.1
    master_keys?: {
        [userId: string]: {
            keys: { [keyId: string]: string };
            usage: string[];
            user_id: string;
        };
    };
    self_signing_keys?: {
        [userId: string]: {
            keys: { [keyId: string]: string };
            signatures: ISignatures;
            usage: string[];
            user_id: string;
        };
    };
    user_signing_keys?: {
        [userId: string]: {
            keys: { [keyId: string]: string };
            signatures: ISignatures;
            usage: string[];
            user_id: string;
        };
    };
}

export interface IClaimOTKsResult {
    failures: { [serverName: string]: object };
    one_time_keys: {
        [userId: string]: {
            [deviceId: string]: {
                [keyId: string]: {
                    key: string;
                    signatures: ISignatures;
                };
            };
        };
    };
}

export interface IFieldType {
    regexp: string;
    placeholder: string;
}

export interface IInstance {
    desc: string;
    icon?: string;
    fields: object;
    network_id: string;
    // XXX: this is undocumented but we rely on it: https://github.com/matrix-org/matrix-doc/issues/3203
    instance_id: string;
}

export interface IProtocol {
    user_fields: string[];
    location_fields: string[];
    icon: string;
    field_types: Record<string, IFieldType>;
    instances: IInstance[];
}

interface IThirdPartyLocation {
    alias: string;
    protocol: string;
    fields: object;
}

interface IThirdPartyUser {
    userid: string;
    protocol: string;
    fields: object;
}

interface IRoomSummary extends Omit<IPublicRoomsChunkRoom, "canonical_alias" | "aliases"> {
    room_type?: RoomType;
    membership?: string;
    is_encrypted: boolean;
}

interface IRoomKeysResponse {
    sessions: IKeyBackupRoomSessions;
}

interface IRoomsKeysResponse {
    rooms: Record<string, IRoomKeysResponse>;
}
/* eslint-enable camelcase */

// We're using this constant for methods overloading and inspect whether a variable
// contains an eventId or not. This was required to ensure backwards compatibility
// of methods for threads
// Probably not the most graceful solution but does a good enough job for now
const EVENT_ID_PREFIX = "$";

/**
 * Represents a Matrix Client. Only directly construct this if you want to use
 * custom modules. Normally, {@link createClient} should be used
 * as it specifies 'sensible' defaults for these modules.
 */
export class MatrixClient extends EventEmitter {
    public static readonly RESTORE_BACKUP_ERROR_BAD_KEY = 'RESTORE_BACKUP_ERROR_BAD_KEY';

    public reEmitter = new ReEmitter(this);
    public olmVersion: [number, number, number] = null; // populated after initCrypto
    public usingExternalCrypto = false;
    public store: Store;
    public deviceId?: string;
    public credentials: { userId?: string };
    public pickleKey: string;
    public scheduler: MatrixScheduler;
    public clientRunning = false;
    public timelineSupport = false;
    public urlPreviewCache: { [key: string]: Promise<IPreviewUrlResponse> } = {};
    public unstableClientRelationAggregation = false;
    public identityServer: IIdentityServerProvider;
    public sessionStore: SessionStore; // XXX: Intended private, used in code.
    public http: MatrixHttpApi; // XXX: Intended private, used in code.
    public crypto: Crypto; // XXX: Intended private, used in code.
    public cryptoCallbacks: ICryptoCallbacks; // XXX: Intended private, used in code.
    public callEventHandler: CallEventHandler; // XXX: Intended private, used in code.
    public supportsCallTransfer = false; // XXX: Intended private, used in code.
    public forceTURN = false; // XXX: Intended private, used in code.
    public iceCandidatePoolSize = 0; // XXX: Intended private, used in code.
    public idBaseUrl: string;
    public baseUrl: string;

    // Note: these are all `protected` to let downstream consumers make mistakes if they want to.
    // We don't technically support this usage, but have reasons to do this.

    protected canSupportVoip = false;
    protected peekSync: SyncApi = null;
    protected isGuestAccount = false;
    protected ongoingScrollbacks: {[roomId: string]: {promise?: Promise<Room>, errorTs?: number}} = {};
    protected notifTimelineSet: EventTimelineSet = null;
    protected cryptoStore: CryptoStore;
    protected verificationMethods: VerificationMethod[];
    protected fallbackICEServerAllowed = false;
    protected roomList: RoomList;
    protected syncApi: SyncApi;
    public pushRules: IPushRules;
    protected syncLeftRoomsPromise: Promise<Room[]>;
    protected syncedLeftRooms = false;
    protected clientOpts: IStoredClientOpts;
    protected clientWellKnownIntervalID: number;
    protected canResetTimelineCallback: ResetTimelineCallback;

    // The pushprocessor caches useful things, so keep one and re-use it
    protected pushProcessor = new PushProcessor(this);

    // Promise to a response of the server's /versions response
    // TODO: This should expire: https://github.com/matrix-org/matrix-js-sdk/issues/1020
    protected serverVersionsPromise: Promise<IServerVersions>;

    protected cachedCapabilities: {
        capabilities: ICapabilities;
        expiration: number;
    };
    protected clientWellKnown: IClientWellKnown;
    protected clientWellKnownPromise: Promise<IClientWellKnown>;
    protected turnServers: ITurnServer[] = [];
    protected turnServersExpiry = 0;
    protected checkTurnServersIntervalID: number;
    protected exportedOlmDeviceToImport: IOlmDevice;
    protected txnCtr = 0;
    protected mediaHandler = new MediaHandler();

    constructor(opts: IMatrixClientCreateOpts) {
        super();

        opts.baseUrl = utils.ensureNoTrailingSlash(opts.baseUrl);
        opts.idBaseUrl = utils.ensureNoTrailingSlash(opts.idBaseUrl);

        this.baseUrl = opts.baseUrl;
        this.idBaseUrl = opts.idBaseUrl;

        this.usingExternalCrypto = opts.usingExternalCrypto;
        this.store = opts.store || new StubStore();
        this.deviceId = opts.deviceId || null;

        const userId = opts.userId || null;
        this.credentials = { userId };

        this.http = new MatrixHttpApi(this, {
            baseUrl: opts.baseUrl,
            idBaseUrl: opts.idBaseUrl,
            accessToken: opts.accessToken,
            request: opts.request,
            prefix: PREFIX_R0,
            onlyData: true,
            extraParams: opts.queryParams,
            localTimeoutMs: opts.localTimeoutMs,
            useAuthorizationHeader: opts.useAuthorizationHeader,
        });

        if (opts.deviceToImport) {
            if (this.deviceId) {
                logger.warn(
                    'not importing device because device ID is provided to ' +
                    'constructor independently of exported data',
                );
            } else if (this.credentials.userId) {
                logger.warn(
                    'not importing device because user ID is provided to ' +
                    'constructor independently of exported data',
                );
            } else if (!opts.deviceToImport.deviceId) {
                logger.warn('not importing device because no device ID in exported data');
            } else {
                this.deviceId = opts.deviceToImport.deviceId;
                this.credentials.userId = opts.deviceToImport.userId;
                // will be used during async initialization of the crypto
                this.exportedOlmDeviceToImport = opts.deviceToImport.olmDevice;
            }
        } else if (opts.pickleKey) {
            this.pickleKey = opts.pickleKey;
        }

        this.scheduler = opts.scheduler;
        if (this.scheduler) {
            this.scheduler.setProcessFunction(async (eventToSend) => {
                const room = this.getRoom(eventToSend.getRoomId());
                if (eventToSend.status !== EventStatus.SENDING) {
                    this.updatePendingEventStatus(room, eventToSend, EventStatus.SENDING);
                }
                const res = await this.sendEventHttpRequest(eventToSend);
                if (room) {
                    // ensure we update pending event before the next scheduler run so that any listeners to event id
                    // updates on the synchronous event emitter get a chance to run first.
                    room.updatePendingEvent(eventToSend, EventStatus.SENT, res.event_id);
                }
                return res;
            });
        }

        // try constructing a MatrixCall to see if we are running in an environment
        // which has WebRTC. If we are, listen for and handle m.call.* events.
        const call = createNewMatrixCall(this, undefined, undefined);
        if (call) {
            this.callEventHandler = new CallEventHandler(this);
            this.canSupportVoip = true;
            // Start listening for calls after the initial sync is done
            // We do not need to backfill the call event buffer
            // with encrypted events that might never get decrypted
            this.on("sync", this.startCallEventHandler);
        }

        this.timelineSupport = Boolean(opts.timelineSupport);
        this.unstableClientRelationAggregation = !!opts.unstableClientRelationAggregation;

        this.cryptoStore = opts.cryptoStore;
        this.sessionStore = opts.sessionStore;
        this.verificationMethods = opts.verificationMethods;
        this.cryptoCallbacks = opts.cryptoCallbacks || {};

        this.forceTURN = opts.forceTURN || false;
        this.iceCandidatePoolSize = opts.iceCandidatePoolSize === undefined ? 0 : opts.iceCandidatePoolSize;
        this.supportsCallTransfer = opts.supportsCallTransfer || false;
        this.fallbackICEServerAllowed = opts.fallbackICEServerAllowed || false;

        // List of which rooms have encryption enabled: separate from crypto because
        // we still want to know which rooms are encrypted even if crypto is disabled:
        // we don't want to start sending unencrypted events to them.
        this.roomList = new RoomList(this.cryptoStore);

        // The SDK doesn't really provide a clean way for events to recalculate the push
        // actions for themselves, so we have to kinda help them out when they are encrypted.
        // We do this so that push rules are correctly executed on events in their decrypted
        // state, such as highlights when the user's name is mentioned.
        this.on("Event.decrypted", (event) => {
            const oldActions = event.getPushActions();
            const actions = this.getPushActionsForEvent(event, true);

            const room = this.getRoom(event.getRoomId());
            if (!room) return;

            const currentCount = room.getUnreadNotificationCount(NotificationCountType.Highlight);

            // Ensure the unread counts are kept up to date if the event is encrypted
            // We also want to make sure that the notification count goes up if we already
            // have encrypted events to avoid other code from resetting 'highlight' to zero.
            const oldHighlight = !!oldActions?.tweaks?.highlight;
            const newHighlight = !!actions?.tweaks?.highlight;
            if (oldHighlight !== newHighlight || currentCount > 0) {
                // TODO: Handle mentions received while the client is offline
                // See also https://github.com/vector-im/element-web/issues/9069
                if (!room.hasUserReadEvent(this.getUserId(), event.getId())) {
                    let newCount = currentCount;
                    if (newHighlight && !oldHighlight) newCount++;
                    if (!newHighlight && oldHighlight) newCount--;
                    room.setUnreadNotificationCount(NotificationCountType.Highlight, newCount);

                    // Fix 'Mentions Only' rooms from not having the right badge count
                    const totalCount = room.getUnreadNotificationCount(NotificationCountType.Total);
                    if (totalCount < newCount) {
                        room.setUnreadNotificationCount(NotificationCountType.Total, newCount);
                    }
                }
            }
        });

        // Like above, we have to listen for read receipts from ourselves in order to
        // correctly handle notification counts on encrypted rooms.
        // This fixes https://github.com/vector-im/element-web/issues/9421
        this.on("Room.receipt", (event, room) => {
            if (room && this.isRoomEncrypted(room.roomId)) {
                // Figure out if we've read something or if it's just informational
                const content = event.getContent();
                const isSelf = Object.keys(content).filter(eid => {
                    return Object.keys(content[eid]['m.read']).includes(this.getUserId());
                }).length > 0;

                if (!isSelf) return;

                // Work backwards to determine how many events are unread. We also set
                // a limit for how back we'll look to avoid spinning CPU for too long.
                // If we hit the limit, we assume the count is unchanged.
                const maxHistory = 20;
                const events = room.getLiveTimeline().getEvents();

                let highlightCount = 0;

                for (let i = events.length - 1; i >= 0; i--) {
                    if (i === events.length - maxHistory) return; // limit reached

                    const event = events[i];

                    if (room.hasUserReadEvent(this.getUserId(), event.getId())) {
                        // If the user has read the event, then the counting is done.
                        break;
                    }

                    const pushActions = this.getPushActionsForEvent(event);
                    highlightCount += pushActions.tweaks &&
                    pushActions.tweaks.highlight ? 1 : 0;
                }

                // Note: we don't need to handle 'total' notifications because the counts
                // will come from the server.
                room.setUnreadNotificationCount("highlight", highlightCount);
            }
        });
    }

    /**
     * High level helper method to begin syncing and poll for new events. To listen for these
     * events, add a listener for {@link module:client~MatrixClient#event:"event"}
     * via {@link module:client~MatrixClient#on}. Alternatively, listen for specific
     * state change events.
     * @param {Object=} opts Options to apply when syncing.
     */
    public async startClient(opts: IStartClientOpts) {
        if (this.clientRunning) {
            // client is already running.
            return;
        }
        this.clientRunning = true;
        // backwards compat for when 'opts' was 'historyLen'.
        if (typeof opts === "number") {
            opts = {
                initialSyncLimit: opts,
            };
        }

        // Create our own user object artificially (instead of waiting for sync)
        // so it's always available, even if the user is not in any rooms etc.
        const userId = this.getUserId();
        if (userId) {
            this.store.storeUser(new User(userId));
        }

        if (this.crypto) {
            this.crypto.uploadDeviceKeys();
            this.crypto.start();
        }

        // periodically poll for turn servers if we support voip
        if (this.canSupportVoip) {
            this.checkTurnServersIntervalID = setInterval(() => {
                this.checkTurnServers();
            }, TURN_CHECK_INTERVAL);
            // noinspection ES6MissingAwait
            this.checkTurnServers();
        }

        if (this.syncApi) {
            // This shouldn't happen since we thought the client was not running
            logger.error("Still have sync object whilst not running: stopping old one");
            this.syncApi.stop();
        }

        // shallow-copy the opts dict before modifying and storing it
        this.clientOpts = Object.assign({}, opts) as IStoredClientOpts;
        this.clientOpts.crypto = this.crypto;
        this.clientOpts.canResetEntireTimeline = (roomId) => {
            if (!this.canResetTimelineCallback) {
                return false;
            }
            return this.canResetTimelineCallback(roomId);
        };
        this.syncApi = new SyncApi(this, this.clientOpts);
        this.syncApi.sync();

        if (this.clientOpts.clientWellKnownPollPeriod !== undefined) {
            this.clientWellKnownIntervalID = setInterval(() => {
                this.fetchClientWellKnown();
            }, 1000 * this.clientOpts.clientWellKnownPollPeriod);
            this.fetchClientWellKnown();
        }
    }

    /**
     * High level helper method to stop the client from polling and allow a
     * clean shutdown.
     */
    public stopClient() {
        logger.log('stopping MatrixClient');

        this.clientRunning = false;

        this.syncApi?.stop();
        this.syncApi = null;

        this.crypto?.stop();
        this.peekSync?.stopPeeking();

        this.callEventHandler?.stop();
        this.callEventHandler = null;

        global.clearInterval(this.checkTurnServersIntervalID);
        if (this.clientWellKnownIntervalID !== undefined) {
            global.clearInterval(this.clientWellKnownIntervalID);
        }
    }

    /**
     * Try to rehydrate a device if available.  The client must have been
     * initialized with a `cryptoCallback.getDehydrationKey` option, and this
     * function must be called before initCrypto and startClient are called.
     *
     * @return {Promise<string>} Resolves to undefined if a device could not be dehydrated, or
     *     to the new device ID if the dehydration was successful.
     * @return {module:http-api.MatrixError} Rejects: with an error response.
     */
    public async rehydrateDevice(): Promise<string> {
        if (this.crypto) {
            throw new Error("Cannot rehydrate device after crypto is initialized");
        }

        if (!this.cryptoCallbacks.getDehydrationKey) {
            return;
        }

        const getDeviceResult = await this.getDehydratedDevice();
        if (!getDeviceResult) {
            return;
        }

        if (!getDeviceResult.device_data || !getDeviceResult.device_id) {
            logger.info("no dehydrated device found");
            return;
        }

        const account = new global.Olm.Account();
        try {
            const deviceData = getDeviceResult.device_data;
            if (deviceData.algorithm !== DEHYDRATION_ALGORITHM) {
                logger.warn("Wrong algorithm for dehydrated device");
                return;
            }
            logger.log("unpickling dehydrated device");
            const key = await this.cryptoCallbacks.getDehydrationKey(
                deviceData,
                (k) => {
                    // copy the key so that it doesn't get clobbered
                    account.unpickle(new Uint8Array(k), deviceData.account);
                },
            );
            account.unpickle(key, deviceData.account);
            logger.log("unpickled device");

            const rehydrateResult = await this.http.authedRequest<{ success: boolean }>(
                undefined,
                Method.Post,
                "/dehydrated_device/claim",
                undefined,
                {
                    device_id: getDeviceResult.device_id,
                },
                {
                    prefix: "/_matrix/client/unstable/org.matrix.msc2697.v2",
                },
            );

            if (rehydrateResult.success === true) {
                this.deviceId = getDeviceResult.device_id;
                logger.info("using dehydrated device");
                const pickleKey = this.pickleKey || "DEFAULT_KEY";
                this.exportedOlmDeviceToImport = {
                    pickledAccount: account.pickle(pickleKey),
                    sessions: [],
                    pickleKey: pickleKey,
                };
                account.free();
                return this.deviceId;
            } else {
                account.free();
                logger.info("not using dehydrated device");
                return;
            }
        } catch (e) {
            account.free();
            logger.warn("could not unpickle", e);
        }
    }

    /**
     * Get the current dehydrated device, if any
     * @return {Promise} A promise of an object containing the dehydrated device
     */
    public async getDehydratedDevice(): Promise<IDehydratedDevice> {
        try {
            return await this.http.authedRequest<IDehydratedDevice>(
                undefined,
                Method.Get,
                "/dehydrated_device",
                undefined, undefined,
                {
                    prefix: "/_matrix/client/unstable/org.matrix.msc2697.v2",
                },
            );
        } catch (e) {
            logger.info("could not get dehydrated device", e.toString());
            return;
        }
    }

    /**
     * Set the dehydration key.  This will also periodically dehydrate devices to
     * the server.
     *
     * @param {Uint8Array} key the dehydration key
     * @param {IDehydratedDeviceKeyInfo} [keyInfo] Information about the key.  Primarily for
     *     information about how to generate the key from a passphrase.
     * @param {string} [deviceDisplayName] The device display name for the
     *     dehydrated device.
     * @return {Promise} A promise that resolves when the dehydrated device is stored.
     */
    public async setDehydrationKey(
        key: Uint8Array,
        keyInfo: IDehydratedDeviceKeyInfo,
        deviceDisplayName?: string,
    ): Promise<void> {
        if (!this.crypto) {
            logger.warn('not dehydrating device if crypto is not enabled');
            return;
        }
        return await this.crypto.dehydrationManager.setKeyAndQueueDehydration(key, keyInfo, deviceDisplayName);
    }

    /**
     * Creates a new dehydrated device (without queuing periodic dehydration)
     * @param {Uint8Array} key the dehydration key
     * @param {IDehydratedDeviceKeyInfo} [keyInfo] Information about the key.  Primarily for
     *     information about how to generate the key from a passphrase.
     * @param {string} [deviceDisplayName] The device display name for the
     *     dehydrated device.
     * @return {Promise<String>} the device id of the newly created dehydrated device
     */
    public async createDehydratedDevice(
        key: Uint8Array,
        keyInfo: IDehydratedDeviceKeyInfo,
        deviceDisplayName?: string,
    ): Promise<string> {
        if (!this.crypto) {
            logger.warn('not dehydrating device if crypto is not enabled');
            return;
        }
        await this.crypto.dehydrationManager.setKey(
            key, keyInfo, deviceDisplayName,
        );
        // XXX: Private member access.
        return await this.crypto.dehydrationManager.dehydrateDevice();
    }

    public async exportDevice(): Promise<IExportedDevice> {
        if (!this.crypto) {
            logger.warn('not exporting device if crypto is not enabled');
            return;
        }
        return {
            userId: this.credentials.userId,
            deviceId: this.deviceId,
            // XXX: Private member access.
            olmDevice: await this.crypto.olmDevice.export(),
        };
    }

    /**
     * Clear any data out of the persistent stores used by the client.
     *
     * @returns {Promise} Promise which resolves when the stores have been cleared.
     */
    public clearStores(): Promise<void> {
        if (this.clientRunning) {
            throw new Error("Cannot clear stores while client is running");
        }

        const promises = [];

        promises.push(this.store.deleteAllData());
        if (this.cryptoStore) {
            promises.push(this.cryptoStore.deleteAllData());
        }
        return Promise.all(promises).then(); // .then to fix types
    }

    /**
     * Get the user-id of the logged-in user
     *
     * @return {?string} MXID for the logged-in user, or null if not logged in
     */
    public getUserId(): string {
        if (this.credentials && this.credentials.userId) {
            return this.credentials.userId;
        }
        return null;
    }

    /**
     * Get the domain for this client's MXID
     * @return {?string} Domain of this MXID
     */
    public getDomain(): string {
        if (this.credentials && this.credentials.userId) {
            return this.credentials.userId.replace(/^.*?:/, '');
        }
        return null;
    }

    /**
     * Get the local part of the current user ID e.g. "foo" in "@foo:bar".
     * @return {?string} The user ID localpart or null.
     */
    public getUserIdLocalpart(): string {
        if (this.credentials && this.credentials.userId) {
            return this.credentials.userId.split(":")[0].substring(1);
        }
        return null;
    }

    /**
     * Get the device ID of this client
     * @return {?string} device ID
     */
    public getDeviceId(): string {
        return this.deviceId;
    }

    /**
     * Check if the runtime environment supports VoIP calling.
     * @return {boolean} True if VoIP is supported.
     */
    public supportsVoip(): boolean {
        return this.canSupportVoip;
    }

    /**
     * @returns {MediaHandler}
     */
    public getMediaHandler(): MediaHandler {
        return this.mediaHandler;
    }

    /**
     * Set whether VoIP calls are forced to use only TURN
     * candidates. This is the same as the forceTURN option
     * when creating the client.
     * @param {boolean} force True to force use of TURN servers
     */
    public setForceTURN(force: boolean) {
        this.forceTURN = force;
    }

    /**
     * Set whether to advertise transfer support to other parties on Matrix calls.
     * @param {boolean} support True to advertise the 'm.call.transferee' capability
     */
    public setSupportsCallTransfer(support: boolean) {
        this.supportsCallTransfer = support;
    }

    /**
     * Creates a new call.
     * The place*Call methods on the returned call can be used to actually place a call
     *
     * @param {string} roomId The room the call is to be placed in.
     * @return {MatrixCall} the call or null if the browser doesn't support calling.
     */
    public createCall(roomId: string): MatrixCall {
        return createNewMatrixCall(this, roomId);
    }

    /**
     * Get the current sync state.
     * @return {?SyncState} the sync state, which may be null.
     * @see module:client~MatrixClient#event:"sync"
     */
    public getSyncState(): SyncState {
        if (!this.syncApi) {
            return null;
        }
        return this.syncApi.getSyncState();
    }

    /**
     * Returns the additional data object associated with
     * the current sync state, or null if there is no
     * such data.
     * Sync errors, if available, are put in the 'error' key of
     * this object.
     * @return {?Object}
     */
    public getSyncStateData(): ISyncStateData | null {
        if (!this.syncApi) {
            return null;
        }
        return this.syncApi.getSyncStateData();
    }

    /**
     * Whether the initial sync has completed.
     * @return {boolean} True if at least one sync has happened.
     */
    public isInitialSyncComplete(): boolean {
        const state = this.getSyncState();
        if (!state) {
            return false;
        }
        return state === SyncState.Prepared || state === SyncState.Syncing;
    }

    /**
     * Return whether the client is configured for a guest account.
     * @return {boolean} True if this is a guest access_token (or no token is supplied).
     */
    public isGuest(): boolean {
        return this.isGuestAccount;
    }

    /**
     * Set whether this client is a guest account. <b>This method is experimental
     * and may change without warning.</b>
     * @param {boolean} guest True if this is a guest account.
     */
    public setGuest(guest: boolean) {
        // EXPERIMENTAL:
        // If the token is a macaroon, it should be encoded in it that it is a 'guest'
        // access token, which means that the SDK can determine this entirely without
        // the dev manually flipping this flag.
        this.isGuestAccount = guest;
    }

    /**
     * Return the provided scheduler, if any.
     * @return {?module:scheduler~MatrixScheduler} The scheduler or null
     */
    public getScheduler(): MatrixScheduler {
        return this.scheduler;
    }

    /**
     * Retry a backed off syncing request immediately. This should only be used when
     * the user <b>explicitly</b> attempts to retry their lost connection.
     * @return {boolean} True if this resulted in a request being retried.
     */
    public retryImmediately(): boolean {
        return this.syncApi.retryImmediately();
    }

    /**
     * Return the global notification EventTimelineSet, if any
     *
     * @return {EventTimelineSet} the globl notification EventTimelineSet
     */
    public getNotifTimelineSet(): EventTimelineSet {
        return this.notifTimelineSet;
    }

    /**
     * Set the global notification EventTimelineSet
     *
     * @param {EventTimelineSet} set
     */
    public setNotifTimelineSet(set: EventTimelineSet) {
        this.notifTimelineSet = set;
    }

    /**
     * Gets the capabilities of the homeserver. Always returns an object of
     * capability keys and their options, which may be empty.
     * @param {boolean} fresh True to ignore any cached values.
     * @return {Promise} Resolves to the capabilities of the homeserver
     * @return {module:http-api.MatrixError} Rejects: with an error response.
     */
    public getCapabilities(fresh = false): Promise<ICapabilities> {
        const now = new Date().getTime();

        if (this.cachedCapabilities && !fresh) {
            if (now < this.cachedCapabilities.expiration) {
                logger.log("Returning cached capabilities");
                return Promise.resolve(this.cachedCapabilities.capabilities);
            }
        }

        return this.http.authedRequest(
<<<<<<< HEAD
            undefined, Method.Get, "/capabilities",
        ).catch((e: Error) => {
=======
            undefined, "GET", "/capabilities",
        ).catch((e: Error): void => {
            // We swallow errors because we need a default object anyhow
>>>>>>> 963c7690
            logger.error(e);
        }).then((r: { capabilities?: ICapabilities } = {}) => {
            const capabilities: ICapabilities = r["capabilities"] || {};

            // If the capabilities missed the cache, cache it for a shorter amount
            // of time to try and refresh them later.
            const cacheMs = Object.keys(capabilities).length
                ? CAPABILITIES_CACHE_MS
                : 60000 + (Math.random() * 5000);

            this.cachedCapabilities = {
                capabilities,
                expiration: now + cacheMs,
            };

            logger.log("Caching capabilities: ", capabilities);
            return capabilities;
        });
    }

    /**
     * Initialise support for end-to-end encryption in this client
     *
     * You should call this method after creating the matrixclient, but *before*
     * calling `startClient`, if you want to support end-to-end encryption.
     *
     * It will return a Promise which will resolve when the crypto layer has been
     * successfully initialised.
     */
    public async initCrypto(): Promise<void> {
        if (!isCryptoAvailable()) {
            throw new Error(
                `End-to-end encryption not supported in this js-sdk build: did ` +
                `you remember to load the olm library?`,
            );
        }

        if (this.crypto) {
            logger.warn("Attempt to re-initialise e2e encryption on MatrixClient");
            return;
        }

        if (!this.sessionStore) {
            // this is temporary, the sessionstore is supposed to be going away
            throw new Error(`Cannot enable encryption: no sessionStore provided`);
        }
        if (!this.cryptoStore) {
            // the cryptostore is provided by sdk.createClient, so this shouldn't happen
            throw new Error(`Cannot enable encryption: no cryptoStore provided`);
        }

        logger.log("Crypto: Starting up crypto store...");
        await this.cryptoStore.startup();

        // initialise the list of encrypted rooms (whether or not crypto is enabled)
        logger.log("Crypto: initialising roomlist...");
        await this.roomList.init();

        const userId = this.getUserId();
        if (userId === null) {
            throw new Error(
                `Cannot enable encryption on MatrixClient with unknown userId: ` +
                `ensure userId is passed in createClient().`,
            );
        }
        if (this.deviceId === null) {
            throw new Error(
                `Cannot enable encryption on MatrixClient with unknown deviceId: ` +
                `ensure deviceId is passed in createClient().`,
            );
        }

        const crypto = new Crypto(
            this,
            this.sessionStore,
            userId, this.deviceId,
            this.store,
            this.cryptoStore,
            this.roomList,
            this.verificationMethods,
        );

        this.reEmitter.reEmit(crypto, [
            "crypto.keyBackupFailed",
            "crypto.keyBackupSessionsRemaining",
            "crypto.roomKeyRequest",
            "crypto.roomKeyRequestCancellation",
            "crypto.warning",
            "crypto.devicesUpdated",
            "crypto.willUpdateDevices",
            "deviceVerificationChanged",
            "userTrustStatusChanged",
            "crossSigning.keysChanged",
        ]);

        logger.log("Crypto: initialising crypto object...");
        await crypto.init({
            exportedOlmDevice: this.exportedOlmDeviceToImport,
            pickleKey: this.pickleKey,
        });
        delete this.exportedOlmDeviceToImport;

        this.olmVersion = Crypto.getOlmVersion();

        // if crypto initialisation was successful, tell it to attach its event
        // handlers.
        crypto.registerEventHandlers(this);
        this.crypto = crypto;
    }

    /**
     * Is end-to-end crypto enabled for this client.
     * @return {boolean} True if end-to-end is enabled.
     */
    public isCryptoEnabled(): boolean {
        return !!this.crypto;
    }

    /**
     * Get the Ed25519 key for this device
     *
     * @return {?string} base64-encoded ed25519 key. Null if crypto is
     *    disabled.
     */
    public getDeviceEd25519Key(): string {
        if (!this.crypto) return null;
        return this.crypto.getDeviceEd25519Key();
    }

    /**
     * Get the Curve25519 key for this device
     *
     * @return {?string} base64-encoded curve25519 key. Null if crypto is
     *    disabled.
     */
    public getDeviceCurve25519Key(): string {
        if (!this.crypto) return null;
        return this.crypto.getDeviceCurve25519Key();
    }

    /**
     * Upload the device keys to the homeserver.
     * @return {Promise<void>} A promise that will resolve when the keys are uploaded.
     */
    public async uploadKeys(): Promise<void> {
        if (!this.crypto) {
            throw new Error("End-to-end encryption disabled");
        }

        await this.crypto.uploadDeviceKeys();
    }

    /**
     * Download the keys for a list of users and stores the keys in the session
     * store.
     * @param {Array} userIds The users to fetch.
     * @param {boolean} forceDownload Always download the keys even if cached.
     *
     * @return {Promise} A promise which resolves to a map userId->deviceId->{@link
        * module:crypto~DeviceInfo|DeviceInfo}.
     */
    public downloadKeys(
        userIds: string[],
        forceDownload?: boolean,
    ): Promise<Record<string, Record<string, IDevice>>> {
        if (!this.crypto) {
            return Promise.reject(new Error("End-to-end encryption disabled"));
        }
        return this.crypto.downloadKeys(userIds, forceDownload);
    }

    /**
     * Get the stored device keys for a user id
     *
     * @param {string} userId the user to list keys for.
     *
     * @return {module:crypto/deviceinfo[]} list of devices
     */
    public getStoredDevicesForUser(userId: string): DeviceInfo[] {
        if (!this.crypto) {
            throw new Error("End-to-end encryption disabled");
        }
        return this.crypto.getStoredDevicesForUser(userId) || [];
    }

    /**
     * Get the stored device key for a user id and device id
     *
     * @param {string} userId the user to list keys for.
     * @param {string} deviceId unique identifier for the device
     *
     * @return {module:crypto/deviceinfo} device or null
     */
    public getStoredDevice(userId: string, deviceId: string): DeviceInfo {
        if (!this.crypto) {
            throw new Error("End-to-end encryption disabled");
        }
        return this.crypto.getStoredDevice(userId, deviceId) || null;
    }

    /**
     * Mark the given device as verified
     *
     * @param {string} userId owner of the device
     * @param {string} deviceId unique identifier for the device or user's
     * cross-signing public key ID.
     *
     * @param {boolean=} verified whether to mark the device as verified. defaults
     *   to 'true'.
     *
     * @returns {Promise}
     *
     * @fires module:client~event:MatrixClient"deviceVerificationChanged"
     */
    public setDeviceVerified(userId: string, deviceId: string, verified = true): Promise<void> {
        const prom = this.setDeviceVerification(userId, deviceId, verified, null, null);

        // if one of the user's own devices is being marked as verified / unverified,
        // check the key backup status, since whether or not we use this depends on
        // whether it has a signature from a verified device
        if (userId == this.credentials.userId) {
            this.checkKeyBackup();
        }
        return prom;
    }

    /**
     * Mark the given device as blocked/unblocked
     *
     * @param {string} userId owner of the device
     * @param {string} deviceId unique identifier for the device or user's
     * cross-signing public key ID.
     *
     * @param {boolean=} blocked whether to mark the device as blocked. defaults
     *   to 'true'.
     *
     * @returns {Promise}
     *
     * @fires module:client~event:MatrixClient"deviceVerificationChanged"
     */
    public setDeviceBlocked(userId: string, deviceId: string, blocked = true): Promise<void> {
        return this.setDeviceVerification(userId, deviceId, null, blocked, null);
    }

    /**
     * Mark the given device as known/unknown
     *
     * @param {string} userId owner of the device
     * @param {string} deviceId unique identifier for the device or user's
     * cross-signing public key ID.
     *
     * @param {boolean=} known whether to mark the device as known. defaults
     *   to 'true'.
     *
     * @returns {Promise}
     *
     * @fires module:client~event:MatrixClient"deviceVerificationChanged"
     */
    public setDeviceKnown(userId: string, deviceId: string, known = true): Promise<void> {
        return this.setDeviceVerification(userId, deviceId, null, null, known);
    }

    private async setDeviceVerification(
        userId: string,
        deviceId: string,
        verified: boolean,
        blocked: boolean,
        known: boolean,
    ): Promise<void> {
        if (!this.crypto) {
            throw new Error("End-to-end encryption disabled");
        }
        await this.crypto.setDeviceVerification(userId, deviceId, verified, blocked, known);
    }

    /**
     * Request a key verification from another user, using a DM.
     *
     * @param {string} userId the user to request verification with
     * @param {string} roomId the room to use for verification
     *
     * @returns {Promise<module:crypto/verification/request/VerificationRequest>} resolves to a VerificationRequest
     *    when the request has been sent to the other party.
     */
    public requestVerificationDM(userId: string, roomId: string): Promise<VerificationRequest> {
        if (!this.crypto) {
            throw new Error("End-to-end encryption disabled");
        }
        return this.crypto.requestVerificationDM(userId, roomId);
    }

    /**
     * Finds a DM verification request that is already in progress for the given room id
     *
     * @param {string} roomId the room to use for verification
     *
     * @returns {module:crypto/verification/request/VerificationRequest?} the VerificationRequest that is in progress, if any
     */
    public findVerificationRequestDMInProgress(roomId: string): VerificationRequest {
        if (!this.crypto) {
            throw new Error("End-to-end encryption disabled");
        }
        return this.crypto.findVerificationRequestDMInProgress(roomId);
    }

    /**
     * Returns all to-device verification requests that are already in progress for the given user id
     *
     * @param {string} userId the ID of the user to query
     *
     * @returns {module:crypto/verification/request/VerificationRequest[]} the VerificationRequests that are in progress
     */
    public getVerificationRequestsToDeviceInProgress(userId: string): VerificationRequest[] {
        if (!this.crypto) {
            throw new Error("End-to-end encryption disabled");
        }
        return this.crypto.getVerificationRequestsToDeviceInProgress(userId);
    }

    /**
     * Request a key verification from another user.
     *
     * @param {string} userId the user to request verification with
     * @param {Array} devices array of device IDs to send requests to.  Defaults to
     *    all devices owned by the user
     *
     * @returns {Promise<module:crypto/verification/request/VerificationRequest>} resolves to a VerificationRequest
     *    when the request has been sent to the other party.
     */
    public requestVerification(userId: string, devices?: string[]): Promise<VerificationRequest> {
        if (!this.crypto) {
            throw new Error("End-to-end encryption disabled");
        }
        return this.crypto.requestVerification(userId, devices);
    }

    /**
     * Begin a key verification.
     *
     * @param {string} method the verification method to use
     * @param {string} userId the user to verify keys with
     * @param {string} deviceId the device to verify
     *
     * @returns {Verification} a verification object
     * @deprecated Use `requestVerification` instead.
     */
    public beginKeyVerification(method: string, userId: string, deviceId: string): Verification {
        if (!this.crypto) {
            throw new Error("End-to-end encryption disabled");
        }
        return this.crypto.beginKeyVerification(method, userId, deviceId);
    }

    public checkSecretStorageKey(key: Uint8Array, info: ISecretStorageKeyInfo): Promise<boolean> {
        if (!this.crypto) {
            throw new Error("End-to-end encryption disabled");
        }
        return this.crypto.checkSecretStorageKey(key, info);
    }

    /**
     * Set the global override for whether the client should ever send encrypted
     * messages to unverified devices.  This provides the default for rooms which
     * do not specify a value.
     *
     * @param {boolean} value whether to blacklist all unverified devices by default
     */
    public setGlobalBlacklistUnverifiedDevices(value: boolean) {
        if (!this.crypto) {
            throw new Error("End-to-end encryption disabled");
        }
        return this.crypto.setGlobalBlacklistUnverifiedDevices(value);
    }

    /**
     * @return {boolean} whether to blacklist all unverified devices by default
     */
    public getGlobalBlacklistUnverifiedDevices(): boolean {
        if (!this.crypto) {
            throw new Error("End-to-end encryption disabled");
        }
        return this.crypto.getGlobalBlacklistUnverifiedDevices();
    }

    /**
     * Set whether sendMessage in a room with unknown and unverified devices
     * should throw an error and not send them message. This has 'Global' for
     * symmetry with setGlobalBlacklistUnverifiedDevices but there is currently
     * no room-level equivalent for this setting.
     *
     * This API is currently UNSTABLE and may change or be removed without notice.
     *
     * @param {boolean} value whether error on unknown devices
     */
    public setGlobalErrorOnUnknownDevices(value: boolean) {
        if (!this.crypto) {
            throw new Error("End-to-end encryption disabled");
        }
        return this.crypto.setGlobalErrorOnUnknownDevices(value);
    }

    /**
     * @return {boolean} whether to error on unknown devices
     *
     * This API is currently UNSTABLE and may change or be removed without notice.
     */
    public getGlobalErrorOnUnknownDevices(): boolean {
        if (!this.crypto) {
            throw new Error("End-to-end encryption disabled");
        }
        return this.crypto.getGlobalErrorOnUnknownDevices();
    }

    /**
     * Get the user's cross-signing key ID.
     *
     * The cross-signing API is currently UNSTABLE and may change without notice.
     *
     * @param {CrossSigningKey} [type=master] The type of key to get the ID of.  One of
     *     "master", "self_signing", or "user_signing".  Defaults to "master".
     *
     * @returns {string} the key ID
     */
    public getCrossSigningId(type: CrossSigningKey | string = CrossSigningKey.Master): string {
        if (!this.crypto) {
            throw new Error("End-to-end encryption disabled");
        }
        return this.crypto.getCrossSigningId(type);
    }

    /**
     * Get the cross signing information for a given user.
     *
     * The cross-signing API is currently UNSTABLE and may change without notice.
     *
     * @param {string} userId the user ID to get the cross-signing info for.
     *
     * @returns {CrossSigningInfo} the cross signing information for the user.
     */
    public getStoredCrossSigningForUser(userId: string): CrossSigningInfo {
        if (!this.crypto) {
            throw new Error("End-to-end encryption disabled");
        }
        return this.crypto.getStoredCrossSigningForUser(userId);
    }

    /**
     * Check whether a given user is trusted.
     *
     * The cross-signing API is currently UNSTABLE and may change without notice.
     *
     * @param {string} userId The ID of the user to check.
     *
     * @returns {UserTrustLevel}
     */
    public checkUserTrust(userId: string): UserTrustLevel {
        if (!this.crypto) {
            throw new Error("End-to-end encryption disabled");
        }
        return this.crypto.checkUserTrust(userId);
    }

    /**
     * Check whether a given device is trusted.
     *
     * The cross-signing API is currently UNSTABLE and may change without notice.
     *
     * @function module:client~MatrixClient#checkDeviceTrust
     * @param {string} userId The ID of the user whose devices is to be checked.
     * @param {string} deviceId The ID of the device to check
     *
     * @returns {DeviceTrustLevel}
     */
    public checkDeviceTrust(userId: string, deviceId: string): DeviceTrustLevel {
        if (!this.crypto) {
            throw new Error("End-to-end encryption disabled");
        }
        return this.crypto.checkDeviceTrust(userId, deviceId);
    }

    /**
     * Check the copy of our cross-signing key that we have in the device list and
     * see if we can get the private key. If so, mark it as trusted.
     * @param {Object} opts ICheckOwnCrossSigningTrustOpts object
     */
    public checkOwnCrossSigningTrust(opts?: ICheckOwnCrossSigningTrustOpts): Promise<void> {
        if (!this.crypto) {
            throw new Error("End-to-end encryption disabled");
        }
        return this.crypto.checkOwnCrossSigningTrust(opts);
    }

    /**
     * Checks that a given cross-signing private key matches a given public key.
     * This can be used by the getCrossSigningKey callback to verify that the
     * private key it is about to supply is the one that was requested.
     * @param {Uint8Array} privateKey The private key
     * @param {string} expectedPublicKey The public key
     * @returns {boolean} true if the key matches, otherwise false
     */
    public checkCrossSigningPrivateKey(privateKey: Uint8Array, expectedPublicKey: string): boolean {
        if (!this.crypto) {
            throw new Error("End-to-end encryption disabled");
        }
        return this.crypto.checkCrossSigningPrivateKey(privateKey, expectedPublicKey);
    }

    // deprecated: use requestVerification instead
    public legacyDeviceVerification(
        userId: string,
        deviceId: string,
        method: VerificationMethod,
    ): Promise<VerificationRequest> {
        if (!this.crypto) {
            throw new Error("End-to-end encryption disabled");
        }
        return this.crypto.legacyDeviceVerification(userId, deviceId, method);
    }

    /**
     * Perform any background tasks that can be done before a message is ready to
     * send, in order to speed up sending of the message.
     * @param {module:models/room} room the room the event is in
     */
    public prepareToEncrypt(room: Room) {
        if (!this.crypto) {
            throw new Error("End-to-end encryption disabled");
        }
        return this.crypto.prepareToEncrypt(room);
    }

    /**
     * Checks whether cross signing:
     * - is enabled on this account and trusted by this device
     * - has private keys either cached locally or stored in secret storage
     *
     * If this function returns false, bootstrapCrossSigning() can be used
     * to fix things such that it returns true. That is to say, after
     * bootstrapCrossSigning() completes successfully, this function should
     * return true.
     * @return {boolean} True if cross-signing is ready to be used on this device
     */
    public isCrossSigningReady(): Promise<boolean> {
        if (!this.crypto) {
            throw new Error("End-to-end encryption disabled");
        }
        return this.crypto.isCrossSigningReady();
    }

    /**
     * Bootstrap cross-signing by creating keys if needed. If everything is already
     * set up, then no changes are made, so this is safe to run to ensure
     * cross-signing is ready for use.
     *
     * This function:
     * - creates new cross-signing keys if they are not found locally cached nor in
     *   secret storage (if it has been setup)
     *
     * The cross-signing API is currently UNSTABLE and may change without notice.
     *
     * @param {function} opts.authUploadDeviceSigningKeys Function
     * called to await an interactive auth flow when uploading device signing keys.
     * @param {boolean} [opts.setupNewCrossSigning] Optional. Reset even if keys
     * already exist.
     * Args:
     *     {function} A function that makes the request requiring auth. Receives the
     *     auth data as an object. Can be called multiple times, first with an empty
     *     authDict, to obtain the flows.
     */
    public bootstrapCrossSigning(opts: IBootstrapCrossSigningOpts) {
        if (!this.crypto) {
            throw new Error("End-to-end encryption disabled");
        }
        return this.crypto.bootstrapCrossSigning(opts);
    }

    /**
     * Whether to trust a others users signatures of their devices.
     * If false, devices will only be considered 'verified' if we have
     * verified that device individually (effectively disabling cross-signing).
     *
     * Default: true
     *
     * @return {boolean} True if trusting cross-signed devices
     */
    public getCryptoTrustCrossSignedDevices(): boolean {
        if (!this.crypto) {
            throw new Error("End-to-end encryption disabled");
        }
        return this.crypto.getCryptoTrustCrossSignedDevices();
    }

    /**
     * See getCryptoTrustCrossSignedDevices

     * This may be set before initCrypto() is called to ensure no races occur.
     *
     * @param {boolean} val True to trust cross-signed devices
     */
    public setCryptoTrustCrossSignedDevices(val: boolean) {
        if (!this.crypto) {
            throw new Error("End-to-end encryption disabled");
        }
        return this.crypto.setCryptoTrustCrossSignedDevices(val);
    }

    /**
     * Counts the number of end to end session keys that are waiting to be backed up
     * @returns {Promise<int>} Resolves to the number of sessions requiring backup
     */
    public countSessionsNeedingBackup(): Promise<number> {
        if (!this.crypto) {
            throw new Error("End-to-end encryption disabled");
        }
        return this.crypto.countSessionsNeedingBackup();
    }

    /**
     * Get information about the encryption of an event
     *
     * @param {module:models/event.MatrixEvent} event event to be checked
     * @returns {IEncryptedEventInfo} The event information.
     */
    public getEventEncryptionInfo(event: MatrixEvent): IEncryptedEventInfo {
        if (!this.crypto) {
            throw new Error("End-to-end encryption disabled");
        }
        return this.crypto.getEventEncryptionInfo(event);
    }

    /**
     * Create a recovery key from a user-supplied passphrase.
     *
     * The Secure Secret Storage API is currently UNSTABLE and may change without notice.
     *
     * @param {string} password Passphrase string that can be entered by the user
     *     when restoring the backup as an alternative to entering the recovery key.
     *     Optional.
     * @returns {Promise<Object>} Object with public key metadata, encoded private
     *     recovery key which should be disposed of after displaying to the user,
     *     and raw private key to avoid round tripping if needed.
     */
    public createRecoveryKeyFromPassphrase(password?: string): Promise<IRecoveryKey> {
        if (!this.crypto) {
            throw new Error("End-to-end encryption disabled");
        }
        return this.crypto.createRecoveryKeyFromPassphrase(password);
    }

    /**
     * Checks whether secret storage:
     * - is enabled on this account
     * - is storing cross-signing private keys
     * - is storing session backup key (if enabled)
     *
     * If this function returns false, bootstrapSecretStorage() can be used
     * to fix things such that it returns true. That is to say, after
     * bootstrapSecretStorage() completes successfully, this function should
     * return true.
     *
     * The Secure Secret Storage API is currently UNSTABLE and may change without notice.
     *
     * @return {boolean} True if secret storage is ready to be used on this device
     */
    public isSecretStorageReady(): Promise<boolean> {
        if (!this.crypto) {
            throw new Error("End-to-end encryption disabled");
        }
        return this.crypto.isSecretStorageReady();
    }

    /**
     * Bootstrap Secure Secret Storage if needed by creating a default key. If everything is
     * already set up, then no changes are made, so this is safe to run to ensure secret
     * storage is ready for use.
     *
     * This function
     * - creates a new Secure Secret Storage key if no default key exists
     *   - if a key backup exists, it is migrated to store the key in the Secret
     *     Storage
     * - creates a backup if none exists, and one is requested
     * - migrates Secure Secret Storage to use the latest algorithm, if an outdated
     *   algorithm is found
     *
     * @param opts
     */
    public bootstrapSecretStorage(opts: ICreateSecretStorageOpts): Promise<void> {
        if (!this.crypto) {
            throw new Error("End-to-end encryption disabled");
        }
        return this.crypto.bootstrapSecretStorage(opts);
    }

    /**
     * Add a key for encrypting secrets.
     *
     * The Secure Secret Storage API is currently UNSTABLE and may change without notice.
     *
     * @param {string} algorithm the algorithm used by the key
     * @param {object} opts the options for the algorithm.  The properties used
     *     depend on the algorithm given.
     * @param {string} [keyName] the name of the key.  If not given, a random name will be generated.
     *
     * @return {object} An object with:
     *     keyId: {string} the ID of the key
     *     keyInfo: {object} details about the key (iv, mac, passphrase)
     */
    public addSecretStorageKey(
        algorithm: string,
        opts: IAddSecretStorageKeyOpts,
        keyName?: string,
    ): Promise<{keyId: string, keyInfo: ISecretStorageKeyInfo}> {
        if (!this.crypto) {
            throw new Error("End-to-end encryption disabled");
        }
        return this.crypto.addSecretStorageKey(algorithm, opts, keyName);
    }

    /**
     * Check whether we have a key with a given ID.
     *
     * The Secure Secret Storage API is currently UNSTABLE and may change without notice.
     *
     * @param {string} [keyId = default key's ID] The ID of the key to check
     *     for. Defaults to the default key ID if not provided.
     * @return {boolean} Whether we have the key.
     */
    public hasSecretStorageKey(keyId?: string): Promise<boolean> {
        if (!this.crypto) {
            throw new Error("End-to-end encryption disabled");
        }
        return this.crypto.hasSecretStorageKey(keyId);
    }

    /**
     * Store an encrypted secret on the server.
     *
     * The Secure Secret Storage API is currently UNSTABLE and may change without notice.
     *
     * @param {string} name The name of the secret
     * @param {string} secret The secret contents.
     * @param {Array} keys The IDs of the keys to use to encrypt the secret or null/undefined
     *     to use the default (will throw if no default key is set).
     */
    public storeSecret(name: string, secret: string, keys?: string[]) {
        if (!this.crypto) {
            throw new Error("End-to-end encryption disabled");
        }
        return this.crypto.storeSecret(name, secret, keys);
    }

    /**
     * Get a secret from storage.
     *
     * The Secure Secret Storage API is currently UNSTABLE and may change without notice.
     *
     * @param {string} name the name of the secret
     *
     * @return {string} the contents of the secret
     */
    public getSecret(name: string): Promise<string> {
        if (!this.crypto) {
            throw new Error("End-to-end encryption disabled");
        }
        return this.crypto.getSecret(name);
    }

    /**
     * Check if a secret is stored on the server.
     *
     * The Secure Secret Storage API is currently UNSTABLE and may change without notice.
     *
     * @param {string} name the name of the secret
     * @param {boolean} checkKey check if the secret is encrypted by a trusted
     *     key
     *
     * @return {object?} map of key name to key info the secret is encrypted
     *     with, or null if it is not present or not encrypted with a trusted
     *     key
     */
    public isSecretStored(name: string, checkKey: boolean): Promise<Record<string, ISecretStorageKeyInfo>> {
        if (!this.crypto) {
            throw new Error("End-to-end encryption disabled");
        }
        return this.crypto.isSecretStored(name, checkKey);
    }

    /**
     * Request a secret from another device.
     *
     * The Secure Secret Storage API is currently UNSTABLE and may change without notice.
     *
     * @param {string} name the name of the secret to request
     * @param {string[]} devices the devices to request the secret from
     *
     * @return {ISecretRequest} the secret request object
     */
    public requestSecret(name: string, devices: string[]): ISecretRequest {
        if (!this.crypto) {
            throw new Error("End-to-end encryption disabled");
        }
        return this.crypto.requestSecret(name, devices);
    }

    /**
     * Get the current default key ID for encrypting secrets.
     *
     * The Secure Secret Storage API is currently UNSTABLE and may change without notice.
     *
     * @return {string} The default key ID or null if no default key ID is set
     */
    public getDefaultSecretStorageKeyId(): Promise<string> {
        if (!this.crypto) {
            throw new Error("End-to-end encryption disabled");
        }
        return this.crypto.getDefaultSecretStorageKeyId();
    }

    /**
     * Set the current default key ID for encrypting secrets.
     *
     * The Secure Secret Storage API is currently UNSTABLE and may change without notice.
     *
     * @param {string} keyId The new default key ID
     */
    public setDefaultSecretStorageKeyId(keyId: string) {
        if (!this.crypto) {
            throw new Error("End-to-end encryption disabled");
        }
        return this.crypto.setDefaultSecretStorageKeyId(keyId);
    }

    /**
     * Checks that a given secret storage private key matches a given public key.
     * This can be used by the getSecretStorageKey callback to verify that the
     * private key it is about to supply is the one that was requested.
     *
     * The Secure Secret Storage API is currently UNSTABLE and may change without notice.
     *
     * @param {Uint8Array} privateKey The private key
     * @param {string} expectedPublicKey The public key
     * @returns {boolean} true if the key matches, otherwise false
     */
    public checkSecretStoragePrivateKey(privateKey: Uint8Array, expectedPublicKey: string): boolean {
        if (!this.crypto) {
            throw new Error("End-to-end encryption disabled");
        }
        return this.crypto.checkSecretStoragePrivateKey(privateKey, expectedPublicKey);
    }

    /**
     * Get e2e information on the device that sent an event
     *
     * @param {MatrixEvent} event event to be checked
     *
     * @return {Promise<module:crypto/deviceinfo?>}
     */
    public async getEventSenderDeviceInfo(event: MatrixEvent): Promise<DeviceInfo> {
        if (!this.crypto) {
            return null;
        }
        return this.crypto.getEventSenderDeviceInfo(event);
    }

    /**
     * Check if the sender of an event is verified
     *
     * @param {MatrixEvent} event event to be checked
     *
     * @return {boolean} true if the sender of this event has been verified using
     * {@link module:client~MatrixClient#setDeviceVerified|setDeviceVerified}.
     */
    public async isEventSenderVerified(event: MatrixEvent): Promise<boolean> {
        const device = await this.getEventSenderDeviceInfo(event);
        if (!device) {
            return false;
        }
        return device.isVerified();
    }

    /**
     * Cancel a room key request for this event if one is ongoing and resend the
     * request.
     * @param  {MatrixEvent} event event of which to cancel and resend the room
     *                            key request.
     * @return {Promise} A promise that will resolve when the key request is queued
     */
    public cancelAndResendEventRoomKeyRequest(event: MatrixEvent): Promise<void> {
        return event.cancelAndResendKeyRequest(this.crypto, this.getUserId());
    }

    /**
     * Enable end-to-end encryption for a room. This does not modify room state.
     * Any messages sent before the returned promise resolves will be sent unencrypted.
     * @param {string} roomId The room ID to enable encryption in.
     * @param {object} config The encryption config for the room.
     * @return {Promise} A promise that will resolve when encryption is set up.
     */
    public setRoomEncryption(roomId: string, config: IRoomEncryption): Promise<void> {
        if (!this.crypto) {
            throw new Error("End-to-End encryption disabled");
        }
        return this.crypto.setRoomEncryption(roomId, config);
    }

    /**
     * Whether encryption is enabled for a room.
     * @param {string} roomId the room id to query.
     * @return {boolean} whether encryption is enabled.
     */
    public isRoomEncrypted(roomId: string): boolean {
        const room = this.getRoom(roomId);
        if (!room) {
            // we don't know about this room, so can't determine if it should be
            // encrypted. Let's assume not.
            return false;
        }

        // if there is an 'm.room.encryption' event in this room, it should be
        // encrypted (independently of whether we actually support encryption)
        const ev = room.currentState.getStateEvents(EventType.RoomEncryption, "");
        if (ev) {
            return true;
        }

        // we don't have an m.room.encrypted event, but that might be because
        // the server is hiding it from us. Check the store to see if it was
        // previously encrypted.
        return this.roomList.isRoomEncrypted(roomId);
    }

    /**
     * Forces the current outbound group session to be discarded such
     * that another one will be created next time an event is sent.
     *
     * @param {string} roomId The ID of the room to discard the session for
     *
     * This should not normally be necessary.
     */
    public forceDiscardSession(roomId: string) {
        if (!this.crypto) {
            throw new Error("End-to-End encryption disabled");
        }
        this.crypto.forceDiscardSession(roomId);
    }

    /**
     * Get a list containing all of the room keys
     *
     * This should be encrypted before returning it to the user.
     *
     * @return {Promise} a promise which resolves to a list of
     *    session export objects
     */
    public exportRoomKeys(): Promise<IMegolmSessionData[]> {
        if (!this.crypto) {
            return Promise.reject(new Error("End-to-end encryption disabled"));
        }
        return this.crypto.exportRoomKeys();
    }

    /**
     * Import a list of room keys previously exported by exportRoomKeys
     *
     * @param {Object[]} keys a list of session export objects
     * @param {Object} opts
     * @param {Function} opts.progressCallback called with an object that has a "stage" param
     *
     * @return {Promise} a promise which resolves when the keys
     *    have been imported
     */
    public importRoomKeys(keys: IMegolmSessionData[], opts?: IImportRoomKeysOpts): Promise<void> {
        if (!this.crypto) {
            throw new Error("End-to-end encryption disabled");
        }
        return this.crypto.importRoomKeys(keys, opts);
    }

    /**
     * Force a re-check of the local key backup status against
     * what's on the server.
     *
     * @returns {Object} Object with backup info (as returned by
     *     getKeyBackupVersion) in backupInfo and
     *     trust information (as returned by isKeyBackupTrusted)
     *     in trustInfo.
     */
    public checkKeyBackup(): Promise<IKeyBackupCheck> {
        return this.crypto.backupManager.checkKeyBackup();
    }

    /**
     * Get information about the current key backup.
     * @returns {Promise} Information object from API or null
     */
    public async getKeyBackupVersion(): Promise<IKeyBackupInfo> {
        let res;
        try {
            res = await this.http.authedRequest(
                undefined, Method.Get, "/room_keys/version", undefined, undefined,
                { prefix: PREFIX_UNSTABLE },
            );
        } catch (e) {
            if (e.errcode === 'M_NOT_FOUND') {
                return null;
            } else {
                throw e;
            }
        }
        try {
            BackupManager.checkBackupVersion(res);
        } catch (e) {
            throw e;
        }
        return res;
    }

    /**
     * @param {object} info key backup info dict from getKeyBackupVersion()
     * @return {object} {
     *     usable: [bool], // is the backup trusted, true iff there is a sig that is valid & from a trusted device
     *     sigs: [
     *         valid: [bool],
     *         device: [DeviceInfo],
     *     ]
     * }
     */
    public isKeyBackupTrusted(info: IKeyBackupInfo): Promise<TrustInfo> {
        return this.crypto.backupManager.isKeyBackupTrusted(info);
    }

    /**
     * @returns {boolean} true if the client is configured to back up keys to
     *     the server, otherwise false. If we haven't completed a successful check
     *     of key backup status yet, returns null.
     */
    public getKeyBackupEnabled(): boolean {
        if (!this.crypto) {
            throw new Error("End-to-end encryption disabled");
        }
        return this.crypto.backupManager.getKeyBackupEnabled();
    }

    /**
     * Enable backing up of keys, using data previously returned from
     * getKeyBackupVersion.
     *
     * @param {object} info Backup information object as returned by getKeyBackupVersion
     * @returns {Promise<void>} Resolves when complete.
     */
    public enableKeyBackup(info: IKeyBackupInfo): Promise<void> {
        if (!this.crypto) {
            throw new Error("End-to-end encryption disabled");
        }

        return this.crypto.backupManager.enableKeyBackup(info);
    }

    /**
     * Disable backing up of keys.
     */
    public disableKeyBackup() {
        if (!this.crypto) {
            throw new Error("End-to-end encryption disabled");
        }

        this.crypto.backupManager.disableKeyBackup();
    }

    /**
     * Set up the data required to create a new backup version.  The backup version
     * will not be created and enabled until createKeyBackupVersion is called.
     *
     * @param {string} password Passphrase string that can be entered by the user
     *     when restoring the backup as an alternative to entering the recovery key.
     *     Optional.
     * @param {boolean} [opts.secureSecretStorage = false] Whether to use Secure
     *     Secret Storage to store the key encrypting key backups.
     *     Optional, defaults to false.
     *
     * @returns {Promise<object>} Object that can be passed to createKeyBackupVersion and
     *     additionally has a 'recovery_key' member with the user-facing recovery key string.
     */
    // TODO: Verify types
    public async prepareKeyBackupVersion(
        password?: string,
        opts: IKeyBackupPrepareOpts = { secureSecretStorage: false },
    ): Promise<Pick<IPreparedKeyBackupVersion, "algorithm" | "auth_data" | "recovery_key">> {
        if (!this.crypto) {
            throw new Error("End-to-end encryption disabled");
        }

        // eslint-disable-next-line camelcase
        const { algorithm, auth_data, recovery_key, privateKey } =
            await this.crypto.backupManager.prepareKeyBackupVersion(password);

        if (opts.secureSecretStorage) {
            await this.storeSecret("m.megolm_backup.v1", encodeBase64(privateKey));
            logger.info("Key backup private key stored in secret storage");
        }

        return {
            algorithm,
            auth_data,
            recovery_key,
        };
    }

    /**
     * Check whether the key backup private key is stored in secret storage.
     * @return {Promise<object?>} map of key name to key info the secret is
     *     encrypted with, or null if it is not present or not encrypted with a
     *     trusted key
     */
    public isKeyBackupKeyStored(): Promise<Record<string, ISecretStorageKeyInfo>> {
        return Promise.resolve(this.isSecretStored("m.megolm_backup.v1", false /* checkKey */));
    }

    /**
     * Create a new key backup version and enable it, using the information return
     * from prepareKeyBackupVersion.
     *
     * @param {object} info Info object from prepareKeyBackupVersion
     * @returns {Promise<object>} Object with 'version' param indicating the version created
     */
    public async createKeyBackupVersion(info: IKeyBackupInfo): Promise<IKeyBackupInfo> {
        if (!this.crypto) {
            throw new Error("End-to-end encryption disabled");
        }

        await this.crypto.backupManager.createKeyBackupVersion(info);

        const data = {
            algorithm: info.algorithm,
            auth_data: info.auth_data,
        };

        // Sign the backup auth data with the device key for backwards compat with
        // older devices with cross-signing. This can probably go away very soon in
        // favour of just signing with the cross-singing master key.
        // XXX: Private member access
        await this.crypto.signObject(data.auth_data);

        if (
            this.cryptoCallbacks.getCrossSigningKey &&
            // XXX: Private member access
            this.crypto.crossSigningInfo.getId()
        ) {
            // now also sign the auth data with the cross-signing master key
            // we check for the callback explicitly here because we still want to be able
            // to create an un-cross-signed key backup if there is a cross-signing key but
            // no callback supplied.
            // XXX: Private member access
            await this.crypto.crossSigningInfo.signObject(data.auth_data, "master");
        }

        const res = await this.http.authedRequest<IKeyBackupInfo>(
            undefined, Method.Post, "/room_keys/version", undefined, data,
            { prefix: PREFIX_UNSTABLE },
        );

        // We could assume everything's okay and enable directly, but this ensures
        // we run the same signature verification that will be used for future
        // sessions.
        await this.checkKeyBackup();
        if (!this.getKeyBackupEnabled()) {
            logger.error("Key backup not usable even though we just created it");
        }

        return res;
    }

    public deleteKeyBackupVersion(version: string): Promise<void> {
        if (!this.crypto) {
            throw new Error("End-to-end encryption disabled");
        }

        // If we're currently backing up to this backup... stop.
        // (We start using it automatically in createKeyBackupVersion
        // so this is symmetrical).
        if (this.crypto.backupManager.version) {
            this.crypto.backupManager.disableKeyBackup();
        }

        const path = utils.encodeUri("/room_keys/version/$version", {
            $version: version,
        });

        return this.http.authedRequest(
            undefined, Method.Delete, path, undefined, undefined,
            { prefix: PREFIX_UNSTABLE },
        );
    }

    private makeKeyBackupPath(roomId: string, sessionId: string, version: string): IKeyBackupPath {
        let path;
        if (sessionId !== undefined) {
            path = utils.encodeUri("/room_keys/keys/$roomId/$sessionId", {
                $roomId: roomId,
                $sessionId: sessionId,
            });
        } else if (roomId !== undefined) {
            path = utils.encodeUri("/room_keys/keys/$roomId", {
                $roomId: roomId,
            });
        } else {
            path = "/room_keys/keys";
        }
        const queryData = version === undefined ? undefined : { version };
        return { path, queryData };
    }

    /**
     * Back up session keys to the homeserver.
     * @param {string} roomId ID of the room that the keys are for Optional.
     * @param {string} sessionId ID of the session that the keys are for Optional.
     * @param {number} version backup version Optional.
     * @param {object} data Object keys to send
     * @return {Promise} a promise that will resolve when the keys
     * are uploaded
     */
    public sendKeyBackup(roomId: string, sessionId: string, version: string, data: IKeyBackup): Promise<void> {
        if (!this.crypto) {
            throw new Error("End-to-end encryption disabled");
        }

        const path = this.makeKeyBackupPath(roomId, sessionId, version);
        return this.http.authedRequest(
            undefined, Method.Put, path.path, path.queryData, data,
            { prefix: PREFIX_UNSTABLE },
        );
    }

    /**
     * Marks all group sessions as needing to be backed up and schedules them to
     * upload in the background as soon as possible.
     */
    public async scheduleAllGroupSessionsForBackup() {
        if (!this.crypto) {
            throw new Error("End-to-end encryption disabled");
        }

        await this.crypto.backupManager.scheduleAllGroupSessionsForBackup();
    }

    /**
     * Marks all group sessions as needing to be backed up without scheduling
     * them to upload in the background.
     * @returns {Promise<int>} Resolves to the number of sessions requiring a backup.
     */
    public flagAllGroupSessionsForBackup(): Promise<number> {
        if (!this.crypto) {
            throw new Error("End-to-end encryption disabled");
        }

        return this.crypto.backupManager.flagAllGroupSessionsForBackup();
    }

    public isValidRecoveryKey(recoveryKey: string): boolean {
        try {
            decodeRecoveryKey(recoveryKey);
            return true;
        } catch (e) {
            return false;
        }
    }

    /**
     * Get the raw key for a key backup from the password
     * Used when migrating key backups into SSSS
     *
     * The cross-signing API is currently UNSTABLE and may change without notice.
     *
     * @param {string} password Passphrase
     * @param {object} backupInfo Backup metadata from `checkKeyBackup`
     * @return {Promise<Uint8Array>} key backup key
     */
    public keyBackupKeyFromPassword(password: string, backupInfo: IKeyBackupInfo): Promise<Uint8Array> {
        return keyFromAuthData(backupInfo.auth_data, password);
    }

    /**
     * Get the raw key for a key backup from the recovery key
     * Used when migrating key backups into SSSS
     *
     * The cross-signing API is currently UNSTABLE and may change without notice.
     *
     * @param {string} recoveryKey The recovery key
     * @return {Uint8Array} key backup key
     */
    public keyBackupKeyFromRecoveryKey(recoveryKey: string): Uint8Array {
        return decodeRecoveryKey(recoveryKey);
    }

    /**
     * Restore from an existing key backup via a passphrase.
     *
     * @param {string} password Passphrase
     * @param {string} [targetRoomId] Room ID to target a specific room.
     * Restores all rooms if omitted.
     * @param {string} [targetSessionId] Session ID to target a specific session.
     * Restores all sessions if omitted.
     * @param {object} backupInfo Backup metadata from `checkKeyBackup`
     * @param {object} opts Optional params such as callbacks
     * @return {Promise<object>} Status of restoration with `total` and `imported`
     * key counts.
     */
    public async restoreKeyBackupWithPassword(
        password: string,
        targetRoomId: string,
        targetSessionId: string,
        backupInfo: IKeyBackupInfo,
        opts: IKeyBackupRestoreOpts,
    ): Promise<IKeyBackupRestoreResult> {
        const privKey = await keyFromAuthData(backupInfo.auth_data, password);
        return this.restoreKeyBackup(
            privKey, targetRoomId, targetSessionId, backupInfo, opts,
        );
    }

    /**
     * Restore from an existing key backup via a private key stored in secret
     * storage.
     *
     * @param {object} backupInfo Backup metadata from `checkKeyBackup`
     * @param {string} [targetRoomId] Room ID to target a specific room.
     * Restores all rooms if omitted.
     * @param {string} [targetSessionId] Session ID to target a specific session.
     * Restores all sessions if omitted.
     * @param {object} opts Optional params such as callbacks
     * @return {Promise<object>} Status of restoration with `total` and `imported`
     * key counts.
     */
    public async restoreKeyBackupWithSecretStorage(
        backupInfo: IKeyBackupInfo,
        targetRoomId?: string,
        targetSessionId?: string,
        opts?: IKeyBackupRestoreOpts,
    ): Promise<IKeyBackupRestoreResult> {
        const storedKey = await this.getSecret("m.megolm_backup.v1");

        // ensure that the key is in the right format.  If not, fix the key and
        // store the fixed version
        const fixedKey = fixBackupKey(storedKey);
        if (fixedKey) {
            const [keyId] = await this.crypto.getSecretStorageKey();
            await this.storeSecret("m.megolm_backup.v1", fixedKey, [keyId]);
        }

        const privKey = decodeBase64(fixedKey || storedKey);
        return this.restoreKeyBackup(
            privKey, targetRoomId, targetSessionId, backupInfo, opts,
        );
    }

    /**
     * Restore from an existing key backup via an encoded recovery key.
     *
     * @param {string} recoveryKey Encoded recovery key
     * @param {string} [targetRoomId] Room ID to target a specific room.
     * Restores all rooms if omitted.
     * @param {string} [targetSessionId] Session ID to target a specific session.
     * Restores all sessions if omitted.
     * @param {object} backupInfo Backup metadata from `checkKeyBackup`
     * @param {object} opts Optional params such as callbacks

     * @return {Promise<object>} Status of restoration with `total` and `imported`
     * key counts.
     */
    public restoreKeyBackupWithRecoveryKey(
        recoveryKey: string,
        targetRoomId: string,
        targetSessionId: string,
        backupInfo: IKeyBackupInfo,
        opts: IKeyBackupRestoreOpts,
    ): Promise<IKeyBackupRestoreResult> {
        const privKey = decodeRecoveryKey(recoveryKey);
        return this.restoreKeyBackup(privKey, targetRoomId, targetSessionId, backupInfo, opts);
    }

    public async restoreKeyBackupWithCache(
        targetRoomId: string,
        targetSessionId: string,
        backupInfo: IKeyBackupInfo,
        opts?: IKeyBackupRestoreOpts,
    ): Promise<IKeyBackupRestoreResult> {
        const privKey = await this.crypto.getSessionBackupPrivateKey();
        if (!privKey) {
            throw new Error("Couldn't get key");
        }
        return this.restoreKeyBackup(privKey, targetRoomId, targetSessionId, backupInfo, opts);
    }

    private async restoreKeyBackup(
        privKey: ArrayLike<number>,
        targetRoomId: string,
        targetSessionId: string,
        backupInfo: IKeyBackupInfo,
        opts?: IKeyBackupRestoreOpts,
    ): Promise<IKeyBackupRestoreResult> {
        const cacheCompleteCallback = opts?.cacheCompleteCallback;
        const progressCallback = opts?.progressCallback;

        if (!this.crypto) {
            throw new Error("End-to-end encryption disabled");
        }

        let totalKeyCount = 0;
        let keys: IMegolmSessionData[] = [];

        const path = this.makeKeyBackupPath(targetRoomId, targetSessionId, backupInfo.version);

        const algorithm = await BackupManager.makeAlgorithm(backupInfo, async () => { return privKey; });

        const untrusted = algorithm.untrusted;

        try {
            // If the pubkey computed from the private data we've been given
            // doesn't match the one in the auth_data, the user has entered
            // a different recovery key / the wrong passphrase.
            if (!await algorithm.keyMatches(privKey)) {
                return Promise.reject(new MatrixError({ errcode: MatrixClient.RESTORE_BACKUP_ERROR_BAD_KEY }));
            }

            // Cache the key, if possible.
            // This is async.
            this.crypto.storeSessionBackupPrivateKey(privKey)
                .catch((e) => {
                    logger.warn("Error caching session backup key:", e);
                }).then(cacheCompleteCallback);

            if (progressCallback) {
                progressCallback({
                    stage: "fetch",
                });
            }

            const res = await this.http.authedRequest(
                undefined, Method.Get, path.path, path.queryData, undefined,
                { prefix: PREFIX_UNSTABLE },
            ) as IRoomsKeysResponse | IRoomKeysResponse | IKeyBackupSession;

            if ((res as IRoomsKeysResponse).rooms) {
                const rooms = (res as IRoomsKeysResponse).rooms;
                for (const [roomId, roomData] of Object.entries(rooms)) {
                    if (!roomData.sessions) continue;

                    totalKeyCount += Object.keys(roomData.sessions).length;
                    const roomKeys = await algorithm.decryptSessions(roomData.sessions);
                    for (const k of roomKeys) {
                        k.room_id = roomId;
                        keys.push(k);
                    }
                }
            } else if ((res as IRoomKeysResponse).sessions) {
                const sessions = (res as IRoomKeysResponse).sessions;
                totalKeyCount = Object.keys(sessions).length;
                keys = await algorithm.decryptSessions(sessions);
                for (const k of keys) {
                    k.room_id = targetRoomId;
                }
            } else {
                totalKeyCount = 1;
                try {
                    const [key] = await algorithm.decryptSessions({
                        [targetSessionId]: res as IKeyBackupSession,
                    });
                    key.room_id = targetRoomId;
                    key.session_id = targetSessionId;
                    keys.push(key);
                } catch (e) {
                    logger.log("Failed to decrypt megolm session from backup", e);
                }
            }
        } finally {
            algorithm.free();
        }

        await this.importRoomKeys(keys, {
            progressCallback,
            untrusted,
            source: "backup",
        });

        await this.checkKeyBackup();

        return { total: totalKeyCount, imported: keys.length };
    }

    public deleteKeysFromBackup(roomId: string, sessionId: string, version: string): Promise<void> {
        if (!this.crypto) {
            throw new Error("End-to-end encryption disabled");
        }

        const path = this.makeKeyBackupPath(roomId, sessionId, version);
        return this.http.authedRequest(
            undefined, Method.Delete, path.path, path.queryData, undefined,
            { prefix: PREFIX_UNSTABLE },
        );
    }

    /**
     * Share shared-history decryption keys with the given users.
     *
     * @param {string} roomId the room for which keys should be shared.
     * @param {array} userIds a list of users to share with.  The keys will be sent to
     *     all of the user's current devices.
     */
    public async sendSharedHistoryKeys(roomId: string, userIds: string[]) {
        if (!this.crypto) {
            throw new Error("End-to-end encryption disabled");
        }

        const roomEncryption = this.roomList.getRoomEncryption(roomId);
        if (!roomEncryption) {
            // unknown room, or unencrypted room
            logger.error("Unknown room.  Not sharing decryption keys");
            return;
        }

        const deviceInfos = await this.crypto.downloadKeys(userIds);
        const devicesByUser = {};
        for (const [userId, devices] of Object.entries(deviceInfos)) {
            devicesByUser[userId] = Object.values(devices);
        }

        // XXX: Private member access
        const alg = this.crypto.getRoomDecryptor(roomId, roomEncryption.algorithm);
        if (alg.sendSharedHistoryInboundSessions) {
            await alg.sendSharedHistoryInboundSessions(devicesByUser);
        } else {
            logger.warn("Algorithm does not support sharing previous keys", roomEncryption.algorithm);
        }
    }

    /**
     * Get the group for the given group ID.
     * This function will return a valid group for any group for which a Group event
     * has been emitted.
     * @param {string} groupId The group ID
     * @return {Group} The Group or null if the group is not known or there is no data store.
     * @deprecated groups/communities never made it to the spec and support for them is being discontinued.
     */
    public getGroup(groupId: string): Group {
        return this.store.getGroup(groupId);
    }

    /**
     * Retrieve all known groups.
     * @return {Group[]} A list of groups, or an empty list if there is no data store.
     * @deprecated groups/communities never made it to the spec and support for them is being discontinued.
     */
    public getGroups(): Group[] {
        return this.store.getGroups();
    }

    /**
     * Get the config for the media repository.
     * @param {module:client.callback} callback Optional.
     * @return {Promise} Resolves with an object containing the config.
     */
    public getMediaConfig(callback?: Callback): Promise<IMediaConfig> {
        return this.http.authedRequest(
            callback, Method.Get, "/config", undefined, undefined, {
                prefix: PREFIX_MEDIA_R0,
            },
        );
    }

    /**
     * Get the room for the given room ID.
     * This function will return a valid room for any room for which a Room event
     * has been emitted. Note in particular that other events, eg. RoomState.members
     * will be emitted for a room before this function will return the given room.
     * @param {string} roomId The room ID
     * @return {Room} The Room or null if it doesn't exist or there is no data store.
     */
    public getRoom(roomId: string): Room {
        return this.store.getRoom(roomId);
    }

    /**
     * Retrieve all known rooms.
     * @return {Room[]} A list of rooms, or an empty list if there is no data store.
     */
    public getRooms(): Room[] {
        return this.store.getRooms();
    }

    /**
     * Retrieve all rooms that should be displayed to the user
     * This is essentially getRooms() with some rooms filtered out, eg. old versions
     * of rooms that have been replaced or (in future) other rooms that have been
     * marked at the protocol level as not to be displayed to the user.
     * @return {Room[]} A list of rooms, or an empty list if there is no data store.
     */
    public getVisibleRooms(): Room[] {
        const allRooms = this.store.getRooms();

        const replacedRooms = new Set();
        for (const r of allRooms) {
            const createEvent = r.currentState.getStateEvents(EventType.RoomCreate, '');
            // invites are included in this list and we don't know their create events yet
            if (createEvent) {
                const predecessor = createEvent.getContent()['predecessor'];
                if (predecessor && predecessor['room_id']) {
                    replacedRooms.add(predecessor['room_id']);
                }
            }
        }

        return allRooms.filter((r) => {
            const tombstone = r.currentState.getStateEvents(EventType.RoomTombstone, '');
            if (tombstone && replacedRooms.has(r.roomId)) {
                return false;
            }
            return true;
        });
    }

    /**
     * Retrieve a user.
     * @param {string} userId The user ID to retrieve.
     * @return {?User} A user or null if there is no data store or the user does
     * not exist.
     */
    public getUser(userId: string): User {
        return this.store.getUser(userId);
    }

    /**
     * Retrieve all known users.
     * @return {User[]} A list of users, or an empty list if there is no data store.
     */
    public getUsers(): User[] {
        return this.store.getUsers();
    }

    /**
     * Set account data event for the current user.
     * It will retry the request up to 5 times.
     * @param {string} eventType The event type
     * @param {Object} content the contents object for the event
     * @param {module:client.callback} callback Optional.
     * @return {Promise} Resolves: an empty object
     * @return {module:http-api.MatrixError} Rejects: with an error response.
     */
    public setAccountData(eventType: EventType | string, content: IContent, callback?: Callback): Promise<{}> {
        const path = utils.encodeUri("/user/$userId/account_data/$type", {
            $userId: this.credentials.userId,
            $type: eventType,
        });
        const promise = retryNetworkOperation(5, () => {
            return this.http.authedRequest(undefined, Method.Put, path, undefined, content);
        });
        if (callback) {
            promise.then(result => callback(null, result), callback);
        }
        return promise;
    }

    /**
     * Get account data event of given type for the current user.
     * @param {string} eventType The event type
     * @return {?object} The contents of the given account data event
     */
    public getAccountData(eventType: string): MatrixEvent {
        return this.store.getAccountData(eventType);
    }

    /**
     * Get account data event of given type for the current user. This variant
     * gets account data directly from the homeserver if the local store is not
     * ready, which can be useful very early in startup before the initial sync.
     * @param {string} eventType The event type
     * @return {Promise} Resolves: The contents of the given account
     * data event.
     * @return {module:http-api.MatrixError} Rejects: with an error response.
     */
    public async getAccountDataFromServer<T extends {[k: string]: any}>(eventType: string): Promise<T> {
        if (this.isInitialSyncComplete()) {
            const event = this.store.getAccountData(eventType);
            if (!event) {
                return null;
            }
            // The network version below returns just the content, so this branch
            // does the same to match.
            return event.getContent();
        }
        const path = utils.encodeUri("/user/$userId/account_data/$type", {
            $userId: this.credentials.userId,
            $type: eventType,
        });
        try {
            return await this.http.authedRequest(
                undefined, Method.Get, path, undefined,
            );
        } catch (e) {
            if (e.data && e.data.errcode === 'M_NOT_FOUND') {
                return null;
            }
            throw e;
        }
    }

    /**
     * Gets the users that are ignored by this client
     * @returns {string[]} The array of users that are ignored (empty if none)
     */
    public getIgnoredUsers(): string[] {
        const event = this.getAccountData("m.ignored_user_list");
        if (!event || !event.getContent() || !event.getContent()["ignored_users"]) return [];
        return Object.keys(event.getContent()["ignored_users"]);
    }

    /**
     * Sets the users that the current user should ignore.
     * @param {string[]} userIds the user IDs to ignore
     * @param {module:client.callback} [callback] Optional.
     * @return {Promise} Resolves: an empty object
     * @return {module:http-api.MatrixError} Rejects: with an error response.
     */
    public setIgnoredUsers(userIds: string[], callback?: Callback): Promise<{}> {
        const content = { ignored_users: {} };
        userIds.map((u) => content.ignored_users[u] = {});
        return this.setAccountData("m.ignored_user_list", content, callback);
    }

    /**
     * Gets whether or not a specific user is being ignored by this client.
     * @param {string} userId the user ID to check
     * @returns {boolean} true if the user is ignored, false otherwise
     */
    public isUserIgnored(userId: string): boolean {
        return this.getIgnoredUsers().includes(userId);
    }

    /**
     * Join a room. If you have already joined the room, this will no-op.
     * @param {string} roomIdOrAlias The room ID or room alias to join.
     * @param {Object} opts Options when joining the room.
     * @param {boolean} opts.syncRoom True to do a room initial sync on the resulting
     * room. If false, the <strong>returned Room object will have no current state.
     * </strong> Default: true.
     * @param {boolean} opts.inviteSignUrl If the caller has a keypair 3pid invite, the signing URL is passed in this parameter.
     * @param {string[]} opts.viaServers The server names to try and join through in addition to those that are automatically chosen.
     * @param {module:client.callback} callback Optional.
     * @return {Promise} Resolves: Room object.
     * @return {module:http-api.MatrixError} Rejects: with an error response.
     */
    public async joinRoom(roomIdOrAlias: string, opts?: IJoinRoomOpts, callback?: Callback): Promise<Room> {
        // to help people when upgrading..
        if (utils.isFunction(opts)) {
            throw new Error("Expected 'opts' object, got function.");
        }
        opts = opts || {};
        if (opts.syncRoom === undefined) {
            opts.syncRoom = true;
        }

        const room = this.getRoom(roomIdOrAlias);
        if (room && room.hasMembershipState(this.credentials.userId, "join")) {
            return Promise.resolve(room);
        }

        let signPromise: Promise<IThirdPartySigned | void> = Promise.resolve();

        if (opts.inviteSignUrl) {
            signPromise = this.http.requestOtherUrl(
                undefined, Method.Post,
                opts.inviteSignUrl, { mxid: this.credentials.userId },
            );
        }

        const queryString: Record<string, string | string[]> = {};
        if (opts.viaServers) {
            queryString["server_name"] = opts.viaServers;
        }

        const reqOpts = { qsStringifyOptions: { arrayFormat: 'repeat' } };

        try {
            const data: IJoinRequestBody = {};
            const signedInviteObj = await signPromise;
            if (signedInviteObj) {
                data.third_party_signed = signedInviteObj;
            }

            const path = utils.encodeUri("/join/$roomid", { $roomid: roomIdOrAlias });
            const res = await this.http.authedRequest(undefined, Method.Post, path, queryString, data, reqOpts);

            const roomId = res['room_id'];
            const syncApi = new SyncApi(this, this.clientOpts);
            const room = syncApi.createRoom(roomId);
            if (opts.syncRoom) {
                // v2 will do this for us
                // return syncApi.syncRoom(room);
            }
            callback?.(null, room);
            return room;
        } catch (e) {
            callback?.(e);
            throw e; // rethrow for reject
        }
    }

    /**
     * Resend an event.
     * @param {MatrixEvent} event The event to resend.
     * @param {Room} room Optional. The room the event is in. Will update the
     * timeline entry if provided.
     * @return {Promise} Resolves: to an ISendEventResponse object
     * @return {module:http-api.MatrixError} Rejects: with an error response.
     */
    public resendEvent(event: MatrixEvent, room: Room): Promise<ISendEventResponse> {
        this.updatePendingEventStatus(room, event, EventStatus.SENDING);
        return this.encryptAndSendEvent(room, event);
    }

    /**
     * Cancel a queued or unsent event.
     *
     * @param {MatrixEvent} event   Event to cancel
     * @throws Error if the event is not in QUEUED or NOT_SENT state
     */
    public cancelPendingEvent(event: MatrixEvent) {
        if ([EventStatus.QUEUED, EventStatus.NOT_SENT].indexOf(event.status) < 0) {
            throw new Error("cannot cancel an event with status " + event.status);
        }

        // first tell the scheduler to forget about it, if it's queued
        if (this.scheduler) {
            this.scheduler.removeEventFromQueue(event);
        }

        // then tell the room about the change of state, which will remove it
        // from the room's list of pending events.
        const room = this.getRoom(event.getRoomId());
        this.updatePendingEventStatus(room, event, EventStatus.CANCELLED);
    }

    /**
     * @param {string} roomId
     * @param {string} name
     * @param {module:client.callback} callback Optional.
     * @return {Promise} Resolves: TODO
     * @return {module:http-api.MatrixError} Rejects: with an error response.
     */
    public setRoomName(roomId: string, name: string, callback?: Callback): Promise<ISendEventResponse> {
        return this.sendStateEvent(roomId, EventType.RoomName, { name: name }, undefined, callback);
    }

    /**
     * @param {string} roomId
     * @param {string} topic
     * @param {module:client.callback} callback Optional.
     * @return {Promise} Resolves: TODO
     * @return {module:http-api.MatrixError} Rejects: with an error response.
     */
    public setRoomTopic(roomId: string, topic: string, callback?: Callback): Promise<ISendEventResponse> {
        return this.sendStateEvent(roomId, EventType.RoomTopic, { topic: topic }, undefined, callback);
    }

    /**
     * @param {string} roomId
     * @param {module:client.callback} callback Optional.
     * @return {Promise} Resolves: TODO
     * @return {module:http-api.MatrixError} Rejects: with an error response.
     */
    public getRoomTags(roomId: string, callback?: Callback): Promise<unknown> { // TODO: Types
        const path = utils.encodeUri("/user/$userId/rooms/$roomId/tags/", {
            $userId: this.credentials.userId,
            $roomId: roomId,
        });
        return this.http.authedRequest(
            callback, Method.Get, path, undefined,
        );
    }

    /**
     * @param {string} roomId
     * @param {string} tagName name of room tag to be set
     * @param {object} metadata associated with that tag to be stored
     * @param {module:client.callback} callback Optional.
     * @return {Promise} Resolves: to an empty object
     * @return {module:http-api.MatrixError} Rejects: with an error response.
     */
    public setRoomTag(roomId: string, tagName: string, metadata: ITagMetadata, callback?: Callback): Promise<{}> {
        const path = utils.encodeUri("/user/$userId/rooms/$roomId/tags/$tag", {
            $userId: this.credentials.userId,
            $roomId: roomId,
            $tag: tagName,
        });
        return this.http.authedRequest(callback, Method.Put, path, undefined, metadata);
    }

    /**
     * @param {string} roomId
     * @param {string} tagName name of room tag to be removed
     * @param {module:client.callback} callback Optional.
     * @return {Promise} Resolves: TODO
     * @return {module:http-api.MatrixError} Rejects: with an error response.
     */
    public deleteRoomTag(roomId: string, tagName: string, callback?: Callback): Promise<void> {
        const path = utils.encodeUri("/user/$userId/rooms/$roomId/tags/$tag", {
            $userId: this.credentials.userId,
            $roomId: roomId,
            $tag: tagName,
        });
        return this.http.authedRequest(callback, Method.Delete, path, undefined, undefined);
    }

    /**
     * @param {string} roomId
     * @param {string} eventType event type to be set
     * @param {object} content event content
     * @param {module:client.callback} callback Optional.
     * @return {Promise} Resolves: to an empty object {}
     * @return {module:http-api.MatrixError} Rejects: with an error response.
     */
    public setRoomAccountData(
        roomId: string,
        eventType: string,
        content: Record<string, any>,
        callback?: Callback,
    ): Promise<{}> {
        const path = utils.encodeUri("/user/$userId/rooms/$roomId/account_data/$type", {
            $userId: this.credentials.userId,
            $roomId: roomId,
            $type: eventType,
        });
        return this.http.authedRequest(callback, Method.Put, path, undefined, content);
    }

    /**
     * Set a user's power level.
     * @param {string} roomId
     * @param {string} userId
     * @param {Number} powerLevel
     * @param {MatrixEvent} event
     * @param {module:client.callback} callback Optional.
     * @return {Promise} Resolves: to an ISendEventResponse object
     * @return {module:http-api.MatrixError} Rejects: with an error response.
     */
    public setPowerLevel(
        roomId: string,
        userId: string,
        powerLevel: number,
        event: MatrixEvent,
        callback?: Callback,
    ): Promise<ISendEventResponse> {
        let content = {
            users: {},
        };
        if (event?.getType() === EventType.RoomPowerLevels) {
            // take a copy of the content to ensure we don't corrupt
            // existing client state with a failed power level change
            content = utils.deepCopy(event.getContent()) as typeof content;
        }
        content.users[userId] = powerLevel;
        const path = utils.encodeUri("/rooms/$roomId/state/m.room.power_levels", {
            $roomId: roomId,
        });
        return this.http.authedRequest(callback, Method.Put, path, undefined, content);
    }

    /**
     * @param {string} roomId
     * @param {string} threadId
     * @param {string} eventType
     * @param {Object} content
     * @param {string} txnId Optional.
     * @param {module:client.callback} callback Optional. Deprecated
     * @return {Promise} Resolves: to an empty object {}
     * @return {module:http-api.MatrixError} Rejects: with an error response.
     */
    public sendEvent(
        roomId: string,
        eventType: string,
        content: IContent,
        txnId?: string,
        callback?: Callback,
    ): Promise<ISendEventResponse>;
    public sendEvent(
        roomId: string,
        threadId: string | null,
        eventType: string,
        content: IContent,
        txnId?: string,
        callback?: Callback,
    ): Promise<ISendEventResponse>;
    public sendEvent(
        roomId: string,
        threadId: string | null,
        eventType: string | IContent,
        content: IContent | string,
        txnId?: string | Callback,
        callback?: Callback,
    ): Promise<ISendEventResponse> {
        if (!threadId?.startsWith(EVENT_ID_PREFIX) && threadId !== null) {
            callback = txnId as Callback;
            txnId = content as string;
            content = eventType as IContent;
            eventType = threadId;
            threadId = null;
        }
        return this.sendCompleteEvent(roomId, threadId, { type: eventType, content }, txnId as string, callback);
    }

    /**
     * @param {string} roomId
     * @param {string} threadId
     * @param {object} eventObject An object with the partial structure of an event, to which event_id, user_id, room_id and origin_server_ts will be added.
     * @param {string} txnId Optional.
     * @param {module:client.callback} callback Optional. Deprecated
     * @return {Promise} Resolves: to an empty object {}
     * @return {module:http-api.MatrixError} Rejects: with an error response.
     */
    private sendCompleteEvent(
        roomId: string,
        threadId: string | null,
        eventObject: any,
        txnId?: string,
        callback?: Callback,
    ): Promise<ISendEventResponse> {
        if (utils.isFunction(txnId)) {
            callback = txnId as any as Callback; // convert for legacy
            txnId = undefined;
        }

        if (!txnId) {
            txnId = this.makeTxnId();
        }

        // we always construct a MatrixEvent when sending because the store and
        // scheduler use them. We'll extract the params back out if it turns out
        // the client has no scheduler or store.
        const localEvent = new MatrixEvent(Object.assign(eventObject, {
            event_id: "~" + roomId + ":" + txnId,
            user_id: this.credentials.userId,
            sender: this.credentials.userId,
            room_id: roomId,
            origin_server_ts: new Date().getTime(),
        }));

        const room = this.getRoom(roomId);
        const thread = room?.threads.get(threadId);
        if (thread) {
            localEvent.setThread(thread);
        }

        // if this is a relation or redaction of an event
        // that hasn't been sent yet (e.g. with a local id starting with a ~)
        // then listen for the remote echo of that event so that by the time
        // this event does get sent, we have the correct event_id
        const targetId = localEvent.getAssociatedId();
        if (targetId && targetId.startsWith("~")) {
            const target = room.getPendingEvents().find(e => e.getId() === targetId);
            target.once("Event.localEventIdReplaced", () => {
                localEvent.updateAssociatedId(target.getId());
            });
        }

        const type = localEvent.getType();
        logger.log(`sendEvent of type ${type} in ${roomId} with txnId ${txnId}`);

        localEvent.setTxnId(txnId as string);
        localEvent.setStatus(EventStatus.SENDING);

        // add this event immediately to the local store as 'sending'.
        if (room) {
            room.addPendingEvent(localEvent, txnId as string);
        }

        // addPendingEvent can change the state to NOT_SENT if it believes
        // that there's other events that have failed. We won't bother to
        // try sending the event if the state has changed as such.
        if (localEvent.status === EventStatus.NOT_SENT) {
            return Promise.reject(new Error("Event blocked by other events not yet sent"));
        }

        return this.encryptAndSendEvent(room, localEvent, callback);
    }

    /**
     * encrypts the event if necessary; adds the event to the queue, or sends it; marks the event as sent/unsent
     * @param room
     * @param event
     * @param callback
     * @returns {Promise} returns a promise which resolves with the result of the send request
     * @private
     */
    private encryptAndSendEvent(room: Room, event: MatrixEvent, callback?: Callback): Promise<ISendEventResponse> {
        // Add an extra Promise.resolve() to turn synchronous exceptions into promise rejections,
        // so that we can handle synchronous and asynchronous exceptions with the
        // same code path.
        return Promise.resolve().then(() => {
            const encryptionPromise = this.encryptEventIfNeeded(event, room);
            if (!encryptionPromise) return null;

            this.updatePendingEventStatus(room, event, EventStatus.ENCRYPTING);
            return encryptionPromise.then(() => this.updatePendingEventStatus(room, event, EventStatus.SENDING));
        }).then(() => {
            let promise: Promise<ISendEventResponse>;
            if (this.scheduler) {
                // if this returns a promise then the scheduler has control now and will
                // resolve/reject when it is done. Internally, the scheduler will invoke
                // processFn which is set to this._sendEventHttpRequest so the same code
                // path is executed regardless.
                promise = this.scheduler.queueEvent(event);
                if (promise && this.scheduler.getQueueForEvent(event).length > 1) {
                    // event is processed FIFO so if the length is 2 or more we know
                    // this event is stuck behind an earlier event.
                    this.updatePendingEventStatus(room, event, EventStatus.QUEUED);
                }
            }

            if (!promise) {
                promise = this.sendEventHttpRequest(event);
                if (room) {
                    promise = promise.then(res => {
                        room.updatePendingEvent(event, EventStatus.SENT, res['event_id']);
                        return res;
                    });
                }
            }

            return promise;
        }).then(res => {
            callback?.(null, res);
            return res;
        }).catch(err => {
            logger.error("Error sending event", err.stack || err);
            try {
                // set the error on the event before we update the status:
                // updating the status emits the event, so the state should be
                // consistent at that point.
                event.error = err;
                this.updatePendingEventStatus(room, event, EventStatus.NOT_SENT);
                // also put the event object on the error: the caller will need this
                // to resend or cancel the event
                err.event = event;

                callback?.(err);
            } catch (e) {
                logger.error("Exception in error handler!", e.stack || err);
            }
            throw err;
        });
    }

    private encryptEventIfNeeded(event: MatrixEvent, room?: Room): Promise<void> | null {
        if (event.isEncrypted()) {
            // this event has already been encrypted; this happens if the
            // encryption step succeeded, but the send step failed on the first
            // attempt.
            return null;
        }

        if (!this.isRoomEncrypted(event.getRoomId())) {
            return null;
        }

        if (!this.crypto && this.usingExternalCrypto) {
            // The client has opted to allow sending messages to encrypted
            // rooms even if the room is encrypted, and we haven't setup
            // crypto. This is useful for users of matrix-org/pantalaimon
            return null;
        }

        if (event.getType() === EventType.Reaction) {
            // For reactions, there is a very little gained by encrypting the entire
            // event, as relation data is already kept in the clear. Event
            // encryption for a reaction effectively only obscures the event type,
            // but the purpose is still obvious from the relation data, so nothing
            // is really gained. It also causes quite a few problems, such as:
            //   * triggers notifications via default push rules
            //   * prevents server-side bundling for reactions
            // The reaction key / content / emoji value does warrant encrypting, but
            // this will be handled separately by encrypting just this value.
            // See https://github.com/matrix-org/matrix-doc/pull/1849#pullrequestreview-248763642
            return null;
        }

        if (!this.crypto) {
            throw new Error(
                "This room is configured to use encryption, but your client does " +
                "not support encryption.",
            );
        }

        return this.crypto.encryptEvent(event, room);
    }

    /**
     * Returns the eventType that should be used taking encryption into account
     * for a given eventType.
     * @param {MatrixClient} client the client
     * @param {string} roomId the room for the events `eventType` relates to
     * @param {string} eventType the event type
     * @return {string} the event type taking encryption into account
     */
    private getEncryptedIfNeededEventType(roomId: string, eventType: string): string {
        if (eventType === EventType.Reaction) return eventType;
        return this.isRoomEncrypted(roomId) ? EventType.RoomMessageEncrypted : eventType;
    }

    private updatePendingEventStatus(room: Room | null, event: MatrixEvent, newStatus: EventStatus) {
        if (room) {
            room.updatePendingEvent(event, newStatus);
        } else {
            event.setStatus(newStatus);
        }
    }

    private sendEventHttpRequest(event: MatrixEvent): Promise<ISendEventResponse> {
        let txnId = event.getTxnId();
        if (!txnId) {
            txnId = this.makeTxnId();
            event.setTxnId(txnId);
        }

        const pathParams = {
            $roomId: event.getRoomId(),
            $eventType: event.getWireType(),
            $stateKey: event.getStateKey(),
            $txnId: txnId,
        };

        let path;

        if (event.isState()) {
            let pathTemplate = "/rooms/$roomId/state/$eventType";
            if (event.getStateKey() && event.getStateKey().length > 0) {
                pathTemplate = "/rooms/$roomId/state/$eventType/$stateKey";
            }
            path = utils.encodeUri(pathTemplate, pathParams);
        } else if (event.isRedaction()) {
            const pathTemplate = `/rooms/$roomId/redact/$redactsEventId/$txnId`;
            path = utils.encodeUri(pathTemplate, Object.assign({
                $redactsEventId: event.event.redacts,
            }, pathParams));
        } else {
            path = utils.encodeUri("/rooms/$roomId/send/$eventType/$txnId", pathParams);
        }

        return this.http.authedRequest<ISendEventResponse>(
            undefined, Method.Put, path, undefined, event.getWireContent(),
        ).then((res) => {
            logger.log(`Event sent to ${event.getRoomId()} with event id ${res.event_id}`);
            return res;
        });
    }

    /**
     * @param {string} roomId
     * @param {string} eventId
     * @param {string} [txnId]  transaction id. One will be made up if not
     *    supplied.
     * @param {object|module:client.callback} cbOrOpts
     *    Options to pass on, may contain `reason`.
     *    Can be callback for backwards compatibility. Deprecated
     * @return {Promise} Resolves: TODO
     * @return {module:http-api.MatrixError} Rejects: with an error response.
     */
    public redactEvent(
        roomId: string,
        eventId: string,
        txnId?: string | undefined,
        cbOrOpts?: Callback | IRedactOpts,
    ): Promise<ISendEventResponse>;
    public redactEvent(
        roomId: string,
        threadId: string | null,
        eventId: string,
        txnId?: string | undefined,
        cbOrOpts?: Callback | IRedactOpts,
    ): Promise<ISendEventResponse>;
    public redactEvent(
        roomId: string,
        threadId: string | null,
        eventId?: string,
        txnId?: string | Callback | IRedactOpts,
        cbOrOpts?: Callback | IRedactOpts,
    ): Promise<ISendEventResponse> {
        if (!eventId || eventId.startsWith(EVENT_ID_PREFIX)) {
            cbOrOpts = txnId as (Callback | IRedactOpts);
            txnId = eventId;
            eventId = threadId;
            threadId = null;
        }
        const opts = typeof (cbOrOpts) === 'object' ? cbOrOpts : {};
        const reason = opts.reason;
        const callback = typeof (cbOrOpts) === 'function' ? cbOrOpts : undefined;
        return this.sendCompleteEvent(roomId, threadId, {
            type: EventType.RoomRedaction,
            content: { reason: reason },
            redacts: eventId,
        }, txnId as string, callback);
    }

    /**
     * @param {string} roomId
     * @param {string} threadId
     * @param {Object} content
     * @param {string} txnId Optional.
     * @param {module:client.callback} callback Optional. Deprecated
     * @return {Promise} Resolves: to an ISendEventResponse object
     * @return {module:http-api.MatrixError} Rejects: with an error response.
     */
    public sendMessage(
        roomId: string,
        content: IContent,
        txnId?: string,
        callback?: Callback,
    ): Promise<ISendEventResponse>;
    public sendMessage(
        roomId: string,
        threadId: string | null,
        content: IContent,
        txnId?: string,
        callback?: Callback,
    ): Promise<ISendEventResponse>;
    public sendMessage(
        roomId: string,
        threadId: string | null | IContent,
        content: IContent | string,
        txnId?: string | Callback,
        callback?: Callback,
    ): Promise<ISendEventResponse> {
        if (typeof threadId !== "string" && threadId !== null) {
            callback = txnId as Callback;
            txnId = content as string;
            content = threadId as IContent;
            threadId = null;
        }
        if (utils.isFunction(txnId)) {
            callback = txnId as any as Callback; // for legacy
            txnId = undefined;
        }
        return this.sendEvent(
            roomId,
            threadId as (string | null),
            EventType.RoomMessage,
            content as IContent,
            txnId as string,
            callback,
        );
    }

    /**
     * @param {string} roomId
     * @param {string} threadId
     * @param {string} body
     * @param {string} txnId Optional.
     * @param {module:client.callback} callback Optional. Deprecated
     * @return {Promise} Resolves: to an empty object {}
     * @return {module:http-api.MatrixError} Rejects: with an error response.
     */
    public sendTextMessage(
        roomId: string,
        body: string,
        txnId?: string,
        callback?: Callback,
    ): Promise<ISendEventResponse>;
    public sendTextMessage(
        roomId: string,
        threadId: string | null,
        body: string,
        txnId?: string,
        callback?: Callback,
    ): Promise<ISendEventResponse>;
    public sendTextMessage(
        roomId: string,
        threadId: string | null,
        body: string,
        txnId?: string | Callback,
        callback?: Callback,
    ): Promise<ISendEventResponse> {
        if (!threadId?.startsWith(EVENT_ID_PREFIX) && threadId !== null) {
            callback = txnId as Callback;
            txnId = body;
            body = threadId;
            threadId = null;
        }
        const content = ContentHelpers.makeTextMessage(body);
        return this.sendMessage(roomId, threadId, content, txnId as string, callback);
    }

    /**
     * @param {string} roomId
     * @param {string} threadId
     * @param {string} body
     * @param {string} txnId Optional.
     * @param {module:client.callback} callback Optional. Deprecated
     * @return {Promise} Resolves: to a ISendEventResponse object
     * @return {module:http-api.MatrixError} Rejects: with an error response.
     */
    public sendNotice(
        roomId: string,
        body: string,
        txnId?: string,
        callback?: Callback,
    ): Promise<ISendEventResponse>;
    public sendNotice(
        roomId: string,
        threadId: string | null,
        body: string,
        txnId?: string,
        callback?: Callback,
    ): Promise<ISendEventResponse>;
    public sendNotice(
        roomId: string,
        threadId: string | null,
        body: string,
        txnId?: string | Callback,
        callback?: Callback,
    ): Promise<ISendEventResponse> {
        if (!threadId?.startsWith(EVENT_ID_PREFIX) && threadId !== null) {
            callback = txnId as Callback;
            txnId = body;
            body = threadId;
            threadId = null;
        }
        const content = ContentHelpers.makeNotice(body);
        return this.sendMessage(roomId, threadId, content, txnId as string, callback);
    }

    /**
     * @param {string} roomId
     * @param {string} threadId
     * @param {string} body
     * @param {string} txnId Optional.
     * @param {module:client.callback} callback Optional. Deprecated
     * @return {Promise} Resolves: to a ISendEventResponse object
     * @return {module:http-api.MatrixError} Rejects: with an error response.
     */
    public sendEmoteMessage(
        roomId: string,
        body: string,
        txnId?: string,
        callback?: Callback,
    ): Promise<ISendEventResponse>;
    public sendEmoteMessage(
        roomId: string,
        threadId: string | null,
        body: string,
        txnId?: string,
        callback?: Callback,
    ): Promise<ISendEventResponse>;
    public sendEmoteMessage(
        roomId: string,
        threadId: string | null,
        body: string,
        txnId?: string | Callback,
        callback?: Callback,
    ): Promise<ISendEventResponse> {
        if (!threadId?.startsWith(EVENT_ID_PREFIX) && threadId !== null) {
            callback = txnId as Callback;
            txnId = body;
            body = threadId;
            threadId = null;
        }
        const content = ContentHelpers.makeEmoteMessage(body);
        return this.sendMessage(roomId, threadId, content, txnId as string, callback);
    }

    /**
     * @param {string} roomId
     * @param {string} threadId
     * @param {string} url
     * @param {Object} info
     * @param {string} text
     * @param {module:client.callback} callback Optional. Deprecated
     * @return {Promise} Resolves: to a ISendEventResponse object
     * @return {module:http-api.MatrixError} Rejects: with an error response.
     */
    public sendImageMessage(
        roomId: string,
        url: string,
        info?: IImageInfo,
        text?: string,
        callback?: Callback,
    ): Promise<ISendEventResponse>;
    public sendImageMessage(
        roomId: string,
        threadId: string | null,
        url: string,
        info?: IImageInfo,
        text?: string,
        callback?: Callback,
    ): Promise<ISendEventResponse>;
    public sendImageMessage(
        roomId: string,
        threadId: string | null,
        url: string | IImageInfo,
        info?: IImageInfo | string,
        text: Callback | string = "Image",
        callback?: Callback,
    ): Promise<ISendEventResponse> {
        if (!threadId?.startsWith(EVENT_ID_PREFIX) && threadId !== null) {
            callback = text as Callback;
            text = info as string || "Image";
            info = url as IImageInfo;
            url = threadId as string;
            threadId = null;
        }
        if (utils.isFunction(text)) {
            callback = text as any as Callback; // legacy
            text = undefined;
        }
        const content = {
            msgtype: MsgType.Image,
            url: url,
            info: info,
            body: text,
        };
        return this.sendMessage(roomId, threadId, content, undefined, callback);
    }

    /**
     * @param {string} roomId
     * @param {string} threadId
     * @param {string} url
     * @param {Object} info
     * @param {string} text
     * @param {module:client.callback} callback Optional. Deprecated
     * @return {Promise} Resolves: to a ISendEventResponse object
     * @return {module:http-api.MatrixError} Rejects: with an error response.
     */
    public sendStickerMessage(
        roomId: string,
        url: string,
        info?: IImageInfo,
        text?: string,
        callback?: Callback,
    ): Promise<ISendEventResponse>;
    public sendStickerMessage(
        roomId: string,
        threadId: string | null,
        url: string,
        info?: IImageInfo,
        text?: string,
        callback?: Callback,
    ): Promise<ISendEventResponse>;
    public sendStickerMessage(
        roomId: string,
        threadId: string | null,
        url: string | IImageInfo,
        info?: IImageInfo | string,
        text: Callback | string = "Sticker",
        callback?: Callback,
    ): Promise<ISendEventResponse> {
        if (!threadId?.startsWith(EVENT_ID_PREFIX) && threadId !== null) {
            callback = text as Callback;
            text = info as string || "Sticker";
            info = url as IImageInfo;
            url = threadId as string;
            threadId = null;
        }
        if (utils.isFunction(text)) {
            callback = text as any as Callback; // legacy
            text = undefined;
        }
        const content = {
            url: url,
            info: info,
            body: text,
        };
        return this.sendEvent(roomId, threadId, EventType.Sticker, content, undefined, callback);
    }

    /**
     * @param {string} roomId
     * @param {string} threadId
     * @param {string} body
     * @param {string} htmlBody
     * @param {module:client.callback} callback Optional. Deprecated
     * @return {Promise} Resolves: to a ISendEventResponse object
     * @return {module:http-api.MatrixError} Rejects: with an error response.
     */
    public sendHtmlMessage(
        roomId: string,
        body: string,
        htmlBody: string,
        callback?: Callback,
    ): Promise<ISendEventResponse>;
    public sendHtmlMessage(
        roomId: string,
        threadId: string | null,
        body: string,
        htmlBody: string,
        callback?: Callback,
    ): Promise<ISendEventResponse>;
    public sendHtmlMessage(
        roomId: string,
        threadId: string | null,
        body: string,
        htmlBody: string | Callback,
        callback?: Callback,
    ): Promise<ISendEventResponse> {
        if (!threadId?.startsWith(EVENT_ID_PREFIX) && threadId !== null) {
            callback = htmlBody as Callback;
            htmlBody = body as string;
            body = threadId;
            threadId = null;
        }
        const content = ContentHelpers.makeHtmlMessage(body, htmlBody as string);
        return this.sendMessage(roomId, threadId, content, undefined, callback);
    }

    /**
     * @param {string} roomId
     * @param {string} body
     * @param {string} htmlBody
     * @param {module:client.callback} callback Optional. Deprecated
     * @return {Promise} Resolves: to a ISendEventResponse object
     * @return {module:http-api.MatrixError} Rejects: with an error response.
     */
    public sendHtmlNotice(
        roomId: string,
        body: string,
        htmlBody: string,
        callback?: Callback,
    ): Promise<ISendEventResponse>;
    public sendHtmlNotice(
        roomId: string,
        threadId: string | null,
        body: string,
        htmlBody: string,
        callback?: Callback,
    ): Promise<ISendEventResponse>;
    public sendHtmlNotice(
        roomId: string,
        threadId: string | null,
        body: string,
        htmlBody: string | Callback,
        callback?: Callback,
    ): Promise<ISendEventResponse> {
        if (!threadId?.startsWith(EVENT_ID_PREFIX) && threadId !== null) {
            callback = htmlBody as Callback;
            htmlBody = body as string;
            body = threadId;
            threadId = null;
        }
        const content = ContentHelpers.makeHtmlNotice(body, htmlBody as string);
        return this.sendMessage(roomId, threadId, content, undefined, callback);
    }

    /**
     * @param {string} roomId
     * @param {string} threadId
     * @param {string} body
     * @param {string} htmlBody
     * @param {module:client.callback} callback Optional. Deprecated
     * @return {Promise} Resolves: to a ISendEventResponse object
     * @return {module:http-api.MatrixError} Rejects: with an error response.
     */
    public sendHtmlEmote(
        roomId: string,
        body: string,
        htmlBody: string,
        callback?: Callback,
    ): Promise<ISendEventResponse>;
    public sendHtmlEmote(
        roomId: string,
        threadId: string | null,
        body: string,
        htmlBody: string,
        callback?: Callback,
    ): Promise<ISendEventResponse>;
    public sendHtmlEmote(
        roomId: string,
        threadId: string | null,
        body: string,
        htmlBody: string | Callback,
        callback?: Callback,
    ): Promise<ISendEventResponse> {
        if (!threadId?.startsWith(EVENT_ID_PREFIX) && threadId !== null) {
            callback = htmlBody as Callback;
            htmlBody = body as string;
            body = threadId;
            threadId = null;
        }
        const content = ContentHelpers.makeHtmlEmote(body, htmlBody as string);
        return this.sendMessage(roomId, threadId, content, undefined, callback);
    }

    /**
     * Send a receipt.
     * @param {Event} event The event being acknowledged
     * @param {string} receiptType The kind of receipt e.g. "m.read"
     * @param {object} body Additional content to send alongside the receipt.
     * @param {module:client.callback} callback Optional.
     * @return {Promise} Resolves: to an empty object {}
     * @return {module:http-api.MatrixError} Rejects: with an error response.
     */
    public sendReceipt(event: MatrixEvent, receiptType: string, body: any, callback?: Callback): Promise<{}> {
        if (typeof (body) === 'function') {
            callback = body as any as Callback; // legacy
            body = {};
        }

        if (this.isGuest()) {
            return Promise.resolve({}); // guests cannot send receipts so don't bother.
        }

        const path = utils.encodeUri("/rooms/$roomId/receipt/$receiptType/$eventId", {
            $roomId: event.getRoomId(),
            $receiptType: receiptType,
            $eventId: event.getId(),
        });
        const promise = this.http.authedRequest(callback, Method.Post, path, undefined, body || {});

        const room = this.getRoom(event.getRoomId());
        if (room) {
            room.addLocalEchoReceipt(this.credentials.userId, event, receiptType);
        }
        return promise;
    }

    /**
     * Send a read receipt.
     * @param {Event} event The event that has been read.
     * @param {object} opts The options for the read receipt.
     * @param {boolean} opts.hidden True to prevent the receipt from being sent to
     * other users and homeservers. Default false (send to everyone). <b>This
     * property is unstable and may change in the future.</b>
     * @param {module:client.callback} callback Optional.
     * @return {Promise} Resolves: to an empty object
     * @return {module:http-api.MatrixError} Rejects: with an error response.
     */
    public async sendReadReceipt(event: MatrixEvent, opts?: { hidden?: boolean }, callback?: Callback): Promise<{}> {
        if (typeof (opts) === 'function') {
            callback = opts as any as Callback; // legacy
            opts = {};
        }
        if (!opts) opts = {};

        const eventId = event.getId();
        const room = this.getRoom(event.getRoomId());
        if (room && room.hasPendingEvent(eventId)) {
            throw new Error(`Cannot set read receipt to a pending event (${eventId})`);
        }

        const addlContent = {
            "org.matrix.msc2285.hidden": Boolean(opts.hidden),
        };

        return this.sendReceipt(event, "m.read", addlContent, callback);
    }

    /**
     * Set a marker to indicate the point in a room before which the user has read every
     * event. This can be retrieved from room account data (the event type is `m.fully_read`)
     * and displayed as a horizontal line in the timeline that is visually distinct to the
     * position of the user's own read receipt.
     * @param {string} roomId ID of the room that has been read
     * @param {string} rmEventId ID of the event that has been read
     * @param {MatrixEvent} rrEvent the event tracked by the read receipt. This is here for
     * convenience because the RR and the RM are commonly updated at the same time as each
     * other. The local echo of this receipt will be done if set. Optional.
     * @param {object} opts Options for the read markers
     * @param {object} opts.hidden True to hide the receipt from other users and homeservers.
     * <b>This property is unstable and may change in the future.</b>
     * @return {Promise} Resolves: the empty object, {}.
     */
    public async setRoomReadMarkers(
        roomId: string,
        rmEventId: string,
        rrEvent: MatrixEvent,
        opts: { hidden?: boolean },
    ): Promise<{}> {
        const room = this.getRoom(roomId);
        if (room && room.hasPendingEvent(rmEventId)) {
            throw new Error(`Cannot set read marker to a pending event (${rmEventId})`);
        }

        // Add the optional RR update, do local echo like `sendReceipt`
        let rrEventId;
        if (rrEvent) {
            rrEventId = rrEvent.getId();
            if (room && room.hasPendingEvent(rrEventId)) {
                throw new Error(`Cannot set read receipt to a pending event (${rrEventId})`);
            }
            if (room) {
                room.addLocalEchoReceipt(this.credentials.userId, rrEvent, "m.read");
            }
        }

        return this.setRoomReadMarkersHttpRequest(roomId, rmEventId, rrEventId, opts);
    }

    /**
     * Get a preview of the given URL as of (roughly) the given point in time,
     * described as an object with OpenGraph keys and associated values.
     * Attributes may be synthesized where actual OG metadata is lacking.
     * Caches results to prevent hammering the server.
     * @param {string} url The URL to get preview data for
     * @param {Number} ts The preferred point in time that the preview should
     * describe (ms since epoch).  The preview returned will either be the most
     * recent one preceding this timestamp if available, or failing that the next
     * most recent available preview.
     * @param {module:client.callback} callback Optional.
     * @return {Promise} Resolves: Object of OG metadata.
     * @return {module:http-api.MatrixError} Rejects: with an error response.
     * May return synthesized attributes if the URL lacked OG meta.
     */
    public getUrlPreview(url: string, ts: number, callback?: Callback): Promise<IPreviewUrlResponse> {
        // bucket the timestamp to the nearest minute to prevent excessive spam to the server
        // Surely 60-second accuracy is enough for anyone.
        ts = Math.floor(ts / 60000) * 60000;

        const parsed = new URL(url);
        parsed.hash = ""; // strip the hash as it won't affect the preview
        url = parsed.toString();

        const key = ts + "_" + url;

        // If there's already a request in flight (or we've handled it), return that instead.
        const cachedPreview = this.urlPreviewCache[key];
        if (cachedPreview) {
            if (callback) {
                cachedPreview.then(callback).catch(callback);
            }
            return cachedPreview;
        }

        const resp = this.http.authedRequest(
            callback, Method.Get, "/preview_url", {
                url,
                ts: String(ts),
            }, undefined, {
                prefix: PREFIX_MEDIA_R0,
            },
        );
        // TODO: Expire the URL preview cache sometimes
        this.urlPreviewCache[key] = resp;
        return resp;
    }

    /**
     * @param {string} roomId
     * @param {boolean} isTyping
     * @param {Number} timeoutMs
     * @param {module:client.callback} callback Optional.
     * @return {Promise} Resolves: to an empty object {}
     * @return {module:http-api.MatrixError} Rejects: with an error response.
     */
    public sendTyping(roomId: string, isTyping: boolean, timeoutMs: number, callback?: Callback): Promise<{}> {
        if (this.isGuest()) {
            return Promise.resolve({}); // guests cannot send typing notifications so don't bother.
        }

        const path = utils.encodeUri("/rooms/$roomId/typing/$userId", {
            $roomId: roomId,
            $userId: this.credentials.userId,
        });
        const data: any = {
            typing: isTyping,
        };
        if (isTyping) {
            data.timeout = timeoutMs ? timeoutMs : 20000;
        }
        return this.http.authedRequest(callback, Method.Put, path, undefined, data);
    }

    /**
     * Determines the history of room upgrades for a given room, as far as the
     * client can see. Returns an array of Rooms where the first entry is the
     * oldest and the last entry is the newest (likely current) room. If the
     * provided room is not found, this returns an empty list. This works in
     * both directions, looking for older and newer rooms of the given room.
     * @param {string} roomId The room ID to search from
     * @param {boolean} verifyLinks If true, the function will only return rooms
     * which can be proven to be linked. For example, rooms which have a create
     * event pointing to an old room which the client is not aware of or doesn't
     * have a matching tombstone would not be returned.
     * @return {Room[]} An array of rooms representing the upgrade
     * history.
     */
    public getRoomUpgradeHistory(roomId: string, verifyLinks = false): Room[] {
        let currentRoom = this.getRoom(roomId);
        if (!currentRoom) return [];

        const upgradeHistory = [currentRoom];

        // Work backwards first, looking at create events.
        let createEvent = currentRoom.currentState.getStateEvents(EventType.RoomCreate, "");
        while (createEvent) {
            const predecessor = createEvent.getContent()['predecessor'];
            if (predecessor && predecessor['room_id']) {
                const refRoom = this.getRoom(predecessor['room_id']);
                if (!refRoom) break; // end of the chain

                if (verifyLinks) {
                    const tombstone = refRoom.currentState.getStateEvents(EventType.RoomTombstone, "");

                    if (!tombstone
                        || tombstone.getContent()['replacement_room'] !== refRoom.roomId) {
                        break;
                    }
                }

                // Insert at the front because we're working backwards from the currentRoom
                upgradeHistory.splice(0, 0, refRoom);
                createEvent = refRoom.currentState.getStateEvents(EventType.RoomCreate, "");
            } else {
                // No further create events to look at
                break;
            }
        }

        // Work forwards next, looking at tombstone events
        let tombstoneEvent = currentRoom.currentState.getStateEvents(EventType.RoomTombstone, "");
        while (tombstoneEvent) {
            const refRoom = this.getRoom(tombstoneEvent.getContent()['replacement_room']);
            if (!refRoom) break; // end of the chain
            if (refRoom.roomId === currentRoom.roomId) break; // Tombstone is referencing it's own room

            if (verifyLinks) {
                createEvent = refRoom.currentState.getStateEvents(EventType.RoomCreate, "");
                if (!createEvent || !createEvent.getContent()['predecessor']) break;

                const predecessor = createEvent.getContent()['predecessor'];
                if (predecessor['room_id'] !== currentRoom.roomId) break;
            }

            // Push to the end because we're looking forwards
            upgradeHistory.push(refRoom);
            const roomIds = new Set(upgradeHistory.map((ref) => ref.roomId));
            if (roomIds.size < upgradeHistory.length) {
                // The last room added to the list introduced a previous roomId
                // To avoid recursion, return the last rooms - 1
                return upgradeHistory.slice(0, upgradeHistory.length - 1);
            }

            // Set the current room to the reference room so we know where we're at
            currentRoom = refRoom;
            tombstoneEvent = currentRoom.currentState.getStateEvents(EventType.RoomTombstone, "");
        }

        return upgradeHistory;
    }

    /**
     * @param {string} roomId
     * @param {string} userId
     * @param {module:client.callback} callback Optional.
     * @param {string} reason Optional.
     * @return {Promise} Resolves: {} an empty object.
     * @return {module:http-api.MatrixError} Rejects: with an error response.
     */
    public invite(roomId: string, userId: string, callback?: Callback, reason?: string): Promise<{}> {
        return this.membershipChange(roomId, userId, "invite", reason, callback);
    }

    /**
     * Invite a user to a room based on their email address.
     * @param {string} roomId The room to invite the user to.
     * @param {string} email The email address to invite.
     * @param {module:client.callback} callback Optional.
     * @return {Promise} Resolves: {} an empty object.
     * @return {module:http-api.MatrixError} Rejects: with an error response.
     */
    public inviteByEmail(roomId: string, email: string, callback?: Callback): Promise<{}> {
        return this.inviteByThreePid(roomId, "email", email, callback);
    }

    /**
     * Invite a user to a room based on a third-party identifier.
     * @param {string} roomId The room to invite the user to.
     * @param {string} medium The medium to invite the user e.g. "email".
     * @param {string} address The address for the specified medium.
     * @param {module:client.callback} callback Optional.
     * @return {Promise} Resolves: {} an empty object.
     * @return {module:http-api.MatrixError} Rejects: with an error response.
     */
    public async inviteByThreePid(roomId: string, medium: string, address: string, callback?: Callback): Promise<{}> {
        const path = utils.encodeUri(
            "/rooms/$roomId/invite",
            { $roomId: roomId },
        );

        const identityServerUrl = this.getIdentityServerUrl(true);
        if (!identityServerUrl) {
            return Promise.reject(new MatrixError({
                error: "No supplied identity server URL",
                errcode: "ORG.MATRIX.JSSDK_MISSING_PARAM",
            }));
        }
        const params: Record<string, string> = {
            id_server: identityServerUrl,
            medium: medium,
            address: address,
        };

        if (
            this.identityServer &&
            this.identityServer.getAccessToken &&
            await this.doesServerAcceptIdentityAccessToken()
        ) {
            const identityAccessToken = await this.identityServer.getAccessToken();
            if (identityAccessToken) {
                params['id_access_token'] = identityAccessToken;
            }
        }

        return this.http.authedRequest(callback, Method.Post, path, undefined, params);
    }

    /**
     * @param {string} roomId
     * @param {module:client.callback} callback Optional.
     * @return {Promise} Resolves: {} an empty object.
     * @return {module:http-api.MatrixError} Rejects: with an error response.
     */
    public leave(roomId: string, callback?: Callback): Promise<{}> {
        return this.membershipChange(roomId, undefined, "leave", undefined, callback);
    }

    /**
     * Leaves all rooms in the chain of room upgrades based on the given room. By
     * default, this will leave all the previous and upgraded rooms, including the
     * given room. To only leave the given room and any previous rooms, keeping the
     * upgraded (modern) rooms untouched supply `false` to `includeFuture`.
     * @param {string} roomId The room ID to start leaving at
     * @param {boolean} includeFuture If true, the whole chain (past and future) of
     * upgraded rooms will be left.
     * @return {Promise} Resolves when completed with an object keyed
     * by room ID and value of the error encountered when leaving or null.
     */
    public leaveRoomChain(
        roomId: string,
        includeFuture = true,
    ): Promise<{ [roomId: string]: Error | MatrixError | null }> {
        const upgradeHistory = this.getRoomUpgradeHistory(roomId);

        let eligibleToLeave = upgradeHistory;
        if (!includeFuture) {
            eligibleToLeave = [];
            for (const room of upgradeHistory) {
                eligibleToLeave.push(room);
                if (room.roomId === roomId) {
                    break;
                }
            }
        }

        const populationResults: Record<string, Error> = {}; // {roomId: Error}
        const promises = [];

        const doLeave = (roomId: string) => {
            return this.leave(roomId).then(() => {
                populationResults[roomId] = null;
            }).catch((err) => {
                populationResults[roomId] = err;
                return null; // suppress error
            });
        };

        for (const room of eligibleToLeave) {
            promises.push(doLeave(room.roomId));
        }

        return Promise.all(promises).then(() => populationResults);
    }

    /**
     * @param {string} roomId
     * @param {string} userId
     * @param {string} reason Optional.
     * @param {module:client.callback} callback Optional.
     * @return {Promise} Resolves: TODO
     * @return {module:http-api.MatrixError} Rejects: with an error response.
     */
    public ban(roomId: string, userId: string, reason?: string, callback?: Callback) {
        return this.membershipChange(roomId, userId, "ban", reason, callback);
    }

    /**
     * @param {string} roomId
     * @param {boolean} deleteRoom True to delete the room from the store on success.
     * Default: true.
     * @param {module:client.callback} callback Optional.
     * @return {Promise} Resolves: {} an empty object.
     * @return {module:http-api.MatrixError} Rejects: with an error response.
     */
    public forget(roomId: string, deleteRoom?: boolean, callback?: Callback): Promise<{}> {
        if (deleteRoom === undefined) {
            deleteRoom = true;
        }
        const promise = this.membershipChange(roomId, undefined, "forget", undefined,
            callback);
        if (!deleteRoom) {
            return promise;
        }
        return promise.then((response) => {
            this.store.removeRoom(roomId);
            this.emit("deleteRoom", roomId);
            return response;
        });
    }

    /**
     * @param {string} roomId
     * @param {string} userId
     * @param {module:client.callback} callback Optional.
     * @return {Promise} Resolves: Object (currently empty)
     * @return {module:http-api.MatrixError} Rejects: with an error response.
     */
    public unban(roomId: string, userId: string, callback?: Callback): Promise<void> {
        // unbanning != set their state to leave: this used to be
        // the case, but was then changed so that leaving was always
        // a revoking of privilege, otherwise two people racing to
        // kick / ban someone could end up banning and then un-banning
        // them.
        const path = utils.encodeUri("/rooms/$roomId/unban", {
            $roomId: roomId,
        });
        const data = {
            user_id: userId,
        };
        return this.http.authedRequest(
            callback, Method.Post, path, undefined, data,
        );
    }

    /**
     * @param {string} roomId
     * @param {string} userId
     * @param {string} reason Optional.
     * @param {module:client.callback} callback Optional.
     * @return {Promise} Resolves: {} an empty object.
     * @return {module:http-api.MatrixError} Rejects: with an error response.
     */
    public kick(roomId: string, userId: string, reason?: string, callback?: Callback): Promise<{}> {
        const path = utils.encodeUri("/rooms/$roomId/kick", {
            $roomId: roomId,
        });
        const data = {
            user_id: userId,
            reason: reason,
        };
        return this.http.authedRequest(
            callback, Method.Post, path, undefined, data,
        );
    }

    /**
     * This is an internal method.
     * @param {MatrixClient} client
     * @param {string} roomId
     * @param {string} userId
     * @param {string} membershipValue
     * @param {string} reason
     * @param {module:client.callback} callback Optional.
     * @return {Promise} Resolves: TODO
     * @return {module:http-api.MatrixError} Rejects: with an error response.
     */
    private setMembershipState(
        roomId: string,
        userId: string,
        membershipValue: string,
        reason?: string,
        callback?: Callback,
    ) {
        if (utils.isFunction(reason)) {
            callback = reason as any as Callback; // legacy
            reason = undefined;
        }

        const path = utils.encodeUri(
            "/rooms/$roomId/state/m.room.member/$userId",
            { $roomId: roomId, $userId: userId },
        );

        return this.http.authedRequest(callback, Method.Put, path, undefined, {
            membership: membershipValue,
            reason: reason,
        });
    }

    private membershipChange(
        roomId: string,
        userId: string,
        membership: string,
        reason?: string,
        callback?: Callback,
    ): Promise<{}> {
        if (utils.isFunction(reason)) {
            callback = reason as any as Callback; // legacy
            reason = undefined;
        }

        const path = utils.encodeUri("/rooms/$room_id/$membership", {
            $room_id: roomId,
            $membership: membership,
        });
        return this.http.authedRequest(
            callback, Method.Post, path, undefined, {
                user_id: userId,  // may be undefined e.g. on leave
                reason: reason,
            },
        );
    }

    /**
     * Obtain a dict of actions which should be performed for this event according
     * to the push rules for this user.  Caches the dict on the event.
     * @param {MatrixEvent} event The event to get push actions for.
     * @param {boolean} forceRecalculate forces to recalculate actions for an event
     * Useful when an event just got decrypted
     * @return {module:pushprocessor~PushAction} A dict of actions to perform.
     */
    public getPushActionsForEvent(event: MatrixEvent, forceRecalculate = false): IActionsObject {
        if (!event.getPushActions() || forceRecalculate) {
            event.setPushActions(this.pushProcessor.actionsForEvent(event));
        }
        return event.getPushActions();
    }

    /**
     * @param {string} info The kind of info to set (e.g. 'avatar_url')
     * @param {Object} data The JSON object to set.
     * @param {module:client.callback} callback Optional.
     * @return {Promise} Resolves: to an empty object {}
     * @return {module:http-api.MatrixError} Rejects: with an error response.
     */
    // eslint-disable-next-line camelcase
    public setProfileInfo(info: "avatar_url", data: { avatar_url: string }, callback?: Callback): Promise<{}>;
    public setProfileInfo(info: "displayname", data: { displayname: string }, callback?: Callback): Promise<{}>;
    public setProfileInfo(info: "avatar_url" | "displayname", data: object, callback?: Callback): Promise<{}> {
        const path = utils.encodeUri("/profile/$userId/$info", {
            $userId: this.credentials.userId,
            $info: info,
        });
        return this.http.authedRequest(callback, Method.Put, path, undefined, data);
    }

    /**
     * @param {string} name
     * @param {module:client.callback} callback Optional.
     * @return {Promise} Resolves: {} an empty object.
     * @return {module:http-api.MatrixError} Rejects: with an error response.
     */
    public async setDisplayName(name: string, callback?: Callback): Promise<{}> {
        const prom = await this.setProfileInfo("displayname", { displayname: name }, callback);
        // XXX: synthesise a profile update for ourselves because Synapse is broken and won't
        const user = this.getUser(this.getUserId());
        if (user) {
            user.displayName = name;
            user.emit("User.displayName", user.events.presence, user);
        }
        return prom;
    }

    /**
     * @param {string} url
     * @param {module:client.callback} callback Optional.
     * @return {Promise} Resolves: {} an empty object.
     * @return {module:http-api.MatrixError} Rejects: with an error response.
     */
    public async setAvatarUrl(url: string, callback?: Callback): Promise<{}> {
        const prom = await this.setProfileInfo("avatar_url", { avatar_url: url }, callback);
        // XXX: synthesise a profile update for ourselves because Synapse is broken and won't
        const user = this.getUser(this.getUserId());
        if (user) {
            user.avatarUrl = url;
            user.emit("User.avatarUrl", user.events.presence, user);
        }
        return prom;
    }

    /**
     * Turn an MXC URL into an HTTP one. <strong>This method is experimental and
     * may change.</strong>
     * @param {string} mxcUrl The MXC URL
     * @param {Number} width The desired width of the thumbnail.
     * @param {Number} height The desired height of the thumbnail.
     * @param {string} resizeMethod The thumbnail resize method to use, either
     * "crop" or "scale".
     * @param {Boolean} allowDirectLinks If true, return any non-mxc URLs
     * directly. Fetching such URLs will leak information about the user to
     * anyone they share a room with. If false, will return null for such URLs.
     * @return {?string} the avatar URL or null.
     */
    public mxcUrlToHttp(
        mxcUrl: string,
        width?: number,
        height?: number,
        resizeMethod?: string,
        allowDirectLinks?: boolean,
    ): string | null {
        return getHttpUriForMxc(this.baseUrl, mxcUrl, width, height, resizeMethod, allowDirectLinks);
    }

    /**
     * Sets a new status message for the user. The message may be null/falsey
     * to clear the message.
     * @param {string} newMessage The new message to set.
     * @return {Promise} Resolves: to nothing
     * @return {module:http-api.MatrixError} Rejects: with an error response.
     */
    public _unstable_setStatusMessage(newMessage: string): Promise<void> { // eslint-disable-line
        const type = "im.vector.user_status";
        return Promise.all(this.getRooms().map(async (room) => {
            const isJoined = room.getMyMembership() === "join";
            const looksLikeDm = room.getInvitedAndJoinedMemberCount() === 2;
            if (!isJoined || !looksLikeDm) return;
            // Check power level separately as it's a bit more expensive.
            const maySend = room.currentState.mayClientSendStateEvent(type, this);
            if (!maySend) return;
            await this.sendStateEvent(room.roomId, type, { status: newMessage }, this.getUserId());
        })).then(); // .then to fix return type
    }

    /**
     * @param {Object} opts Options to apply
     * @param {string} opts.presence One of "online", "offline" or "unavailable"
     * @param {string} opts.status_msg The status message to attach.
     * @param {module:client.callback} callback Optional.
     * @return {Promise} Resolves: TODO
     * @return {module:http-api.MatrixError} Rejects: with an error response.
     * @throws If 'presence' isn't a valid presence enum value.
     */
    public setPresence(opts: IPresenceOpts, callback?: Callback): Promise<void> {
        const path = utils.encodeUri("/presence/$userId/status", {
            $userId: this.credentials.userId,
        });

        if (typeof opts === "string") {
            opts = { presence: opts }; // legacy
        }

        const validStates = ["offline", "online", "unavailable"];
        if (validStates.indexOf(opts.presence) === -1) {
            throw new Error("Bad presence value: " + opts.presence);
        }
        return this.http.authedRequest(
            callback, Method.Put, path, undefined, opts,
        );
    }

    /**
     * @param {string} userId The user to get presence for
     * @param {module:client.callback} callback Optional.
     * @return {Promise} Resolves: The presence state for this user.
     * @return {module:http-api.MatrixError} Rejects: with an error response.
     */
    public getPresence(userId: string, callback?: Callback): Promise<unknown> { // TODO: Types
        const path = utils.encodeUri("/presence/$userId/status", {
            $userId: userId,
        });

        return this.http.authedRequest(callback, Method.Get, path, undefined, undefined);
    }

    /**
     * Retrieve older messages from the given room and put them in the timeline.
     *
     * If this is called multiple times whilst a request is ongoing, the <i>same</i>
     * Promise will be returned. If there was a problem requesting scrollback, there
     * will be a small delay before another request can be made (to prevent tight-looping
     * when there is no connection).
     *
     * @param {Room} room The room to get older messages in.
     * @param {Integer} limit Optional. The maximum number of previous events to
     * pull in. Default: 30.
     * @param {module:client.callback} callback Optional.
     * @return {Promise} Resolves: Room. If you are at the beginning
     * of the timeline, <code>Room.oldState.paginationToken</code> will be
     * <code>null</code>.
     * @return {module:http-api.MatrixError} Rejects: with an error response.
     */
    public scrollback(room: Room, limit: number, callback?: Callback): Promise<Room> {
        if (utils.isFunction(limit)) {
            callback = limit as any as Callback; // legacy
            limit = undefined;
        }
        limit = limit || 30;
        let timeToWaitMs = 0;

        let info = this.ongoingScrollbacks[room.roomId] || {};
        if (info.promise) {
            return info.promise;
        } else if (info.errorTs) {
            const timeWaitedMs = Date.now() - info.errorTs;
            timeToWaitMs = Math.max(SCROLLBACK_DELAY_MS - timeWaitedMs, 0);
        }

        if (room.oldState.paginationToken === null) {
            return Promise.resolve(room); // already at the start.
        }
        // attempt to grab more events from the store first
        const numAdded = this.store.scrollback(room, limit).length;
        if (numAdded === limit) {
            // store contained everything we needed.
            return Promise.resolve(room);
        }
        // reduce the required number of events appropriately
        limit = limit - numAdded;

        const prom = new Promise<Room>((resolve, reject) => {
            // wait for a time before doing this request
            // (which may be 0 in order not to special case the code paths)
            sleep(timeToWaitMs).then(() => {
                return this.createMessagesRequest(
                    room.roomId,
                    room.oldState.paginationToken,
                    limit,
                    Direction.Backward,
                );
            }).then((res: IMessagesResponse) => {
                const matrixEvents = res.chunk.map(this.getEventMapper());
                if (res.state) {
                    const stateEvents = res.state.map(this.getEventMapper());
                    room.currentState.setUnknownStateEvents(stateEvents);
                }

                const [timelineEvents, threadedEvents] = this.partitionThreadedEvents(matrixEvents);

                room.addEventsToTimeline(timelineEvents, true, room.getLiveTimeline());
                this.processThreadEvents(room, threadedEvents);

                room.oldState.paginationToken = res.end;
                if (res.chunk.length === 0) {
                    room.oldState.paginationToken = null;
                }
                this.store.storeEvents(room, matrixEvents, res.end, true);
                this.ongoingScrollbacks[room.roomId] = null;
                callback?.(null, room);
                resolve(room);
            }).catch((err) => {
                this.ongoingScrollbacks[room.roomId] = {
                    errorTs: Date.now(),
                };
                callback?.(err);
                reject(err);
            });
        });

        info = {
            promise: prom,
            errorTs: null,
        };

        this.ongoingScrollbacks[room.roomId] = info;
        return prom;
    }

    /**
     * @param {object} [options]
     * @param {boolean} options.preventReEmit don't re-emit events emitted on an event mapped by this mapper on the client
     * @param {boolean} options.decrypt decrypt event proactively
     * @return {Function}
     */
    public getEventMapper(options?: MapperOpts): EventMapper {
        return eventMapperFor(this, options || {});
    }

    /**
     * Get an EventTimeline for the given event
     *
     * <p>If the EventTimelineSet object already has the given event in its store, the
     * corresponding timeline will be returned. Otherwise, a /context request is
     * made, and used to construct an EventTimeline.
     *
     * @param {EventTimelineSet} timelineSet  The timelineSet to look for the event in
     * @param {string} eventId  The ID of the event to look for
     *
     * @return {Promise} Resolves:
     *    {@link module:models/event-timeline~EventTimeline} including the given
     *    event
     */
    public getEventTimeline(timelineSet: EventTimelineSet, eventId: string): Promise<EventTimeline> {
        // don't allow any timeline support unless it's been enabled.
        if (!this.timelineSupport) {
            throw new Error("timeline support is disabled. Set the 'timelineSupport'" +
                " parameter to true when creating MatrixClient to enable" +
                " it.");
        }

        if (timelineSet.getTimelineForEvent(eventId)) {
            return Promise.resolve(timelineSet.getTimelineForEvent(eventId));
        }

        const path = utils.encodeUri(
            "/rooms/$roomId/context/$eventId", {
                $roomId: timelineSet.room.roomId,
                $eventId: eventId,
            },
        );

        let params = undefined;
        if (this.clientOpts.lazyLoadMembers) {
            params = { filter: JSON.stringify(Filter.LAZY_LOADING_MESSAGES_FILTER) };
        }

        // TODO: we should implement a backoff (as per scrollback()) to deal more
        // nicely with HTTP errors.
        const promise = this.http.authedRequest<any>(undefined, Method.Get, path, params).then((res) => { // TODO types
            if (!res.event) {
                throw new Error("'event' not in '/context' result - homeserver too old?");
            }

            // by the time the request completes, the event might have ended up in
            // the timeline.
            if (timelineSet.getTimelineForEvent(eventId)) {
                return timelineSet.getTimelineForEvent(eventId);
            }

            // we start with the last event, since that's the point at which we
            // have known state.
            // events_after is already backwards; events_before is forwards.
            res.events_after.reverse();
            const events = res.events_after
                .concat([res.event])
                .concat(res.events_before);
            const matrixEvents = events.map(this.getEventMapper());

            let timeline = timelineSet.getTimelineForEvent(matrixEvents[0].getId());
            if (!timeline) {
                timeline = timelineSet.addTimeline();
                timeline.initialiseState(res.state.map(this.getEventMapper()));
                timeline.getState(EventTimeline.FORWARDS).paginationToken = res.end;
            } else {
                const stateEvents = res.state.map(this.getEventMapper());
                timeline.getState(EventTimeline.BACKWARDS).setUnknownStateEvents(stateEvents);
            }

            const [timelineEvents, threadedEvents] = this.partitionThreadedEvents(matrixEvents);

            timelineSet.addEventsToTimeline(timelineEvents, true, timeline, res.start);
            this.processThreadEvents(timelineSet.room, threadedEvents);

            // there is no guarantee that the event ended up in "timeline" (we
            // might have switched to a neighbouring timeline) - so check the
            // room's index again. On the other hand, there's no guarantee the
            // event ended up anywhere, if it was later redacted, so we just
            // return the timeline we first thought of.
            return timelineSet.getTimelineForEvent(eventId) || timeline;
        });
        return promise;
    }

    /**
     * Makes a request to /messages with the appropriate lazy loading filter set.
     * XXX: if we do get rid of scrollback (as it's not used at the moment),
     * we could inline this method again in paginateEventTimeline as that would
     * then be the only call-site
     * @param {string} roomId
     * @param {string} fromToken
     * @param {number} limit the maximum amount of events the retrieve
     * @param {string} dir 'f' or 'b'
     * @param {Filter} timelineFilter the timeline filter to pass
     * @return {Promise}
     */
    // XXX: Intended private, used in code.
    public createMessagesRequest(
        roomId: string,
        fromToken: string,
        limit: number,
        dir: Direction,
        timelineFilter?: Filter,
    ): Promise<IMessagesResponse> {
        const path = utils.encodeUri("/rooms/$roomId/messages", { $roomId: roomId });
        if (limit === undefined) {
            limit = 30;
        }
        const params: Record<string, string> = {
            from: fromToken,
            limit: String(limit),
            dir: dir,
        };

        let filter = null;
        if (this.clientOpts.lazyLoadMembers) {
            // create a shallow copy of LAZY_LOADING_MESSAGES_FILTER,
            // so the timelineFilter doesn't get written into it below
            filter = Object.assign({}, Filter.LAZY_LOADING_MESSAGES_FILTER);
        }
        if (timelineFilter) {
            // XXX: it's horrific that /messages' filter parameter doesn't match
            // /sync's one - see https://matrix.org/jira/browse/SPEC-451
            filter = filter || {};
            Object.assign(filter, timelineFilter.getRoomTimelineFilterComponent()?.toJSON());
        }
        if (filter) {
            params.filter = JSON.stringify(filter);
        }
        return this.http.authedRequest(undefined, Method.Get, path, params);
    }

    /**
     * Take an EventTimeline, and back/forward-fill results.
     *
     * @param {module:models/event-timeline~EventTimeline} eventTimeline timeline
     *    object to be updated
     * @param {Object}   [opts]
     * @param {boolean}     [opts.backwards = false]  true to fill backwards,
     *    false to go forwards
     * @param {number}   [opts.limit = 30]         number of events to request
     *
     * @return {Promise} Resolves to a boolean: false if there are no
     *    events and we reached either end of the timeline; else true.
     */
    public paginateEventTimeline(eventTimeline: EventTimeline, opts: IPaginateOpts): Promise<boolean> {
        const isNotifTimeline = (eventTimeline.getTimelineSet() === this.notifTimelineSet);

        // TODO: we should implement a backoff (as per scrollback()) to deal more
        // nicely with HTTP errors.
        opts = opts || {};
        const backwards = opts.backwards || false;

        if (isNotifTimeline) {
            if (!backwards) {
                throw new Error("paginateNotifTimeline can only paginate backwards");
            }
        }

        const dir = backwards ? EventTimeline.BACKWARDS : EventTimeline.FORWARDS;

        const token = eventTimeline.getPaginationToken(dir);
        if (!token) {
            // no token - no results.
            return Promise.resolve(false);
        }

        const pendingRequest = eventTimeline.paginationRequests[dir];

        if (pendingRequest) {
            // already a request in progress - return the existing promise
            return pendingRequest;
        }

        let path: string;
        let params: Record<string, string>;
        let promise: Promise<boolean>;

        if (isNotifTimeline) {
            path = "/notifications";
            params = {
                limit: (opts.limit ?? 30).toString(),
                only: 'highlight',
            };

            if (token && token !== "end") {
                params.from = token;
            }

            promise = this.http.authedRequest<any>( // TODO types
                undefined, Method.Get, path, params, undefined,
            ).then((res) => {
                const token = res.next_token;
                const matrixEvents = [];

                for (let i = 0; i < res.notifications.length; i++) {
                    const notification = res.notifications[i];
                    const event = this.getEventMapper()(notification.event);
                    event.setPushActions(
                        PushProcessor.actionListToActionsObject(notification.actions),
                    );
                    event.event.room_id = notification.room_id; // XXX: gutwrenching
                    matrixEvents[i] = event;
                }

                const [timelineEvents, threadedEvents] = this.partitionThreadedEvents(matrixEvents);

                const timelineSet = eventTimeline.getTimelineSet();
                timelineSet.addEventsToTimeline(timelineEvents, backwards, eventTimeline, token);
                this.processThreadEvents(timelineSet.room, threadedEvents);

                // if we've hit the end of the timeline, we need to stop trying to
                // paginate. We need to keep the 'forwards' token though, to make sure
                // we can recover from gappy syncs.
                if (backwards && !res.next_token) {
                    eventTimeline.setPaginationToken(null, dir);
                }
                return res.next_token ? true : false;
            }).finally(() => {
                eventTimeline.paginationRequests[dir] = null;
            });
            eventTimeline.paginationRequests[dir] = promise;
        } else {
            const room = this.getRoom(eventTimeline.getRoomId());
            if (!room) {
                throw new Error("Unknown room " + eventTimeline.getRoomId());
            }

            promise = this.createMessagesRequest(
                eventTimeline.getRoomId(),
                token,
                opts.limit,
                dir,
                eventTimeline.getFilter(),
            ).then((res) => {
                if (res.state) {
                    const roomState = eventTimeline.getState(dir);
                    const stateEvents = res.state.map(this.getEventMapper());
                    roomState.setUnknownStateEvents(stateEvents);
                }
                const token = res.end;
                const matrixEvents = res.chunk.map(this.getEventMapper());

                const [timelineEvents, threadedEvents] = this.partitionThreadedEvents(matrixEvents);

                eventTimeline.getTimelineSet()
                    .addEventsToTimeline(timelineEvents, backwards, eventTimeline, token);
                this.processThreadEvents(room, threadedEvents);

                // if we've hit the end of the timeline, we need to stop trying to
                // paginate. We need to keep the 'forwards' token though, to make sure
                // we can recover from gappy syncs.
                if (backwards && res.end == res.start) {
                    eventTimeline.setPaginationToken(null, dir);
                }
                return res.end != res.start;
            }).finally(() => {
                eventTimeline.paginationRequests[dir] = null;
            });
            eventTimeline.paginationRequests[dir] = promise;
        }

        return promise;
    }

    /**
     * Reset the notifTimelineSet entirely, paginating in some historical notifs as
     * a starting point for subsequent pagination.
     */
    public resetNotifTimelineSet() {
        if (!this.notifTimelineSet) {
            return;
        }

        // FIXME: This thing is a total hack, and results in duplicate events being
        // added to the timeline both from /sync and /notifications, and lots of
        // slow and wasteful processing and pagination.  The correct solution is to
        // extend /messages or /search or something to filter on notifications.

        // use the fictitious token 'end'. in practice we would ideally give it
        // the oldest backwards pagination token from /sync, but /sync doesn't
        // know about /notifications, so we have no choice but to start paginating
        // from the current point in time.  This may well overlap with historical
        // notifs which are then inserted into the timeline by /sync responses.
        this.notifTimelineSet.resetLiveTimeline('end', null);

        // we could try to paginate a single event at this point in order to get
        // a more valid pagination token, but it just ends up with an out of order
        // timeline. given what a mess this is and given we're going to have duplicate
        // events anyway, just leave it with the dummy token for now.
        /*
        this.paginateNotifTimeline(this._notifTimelineSet.getLiveTimeline(), {
            backwards: true,
            limit: 1
        });
        */
    }

    /**
     * Peek into a room and receive updates about the room. This only works if the
     * history visibility for the room is world_readable.
     * @param {String} roomId The room to attempt to peek into.
     * @return {Promise} Resolves: Room object
     * @return {module:http-api.MatrixError} Rejects: with an error response.
     */
    public peekInRoom(roomId: string): Promise<Room> {
        if (this.peekSync) {
            this.peekSync.stopPeeking();
        }
        this.peekSync = new SyncApi(this, this.clientOpts);
        return this.peekSync.peek(roomId);
    }

    /**
     * Stop any ongoing room peeking.
     */
    public stopPeeking() {
        if (this.peekSync) {
            this.peekSync.stopPeeking();
            this.peekSync = null;
        }
    }

    /**
     * Set r/w flags for guest access in a room.
     * @param {string} roomId The room to configure guest access in.
     * @param {Object} opts Options
     * @param {boolean} opts.allowJoin True to allow guests to join this room. This
     * implicitly gives guests write access. If false or not given, guests are
     * explicitly forbidden from joining the room.
     * @param {boolean} opts.allowRead True to set history visibility to
     * be world_readable. This gives guests read access *from this point forward*.
     * If false or not given, history visibility is not modified.
     * @return {Promise} Resolves: TODO
     * @return {module:http-api.MatrixError} Rejects: with an error response.
     */
    public setGuestAccess(roomId: string, opts: IGuestAccessOpts): Promise<void> {
        const writePromise = this.sendStateEvent(roomId, EventType.RoomGuestAccess, {
            guest_access: opts.allowJoin ? "can_join" : "forbidden",
        }, "");

        let readPromise: Promise<any> = Promise.resolve<any>(undefined);
        if (opts.allowRead) {
            readPromise = this.sendStateEvent(roomId, EventType.RoomHistoryVisibility, {
                history_visibility: "world_readable",
            }, "");
        }

        return Promise.all([readPromise, writePromise]).then(); // .then() to hide results for contract
    }

    /**
     * Requests an email verification token for the purposes of registration.
     * This API requests a token from the homeserver.
     * The doesServerRequireIdServerParam() method can be used to determine if
     * the server requires the id_server parameter to be provided.
     *
     * Parameters and return value are as for requestEmailToken

     * @param {string} email As requestEmailToken
     * @param {string} clientSecret As requestEmailToken
     * @param {number} sendAttempt As requestEmailToken
     * @param {string} nextLink As requestEmailToken
     * @return {Promise} Resolves: As requestEmailToken
     */
    public requestRegisterEmailToken(
        email: string,
        clientSecret: string,
        sendAttempt: number,
        nextLink?: string,
    ): Promise<IRequestTokenResponse> {
        return this.requestTokenFromEndpoint(
            "/register/email/requestToken",
            {
                email: email,
                client_secret: clientSecret,
                send_attempt: sendAttempt,
                next_link: nextLink,
            },
        );
    }

    /**
     * Requests a text message verification token for the purposes of registration.
     * This API requests a token from the homeserver.
     * The doesServerRequireIdServerParam() method can be used to determine if
     * the server requires the id_server parameter to be provided.
     *
     * @param {string} phoneCountry The ISO 3166-1 alpha-2 code for the country in which
     *    phoneNumber should be parsed relative to.
     * @param {string} phoneNumber The phone number, in national or international format
     * @param {string} clientSecret As requestEmailToken
     * @param {number} sendAttempt As requestEmailToken
     * @param {string} nextLink As requestEmailToken
     * @return {Promise} Resolves: As requestEmailToken
     */
    public requestRegisterMsisdnToken(
        phoneCountry: string,
        phoneNumber: string,
        clientSecret: string,
        sendAttempt: number,
        nextLink?: string,
    ): Promise<IRequestMsisdnTokenResponse> {
        return this.requestTokenFromEndpoint(
            "/register/msisdn/requestToken",
            {
                country: phoneCountry,
                phone_number: phoneNumber,
                client_secret: clientSecret,
                send_attempt: sendAttempt,
                next_link: nextLink,
            },
        );
    }

    /**
     * Requests an email verification token for the purposes of adding a
     * third party identifier to an account.
     * This API requests a token from the homeserver.
     * The doesServerRequireIdServerParam() method can be used to determine if
     * the server requires the id_server parameter to be provided.
     * If an account with the given email address already exists and is
     * associated with an account other than the one the user is authed as,
     * it will either send an email to the address informing them of this
     * or return M_THREEPID_IN_USE (which one is up to the homeserver).
     *
     * @param {string} email As requestEmailToken
     * @param {string} clientSecret As requestEmailToken
     * @param {number} sendAttempt As requestEmailToken
     * @param {string} nextLink As requestEmailToken
     * @return {Promise} Resolves: As requestEmailToken
     */
    public requestAdd3pidEmailToken(
        email: string,
        clientSecret: string,
        sendAttempt: number,
        nextLink?: string,
    ): Promise<IRequestTokenResponse> {
        return this.requestTokenFromEndpoint(
            "/account/3pid/email/requestToken",
            {
                email: email,
                client_secret: clientSecret,
                send_attempt: sendAttempt,
                next_link: nextLink,
            },
        );
    }

    /**
     * Requests a text message verification token for the purposes of adding a
     * third party identifier to an account.
     * This API proxies the identity server /validate/email/requestToken API,
     * adding specific behaviour for the addition of phone numbers to an
     * account, as requestAdd3pidEmailToken.
     *
     * @param {string} phoneCountry As requestRegisterMsisdnToken
     * @param {string} phoneNumber As requestRegisterMsisdnToken
     * @param {string} clientSecret As requestEmailToken
     * @param {number} sendAttempt As requestEmailToken
     * @param {string} nextLink As requestEmailToken
     * @return {Promise} Resolves: As requestEmailToken
     */
    public requestAdd3pidMsisdnToken(
        phoneCountry: string,
        phoneNumber: string,
        clientSecret: string,
        sendAttempt: number,
        nextLink?: string,
    ): Promise<IRequestMsisdnTokenResponse> {
        return this.requestTokenFromEndpoint(
            "/account/3pid/msisdn/requestToken",
            {
                country: phoneCountry,
                phone_number: phoneNumber,
                client_secret: clientSecret,
                send_attempt: sendAttempt,
                next_link: nextLink,
            },
        );
    }

    /**
     * Requests an email verification token for the purposes of resetting
     * the password on an account.
     * This API proxies the identity server /validate/email/requestToken API,
     * adding specific behaviour for the password resetting. Specifically,
     * if no account with the given email address exists, it may either
     * return M_THREEPID_NOT_FOUND or send an email
     * to the address informing them of this (which one is up to the homeserver).
     *
     * requestEmailToken calls the equivalent API directly on the identity server,
     * therefore bypassing the password reset specific logic.
     *
     * @param {string} email As requestEmailToken
     * @param {string} clientSecret As requestEmailToken
     * @param {number} sendAttempt As requestEmailToken
     * @param {string} nextLink As requestEmailToken
     * @param {module:client.callback} callback Optional. As requestEmailToken
     * @return {Promise} Resolves: As requestEmailToken
     */
    public requestPasswordEmailToken(
        email: string,
        clientSecret: string,
        sendAttempt: number,
        nextLink?: string,
    ): Promise<IRequestTokenResponse> {
        return this.requestTokenFromEndpoint(
            "/account/password/email/requestToken",
            {
                email: email,
                client_secret: clientSecret,
                send_attempt: sendAttempt,
                next_link: nextLink,
            },
        );
    }

    /**
     * Requests a text message verification token for the purposes of resetting
     * the password on an account.
     * This API proxies the identity server /validate/email/requestToken API,
     * adding specific behaviour for the password resetting, as requestPasswordEmailToken.
     *
     * @param {string} phoneCountry As requestRegisterMsisdnToken
     * @param {string} phoneNumber As requestRegisterMsisdnToken
     * @param {string} clientSecret As requestEmailToken
     * @param {number} sendAttempt As requestEmailToken
     * @param {string} nextLink As requestEmailToken
     * @return {Promise} Resolves: As requestEmailToken
     */
    public requestPasswordMsisdnToken(
        phoneCountry: string,
        phoneNumber: string,
        clientSecret: string,
        sendAttempt: number,
        nextLink: string,
    ): Promise<IRequestMsisdnTokenResponse> {
        return this.requestTokenFromEndpoint(
            "/account/password/msisdn/requestToken",
            {
                country: phoneCountry,
                phone_number: phoneNumber,
                client_secret: clientSecret,
                send_attempt: sendAttempt,
                next_link: nextLink,
            },
        );
    }

    /**
     * Internal utility function for requesting validation tokens from usage-specific
     * requestToken endpoints.
     *
     * @param {string} endpoint The endpoint to send the request to
     * @param {object} params Parameters for the POST request
     * @return {Promise} Resolves: As requestEmailToken
     */
    private async requestTokenFromEndpoint<T extends IRequestTokenResponse>(
        endpoint: string,
        params: Record<string, any>,
    ): Promise<T> {
        const postParams = Object.assign({}, params);

        // If the HS supports separate add and bind, then requestToken endpoints
        // don't need an IS as they are all validated by the HS directly.
        if (!await this.doesServerSupportSeparateAddAndBind() && this.idBaseUrl) {
            const idServerUrl = new URL(this.idBaseUrl);
            postParams.id_server = idServerUrl.host;

            if (
                this.identityServer &&
                this.identityServer.getAccessToken &&
                await this.doesServerAcceptIdentityAccessToken()
            ) {
                const identityAccessToken = await this.identityServer.getAccessToken();
                if (identityAccessToken) {
                    postParams.id_access_token = identityAccessToken;
                }
            }
        }

        return this.http.request(undefined, Method.Post, endpoint, undefined, postParams);
    }

    /**
     * Get the room-kind push rule associated with a room.
     * @param {string} scope "global" or device-specific.
     * @param {string} roomId the id of the room.
     * @return {object} the rule or undefined.
     */
    public getRoomPushRule(scope: string, roomId: string): any { // TODO: Types
        // There can be only room-kind push rule per room
        // and its id is the room id.
        if (this.pushRules) {
            for (let i = 0; i < this.pushRules[scope].room.length; i++) {
                const rule = this.pushRules[scope].room[i];
                if (rule.rule_id === roomId) {
                    return rule;
                }
            }
        } else {
            throw new Error(
                "SyncApi.sync() must be done before accessing to push rules.",
            );
        }
    }

    /**
     * Set a room-kind muting push rule in a room.
     * The operation also updates MatrixClient.pushRules at the end.
     * @param {string} scope "global" or device-specific.
     * @param {string} roomId the id of the room.
     * @param {boolean} mute the mute state.
     * @return {Promise} Resolves: result object
     * @return {module:http-api.MatrixError} Rejects: with an error response.
     */
    public setRoomMutePushRule(scope: string, roomId: string, mute: boolean): Promise<void> | void {
        let promise: Promise<void>;
        let hasDontNotifyRule;

        // Get the existing room-kind push rule if any
        const roomPushRule = this.getRoomPushRule(scope, roomId);
        if (roomPushRule) {
            if (0 <= roomPushRule.actions.indexOf("dont_notify")) {
                hasDontNotifyRule = true;
            }
        }

        if (!mute) {
            // Remove the rule only if it is a muting rule
            if (hasDontNotifyRule) {
                promise = this.deletePushRule(scope, PushRuleKind.RoomSpecific, roomPushRule.rule_id);
            }
        } else {
            if (!roomPushRule) {
                promise = this.addPushRule(scope, PushRuleKind.RoomSpecific, roomId, {
                    actions: ["dont_notify"],
                });
            } else if (!hasDontNotifyRule) {
                // Remove the existing one before setting the mute push rule
                // This is a workaround to SYN-590 (Push rule update fails)
                const deferred = utils.defer();
                this.deletePushRule(scope, PushRuleKind.RoomSpecific, roomPushRule.rule_id)
                    .then(() => {
                        this.addPushRule(scope, PushRuleKind.RoomSpecific, roomId, {
                            actions: ["dont_notify"],
                        }).then(() => {
                            deferred.resolve();
                        }).catch((err) => {
                            deferred.reject(err);
                        });
                    }).catch((err) => {
                        deferred.reject(err);
                    });

                promise = deferred.promise;
            }
        }

        if (promise) {
            return new Promise<void>((resolve, reject) => {
                // Update this.pushRules when the operation completes
                promise.then(() => {
                    this.getPushRules().then((result) => {
                        this.pushRules = result;
                        resolve();
                    }).catch((err) => {
                        reject(err);
                    });
                }).catch((err: Error) => {
                    // Update it even if the previous operation fails. This can help the
                    // app to recover when push settings has been modifed from another client
                    this.getPushRules().then((result) => {
                        this.pushRules = result;
                        reject(err);
                    }).catch((err2) => {
                        reject(err);
                    });
                });
            });
        }
    }

    public searchMessageText(opts: ISearchOpts, callback?: Callback): Promise<ISearchResponse> {
        const roomEvents: ISearchRequestBody["search_categories"]["room_events"] = {
            search_term: opts.query,
        };

        if ('keys' in opts) {
            roomEvents.keys = opts.keys;
        }

        return this.search({
            body: {
                search_categories: {
                    room_events: roomEvents,
                },
            },
        }, callback);
    }

    /**
     * Perform a server-side search for room events.
     *
     * The returned promise resolves to an object containing the fields:
     *
     *  * {number}  count:       estimate of the number of results
     *  * {string}  next_batch:  token for back-pagination; if undefined, there are
     *                           no more results
     *  * {Array}   highlights:  a list of words to highlight from the stemming
     *                           algorithm
     *  * {Array}   results:     a list of results
     *
     * Each entry in the results list is a {module:models/search-result.SearchResult}.
     *
     * @param {Object} opts
     * @param {string} opts.term     the term to search for
     * @param {Object} opts.filter   a JSON filter object to pass in the request
     * @return {Promise} Resolves: result object
     * @return {module:http-api.MatrixError} Rejects: with an error response.
     */
    public searchRoomEvents(opts: IEventSearchOpts): Promise<ISearchResults> {
        // TODO: support groups

        const body = {
            search_categories: {
                room_events: {
                    search_term: opts.term,
                    filter: opts.filter,
                    order_by: SearchOrderBy.Recent,
                    event_context: {
                        before_limit: 1,
                        after_limit: 1,
                        include_profile: true,
                    },
                },
            },
        };

        const searchResults: ISearchResults = {
            _query: body,
            results: [],
            highlights: [],
        };

        return this.search({ body: body }).then(res => this.processRoomEventsSearch(searchResults, res));
    }

    /**
     * Take a result from an earlier searchRoomEvents call, and backfill results.
     *
     * @param  {object} searchResults  the results object to be updated
     * @return {Promise} Resolves: updated result object
     * @return {Error} Rejects: with an error response.
     */
    public backPaginateRoomEventsSearch<T extends ISearchResults>(searchResults: T): Promise<T> {
        // TODO: we should implement a backoff (as per scrollback()) to deal more
        // nicely with HTTP errors.

        if (!searchResults.next_batch) {
            return Promise.reject(new Error("Cannot backpaginate event search any further"));
        }

        if (searchResults.pendingRequest) {
            // already a request in progress - return the existing promise
            return searchResults.pendingRequest as Promise<T>;
        }

        const searchOpts = {
            body: searchResults._query,
            next_batch: searchResults.next_batch,
        };

        const promise = this.search(searchOpts)
            .then(res => this.processRoomEventsSearch(searchResults, res))
            .finally(() => {
                searchResults.pendingRequest = null;
            });
        searchResults.pendingRequest = promise;

        return promise;
    }

    /**
     * helper for searchRoomEvents and backPaginateRoomEventsSearch. Processes the
     * response from the API call and updates the searchResults
     *
     * @param {Object} searchResults
     * @param {Object} response
     * @return {Object} searchResults
     * @private
     */
    // XXX: Intended private, used in code
    public processRoomEventsSearch<T extends ISearchResults>(searchResults: T, response: ISearchResponse): T {
        const roomEvents = response.search_categories.room_events;

        searchResults.count = roomEvents.count;
        searchResults.next_batch = roomEvents.next_batch;

        // combine the highlight list with our existing list;
        const highlights = new Set<string>(roomEvents.highlights);
        searchResults.highlights.forEach((hl) => {
            highlights.add(hl);
        });

        // turn it back into a list.
        searchResults.highlights = Array.from(highlights);

        // append the new results to our existing results
        const resultsLength = roomEvents.results ? roomEvents.results.length : 0;
        for (let i = 0; i < resultsLength; i++) {
            const sr = SearchResult.fromJson(roomEvents.results[i], this.getEventMapper());
            const room = this.getRoom(sr.context.getEvent().getRoomId());
            if (room) {
                // Copy over a known event sender if we can
                for (const ev of sr.context.getTimeline()) {
                    const sender = room.getMember(ev.getSender());
                    if (!ev.sender && sender) ev.sender = sender;
                }
            }
            searchResults.results.push(sr);
        }
        return searchResults;
    }

    /**
     * Populate the store with rooms the user has left.
     * @return {Promise} Resolves: TODO - Resolved when the rooms have
     * been added to the data store.
     * @return {module:http-api.MatrixError} Rejects: with an error response.
     */
    public syncLeftRooms(): Promise<Room[]> {
        // Guard against multiple calls whilst ongoing and multiple calls post success
        if (this.syncedLeftRooms) {
            return Promise.resolve([]); // don't call syncRooms again if it succeeded.
        }
        if (this.syncLeftRoomsPromise) {
            return this.syncLeftRoomsPromise; // return the ongoing request
        }
        const syncApi = new SyncApi(this, this.clientOpts);
        this.syncLeftRoomsPromise = syncApi.syncLeftRooms();

        // cleanup locks
        this.syncLeftRoomsPromise.then((res) => {
            logger.log("Marking success of sync left room request");
            this.syncedLeftRooms = true; // flip the bit on success
        }).finally(() => {
            this.syncLeftRoomsPromise = null; // cleanup ongoing request state
        });

        return this.syncLeftRoomsPromise;
    }

    /**
     * Create a new filter.
     * @param {Object} content The HTTP body for the request
     * @return {Filter} Resolves to a Filter object.
     * @return {module:http-api.MatrixError} Rejects: with an error response.
     */
    public createFilter(content: IFilterDefinition): Promise<Filter> {
        const path = utils.encodeUri("/user/$userId/filter", {
            $userId: this.credentials.userId,
        });
        // TODO types
        return this.http.authedRequest<any>(undefined, Method.Post, path, undefined, content).then((response) => {
            // persist the filter
            const filter = Filter.fromJson(
                this.credentials.userId, response.filter_id, content,
            );
            this.store.storeFilter(filter);
            return filter;
        });
    }

    /**
     * Retrieve a filter.
     * @param {string} userId The user ID of the filter owner
     * @param {string} filterId The filter ID to retrieve
     * @param {boolean} allowCached True to allow cached filters to be returned.
     * Default: True.
     * @return {Promise} Resolves: a Filter object
     * @return {module:http-api.MatrixError} Rejects: with an error response.
     */
    public getFilter(userId: string, filterId: string, allowCached: boolean): Promise<Filter> {
        if (allowCached) {
            const filter = this.store.getFilter(userId, filterId);
            if (filter) {
                return Promise.resolve(filter);
            }
        }

        const path = utils.encodeUri("/user/$userId/filter/$filterId", {
            $userId: userId,
            $filterId: filterId,
        });

        return this.http.authedRequest(
<<<<<<< HEAD
            undefined, Method.Get, path, undefined, undefined,
        ).then((response) => {
=======
            undefined, "GET", path, undefined, undefined,
        ).then((response: IFilterDefinition) => {
>>>>>>> 963c7690
            // persist the filter
            const filter = Filter.fromJson(userId, filterId, response);
            this.store.storeFilter(filter);
            return filter;
        });
    }

    /**
     * @param {string} filterName
     * @param {Filter} filter
     * @return {Promise<String>} Filter ID
     */
    public async getOrCreateFilter(filterName: string, filter: Filter): Promise<string> {
        const filterId = this.store.getFilterIdByName(filterName);
        let existingId = undefined;

        if (filterId) {
            // check that the existing filter matches our expectations
            try {
                const existingFilter =
                    await this.getFilter(this.credentials.userId, filterId, true);
                if (existingFilter) {
                    const oldDef = existingFilter.getDefinition();
                    const newDef = filter.getDefinition();

                    if (utils.deepCompare(oldDef, newDef)) {
                        // super, just use that.
                        // debuglog("Using existing filter ID %s: %s", filterId,
                        //          JSON.stringify(oldDef));
                        existingId = filterId;
                    }
                }
            } catch (error) {
                // Synapse currently returns the following when the filter cannot be found:
                // {
                //     errcode: "M_UNKNOWN",
                //     name: "M_UNKNOWN",
                //     message: "No row found",
                // }
                if (error.errcode !== "M_UNKNOWN" && error.errcode !== "M_NOT_FOUND") {
                    throw error;
                }
            }
            // if the filter doesn't exist anymore on the server, remove from store
            if (!existingId) {
                this.store.setFilterIdByName(filterName, undefined);
            }
        }

        if (existingId) {
            return existingId;
        }

        // create a new filter
        const createdFilter = await this.createFilter(filter.getDefinition());

        // debuglog("Created new filter ID %s: %s", createdFilter.filterId,
        //          JSON.stringify(createdFilter.getDefinition()));
        this.store.setFilterIdByName(filterName, createdFilter.filterId);
        return createdFilter.filterId;
    }

    /**
     * Gets a bearer token from the homeserver that the user can
     * present to a third party in order to prove their ownership
     * of the Matrix account they are logged into.
     * @return {Promise} Resolves: Token object
     * @return {module:http-api.MatrixError} Rejects: with an error response.
     */
    public getOpenIdToken(): Promise<IOpenIDToken> {
        const path = utils.encodeUri("/user/$userId/openid/request_token", {
            $userId: this.credentials.userId,
        });

        return this.http.authedRequest(
            undefined, Method.Post, path, undefined, {},
        );
    }

    private startCallEventHandler = (): void => {
        if (this.isInitialSyncComplete()) {
            this.callEventHandler.start();
            this.off("sync", this.startCallEventHandler);
        }
    };

    /**
     * @param {module:client.callback} callback Optional.
     * @return {Promise} Resolves: ITurnServerResponse object
     * @return {module:http-api.MatrixError} Rejects: with an error response.
     */
    public turnServer(callback?: Callback): Promise<ITurnServerResponse> {
        return this.http.authedRequest(callback, Method.Get, "/voip/turnServer");
    }

    /**
     * Get the TURN servers for this homeserver.
     * @return {Array<Object>} The servers or an empty list.
     */
    public getTurnServers(): ITurnServer[] {
        return this.turnServers || [];
    }

    /**
     * Get the unix timestamp (in seconds) at which the current
     * TURN credentials (from getTurnServers) expire
     * @return {number} The expiry timestamp, in seconds, or null if no credentials
     */
    public getTurnServersExpiry(): number | null {
        return this.turnServersExpiry;
    }

    // XXX: Intended private, used in code.
    public async checkTurnServers(): Promise<boolean> {
        if (!this.canSupportVoip) {
            return;
        }

        let credentialsGood = false;
        const remainingTime = this.turnServersExpiry - Date.now();
        if (remainingTime > TURN_CHECK_INTERVAL) {
            logger.debug("TURN creds are valid for another " + remainingTime + " ms: not fetching new ones.");
            credentialsGood = true;
        } else {
            logger.debug("Fetching new TURN credentials");
            try {
                const res = await this.turnServer();
                if (res.uris) {
                    logger.log("Got TURN URIs: " + res.uris + " refresh in " + res.ttl + " secs");
                    // map the response to a format that can be fed to RTCPeerConnection
                    const servers: ITurnServer = {
                        urls: res.uris,
                        username: res.username,
                        credential: res.password,
                    };
                    this.turnServers = [servers];
                    // The TTL is in seconds but we work in ms
                    this.turnServersExpiry = Date.now() + (res.ttl * 1000);
                    credentialsGood = true;
                }
            } catch (err) {
                logger.error("Failed to get TURN URIs", err);
                // If we get a 403, there's no point in looping forever.
                if (err.httpStatus === 403) {
                    logger.info("TURN access unavailable for this account: stopping credentials checks");
                    if (this.checkTurnServersIntervalID !== null) global.clearInterval(this.checkTurnServersIntervalID);
                    this.checkTurnServersIntervalID = null;
                }
            }
            // otherwise, if we failed for whatever reason, try again the next time we're called.
        }

        return credentialsGood;
    }

    /**
     * Set whether to allow a fallback ICE server should be used for negotiating a
     * WebRTC connection if the homeserver doesn't provide any servers. Defaults to
     * false.
     *
     * @param {boolean} allow
     */
    public setFallbackICEServerAllowed(allow: boolean) {
        this.fallbackICEServerAllowed = allow;
    }

    /**
     * Get whether to allow a fallback ICE server should be used for negotiating a
     * WebRTC connection if the homeserver doesn't provide any servers. Defaults to
     * false.
     *
     * @returns {boolean}
     */
    public isFallbackICEServerAllowed(): boolean {
        return this.fallbackICEServerAllowed;
    }

    /**
     * Determines if the current user is an administrator of the Synapse homeserver.
     * Returns false if untrue or the homeserver does not appear to be a Synapse
     * homeserver. <strong>This function is implementation specific and may change
     * as a result.</strong>
     * @return {boolean} true if the user appears to be a Synapse administrator.
     */
    public isSynapseAdministrator(): Promise<boolean> {
        const path = utils.encodeUri(
            "/_synapse/admin/v1/users/$userId/admin",
            { $userId: this.getUserId() },
        );
        return this.http.authedRequest(
            undefined, Method.Get, path, undefined, undefined, { prefix: '' },
        ).then(r => r['admin']); // pull out the specific boolean we want
    }

    /**
     * Performs a whois lookup on a user using Synapse's administrator API.
     * <strong>This function is implementation specific and may change as a
     * result.</strong>
     * @param {string} userId the User ID to look up.
     * @return {object} the whois response - see Synapse docs for information.
     */
    public whoisSynapseUser(userId: string): Promise<ISynapseAdminWhoisResponse> {
        const path = utils.encodeUri(
            "/_synapse/admin/v1/whois/$userId",
            { $userId: userId },
        );
        return this.http.authedRequest(undefined, Method.Get, path, undefined, undefined, { prefix: '' });
    }

    /**
     * Deactivates a user using Synapse's administrator API. <strong>This
     * function is implementation specific and may change as a result.</strong>
     * @param {string} userId the User ID to deactivate.
     * @return {object} the deactivate response - see Synapse docs for information.
     */
    public deactivateSynapseUser(userId: string): Promise<ISynapseAdminDeactivateResponse> {
        const path = utils.encodeUri(
            "/_synapse/admin/v1/deactivate/$userId",
            { $userId: userId },
        );
        return this.http.authedRequest(
            undefined, Method.Post, path, undefined, undefined, { prefix: '' },
        );
    }

    private async fetchClientWellKnown(): Promise<void> {
        // `getRawClientConfig` does not throw or reject on network errors, instead
        // it absorbs errors and returns `{}`.
        this.clientWellKnownPromise = AutoDiscovery.getRawClientConfig(this.getDomain());
        this.clientWellKnown = await this.clientWellKnownPromise;
        this.emit("WellKnown.client", this.clientWellKnown);
    }

    public getClientWellKnown(): IClientWellKnown {
        return this.clientWellKnown;
    }

    public waitForClientWellKnown(): Promise<IClientWellKnown> {
        return this.clientWellKnownPromise;
    }

    /**
     * store client options with boolean/string/numeric values
     * to know in the next session what flags the sync data was
     * created with (e.g. lazy loading)
     * @param {object} opts the complete set of client options
     * @return {Promise} for store operation
     */
    public storeClientOptions(): Promise<void> { // XXX: Intended private, used in code
        const primTypes = ["boolean", "string", "number"];
        const serializableOpts = Object.entries(this.clientOpts)
            .filter(([key, value]) => {
                return primTypes.includes(typeof value);
            })
            .reduce((obj, [key, value]) => {
                obj[key] = value;
                return obj;
            }, {});
        return this.store.storeClientOptions(serializableOpts);
    }

    /**
     * Gets a set of room IDs in common with another user
     * @param {string} userId The userId to check.
     * @return {Promise<string[]>} Resolves to a set of rooms
     * @return {module:http-api.MatrixError} Rejects: with an error response.
     */
    public async _unstable_getSharedRooms(userId: string): Promise<string[]> { // eslint-disable-line
        if (!(await this.doesServerSupportUnstableFeature("uk.half-shot.msc2666"))) {
            throw Error('Server does not support shared_rooms API');
        }
        const path = utils.encodeUri("/uk.half-shot.msc2666/user/shared_rooms/$userId", {
            $userId: userId,
        });
        const res = await this.http.authedRequest<{ joined: string[] }>(
            undefined, Method.Get, path, undefined, undefined,
            { prefix: PREFIX_UNSTABLE },
        );
        return res.joined;
    }

    /**
     * Get the API versions supported by the server, along with any
     * unstable APIs it supports
     * @return {Promise<object>} The server /versions response
     */
    public getVersions(): Promise<IServerVersions> {
        if (this.serverVersionsPromise) {
            return this.serverVersionsPromise;
        }

        this.serverVersionsPromise = this.http.request<IServerVersions>(
            undefined, // callback
            Method.Get, "/_matrix/client/versions",
            undefined, // queryParams
            undefined, // data
            {
                prefix: '',
            },
        ).catch((e: Error) => {
            // Need to unset this if it fails, otherwise we'll never retry
            this.serverVersionsPromise = null;
            // but rethrow the exception to anything that was waiting
            throw e;
        });

        return this.serverVersionsPromise;
    }

    /**
     * Check if a particular spec version is supported by the server.
     * @param {string} version The spec version (such as "r0.5.0") to check for.
     * @return {Promise<boolean>} Whether it is supported
     */
    public async isVersionSupported(version: string): Promise<boolean> {
        const { versions } = await this.getVersions();
        return versions && versions.includes(version);
    }

    /**
     * Query the server to see if it supports members lazy loading
     * @return {Promise<boolean>} true if server supports lazy loading
     */
    public async doesServerSupportLazyLoading(): Promise<boolean> {
        const response = await this.getVersions();
        if (!response) return false;

        const versions = response["versions"];
        const unstableFeatures = response["unstable_features"];

        return (versions && versions.includes("r0.5.0"))
            || (unstableFeatures && unstableFeatures["m.lazy_load_members"]);
    }

    /**
     * Query the server to see if the `id_server` parameter is required
     * when registering with an 3pid, adding a 3pid or resetting password.
     * @return {Promise<boolean>} true if id_server parameter is required
     */
    public async doesServerRequireIdServerParam(): Promise<boolean> {
        const response = await this.getVersions();
        if (!response) return true;

        const versions = response["versions"];

        // Supporting r0.6.0 is the same as having the flag set to false
        if (versions && versions.includes("r0.6.0")) {
            return false;
        }

        const unstableFeatures = response["unstable_features"];
        if (!unstableFeatures) return true;
        if (unstableFeatures["m.require_identity_server"] === undefined) {
            return true;
        } else {
            return unstableFeatures["m.require_identity_server"];
        }
    }

    /**
     * Query the server to see if the `id_access_token` parameter can be safely
     * passed to the homeserver. Some homeservers may trigger errors if they are not
     * prepared for the new parameter.
     * @return {Promise<boolean>} true if id_access_token can be sent
     */
    public async doesServerAcceptIdentityAccessToken(): Promise<boolean> {
        const response = await this.getVersions();
        if (!response) return false;

        const versions = response["versions"];
        const unstableFeatures = response["unstable_features"];
        return (versions && versions.includes("r0.6.0"))
            || (unstableFeatures && unstableFeatures["m.id_access_token"]);
    }

    /**
     * Query the server to see if it supports separate 3PID add and bind functions.
     * This affects the sequence of API calls clients should use for these operations,
     * so it's helpful to be able to check for support.
     * @return {Promise<boolean>} true if separate functions are supported
     */
    public async doesServerSupportSeparateAddAndBind(): Promise<boolean> {
        const response = await this.getVersions();
        if (!response) return false;

        const versions = response["versions"];
        const unstableFeatures = response["unstable_features"];

        return (versions && versions.includes("r0.6.0"))
            || (unstableFeatures && unstableFeatures["m.separate_add_and_bind"]);
    }

    /**
     * Query the server to see if it lists support for an unstable feature
     * in the /versions response
     * @param {string} feature the feature name
     * @return {Promise<boolean>} true if the feature is supported
     */
    public async doesServerSupportUnstableFeature(feature: string): Promise<boolean> {
        const response = await this.getVersions();
        if (!response) return false;
        const unstableFeatures = response["unstable_features"];
        return unstableFeatures && !!unstableFeatures[feature];
    }

    /**
     * Query the server to see if it is forcing encryption to be enabled for
     * a given room preset, based on the /versions response.
     * @param {Preset} presetName The name of the preset to check.
     * @returns {Promise<boolean>} true if the server is forcing encryption
     * for the preset.
     */
    public async doesServerForceEncryptionForPreset(presetName: Preset): Promise<boolean> {
        const response = await this.getVersions();
        if (!response) return false;
        const unstableFeatures = response["unstable_features"];

        // The preset name in the versions response will be without the _chat suffix.
        const versionsPresetName = presetName.includes("_chat")
            ? presetName.substring(0, presetName.indexOf("_chat"))
            : presetName;

        return unstableFeatures && !!unstableFeatures[`io.element.e2ee_forced.${versionsPresetName}`];
    }

    /**
     * Get if lazy loading members is being used.
     * @return {boolean} Whether or not members are lazy loaded by this client
     */
    public hasLazyLoadMembersEnabled(): boolean {
        return !!this.clientOpts.lazyLoadMembers;
    }

    /**
     * Set a function which is called when /sync returns a 'limited' response.
     * It is called with a room ID and returns a boolean. It should return 'true' if the SDK
     * can SAFELY remove events from this room. It may not be safe to remove events if there
     * are other references to the timelines for this room, e.g because the client is
     * actively viewing events in this room.
     * Default: returns false.
     * @param {Function} cb The callback which will be invoked.
     */
    public setCanResetTimelineCallback(cb: ResetTimelineCallback) {
        this.canResetTimelineCallback = cb;
    }

    /**
     * Get the callback set via `setCanResetTimelineCallback`.
     * @return {?Function} The callback or null
     */
    public getCanResetTimelineCallback(): ResetTimelineCallback {
        return this.canResetTimelineCallback;
    }

    /**
     * Returns relations for a given event. Handles encryption transparently,
     * with the caveat that the amount of events returned might be 0, even though you get a nextBatch.
     * When the returned promise resolves, all messages should have finished trying to decrypt.
     * @param {string} roomId the room of the event
     * @param {string} eventId the id of the event
     * @param {string} relationType the rel_type of the relations requested
     * @param {string} eventType the event type of the relations requested
     * @param {Object} opts options with optional values for the request.
     * @return {Object} an object with `events` as `MatrixEvent[]` and optionally `nextBatch` if more relations are available.
     */
    public async relations(
        roomId: string,
        eventId: string,
        relationType: RelationType | string | null,
        eventType: EventType | string | null,
        opts: IRelationsRequestOpts = {},
    ): Promise<{
        originalEvent: MatrixEvent;
        events: MatrixEvent[];
        nextBatch?: string;
        prevBatch?: string;
    }> {
        const fetchedEventType = this.getEncryptedIfNeededEventType(roomId, eventType);
        const result = await this.fetchRelations(
            roomId,
            eventId,
            relationType,
            fetchedEventType,
            opts);
        const mapper = this.getEventMapper();
        let originalEvent: MatrixEvent;
        if (result.original_event) {
            originalEvent = mapper(result.original_event);
        }
        let events = result.chunk.map(mapper);
        if (fetchedEventType === EventType.RoomMessageEncrypted) {
            const allEvents = originalEvent ? events.concat(originalEvent) : events;
            await Promise.all(allEvents.map(e => {
                if (e.isEncrypted()) {
                    return new Promise(resolve => e.once("Event.decrypted", resolve));
                }
            }));
            events = events.filter(e => e.getType() === eventType);
        }
        if (originalEvent && relationType === RelationType.Replace) {
            events = events.filter(e => e.getSender() === originalEvent.getSender());
        }
        return {
            originalEvent,
            events,
            nextBatch: result.next_batch,
            prevBatch: result.prev_batch,
        };
    }

    /**
     * The app may wish to see if we have a key cached without
     * triggering a user interaction.
     * @return {object}
     */
    public getCrossSigningCacheCallbacks(): ICacheCallbacks {
        // XXX: Private member access
        return this.crypto?.crossSigningInfo.getCacheCallbacks();
    }

    /**
     * Generates a random string suitable for use as a client secret. <strong>This
     * method is experimental and may change.</strong>
     * @return {string} A new client secret
     */
    public generateClientSecret(): string {
        return randomString(32);
    }

    /**
     * Attempts to decrypt an event
     * @param {MatrixEvent} event The event to decrypt
     * @returns {Promise<void>} A decryption promise
     * @param {object} options
     * @param {boolean} options.isRetry True if this is a retry (enables more logging)
     * @param {boolean} options.emit Emits "event.decrypted" if set to true
     */
    public decryptEventIfNeeded(event: MatrixEvent, options?: IDecryptOptions): Promise<void> {
        if (event.shouldAttemptDecryption()) {
            event.attemptDecryption(this.crypto, options);
        }

        if (event.isBeingDecrypted()) {
            return event.getDecryptionPromise();
        } else {
            return Promise.resolve();
        }
    }

    private termsUrlForService(serviceType: SERVICE_TYPES, baseUrl: string) {
        switch (serviceType) {
            case SERVICE_TYPES.IS:
                return baseUrl + PREFIX_IDENTITY_V2 + '/terms';
            case SERVICE_TYPES.IM:
                return baseUrl + '/_matrix/integrations/v1/terms';
            default:
                throw new Error('Unsupported service type');
        }
    }

    /**
     * Get the Homeserver URL of this client
     * @return {string} Homeserver URL of this client
     */
    public getHomeserverUrl(): string {
        return this.baseUrl;
    }

    /**
     * Get the identity server URL of this client
     * @param {boolean} stripProto whether or not to strip the protocol from the URL
     * @return {string} Identity server URL of this client
     */
    public getIdentityServerUrl(stripProto = false): string {
        if (stripProto && (this.idBaseUrl.startsWith("http://") ||
            this.idBaseUrl.startsWith("https://"))) {
            return this.idBaseUrl.split("://")[1];
        }
        return this.idBaseUrl;
    }

    /**
     * Set the identity server URL of this client
     * @param {string} url New identity server URL
     */
    public setIdentityServerUrl(url: string) {
        this.idBaseUrl = utils.ensureNoTrailingSlash(url);
        this.http.setIdBaseUrl(this.idBaseUrl);
    }

    /**
     * Get the access token associated with this account.
     * @return {?String} The access_token or null
     */
    public getAccessToken(): string {
        return this.http.opts.accessToken || null;
    }

    /**
     * @return {boolean} true if there is a valid access_token for this client.
     */
    public isLoggedIn(): boolean {
        return this.http.opts.accessToken !== undefined;
    }

    /**
     * Make up a new transaction id
     *
     * @return {string} a new, unique, transaction id
     */
    public makeTxnId(): string {
        return "m" + new Date().getTime() + "." + (this.txnCtr++);
    }

    /**
     * Check whether a username is available prior to registration. An error response
     * indicates an invalid/unavailable username.
     * @param {string} username The username to check the availability of.
     * @return {Promise} Resolves: to `true`.
     */
    public isUsernameAvailable(username: string): Promise<true> {
<<<<<<< HEAD
        return this.http.authedRequest<{ available: true }>(
            undefined, Method.Get, '/register/available', { username: username },
        ).then((response) => {
=======
        return this.http.authedRequest(
            undefined, "GET", '/register/available', { username: username },
        ).then((response: { available: boolean }) => {
>>>>>>> 963c7690
            return response.available;
        });
    }

    /**
     * @param {string} username
     * @param {string} password
     * @param {string} sessionId
     * @param {Object} auth
     * @param {Object} bindThreepids Set key 'email' to true to bind any email
     *     threepid uses during registration in the identity server. Set 'msisdn' to
     *     true to bind msisdn.
     * @param {string} guestAccessToken
     * @param {string} inhibitLogin
     * @param {module:client.callback} callback Optional.
     * @return {Promise} Resolves: TODO
     * @return {module:http-api.MatrixError} Rejects: with an error response.
     */
    public register(
        username: string,
        password: string,
        sessionId: string | null,
        auth: { session?: string, type: string },
        bindThreepids?: boolean | null | { email?: boolean, msisdn?: boolean },
        guestAccessToken?: string,
        inhibitLogin?: boolean,
        callback?: Callback,
    ): Promise<any> { // TODO: Types (many)
        // backwards compat
        if (bindThreepids === true) {
            bindThreepids = { email: true };
        } else if (bindThreepids === null || bindThreepids === undefined || bindThreepids === false) {
            bindThreepids = {};
        }
        if (typeof inhibitLogin === 'function') {
            callback = inhibitLogin;
            inhibitLogin = undefined;
        }

        if (sessionId) {
            auth.session = sessionId;
        }

        const params: any = {
            auth: auth,
        };
        if (username !== undefined && username !== null) {
            params.username = username;
        }
        if (password !== undefined && password !== null) {
            params.password = password;
        }
        if (bindThreepids.email) {
            params.bind_email = true;
        }
        if (bindThreepids.msisdn) {
            params.bind_msisdn = true;
        }
        if (guestAccessToken !== undefined && guestAccessToken !== null) {
            params.guest_access_token = guestAccessToken;
        }
        if (inhibitLogin !== undefined && inhibitLogin !== null) {
            params.inhibit_login = inhibitLogin;
        }
        // Temporary parameter added to make the register endpoint advertise
        // msisdn flows. This exists because there are clients that break
        // when given stages they don't recognise. This parameter will cease
        // to be necessary once these old clients are gone.
        // Only send it if we send any params at all (the password param is
        // mandatory, so if we send any params, we'll send the password param)
        if (password !== undefined && password !== null) {
            params.x_show_msisdn = true;
        }

        return this.registerRequest(params, undefined, callback);
    }

    /**
     * Register a guest account.
     * This method returns the auth info needed to create a new authenticated client,
     * Remember to call `setGuest(true)` on the (guest-)authenticated client, e.g:
     * ```javascript
     * const tmpClient = await sdk.createClient(MATRIX_INSTANCE);
     * const { user_id, device_id, access_token } = tmpClient.registerGuest();
     * const client = createClient({
     *   baseUrl: MATRIX_INSTANCE,
     *   accessToken: access_token,
     *   userId: user_id,
     *   deviceId: device_id,
     * })
     * client.setGuest(true);
     * ```
     *
     * @param {Object=} opts Registration options
     * @param {Object} opts.body JSON HTTP body to provide.
     * @param {module:client.callback} callback Optional.
     * @return {Promise} Resolves: JSON object that contains:
     *                   { user_id, device_id, access_token, home_server }
     * @return {module:http-api.MatrixError} Rejects: with an error response.
     */
    public registerGuest(opts: { body?: any }, callback?: Callback): Promise<any> { // TODO: Types
        opts = opts || {};
        opts.body = opts.body || {};
        return this.registerRequest(opts.body, "guest", callback);
    }

    /**
     * @param {Object} data   parameters for registration request
     * @param {string=} kind  type of user to register. may be "guest"
     * @param {module:client.callback=} callback
     * @return {Promise} Resolves: to the /register response
     * @return {module:http-api.MatrixError} Rejects: with an error response.
     */
    public registerRequest(data: any, kind?: string, callback?: Callback): Promise<any> { // TODO: Types
        const params: any = {};
        if (kind) {
            params.kind = kind;
        }

        return this.http.request(callback, Method.Post, "/register", params, data);
    }

    /**
     * @param {module:client.callback} callback Optional.
     * @return {Promise} Resolves: TODO
     * @return {module:http-api.MatrixError} Rejects: with an error response.
     */
    public loginFlows(callback?: Callback): Promise<any> { // TODO: Types
        return this.http.request(callback, Method.Get, "/login");
    }

    /**
     * @param {string} loginType
     * @param {Object} data
     * @param {module:client.callback} callback Optional.
     * @return {Promise} Resolves: TODO
     * @return {module:http-api.MatrixError} Rejects: with an error response.
     */
    public login(loginType: string, data: any, callback?: Callback): Promise<any> { // TODO: Types
        const loginData = {
            type: loginType,
        };

        // merge data into loginData
        Object.assign(loginData, data);

        return this.http.authedRequest(
            (error, response) => {
                if (response && response.access_token && response.user_id) {
                    this.http.opts.accessToken = response.access_token;
                    this.credentials = {
                        userId: response.user_id,
                    };
                }

                if (callback) {
                    callback(error, response);
                }
            }, Method.Post, "/login", undefined, loginData,
        );
    }

    /**
     * @param {string} user
     * @param {string} password
     * @param {module:client.callback} callback Optional.
     * @return {Promise} Resolves: TODO
     * @return {module:http-api.MatrixError} Rejects: with an error response.
     */
    public loginWithPassword(user: string, password: string, callback?: Callback): Promise<any> { // TODO: Types
        return this.login("m.login.password", {
            user: user,
            password: password,
        }, callback);
    }

    /**
     * @param {string} relayState URL Callback after SAML2 Authentication
     * @param {module:client.callback} callback Optional.
     * @return {Promise} Resolves: TODO
     * @return {module:http-api.MatrixError} Rejects: with an error response.
     */
    public loginWithSAML2(relayState: string, callback?: Callback): Promise<any> { // TODO: Types
        return this.login("m.login.saml2", {
            relay_state: relayState,
        }, callback);
    }

    /**
     * @param {string} redirectUrl The URL to redirect to after the HS
     * authenticates with CAS.
     * @return {string} The HS URL to hit to begin the CAS login process.
     */
    public getCasLoginUrl(redirectUrl: string): string {
        return this.getSsoLoginUrl(redirectUrl, "cas");
    }

    /**
     * @param {string} redirectUrl The URL to redirect to after the HS
     *     authenticates with the SSO.
     * @param {string} loginType The type of SSO login we are doing (sso or cas).
     *     Defaults to 'sso'.
     * @param {string} idpId The ID of the Identity Provider being targeted, optional.
     * @return {string} The HS URL to hit to begin the SSO login process.
     */
    public getSsoLoginUrl(redirectUrl: string, loginType = "sso", idpId?: string): string {
        let url = "/login/" + loginType + "/redirect";
        if (idpId) {
            url += "/" + idpId;
        }

        return this.http.getUrl(url, { redirectUrl }, PREFIX_R0);
    }

    /**
     * @param {string} token Login token previously received from homeserver
     * @param {module:client.callback} callback Optional.
     * @return {Promise} Resolves: TODO
     * @return {module:http-api.MatrixError} Rejects: with an error response.
     */
    public loginWithToken(token: string, callback?: Callback): Promise<any> { // TODO: Types
        return this.login("m.login.token", {
            token: token,
        }, callback);
    }

    /**
     * Logs out the current session.
     * Obviously, further calls that require authorisation should fail after this
     * method is called. The state of the MatrixClient object is not affected:
     * it is up to the caller to either reset or destroy the MatrixClient after
     * this method succeeds.
     * @param {module:client.callback} callback Optional.
     * @return {Promise} Resolves: On success, the empty object
     */
    public logout(callback?: Callback): Promise<{}> {
        return this.http.authedRequest(
            callback, Method.Post, '/logout',
        );
    }

    /**
     * Deactivates the logged-in account.
     * Obviously, further calls that require authorisation should fail after this
     * method is called. The state of the MatrixClient object is not affected:
     * it is up to the caller to either reset or destroy the MatrixClient after
     * this method succeeds.
     * @param {object} auth Optional. Auth data to supply for User-Interactive auth.
     * @param {boolean} erase Optional. If set, send as `erase` attribute in the
     * JSON request body, indicating whether the account should be erased. Defaults
     * to false.
     * @return {Promise} Resolves: On success, the empty object
     */
    public deactivateAccount(auth?: any, erase?: boolean): Promise<{}> {
        if (typeof (erase) === 'function') {
            throw new Error('deactivateAccount no longer accepts a callback parameter');
        }

        const body: any = {};
        if (auth) {
            body.auth = auth;
        }
        if (erase !== undefined) {
            body.erase = erase;
        }

        return this.http.authedRequest(undefined, Method.Post, '/account/deactivate', undefined, body);
    }

    /**
     * Get the fallback URL to use for unknown interactive-auth stages.
     *
     * @param {string} loginType     the type of stage being attempted
     * @param {string} authSessionId the auth session ID provided by the homeserver
     *
     * @return {string} HS URL to hit to for the fallback interface
     */
    public getFallbackAuthUrl(loginType: string, authSessionId: string): string {
        const path = utils.encodeUri("/auth/$loginType/fallback/web", {
            $loginType: loginType,
        });

        return this.http.getUrl(path, {
            session: authSessionId,
        }, PREFIX_R0);
    }

    /**
     * Create a new room.
     * @param {Object} options a list of options to pass to the /createRoom API.
     * @param {string} options.room_alias_name The alias localpart to assign to
     * this room.
     * @param {string} options.visibility Either 'public' or 'private'.
     * @param {string[]} options.invite A list of user IDs to invite to this room.
     * @param {string} options.name The name to give this room.
     * @param {string} options.topic The topic to give this room.
     * @param {module:client.callback} callback Optional.
     * @return {Promise} Resolves: <code>{room_id: {string}}</code>
     * @return {module:http-api.MatrixError} Rejects: with an error response.
     */
    public async createRoom(
        options: ICreateRoomOpts,
        callback?: Callback,
    ): Promise<{ room_id: string }> { // eslint-disable-line camelcase
        // some valid options include: room_alias_name, visibility, invite

        // inject the id_access_token if inviting 3rd party addresses
        const invitesNeedingToken = (options.invite_3pid || [])
            .filter(i => !i.id_access_token);
        if (
            invitesNeedingToken.length > 0 &&
            this.identityServer &&
            this.identityServer.getAccessToken &&
            await this.doesServerAcceptIdentityAccessToken()
        ) {
            const identityAccessToken = await this.identityServer.getAccessToken();
            if (identityAccessToken) {
                for (const invite of invitesNeedingToken) {
                    invite.id_access_token = identityAccessToken;
                }
            }
        }

        return this.http.authedRequest(callback, Method.Post, "/createRoom", undefined, options);
    }

    /**
     * Fetches relations for a given event
     * @param {string} roomId the room of the event
     * @param {string} eventId the id of the event
     * @param {string} [relationType] the rel_type of the relations requested
     * @param {string} [eventType] the event type of the relations requested
     * @param {Object} [opts] options with optional values for the request.
    * @return {Object} the response, with chunk, prev_batch and, next_batch.
     */
    public async fetchRelations(
        roomId: string,
        eventId: string,
        relationType?: RelationType | string | null,
        eventType?: EventType | string | null,
        opts: IRelationsRequestOpts = {},
    ): Promise<IRelationsResponse> {
        const queryString = utils.encodeParams(opts as Record<string, string | number>);

        let templatedUrl = "/rooms/$roomId/relations/$eventId";
        if (relationType !== null) templatedUrl += "/$relationType";
        if (eventType !== null) templatedUrl += "/$eventType";

        const path = utils.encodeUri(
            templatedUrl + "?" + queryString, {
                $roomId: roomId,
                $eventId: eventId,
                $relationType: relationType,
                $eventType: eventType,
            });
        return await this.http.authedRequest(
            undefined, Method.Get, path, null, null, {
                prefix: PREFIX_UNSTABLE,
            },
        );
    }

    /**
     * @param {string} roomId
     * @param {module:client.callback} callback Optional.
     * @return {Promise} Resolves: TODO
     * @return {module:http-api.MatrixError} Rejects: with an error response.
     */
    public roomState(roomId: string, callback?: Callback): Promise<IStateEventWithRoomId[]> {
        const path = utils.encodeUri("/rooms/$roomId/state", { $roomId: roomId });
        return this.http.authedRequest(callback, Method.Get, path);
    }

    /**
     * Get an event in a room by its event id.
     * @param {string} roomId
     * @param {string} eventId
     * @param {module:client.callback} callback Optional.
     *
     * @return {Promise} Resolves to an object containing the event.
     * @return {module:http-api.MatrixError} Rejects: with an error response.
     */
    public fetchRoomEvent(
        roomId: string,
        eventId: string,
        callback?: Callback,
    ): Promise<IMinimalEvent> {
        const path = utils.encodeUri(
            "/rooms/$roomId/event/$eventId", {
                $roomId: roomId,
                $eventId: eventId,
            },
        );
        return this.http.authedRequest(callback, Method.Get, path);
    }

    /**
     * @param {string} roomId
     * @param {string} includeMembership the membership type to include in the response
     * @param {string} excludeMembership the membership type to exclude from the response
     * @param {string} atEventId the id of the event for which moment in the timeline the members should be returned for
     * @param {module:client.callback} callback Optional.
     * @return {Promise} Resolves: dictionary of userid to profile information
     * @return {module:http-api.MatrixError} Rejects: with an error response.
     */
    public members(
        roomId: string,
        includeMembership?: string[],
        excludeMembership?: string[],
        atEventId?: string,
        callback?: Callback,
    ): Promise<{ [userId: string]: IStateEventWithRoomId }> {
        const queryParams: any = {};
        if (includeMembership) {
            queryParams.membership = includeMembership;
        }
        if (excludeMembership) {
            queryParams.not_membership = excludeMembership;
        }
        if (atEventId) {
            queryParams.at = atEventId;
        }

        const queryString = utils.encodeParams(queryParams);

        const path = utils.encodeUri("/rooms/$roomId/members?" + queryString,
            { $roomId: roomId });
        return this.http.authedRequest(callback, Method.Get, path);
    }

    /**
     * Upgrades a room to a new protocol version
     * @param {string} roomId
     * @param {string} newVersion The target version to upgrade to
     * @return {Promise} Resolves: Object with key 'replacement_room'
     * @return {module:http-api.MatrixError} Rejects: with an error response.
     */
    public upgradeRoom(
        roomId: string,
        newVersion: string,
    ): Promise<{ replacement_room: string }> { // eslint-disable-line camelcase
        const path = utils.encodeUri("/rooms/$roomId/upgrade", { $roomId: roomId });
        return this.http.authedRequest(
            undefined, Method.Post, path, undefined, { new_version: newVersion },
        );
    }

    /**
     * Retrieve a state event.
     * @param {string} roomId
     * @param {string} eventType
     * @param {string} stateKey
     * @param {module:client.callback} callback Optional.
     * @return {Promise} Resolves: TODO
     * @return {module:http-api.MatrixError} Rejects: with an error response.
     */
    public getStateEvent(
        roomId: string,
        eventType: string,
        stateKey: string,
        callback?: Callback,
    ): Promise<Record<string, any>> {
        const pathParams = {
            $roomId: roomId,
            $eventType: eventType,
            $stateKey: stateKey,
        };
        let path = utils.encodeUri("/rooms/$roomId/state/$eventType", pathParams);
        if (stateKey !== undefined) {
            path = utils.encodeUri(path + "/$stateKey", pathParams);
        }
        return this.http.authedRequest(
            callback, Method.Get, path,
        );
    }

    /**
     * @param {string} roomId
     * @param {string} eventType
     * @param {Object} content
     * @param {string} stateKey
     * @param {module:client.callback} callback Optional.
     * @return {Promise} Resolves: TODO
     * @return {module:http-api.MatrixError} Rejects: with an error response.
     */
    public sendStateEvent(
        roomId: string,
        eventType: string,
        content: any,
        stateKey = "",
        callback?: Callback,
    ): Promise<ISendEventResponse> {
        const pathParams = {
            $roomId: roomId,
            $eventType: eventType,
            $stateKey: stateKey,
        };
        let path = utils.encodeUri("/rooms/$roomId/state/$eventType", pathParams);
        if (stateKey !== undefined) {
            path = utils.encodeUri(path + "/$stateKey", pathParams);
        }
        return this.http.authedRequest(callback, Method.Put, path, undefined, content);
    }

    /**
     * @param {string} roomId
     * @param {Number} limit
     * @param {module:client.callback} callback Optional.
     * @return {Promise} Resolves: TODO
     * @return {module:http-api.MatrixError} Rejects: with an error response.
     */
    public roomInitialSync(roomId: string, limit: number, callback?: Callback): Promise<IRoomInitialSyncResponse> {
        if (utils.isFunction(limit)) {
            callback = limit as any as Callback; // legacy
            limit = undefined;
        }
        const path = utils.encodeUri("/rooms/$roomId/initialSync",
            { $roomId: roomId },
        );
        if (!limit) {
            limit = 30;
        }
        return this.http.authedRequest(callback, Method.Get, path, { limit: String(limit) });
    }

    /**
     * Set a marker to indicate the point in a room before which the user has read every
     * event. This can be retrieved from room account data (the event type is `m.fully_read`)
     * and displayed as a horizontal line in the timeline that is visually distinct to the
     * position of the user's own read receipt.
     * @param {string} roomId ID of the room that has been read
     * @param {string} rmEventId ID of the event that has been read
     * @param {string} rrEventId ID of the event tracked by the read receipt. This is here
     * for convenience because the RR and the RM are commonly updated at the same time as
     * each other. Optional.
     * @param {object} opts Options for the read markers.
     * @param {object} opts.hidden True to hide the read receipt from other users. <b>This
     * property is currently unstable and may change in the future.</b>
     * @return {Promise} Resolves: the empty object, {}.
     */
    public setRoomReadMarkersHttpRequest(
        roomId: string,
        rmEventId: string,
        rrEventId: string,
        opts: { hidden?: boolean },
    ): Promise<{}> {
        const path = utils.encodeUri("/rooms/$roomId/read_markers", {
            $roomId: roomId,
        });

        const content = {
            "m.fully_read": rmEventId,
            "m.read": rrEventId,
            "org.matrix.msc2285.hidden": Boolean(opts ? opts.hidden : false),
        };

        return this.http.authedRequest(undefined, Method.Post, path, undefined, content);
    }

    /**
     * @return {Promise} Resolves: A list of the user's current rooms
     * @return {module:http-api.MatrixError} Rejects: with an error response.
     */
    public getJoinedRooms(): Promise<IJoinedRoomsResponse> {
        const path = utils.encodeUri("/joined_rooms", {});
        return this.http.authedRequest(undefined, Method.Get, path);
    }

    /**
     * Retrieve membership info. for a room.
     * @param {string} roomId ID of the room to get membership for
     * @return {Promise} Resolves: A list of currently joined users
     *                                 and their profile data.
     * @return {module:http-api.MatrixError} Rejects: with an error response.
     */
    public getJoinedRoomMembers(roomId: string): Promise<IJoinedMembersResponse> {
        const path = utils.encodeUri("/rooms/$roomId/joined_members", {
            $roomId: roomId,
        });
        return this.http.authedRequest(undefined, Method.Get, path);
    }

    /**
     * @param {Object} options Options for this request
     * @param {string} options.server The remote server to query for the room list.
     *                                Optional. If unspecified, get the local home
     *                                server's public room list.
     * @param {number} options.limit Maximum number of entries to return
     * @param {string} options.since Token to paginate from
     * @param {object} options.filter Filter parameters
     * @param {string} options.filter.generic_search_term String to search for
     * @param {module:client.callback} callback Optional.
     * @return {Promise} Resolves: TODO
     * @return {module:http-api.MatrixError} Rejects: with an error response.
     */
    public publicRooms(options: IRoomDirectoryOptions, callback?: Callback): Promise<IPublicRoomsResponse> {
        if (typeof (options) == 'function') {
            callback = options;
            options = {};
        }
        if (options === undefined) {
            options = {};
        }

        const queryParams: any = {};
        if (options.server) {
            queryParams.server = options.server;
            delete options.server;
        }

        if (Object.keys(options).length === 0 && Object.keys(queryParams).length === 0) {
            return this.http.authedRequest(callback, Method.Get, "/publicRooms");
        } else {
            return this.http.authedRequest(callback, Method.Post, "/publicRooms", queryParams, options);
        }
    }

    /**
     * Create an alias to room ID mapping.
     * @param {string} alias The room alias to create.
     * @param {string} roomId The room ID to link the alias to.
     * @param {module:client.callback} callback Optional.
     * @return {Promise} Resolves: an empty object {}
     * @return {module:http-api.MatrixError} Rejects: with an error response.
     */
    public createAlias(alias: string, roomId: string, callback?: Callback): Promise<{}> {
        const path = utils.encodeUri("/directory/room/$alias", {
            $alias: alias,
        });
        const data = {
            room_id: roomId,
        };
        return this.http.authedRequest(callback, Method.Put, path, undefined, data);
    }

    /**
     * Delete an alias to room ID mapping.  This alias must be on your local server
     * and you must have sufficient access to do this operation.
     * @param {string} alias The room alias to delete.
     * @param {module:client.callback} callback Optional.
     * @return {Promise} Resolves: an empty object.
     * @return {module:http-api.MatrixError} Rejects: with an error response.
     */
    public deleteAlias(alias: string, callback?: Callback): Promise<{}> {
        const path = utils.encodeUri("/directory/room/$alias", {
            $alias: alias,
        });
        return this.http.authedRequest(callback, Method.Delete, path, undefined, undefined);
    }

    /**
     * @param {string} roomId
     * @param {module:client.callback} callback Optional.
     * @return {Promise} Resolves: an object with an `aliases` property, containing an array of local aliases
     * @return {module:http-api.MatrixError} Rejects: with an error response.
     */
    public unstableGetLocalAliases(roomId: string, callback?: Callback): Promise<{ aliases: string[] }> {
        const path = utils.encodeUri("/rooms/$roomId/aliases",
            { $roomId: roomId });
        const prefix = PREFIX_UNSTABLE + "/org.matrix.msc2432";
        return this.http.authedRequest(callback, Method.Get, path, null, null, { prefix });
    }

    /**
     * Get room info for the given alias.
     * @param {string} alias The room alias to resolve.
     * @param {module:client.callback} callback Optional.
     * @return {Promise} Resolves: Object with room_id and servers.
     * @return {module:http-api.MatrixError} Rejects: with an error response.
     */
    public getRoomIdForAlias(
        alias: string,
        callback?: Callback,
    ): Promise<{ room_id: string, servers: string[] }> { // eslint-disable-line camelcase
        // TODO: deprecate this or resolveRoomAlias
        const path = utils.encodeUri("/directory/room/$alias", {
            $alias: alias,
        });
        return this.http.authedRequest(callback, Method.Get, path);
    }

    /**
     * @param {string} roomAlias
     * @param {module:client.callback} callback Optional.
     * @return {Promise} Resolves: Object with room_id and servers.
     * @return {module:http-api.MatrixError} Rejects: with an error response.
     */
    // eslint-disable-next-line camelcase
    public resolveRoomAlias(roomAlias: string, callback?: Callback): Promise<{ room_id: string, servers: string[] }> {
        // TODO: deprecate this or getRoomIdForAlias
        const path = utils.encodeUri("/directory/room/$alias", { $alias: roomAlias });
        return this.http.request(callback, Method.Get, path);
    }

    /**
     * Get the visibility of a room in the current HS's room directory
     * @param {string} roomId
     * @param {module:client.callback} callback Optional.
     * @return {Promise} Resolves: TODO
     * @return {module:http-api.MatrixError} Rejects: with an error response.
     */
    public getRoomDirectoryVisibility(roomId: string, callback?: Callback): Promise<{ visibility: Visibility }> {
        const path = utils.encodeUri("/directory/list/room/$roomId", {
            $roomId: roomId,
        });
        return this.http.authedRequest(callback, Method.Get, path);
    }

    /**
     * Set the visbility of a room in the current HS's room directory
     * @param {string} roomId
     * @param {string} visibility "public" to make the room visible
     *                 in the public directory, or "private" to make
     *                 it invisible.
     * @param {module:client.callback} callback Optional.
     * @return {Promise} Resolves: result object
     * @return {module:http-api.MatrixError} Rejects: with an error response.
     */
    public setRoomDirectoryVisibility(roomId: string, visibility: Visibility, callback?: Callback): Promise<{}> {
        const path = utils.encodeUri("/directory/list/room/$roomId", {
            $roomId: roomId,
        });
        return this.http.authedRequest(callback, Method.Put, path, undefined, { visibility });
    }

    /**
     * Set the visbility of a room bridged to a 3rd party network in
     * the current HS's room directory.
     * @param {string} networkId the network ID of the 3rd party
     *                 instance under which this room is published under.
     * @param {string} roomId
     * @param {string} visibility "public" to make the room visible
     *                 in the public directory, or "private" to make
     *                 it invisible.
     * @param {module:client.callback} callback Optional.
     * @return {Promise} Resolves: result object
     * @return {module:http-api.MatrixError} Rejects: with an error response.
     */
    public setRoomDirectoryVisibilityAppService(
        networkId: string,
        roomId: string,
        visibility: "public" | "private",
        callback?: Callback,
    ): Promise<any> { // TODO: Types
        const path = utils.encodeUri("/directory/list/appservice/$networkId/$roomId", {
            $networkId: networkId,
            $roomId: roomId,
        });
        return this.http.authedRequest(
            callback, Method.Put, path, undefined, { "visibility": visibility },
        );
    }

    /**
     * Query the user directory with a term matching user IDs, display names and domains.
     * @param {object} opts options
     * @param {string} opts.term the term with which to search.
     * @param {number} opts.limit the maximum number of results to return. The server will
     *                 apply a limit if unspecified.
     * @return {Promise} Resolves: an array of results.
     */
    public searchUserDirectory(opts: { term: string, limit?: number }): Promise<IUserDirectoryResponse> {
        const body: any = {
            search_term: opts.term,
        };

        if (opts.limit !== undefined) {
            body.limit = opts.limit;
        }

        return this.http.authedRequest(undefined, Method.Post, "/user_directory/search", undefined, body);
    }

    /**
     * Upload a file to the media repository on the homeserver.
     *
     * @param {object} file The object to upload. On a browser, something that
     *   can be sent to XMLHttpRequest.send (typically a File).  Under node.js,
     *   a a Buffer, String or ReadStream.
     *
     * @param {object} opts  options object
     *
     * @param {string=} opts.name   Name to give the file on the server. Defaults
     *   to <tt>file.name</tt>.
     *
     * @param {boolean=} opts.includeFilename if false will not send the filename,
     *   e.g for encrypted file uploads where filename leaks are undesirable.
     *   Defaults to true.
     *
     * @param {string=} opts.type   Content-type for the upload. Defaults to
     *   <tt>file.type</tt>, or <tt>applicaton/octet-stream</tt>.
     *
     * @param {boolean=} opts.rawResponse Return the raw body, rather than
     *   parsing the JSON. Defaults to false (except on node.js, where it
     *   defaults to true for backwards compatibility).
     *
     * @param {boolean=} opts.onlyContentUri Just return the content URI,
     *   rather than the whole body. Defaults to false (except on browsers,
     *   where it defaults to true for backwards compatibility). Ignored if
     *   opts.rawResponse is true.
     *
     * @param {Function=} opts.callback Deprecated. Optional. The callback to
     *    invoke on success/failure. See the promise return values for more
     *    information.
     *
     * @param {Function=} opts.progressHandler Optional. Called when a chunk of
     *    data has been uploaded, with an object containing the fields `loaded`
     *    (number of bytes transferred) and `total` (total size, if known).
     *
     * @return {Promise} Resolves to response object, as
     *    determined by this.opts.onlyData, opts.rawResponse, and
     *    opts.onlyContentUri.  Rejects with an error (usually a MatrixError).
     */
    public uploadContent<O extends IUploadOpts>(
        file: FileType,
        opts?: O,
    ): IAbortablePromise<UploadContentResponseType<O>> {
        return this.http.uploadContent<O>(file, opts);
    }

    /**
     * Cancel a file upload in progress
     * @param {Promise} promise The promise returned from uploadContent
     * @return {boolean} true if canceled, otherwise false
     */
    public cancelUpload(promise: IAbortablePromise<any>): boolean {
        return this.http.cancelUpload(promise);
    }

    /**
     * Get a list of all file uploads in progress
     * @return {array} Array of objects representing current uploads.
     * Currently in progress is element 0. Keys:
     *  - promise: The promise associated with the upload
     *  - loaded: Number of bytes uploaded
     *  - total: Total number of bytes to upload
     */
    public getCurrentUploads(): IUpload[] {
        return this.http.getCurrentUploads();
    }

    /**
     * @param {string} userId
     * @param {string} info The kind of info to retrieve (e.g. 'displayname',
     * 'avatar_url').
     * @param {module:client.callback} callback Optional.
     * @return {Promise} Resolves: TODO
     * @return {module:http-api.MatrixError} Rejects: with an error response.
     */
    public getProfileInfo(
        userId: string,
        info?: string,
        callback?: Callback,
        // eslint-disable-next-line camelcase
    ): Promise<{ avatar_url?: string, displayname?: string }> {
        if (utils.isFunction(info)) {
            callback = info as any as Callback; // legacy
            info = undefined;
        }

        const path = info ?
            utils.encodeUri("/profile/$userId/$info",
                { $userId: userId, $info: info }) :
            utils.encodeUri("/profile/$userId",
                { $userId: userId });
        return this.http.authedRequest(callback, Method.Get, path);
    }

    /**
     * @param {module:client.callback} callback Optional.
     * @return {Promise} Resolves to a list of the user's threepids.
     * @return {module:http-api.MatrixError} Rejects: with an error response.
     */
    public getThreePids(callback?: Callback): Promise<{ threepids: IThreepid[] }> {
        const path = "/account/3pid";
        return this.http.authedRequest(callback, Method.Get, path, undefined, undefined);
    }

    /**
     * Add a 3PID to your homeserver account and optionally bind it to an identity
     * server as well. An identity server is required as part of the `creds` object.
     *
     * This API is deprecated, and you should instead use `addThreePidOnly`
     * for homeservers that support it.
     *
     * @param {Object} creds
     * @param {boolean} bind
     * @param {module:client.callback} callback Optional.
     * @return {Promise} Resolves: on success
     * @return {module:http-api.MatrixError} Rejects: with an error response.
     */
    public addThreePid(creds: any, bind: boolean, callback?: Callback): Promise<any> { // TODO: Types
        const path = "/account/3pid";
        const data = {
            'threePidCreds': creds,
            'bind': bind,
        };
        return this.http.authedRequest(
            callback, Method.Post, path, null, data,
        );
    }

    /**
     * Add a 3PID to your homeserver account. This API does not use an identity
     * server, as the homeserver is expected to handle 3PID ownership validation.
     *
     * You can check whether a homeserver supports this API via
     * `doesServerSupportSeparateAddAndBind`.
     *
     * @param {Object} data A object with 3PID validation data from having called
     * `account/3pid/<medium>/requestToken` on the homeserver.
     * @return {Promise} Resolves: on success
     * @return {module:http-api.MatrixError} Rejects: with an error response.
     */
    public async addThreePidOnly(data: IAddThreePidOnlyBody): Promise<{}> {
        const path = "/account/3pid/add";
        const prefix = await this.isVersionSupported("r0.6.0") ? PREFIX_R0 : PREFIX_UNSTABLE;
        return this.http.authedRequest(undefined, Method.Post, path, null, data, { prefix });
    }

    /**
     * Bind a 3PID for discovery onto an identity server via the homeserver. The
     * identity server handles 3PID ownership validation and the homeserver records
     * the new binding to track where all 3PIDs for the account are bound.
     *
     * You can check whether a homeserver supports this API via
     * `doesServerSupportSeparateAddAndBind`.
     *
     * @param {Object} data A object with 3PID validation data from having called
     * `validate/<medium>/requestToken` on the identity server. It should also
     * contain `id_server` and `id_access_token` fields as well.
     * @return {Promise} Resolves: on success
     * @return {module:http-api.MatrixError} Rejects: with an error response.
     */
    public async bindThreePid(data: IBindThreePidBody): Promise<{}> {
        const path = "/account/3pid/bind";
        const prefix = await this.isVersionSupported("r0.6.0") ?
            PREFIX_R0 : PREFIX_UNSTABLE;
        return this.http.authedRequest(
            undefined, Method.Post, path, null, data, { prefix },
        );
    }

    /**
     * Unbind a 3PID for discovery on an identity server via the homeserver. The
     * homeserver removes its record of the binding to keep an updated record of
     * where all 3PIDs for the account are bound.
     *
     * @param {string} medium The threepid medium (eg. 'email')
     * @param {string} address The threepid address (eg. 'bob@example.com')
     *        this must be as returned by getThreePids.
     * @return {Promise} Resolves: on success
     * @return {module:http-api.MatrixError} Rejects: with an error response.
     */
    public async unbindThreePid(
        medium: string,
        address: string,
        // eslint-disable-next-line camelcase
    ): Promise<{ id_server_unbind_result: IdServerUnbindResult }> {
        const path = "/account/3pid/unbind";
        const data = {
            medium,
            address,
            id_server: this.getIdentityServerUrl(true),
        };
        const prefix = await this.isVersionSupported("r0.6.0") ? PREFIX_R0 : PREFIX_UNSTABLE;
        return this.http.authedRequest(undefined, Method.Post, path, null, data, { prefix });
    }

    /**
     * @param {string} medium The threepid medium (eg. 'email')
     * @param {string} address The threepid address (eg. 'bob@example.com')
     *        this must be as returned by getThreePids.
     * @return {Promise} Resolves: The server response on success
     *     (generally the empty JSON object)
     * @return {module:http-api.MatrixError} Rejects: with an error response.
     */
    public deleteThreePid(
        medium: string,
        address: string,
        // eslint-disable-next-line camelcase
    ): Promise<{ id_server_unbind_result: IdServerUnbindResult }> {
        const path = "/account/3pid/delete";
        return this.http.authedRequest(undefined, Method.Post, path, null, { medium, address });
    }

    /**
     * Make a request to change your password.
     * @param {Object} authDict
     * @param {string} newPassword The new desired password.
     * @param {module:client.callback} callback Optional.
     * @return {Promise} Resolves: TODO
     * @return {module:http-api.MatrixError} Rejects: with an error response.
     */
    public setPassword(authDict: any, newPassword: string, callback?: Callback): Promise<any> { // TODO: Types
        const path = "/account/password";
        const data = {
            'auth': authDict,
            'new_password': newPassword,
        };

        return this.http.authedRequest(
            callback, Method.Post, path, null, data,
        );
    }

    /**
     * Gets all devices recorded for the logged-in user
     * @return {Promise} Resolves: result object
     * @return {module:http-api.MatrixError} Rejects: with an error response.
     */
    public getDevices(): Promise<{ devices: IMyDevice[] }> {
        return this.http.authedRequest(undefined, Method.Get, "/devices", undefined, undefined);
    }

    /**
     * Gets specific device details for the logged-in user
     * @param {string} deviceId  device to query
     * @return {Promise} Resolves: result object
     * @return {module:http-api.MatrixError} Rejects: with an error response.
     */
    public getDevice(deviceId: string): Promise<IMyDevice> {
        const path = utils.encodeUri("/devices/$device_id", {
            $device_id: deviceId,
        });
        return this.http.authedRequest(undefined, Method.Get, path, undefined, undefined);
    }

    /**
     * Update the given device
     *
     * @param {string} deviceId  device to update
     * @param {Object} body       body of request
     * @return {Promise} Resolves: result object
     * @return {module:http-api.MatrixError} Rejects: with an error response.
     */
    // eslint-disable-next-line camelcase
    public setDeviceDetails(deviceId: string, body: { display_name: string }): Promise<{}> {
        const path = utils.encodeUri("/devices/$device_id", {
            $device_id: deviceId,
        });

        return this.http.authedRequest(undefined, Method.Put, path, undefined, body);
    }

    /**
     * Delete the given device
     *
     * @param {string} deviceId  device to delete
     * @param {object} auth Optional. Auth data to supply for User-Interactive auth.
     * @return {Promise} Resolves: result object
     * @return {module:http-api.MatrixError} Rejects: with an error response.
     */
    public deleteDevice(deviceId: string, auth?: any): Promise<any> { // TODO: Types
        const path = utils.encodeUri("/devices/$device_id", {
            $device_id: deviceId,
        });

        const body: any = {};

        if (auth) {
            body.auth = auth;
        }

        return this.http.authedRequest(undefined, Method.Delete, path, undefined, body);
    }

    /**
     * Delete multiple device
     *
     * @param {string[]} devices IDs of the devices to delete
     * @param {object} auth Optional. Auth data to supply for User-Interactive auth.
     * @return {Promise} Resolves: result object
     * @return {module:http-api.MatrixError} Rejects: with an error response.
     */
    public deleteMultipleDevices(devices: string[], auth?: any): Promise<any> { // TODO: Types
        const body: any = { devices };

        if (auth) {
            body.auth = auth;
        }

        const path = "/delete_devices";
        return this.http.authedRequest(undefined, Method.Post, path, undefined, body);
    }

    /**
     * Gets all pushers registered for the logged-in user
     *
     * @param {module:client.callback} callback Optional.
     * @return {Promise} Resolves: Array of objects representing pushers
     * @return {module:http-api.MatrixError} Rejects: with an error response.
     */
    public getPushers(callback?: Callback): Promise<{ pushers: IPusher[] }> {
        const path = "/pushers";
        return this.http.authedRequest(callback, Method.Get, path, undefined, undefined);
    }

    /**
     * Adds a new pusher or updates an existing pusher
     *
     * @param {IPusherRequest} pusher Object representing a pusher
     * @param {module:client.callback} callback Optional.
     * @return {Promise} Resolves: Empty json object on success
     * @return {module:http-api.MatrixError} Rejects: with an error response.
     */
    public setPusher(pusher: IPusherRequest, callback?: Callback): Promise<{}> {
        const path = "/pushers/set";
        return this.http.authedRequest(callback, Method.Post, path, null, pusher);
    }

    /**
     * Get the push rules for the account from the server.
     * @param {module:client.callback} callback Optional.
     * @return {Promise} Resolves to the push rules.
     * @return {module:http-api.MatrixError} Rejects: with an error response.
     */
    public getPushRules(callback?: Callback): Promise<IPushRules> {
        return this.http.authedRequest(callback, Method.Get, "/pushrules/").then((rules: IPushRules) => {
            return PushProcessor.rewriteDefaultRules(rules);
        });
    }

    /**
     * @param {string} scope
     * @param {string} kind
     * @param {string} ruleId
     * @param {Object} body
     * @param {module:client.callback} callback Optional.
     * @return {Promise} Resolves: an empty object {}
     * @return {module:http-api.MatrixError} Rejects: with an error response.
     */
    public addPushRule(
        scope: string,
        kind: PushRuleKind,
        ruleId: Exclude<string, RuleId>,
        body: any,
        callback?: Callback,
    ): Promise<any> { // TODO: Types
        // NB. Scope not uri encoded because devices need the '/'
        const path = utils.encodeUri("/pushrules/" + scope + "/$kind/$ruleId", {
            $kind: kind,
            $ruleId: ruleId,
        });
        return this.http.authedRequest(callback, Method.Put, path, undefined, body);
    }

    /**
     * @param {string} scope
     * @param {string} kind
     * @param {string} ruleId
     * @param {module:client.callback} callback Optional.
     * @return {Promise} Resolves: an empty object {}
     * @return {module:http-api.MatrixError} Rejects: with an error response.
     */
    public deletePushRule(
        scope: string,
        kind: PushRuleKind,
        ruleId: Exclude<string, RuleId>,
        callback?: Callback,
    ): Promise<any> { // TODO: Types
        // NB. Scope not uri encoded because devices need the '/'
        const path = utils.encodeUri("/pushrules/" + scope + "/$kind/$ruleId", {
            $kind: kind,
            $ruleId: ruleId,
        });
        return this.http.authedRequest(callback, Method.Delete, path);
    }

    /**
     * Enable or disable a push notification rule.
     * @param {string} scope
     * @param {string} kind
     * @param {string} ruleId
     * @param {boolean} enabled
     * @param {module:client.callback} callback Optional.
     * @return {Promise} Resolves: result object
     * @return {module:http-api.MatrixError} Rejects: with an error response.
     */
    public setPushRuleEnabled(
        scope: string,
        kind: PushRuleKind,
        ruleId: RuleId | string,
        enabled: boolean,
        callback?: Callback,
    ): Promise<{}> {
        const path = utils.encodeUri("/pushrules/" + scope + "/$kind/$ruleId/enabled", {
            $kind: kind,
            $ruleId: ruleId,
        });
        return this.http.authedRequest(
            callback, Method.Put, path, undefined, { "enabled": enabled },
        );
    }

    /**
     * Set the actions for a push notification rule.
     * @param {string} scope
     * @param {string} kind
     * @param {string} ruleId
     * @param {array} actions
     * @param {module:client.callback} callback Optional.
     * @return {Promise} Resolves: result object
     * @return {module:http-api.MatrixError} Rejects: with an error response.
     */
    public setPushRuleActions(
        scope: string,
        kind: PushRuleKind,
        ruleId: RuleId | string,
        actions: PushRuleAction[],
        callback?: Callback,
    ): Promise<{}> {
        const path = utils.encodeUri("/pushrules/" + scope + "/$kind/$ruleId/actions", {
            $kind: kind,
            $ruleId: ruleId,
        });
        return this.http.authedRequest(
            callback, Method.Put, path, undefined, { "actions": actions },
        );
    }

    /**
     * Perform a server-side search.
     * @param {Object} opts
     * @param {string} opts.next_batch the batch token to pass in the query string
     * @param {Object} opts.body the JSON object to pass to the request body.
     * @param {module:client.callback} callback Optional.
     * @return {Promise} Resolves: TODO
     * @return {module:http-api.MatrixError} Rejects: with an error response.
     */
    public search(
        opts: { body: ISearchRequestBody, next_batch?: string }, // eslint-disable-line camelcase
        callback?: Callback,
    ): Promise<ISearchResponse> {
        const queryParams: any = {};
        if (opts.next_batch) {
            queryParams.next_batch = opts.next_batch;
        }
        return this.http.authedRequest(callback, Method.Post, "/search", queryParams, opts.body);
    }

    /**
     * Upload keys
     *
     * @param {Object} content  body of upload request
     *
     * @param {Object=} opts this method no longer takes any opts,
     *  used to take opts.device_id but this was not removed from the spec as a redundant parameter
     *
     * @param {module:client.callback=} callback
     *
     * @return {Promise} Resolves: result object. Rejects: with
     *     an error response ({@link module:http-api.MatrixError}).
     */
    public uploadKeysRequest(
        content: IUploadKeysRequest,
        opts?: void,
        callback?: Callback,
    ): Promise<IKeysUploadResponse> {
        return this.http.authedRequest(callback, Method.Post, "/keys/upload", undefined, content);
    }

    public uploadKeySignatures(content: KeySignatures): Promise<IUploadKeySignaturesResponse> {
        return this.http.authedRequest(
            undefined, Method.Post, '/keys/signatures/upload', undefined,
            content, {
                prefix: PREFIX_UNSTABLE,
            },
        );
    }

    /**
     * Download device keys
     *
     * @param {string[]} userIds  list of users to get keys for
     *
     * @param {Object=} opts
     *
     * @param {string=} opts.token   sync token to pass in the query request, to help
     *   the HS give the most recent results
     *
     * @return {Promise} Resolves: result object. Rejects: with
     *     an error response ({@link module:http-api.MatrixError}).
     */
    public downloadKeysForUsers(userIds: string[], opts: { token?: string }): Promise<IDownloadKeyResult> {
        if (utils.isFunction(opts)) {
            // opts used to be 'callback'.
            throw new Error('downloadKeysForUsers no longer accepts a callback parameter');
        }
        opts = opts || {};

        const content: any = {
            device_keys: {},
        };
        if ('token' in opts) {
            content.token = opts.token;
        }
        userIds.forEach((u) => {
            content.device_keys[u] = [];
        });

        return this.http.authedRequest(undefined, Method.Post, "/keys/query", undefined, content);
    }

    /**
     * Claim one-time keys
     *
     * @param {string[]} devices  a list of [userId, deviceId] pairs
     *
     * @param {string} [keyAlgorithm = signed_curve25519]  desired key type
     *
     * @param {number} [timeout] the time (in milliseconds) to wait for keys from remote
     *     servers
     *
     * @return {Promise} Resolves: result object. Rejects: with
     *     an error response ({@link module:http-api.MatrixError}).
     */
    public claimOneTimeKeys(
        devices: [string, string][],
        keyAlgorithm = "signed_curve25519",
        timeout?: number,
    ): Promise<IClaimOTKsResult> {
        const queries: Record<string, Record<string, string>> = {};

        if (keyAlgorithm === undefined) {
            keyAlgorithm = "signed_curve25519";
        }

        for (let i = 0; i < devices.length; ++i) {
            const userId = devices[i][0];
            const deviceId = devices[i][1];
            const query = queries[userId] || {};
            queries[userId] = query;
            query[deviceId] = keyAlgorithm;
        }
        const content: any = { one_time_keys: queries };
        if (timeout) {
            content.timeout = timeout;
        }
        const path = "/keys/claim";
        return this.http.authedRequest(undefined, Method.Post, path, undefined, content);
    }

    /**
     * Ask the server for a list of users who have changed their device lists
     * between a pair of sync tokens
     *
     * @param {string} oldToken
     * @param {string} newToken
     *
     * @return {Promise} Resolves: result object. Rejects: with
     *     an error response ({@link module:http-api.MatrixError}).
     */
    public getKeyChanges(oldToken: string, newToken: string): Promise<{ changed: string[], left: string[] }> {
        const qps = {
            from: oldToken,
            to: newToken,
        };

        const path = "/keys/changes";
        return this.http.authedRequest(undefined, Method.Get, path, qps, undefined);
    }

    public uploadDeviceSigningKeys(auth?: IAuthData, keys?: CrossSigningKeys): Promise<{}> {
        const data = Object.assign({}, keys);
        if (auth) Object.assign(data, { auth });
        return this.http.authedRequest(
            undefined, Method.Post, "/keys/device_signing/upload", undefined, data, {
                prefix: PREFIX_UNSTABLE,
            },
        );
    }

    /**
     * Register with an identity server using the OpenID token from the user's
     * Homeserver, which can be retrieved via
     * {@link module:client~MatrixClient#getOpenIdToken}.
     *
     * Note that the `/account/register` endpoint (as well as IS authentication in
     * general) was added as part of the v2 API version.
     *
     * @param {object} hsOpenIdToken
     * @return {Promise} Resolves: with object containing an Identity
     * Server access token.
     * @return {module:http-api.MatrixError} Rejects: with an error response.
     */
    public registerWithIdentityServer(hsOpenIdToken: any): Promise<any> { // TODO: Types
        if (!this.idBaseUrl) {
            throw new Error("No identity server base URL set");
        }

        const uri = this.idBaseUrl + PREFIX_IDENTITY_V2 + "/account/register";
        return this.http.requestOtherUrl(
            undefined, Method.Post, uri,
            null, hsOpenIdToken,
        );
    }

    /**
     * Requests an email verification token directly from an identity server.
     *
     * This API is used as part of binding an email for discovery on an identity
     * server. The validation data that results should be passed to the
     * `bindThreePid` method to complete the binding process.
     *
     * @param {string} email The email address to request a token for
     * @param {string} clientSecret A secret binary string generated by the client.
     *                 It is recommended this be around 16 ASCII characters.
     * @param {number} sendAttempt If an identity server sees a duplicate request
     *                 with the same sendAttempt, it will not send another email.
     *                 To request another email to be sent, use a larger value for
     *                 the sendAttempt param as was used in the previous request.
     * @param {string} nextLink Optional If specified, the client will be redirected
     *                 to this link after validation.
     * @param {module:client.callback} callback Optional.
     * @param {string} identityAccessToken The `access_token` field of the identity
     * server `/account/register` response (see {@link registerWithIdentityServer}).
     *
     * @return {Promise} Resolves: TODO
     * @return {module:http-api.MatrixError} Rejects: with an error response.
     * @throws Error if no identity server is set
     */
    public async requestEmailToken(
        email: string,
        clientSecret: string,
        sendAttempt: number,
        nextLink: string,
        callback?: Callback,
        identityAccessToken?: string,
    ): Promise<any> { // TODO: Types
        const params = {
            client_secret: clientSecret,
            email: email,
            send_attempt: String(sendAttempt),
            next_link: nextLink,
        };

        return await this.http.idServerRequest(
            callback, Method.Post, "/validate/email/requestToken",
            params, PREFIX_IDENTITY_V2, identityAccessToken,
        );
    }

    /**
     * Requests a MSISDN verification token directly from an identity server.
     *
     * This API is used as part of binding a MSISDN for discovery on an identity
     * server. The validation data that results should be passed to the
     * `bindThreePid` method to complete the binding process.
     *
     * @param {string} phoneCountry The ISO 3166-1 alpha-2 code for the country in
     *                 which phoneNumber should be parsed relative to.
     * @param {string} phoneNumber The phone number, in national or international
     *                 format
     * @param {string} clientSecret A secret binary string generated by the client.
     *                 It is recommended this be around 16 ASCII characters.
     * @param {number} sendAttempt If an identity server sees a duplicate request
     *                 with the same sendAttempt, it will not send another SMS.
     *                 To request another SMS to be sent, use a larger value for
     *                 the sendAttempt param as was used in the previous request.
     * @param {string} nextLink Optional If specified, the client will be redirected
     *                 to this link after validation.
     * @param {module:client.callback} callback Optional.
     * @param {string} identityAccessToken The `access_token` field of the Identity
     * Server `/account/register` response (see {@link registerWithIdentityServer}).
     *
     * @return {Promise} Resolves: TODO
     * @return {module:http-api.MatrixError} Rejects: with an error response.
     * @throws Error if no identity server is set
     */
    public async requestMsisdnToken(
        phoneCountry: string,
        phoneNumber: string,
        clientSecret: string,
        sendAttempt: number,
        nextLink: string,
        callback?: Callback,
        identityAccessToken?: string,
    ): Promise<any> { // TODO: Types
        const params = {
            client_secret: clientSecret,
            country: phoneCountry,
            phone_number: phoneNumber,
            send_attempt: String(sendAttempt),
            next_link: nextLink,
        };

        return await this.http.idServerRequest(
            callback, Method.Post, "/validate/msisdn/requestToken",
            params, PREFIX_IDENTITY_V2, identityAccessToken,
        );
    }

    /**
     * Submits a MSISDN token to the identity server
     *
     * This is used when submitting the code sent by SMS to a phone number.
     * The identity server has an equivalent API for email but the js-sdk does
     * not expose this, since email is normally validated by the user clicking
     * a link rather than entering a code.
     *
     * @param {string} sid The sid given in the response to requestToken
     * @param {string} clientSecret A secret binary string generated by the client.
     *                 This must be the same value submitted in the requestToken call.
     * @param {string} msisdnToken The MSISDN token, as enetered by the user.
     * @param {string} identityAccessToken The `access_token` field of the Identity
     * Server `/account/register` response (see {@link registerWithIdentityServer}).
     *
     * @return {Promise} Resolves: Object, currently with no parameters.
     * @return {module:http-api.MatrixError} Rejects: with an error response.
     * @throws Error if No identity server is set
     */
    public async submitMsisdnToken(
        sid: string,
        clientSecret: string,
        msisdnToken: string,
        identityAccessToken: string,
    ): Promise<any> { // TODO: Types
        const params = {
            sid: sid,
            client_secret: clientSecret,
            token: msisdnToken,
        };

        return await this.http.idServerRequest(
            undefined, Method.Post, "/validate/msisdn/submitToken",
            params, PREFIX_IDENTITY_V2, identityAccessToken,
        );
    }

    /**
     * Submits a MSISDN token to an arbitrary URL.
     *
     * This is used when submitting the code sent by SMS to a phone number in the
     * newer 3PID flow where the homeserver validates 3PID ownership (as part of
     * `requestAdd3pidMsisdnToken`). The homeserver response may include a
     * `submit_url` to specify where the token should be sent, and this helper can
     * be used to pass the token to this URL.
     *
     * @param {string} url The URL to submit the token to
     * @param {string} sid The sid given in the response to requestToken
     * @param {string} clientSecret A secret binary string generated by the client.
     *                 This must be the same value submitted in the requestToken call.
     * @param {string} msisdnToken The MSISDN token, as enetered by the user.
     *
     * @return {Promise} Resolves: Object, currently with no parameters.
     * @return {module:http-api.MatrixError} Rejects: with an error response.
     */
    public submitMsisdnTokenOtherUrl(
        url: string,
        sid: string,
        clientSecret: string,
        msisdnToken: string,
    ): Promise<any> { // TODO: Types
        const params = {
            sid: sid,
            client_secret: clientSecret,
            token: msisdnToken,
        };

        return this.http.requestOtherUrl(
            undefined, Method.Post, url, undefined, params,
        );
    }

    /**
     * Gets the V2 hashing information from the identity server. Primarily useful for
     * lookups.
     * @param {string} identityAccessToken The access token for the identity server.
     * @returns {Promise<object>} The hashing information for the identity server.
     */
    public getIdentityHashDetails(identityAccessToken: string): Promise<any> { // TODO: Types
        return this.http.idServerRequest(
            undefined, Method.Get, "/hash_details",
            null, PREFIX_IDENTITY_V2, identityAccessToken,
        );
    }

    /**
     * Performs a hashed lookup of addresses against the identity server. This is
     * only supported on identity servers which have at least the version 2 API.
     * @param {Array<Array<string,string>>} addressPairs An array of 2 element arrays.
     * The first element of each pair is the address, the second is the 3PID medium.
     * Eg: ["email@example.org", "email"]
     * @param {string} identityAccessToken The access token for the identity server.
     * @returns {Promise<Array<{address, mxid}>>} A collection of address mappings to
     * found MXIDs. Results where no user could be found will not be listed.
     */
    public async identityHashedLookup(
        addressPairs: [string, string][],
        identityAccessToken: string,
    ): Promise<{ address: string, mxid: string }[]> {
        const params: Record<string, string | string[]> = {
            // addresses: ["email@example.org", "10005550000"],
            // algorithm: "sha256",
            // pepper: "abc123"
        };

        // Get hash information first before trying to do a lookup
        const hashes = await this.getIdentityHashDetails(identityAccessToken);
        if (!hashes || !hashes['lookup_pepper'] || !hashes['algorithms']) {
            throw new Error("Unsupported identity server: bad response");
        }

        params['pepper'] = hashes['lookup_pepper'];

        const localMapping: Record<string, string> = {
            // hashed identifier => plain text address
            // For use in this function's return format
        };

        // When picking an algorithm, we pick the hashed over no hashes
        if (hashes['algorithms'].includes('sha256')) {
            // Abuse the olm hashing
            const olmutil = new global.Olm.Utility();
            params["addresses"] = addressPairs.map(p => {
                const addr = p[0].toLowerCase(); // lowercase to get consistent hashes
                const med = p[1].toLowerCase();
                const hashed = olmutil.sha256(`${addr} ${med} ${params['pepper']}`)
                    .replace(/\+/g, '-').replace(/\//g, '_'); // URL-safe base64
                // Map the hash to a known (case-sensitive) address. We use the case
                // sensitive version because the caller might be expecting that.
                localMapping[hashed] = p[0];
                return hashed;
            });
            params["algorithm"] = "sha256";
        } else if (hashes['algorithms'].includes('none')) {
            params["addresses"] = addressPairs.map(p => {
                const addr = p[0].toLowerCase(); // lowercase to get consistent hashes
                const med = p[1].toLowerCase();
                const unhashed = `${addr} ${med}`;
                // Map the unhashed values to a known (case-sensitive) address. We use
                // the case sensitive version because the caller might be expecting that.
                localMapping[unhashed] = p[0];
                return unhashed;
            });
            params["algorithm"] = "none";
        } else {
            throw new Error("Unsupported identity server: unknown hash algorithm");
        }

        const response = await this.http.idServerRequest(
            undefined, Method.Post, "/lookup",
            params, PREFIX_IDENTITY_V2, identityAccessToken,
        );

        if (!response || !response['mappings']) return []; // no results

        const foundAddresses = [/* {address: "plain@example.org", mxid} */];
        for (const hashed of Object.keys(response['mappings'])) {
            const mxid = response['mappings'][hashed];
            const plainAddress = localMapping[hashed];
            if (!plainAddress) {
                throw new Error("Identity server returned more results than expected");
            }

            foundAddresses.push({ address: plainAddress, mxid });
        }
        return foundAddresses;
    }

    /**
     * Looks up the public Matrix ID mapping for a given 3rd party
     * identifier from the identity server
     *
     * @param {string} medium The medium of the threepid, eg. 'email'
     * @param {string} address The textual address of the threepid
     * @param {module:client.callback} callback Optional.
     * @param {string} identityAccessToken The `access_token` field of the Identity
     * Server `/account/register` response (see {@link registerWithIdentityServer}).
     *
     * @return {Promise} Resolves: A threepid mapping
     *                                 object or the empty object if no mapping
     *                                 exists
     * @return {module:http-api.MatrixError} Rejects: with an error response.
     */
    public async lookupThreePid(
        medium: string,
        address: string,
        callback?: Callback,
        identityAccessToken?: string,
    ): Promise<any> { // TODO: Types
        // Note: we're using the V2 API by calling this function, but our
        // function contract requires a V1 response. We therefore have to
        // convert it manually.
        const response = await this.identityHashedLookup(
            [[address, medium]], identityAccessToken,
        );
        const result = response.find(p => p.address === address);
        if (!result) {
            if (callback) callback(null, {});
            return {};
        }

        const mapping = {
            address,
            medium,
            mxid: result.mxid,

            // We can't reasonably fill these parameters:
            // not_before
            // not_after
            // ts
            // signatures
        };

        if (callback) callback(null, mapping);
        return mapping;
    }

    /**
     * Looks up the public Matrix ID mappings for multiple 3PIDs.
     *
     * @param {Array.<Array.<string>>} query Array of arrays containing
     * [medium, address]
     * @param {string} identityAccessToken The `access_token` field of the Identity
     * Server `/account/register` response (see {@link registerWithIdentityServer}).
     *
     * @return {Promise} Resolves: Lookup results from IS.
     * @return {module:http-api.MatrixError} Rejects: with an error response.
     */
    public async bulkLookupThreePids(query: [string, string][], identityAccessToken: string): Promise<any> { // TODO: Types
        // Note: we're using the V2 API by calling this function, but our
        // function contract requires a V1 response. We therefore have to
        // convert it manually.
        const response = await this.identityHashedLookup(
            // We have to reverse the query order to get [address, medium] pairs
            query.map(p => [p[1], p[0]]), identityAccessToken,
        );

        const v1results = [];
        for (const mapping of response) {
            const originalQuery = query.find(p => p[1] === mapping.address);
            if (!originalQuery) {
                throw new Error("Identity sever returned unexpected results");
            }

            v1results.push([
                originalQuery[0], // medium
                mapping.address,
                mapping.mxid,
            ]);
        }

        return { threepids: v1results };
    }

    /**
     * Get account info from the identity server. This is useful as a neutral check
     * to verify that other APIs are likely to approve access by testing that the
     * token is valid, terms have been agreed, etc.
     *
     * @param {string} identityAccessToken The `access_token` field of the Identity
     * Server `/account/register` response (see {@link registerWithIdentityServer}).
     *
     * @return {Promise} Resolves: an object with account info.
     * @return {module:http-api.MatrixError} Rejects: with an error response.
     */
    public getIdentityAccount(identityAccessToken: string): Promise<any> { // TODO: Types
        return this.http.idServerRequest(
            undefined, Method.Get, "/account",
            undefined, PREFIX_IDENTITY_V2, identityAccessToken,
        );
    }

    /**
     * Send an event to a specific list of devices
     *
     * @param {string} eventType  type of event to send
     * @param {Object.<string, Object<string, Object>>} contentMap
     *    content to send. Map from user_id to device_id to content object.
     * @param {string=} txnId     transaction id. One will be made up if not
     *    supplied.
     * @return {Promise} Resolves to the result object
     */
    public sendToDevice(
        eventType: string,
        contentMap: { [userId: string]: { [deviceId: string]: Record<string, any> } },
        txnId?: string,
    ): Promise<{}> {
        const path = utils.encodeUri("/sendToDevice/$eventType/$txnId", {
            $eventType: eventType,
            $txnId: txnId ? txnId : this.makeTxnId(),
        });

        const body = {
            messages: contentMap,
        };

        const targets = Object.keys(contentMap).reduce((obj, key) => {
            obj[key] = Object.keys(contentMap[key]);
            return obj;
        }, {});
        logger.log(`PUT ${path}`, targets);

        return this.http.authedRequest(undefined, Method.Put, path, undefined, body);
    }

    /**
     * Get the third party protocols that can be reached using
     * this HS
     * @return {Promise} Resolves to the result object
     */
    public getThirdpartyProtocols(): Promise<{ [protocol: string]: IProtocol }> {
        return this.http.authedRequest<Record<string, IProtocol>>(
            undefined, Method.Get, "/thirdparty/protocols", undefined, undefined,
        ).then((response) => {
            // sanity check
            if (!response || typeof (response) !== 'object') {
                throw new Error(`/thirdparty/protocols did not return an object: ${response}`);
            }
            return response;
        });
    }

    /**
     * Get information on how a specific place on a third party protocol
     * may be reached.
     * @param {string} protocol The protocol given in getThirdpartyProtocols()
     * @param {object} params Protocol-specific parameters, as given in the
     *                        response to getThirdpartyProtocols()
     * @return {Promise} Resolves to the result object
     */
    public getThirdpartyLocation(
        protocol: string,
        params: { searchFields?: string[] },
    ): Promise<IThirdPartyLocation[]> {
        const path = utils.encodeUri("/thirdparty/location/$protocol", {
            $protocol: protocol,
        });

        return this.http.authedRequest(undefined, Method.Get, path, params, undefined);
    }

    /**
     * Get information on how a specific user on a third party protocol
     * may be reached.
     * @param {string} protocol The protocol given in getThirdpartyProtocols()
     * @param {object} params Protocol-specific parameters, as given in the
     *                        response to getThirdpartyProtocols()
     * @return {Promise} Resolves to the result object
     */
    public getThirdpartyUser(protocol: string, params: any): Promise<IThirdPartyUser[]> { // TODO: Types
        const path = utils.encodeUri("/thirdparty/user/$protocol", {
            $protocol: protocol,
        });

        return this.http.authedRequest(undefined, Method.Get, path, params, undefined);
    }

    public getTerms(serviceType: SERVICE_TYPES, baseUrl: string): Promise<any> { // TODO: Types
        const url = this.termsUrlForService(serviceType, baseUrl);
        return this.http.requestOtherUrl(undefined, Method.Get, url);
    }

    public agreeToTerms(
        serviceType: SERVICE_TYPES,
        baseUrl: string,
        accessToken: string,
        termsUrls: string[],
    ): Promise<any> { // TODO: Types
        const url = this.termsUrlForService(serviceType, baseUrl);
        const headers = {
            Authorization: "Bearer " + accessToken,
        };
        return this.http.requestOtherUrl(undefined, Method.Post, url, null, { user_accepts: termsUrls }, { headers });
    }

    /**
     * Reports an event as inappropriate to the server, which may then notify the appropriate people.
     * @param {string} roomId The room in which the event being reported is located.
     * @param {string} eventId The event to report.
     * @param {number} score The score to rate this content as where -100 is most offensive and 0 is inoffensive.
     * @param {string} reason The reason the content is being reported. May be blank.
     * @returns {Promise} Resolves to an empty object if successful
     */
    public reportEvent(roomId: string, eventId: string, score: number, reason: string): Promise<{}> {
        const path = utils.encodeUri("/rooms/$roomId/report/$eventId", {
            $roomId: roomId,
            $eventId: eventId,
        });

        return this.http.authedRequest(undefined, Method.Post, path, null, { score, reason });
    }

    /**
     * Fetches or paginates a summary of a space as defined by an initial version of MSC2946
     * @param {string} roomId The ID of the space-room to use as the root of the summary.
     * @param {number?} maxRoomsPerSpace The maximum number of rooms to return per subspace.
     * @param {boolean?} suggestedOnly Whether to only return rooms with suggested=true.
     * @param {boolean?} autoJoinOnly Whether to only return rooms with auto_join=true.
     * @param {number?} limit The maximum number of rooms to return in total.
     * @param {string?} batch The opaque token to paginate a previous summary request.
     * @returns {Promise} the response, with next_token, rooms fields.
     * @deprecated in favour of `getRoomHierarchy` due to the MSC changing paths.
     */
    public getSpaceSummary(
        roomId: string,
        maxRoomsPerSpace?: number,
        suggestedOnly?: boolean,
        autoJoinOnly?: boolean,
        limit?: number,
        batch?: string,
    ): Promise<{rooms: ISpaceSummaryRoom[], events: ISpaceSummaryEvent[]}> {
        const path = utils.encodeUri("/rooms/$roomId/spaces", {
            $roomId: roomId,
        });

        return this.http.authedRequest(undefined, Method.Post, path, null, {
            max_rooms_per_space: maxRoomsPerSpace,
            suggested_only: suggestedOnly,
            auto_join_only: autoJoinOnly,
            limit,
            batch,
        }, {
            prefix: "/_matrix/client/unstable/org.matrix.msc2946",
        });
    }

    /**
     * Fetches or paginates a room hierarchy as defined by MSC2946.
     * Falls back gracefully to sourcing its data from `getSpaceSummary` if this API is not yet supported by the server.
     * @param {string} roomId The ID of the space-room to use as the root of the summary.
     * @param {number?} limit The maximum number of rooms to return per page.
     * @param {number?} maxDepth The maximum depth in the tree from the root room to return.
     * @param {boolean?} suggestedOnly Whether to only return rooms with suggested=true.
     * @param {string?} fromToken The opaque token to paginate a previous request.
     * @returns {Promise} the response, with next_batch & rooms fields.
     */
    public getRoomHierarchy(
        roomId: string,
        limit?: number,
        maxDepth?: number,
        suggestedOnly = false,
        fromToken?: string,
    ): Promise<{
        rooms: IHierarchyRoom[];
        next_batch?: string; // eslint-disable-line camelcase
    }> {
        const path = utils.encodeUri("/rooms/$roomId/hierarchy", {
            $roomId: roomId,
        });

        return this.http.authedRequest<{
            rooms: IHierarchyRoom[];
            next_batch?: string; // eslint-disable-line camelcase
        }>(undefined, Method.Get, path, {
            suggested_only: String(suggestedOnly),
            max_depth: String(maxDepth),
            from: fromToken,
            limit: String(limit),
        }, undefined, {
            prefix: "/_matrix/client/unstable/org.matrix.msc2946",
        }).catch(e => {
            if (e.errcode === "M_UNRECOGNIZED") {
                // fall back to the older space summary API as it exposes the same data just in a different shape.
                return this.getSpaceSummary(roomId, undefined, suggestedOnly, undefined, limit)
                    .then(({ rooms, events }) => {
                        // Translate response from `/spaces` to that we expect in this API.
                        const roomMap = new Map(rooms.map(r => {
                            return [r.room_id, <IHierarchyRoom>{ ...r, children_state: [] }];
                        }));
                        events.forEach(e => {
                            roomMap.get(e.room_id)?.children_state.push(e);
                        });

                        return {
                            rooms: Array.from(roomMap.values()),
                        };
                    });
            }

            throw e;
        });
    }

    /**
     * Creates a new file tree space with the given name. The client will pick
     * defaults for how it expects to be able to support the remaining API offered
     * by the returned class.
     *
     * Note that this is UNSTABLE and may have breaking changes without notice.
     * @param {string} name The name of the tree space.
     * @returns {Promise<MSC3089TreeSpace>} Resolves to the created space.
     */
    public async unstableCreateFileTree(name: string): Promise<MSC3089TreeSpace> {
        const { room_id: roomId } = await this.createRoom({
            name: name,
            preset: Preset.PrivateChat,
            power_level_content_override: {
                ...DEFAULT_TREE_POWER_LEVELS_TEMPLATE,
                users: {
                    [this.getUserId()]: 100,
                },
            },
            creation_content: {
                [RoomCreateTypeField]: RoomType.Space,
            },
            initial_state: [
                {
                    type: UNSTABLE_MSC3088_PURPOSE.name,
                    state_key: UNSTABLE_MSC3089_TREE_SUBTYPE.name,
                    content: {
                        [UNSTABLE_MSC3088_ENABLED.name]: true,
                    },
                },
                {
                    type: EventType.RoomEncryption,
                    state_key: "",
                    content: {
                        algorithm: olmlib.MEGOLM_ALGORITHM,
                    },
                },
            ],
        });
        return new MSC3089TreeSpace(this, roomId);
    }

    /**
     * Gets a reference to a tree space, if the room ID given is a tree space. If the room
     * does not appear to be a tree space then null is returned.
     *
     * Note that this is UNSTABLE and may have breaking changes without notice.
     * @param {string} roomId The room ID to get a tree space reference for.
     * @returns {MSC3089TreeSpace} The tree space, or null if not a tree space.
     */
    public unstableGetFileTreeSpace(roomId: string): MSC3089TreeSpace {
        const room = this.getRoom(roomId);
        if (room?.getMyMembership() !== 'join') return null;

        const createEvent = room.currentState.getStateEvents(EventType.RoomCreate, "");
        const purposeEvent = room.currentState.getStateEvents(
            UNSTABLE_MSC3088_PURPOSE.name,
            UNSTABLE_MSC3089_TREE_SUBTYPE.name);

        if (!createEvent) throw new Error("Expected single room create event");

        if (!purposeEvent?.getContent()?.[UNSTABLE_MSC3088_ENABLED.name]) return null;
        if (createEvent.getContent()?.[RoomCreateTypeField] !== RoomType.Space) return null;

        return new MSC3089TreeSpace(this, roomId);
    }

    // TODO: Remove this warning, alongside the functions
    // See https://github.com/vector-im/element-web/issues/17532
    // ======================================================
    // **                ANCIENT APIS BELOW                **
    // ======================================================

    /**
     * @param {string} groupId
     * @return {Promise} Resolves: Group summary object
     * @return {module:http-api.MatrixError} Rejects: with an error response.
     * @deprecated groups/communities never made it to the spec and support for them is being discontinued.
     */
    public getGroupSummary(groupId: string): Promise<any> {
        const path = utils.encodeUri("/groups/$groupId/summary", { $groupId: groupId });
        return this.http.authedRequest(undefined, Method.Get, path);
    }

    /**
     * @param {string} groupId
     * @return {Promise} Resolves: Group profile object
     * @return {module:http-api.MatrixError} Rejects: with an error response.
     * @deprecated groups/communities never made it to the spec and support for them is being discontinued.
     */
    public getGroupProfile(groupId: string): Promise<any> {
        const path = utils.encodeUri("/groups/$groupId/profile", { $groupId: groupId });
        return this.http.authedRequest(undefined, Method.Get, path);
    }

    /**
     * @param {string} groupId
     * @param {Object} profile The group profile object
     * @param {string=} profile.name Name of the group
     * @param {string=} profile.avatar_url MXC avatar URL
     * @param {string=} profile.short_description A short description of the room
     * @param {string=} profile.long_description A longer HTML description of the room
     * @return {Promise} Resolves: Empty object
     * @return {module:http-api.MatrixError} Rejects: with an error response.
     * @deprecated groups/communities never made it to the spec and support for them is being discontinued.
     */
    public setGroupProfile(groupId: string, profile: any): Promise<any> {
        const path = utils.encodeUri("/groups/$groupId/profile", { $groupId: groupId });
        return this.http.authedRequest(
            undefined, Method.Post, path, undefined, profile,
        );
    }

    /**
     * @param {string} groupId
     * @param {object} policy The join policy for the group. Must include at
     *     least a 'type' field which is 'open' if anyone can join the group
     *     the group without prior approval, or 'invite' if an invite is
     *     required to join.
     * @return {Promise} Resolves: Empty object
     * @return {module:http-api.MatrixError} Rejects: with an error response.
     * @deprecated groups/communities never made it to the spec and support for them is being discontinued.
     */
    public setGroupJoinPolicy(groupId: string, policy: any): Promise<any> {
        const path = utils.encodeUri(
            "/groups/$groupId/settings/m.join_policy",
            { $groupId: groupId },
        );
        return this.http.authedRequest(
            undefined, Method.Put, path, undefined, {
                'm.join_policy': policy,
            },
        );
    }

    /**
     * @param {string} groupId
     * @return {Promise} Resolves: Group users list object
     * @return {module:http-api.MatrixError} Rejects: with an error response.
     * @deprecated groups/communities never made it to the spec and support for them is being discontinued.
     */
    public getGroupUsers(groupId: string): Promise<any> {
        const path = utils.encodeUri("/groups/$groupId/users", { $groupId: groupId });
        return this.http.authedRequest(undefined, Method.Get, path);
    }

    /**
     * @param {string} groupId
     * @return {Promise} Resolves: Group users list object
     * @return {module:http-api.MatrixError} Rejects: with an error response.
     * @deprecated groups/communities never made it to the spec and support for them is being discontinued.
     */
    public getGroupInvitedUsers(groupId: string): Promise<any> {
        const path = utils.encodeUri("/groups/$groupId/invited_users", { $groupId: groupId });
        return this.http.authedRequest(undefined, Method.Get, path);
    }

    /**
     * @param {string} groupId
     * @return {Promise} Resolves: Group rooms list object
     * @return {module:http-api.MatrixError} Rejects: with an error response.
     * @deprecated groups/communities never made it to the spec and support for them is being discontinued.
     */
    public getGroupRooms(groupId: string): Promise<any> {
        const path = utils.encodeUri("/groups/$groupId/rooms", { $groupId: groupId });
        return this.http.authedRequest(undefined, Method.Get, path);
    }

    /**
     * @param {string} groupId
     * @param {string} userId
     * @return {Promise} Resolves: Empty object
     * @return {module:http-api.MatrixError} Rejects: with an error response.
     * @deprecated groups/communities never made it to the spec and support for them is being discontinued.
     */
    public inviteUserToGroup(groupId: string, userId: string): Promise<any> {
        const path = utils.encodeUri(
            "/groups/$groupId/admin/users/invite/$userId",
            { $groupId: groupId, $userId: userId },
        );
        return this.http.authedRequest(undefined, Method.Put, path, undefined, {});
    }

    /**
     * @param {string} groupId
     * @param {string} userId
     * @return {Promise} Resolves: Empty object
     * @return {module:http-api.MatrixError} Rejects: with an error response.
     * @deprecated groups/communities never made it to the spec and support for them is being discontinued.
     */
    public removeUserFromGroup(groupId: string, userId: string): Promise<any> {
        const path = utils.encodeUri(
            "/groups/$groupId/admin/users/remove/$userId",
            { $groupId: groupId, $userId: userId },
        );
        return this.http.authedRequest(undefined, Method.Put, path, undefined, {});
    }

    /**
     * @param {string} groupId
     * @param {string} userId
     * @param {string} roleId Optional.
     * @return {Promise} Resolves: Empty object
     * @return {module:http-api.MatrixError} Rejects: with an error response.
     * @deprecated groups/communities never made it to the spec and support for them is being discontinued.
     */
    public addUserToGroupSummary(groupId: string, userId: string, roleId: string): Promise<any> {
        const path = utils.encodeUri(
            roleId ?
                "/groups/$groupId/summary/$roleId/users/$userId" :
                "/groups/$groupId/summary/users/$userId",
            { $groupId: groupId, $roleId: roleId, $userId: userId },
        );
        return this.http.authedRequest(undefined, Method.Put, path, undefined, {});
    }

    /**
     * @param {string} groupId
     * @param {string} userId
     * @return {Promise} Resolves: Empty object
     * @return {module:http-api.MatrixError} Rejects: with an error response.
     * @deprecated groups/communities never made it to the spec and support for them is being discontinued.
     */
    public removeUserFromGroupSummary(groupId: string, userId: string): Promise<any> {
        const path = utils.encodeUri(
            "/groups/$groupId/summary/users/$userId",
            { $groupId: groupId, $userId: userId },
        );
        return this.http.authedRequest(undefined, Method.Delete, path, undefined, {});
    }

    /**
     * @param {string} groupId
     * @param {string} roomId
     * @param {string} categoryId Optional.
     * @return {Promise} Resolves: Empty object
     * @return {module:http-api.MatrixError} Rejects: with an error response.
     * @deprecated groups/communities never made it to the spec and support for them is being discontinued.
     */
    public addRoomToGroupSummary(groupId: string, roomId: string, categoryId: string): Promise<any> {
        const path = utils.encodeUri(
            categoryId ?
                "/groups/$groupId/summary/$categoryId/rooms/$roomId" :
                "/groups/$groupId/summary/rooms/$roomId",
            { $groupId: groupId, $categoryId: categoryId, $roomId: roomId },
        );
        return this.http.authedRequest(undefined, Method.Put, path, undefined, {});
    }

    /**
     * @param {string} groupId
     * @param {string} roomId
     * @return {Promise} Resolves: Empty object
     * @return {module:http-api.MatrixError} Rejects: with an error response.
     * @deprecated groups/communities never made it to the spec and support for them is being discontinued.
     */
    public removeRoomFromGroupSummary(groupId: string, roomId: string): Promise<any> {
        const path = utils.encodeUri(
            "/groups/$groupId/summary/rooms/$roomId",
            { $groupId: groupId, $roomId: roomId },
        );
        return this.http.authedRequest(undefined, Method.Delete, path, undefined, {});
    }

    /**
     * @param {string} groupId
     * @param {string} roomId
     * @param {boolean} isPublic Whether the room-group association is visible to non-members
     * @return {Promise} Resolves: Empty object
     * @return {module:http-api.MatrixError} Rejects: with an error response.
     * @deprecated groups/communities never made it to the spec and support for them is being discontinued.
     */
    public addRoomToGroup(groupId: string, roomId: string, isPublic: boolean): Promise<any> {
        if (isPublic === undefined) {
            isPublic = true;
        }
        const path = utils.encodeUri(
            "/groups/$groupId/admin/rooms/$roomId",
            { $groupId: groupId, $roomId: roomId },
        );
        return this.http.authedRequest(undefined, Method.Put, path, undefined,
            { "m.visibility": { type: isPublic ? "public" : "private" } },
        );
    }

    /**
     * Configure the visibility of a room-group association.
     * @param {string} groupId
     * @param {string} roomId
     * @param {boolean} isPublic Whether the room-group association is visible to non-members
     * @return {Promise} Resolves: Empty object
     * @return {module:http-api.MatrixError} Rejects: with an error response.
     * @deprecated groups/communities never made it to the spec and support for them is being discontinued.
     */
    public updateGroupRoomVisibility(groupId: string, roomId: string, isPublic: boolean): Promise<any> {
        // NB: The /config API is generic but there's not much point in exposing this yet as synapse
        //     is the only server to implement this. In future we should consider an API that allows
        //     arbitrary configuration, i.e. "config/$configKey".

        const path = utils.encodeUri(
            "/groups/$groupId/admin/rooms/$roomId/config/m.visibility",
            { $groupId: groupId, $roomId: roomId },
        );
        return this.http.authedRequest(undefined, Method.Put, path, undefined,
            { type: isPublic ? "public" : "private" },
        );
    }

    /**
     * @param {string} groupId
     * @param {string} roomId
     * @return {Promise} Resolves: Empty object
     * @return {module:http-api.MatrixError} Rejects: with an error response.
     * @deprecated groups/communities never made it to the spec and support for them is being discontinued.
     */
    public removeRoomFromGroup(groupId: string, roomId: string): Promise<any> {
        const path = utils.encodeUri(
            "/groups/$groupId/admin/rooms/$roomId",
            { $groupId: groupId, $roomId: roomId },
        );
        return this.http.authedRequest(undefined, Method.Delete, path, undefined, {});
    }

    /**
     * @param {string} groupId
     * @param {Object} opts Additional options to send alongside the acceptance.
     * @return {Promise} Resolves: Empty object
     * @return {module:http-api.MatrixError} Rejects: with an error response.
     * @deprecated groups/communities never made it to the spec and support for them is being discontinued.
     */
    public acceptGroupInvite(groupId: string, opts = null): Promise<any> {
        const path = utils.encodeUri(
            "/groups/$groupId/self/accept_invite",
            { $groupId: groupId },
        );
        return this.http.authedRequest(undefined, Method.Put, path, undefined, opts || {});
    }

    /**
     * @param {string} groupId
     * @return {Promise} Resolves: Empty object
     * @return {module:http-api.MatrixError} Rejects: with an error response.
     * @deprecated groups/communities never made it to the spec and support for them is being discontinued.
     */
    public joinGroup(groupId: string): Promise<any> {
        const path = utils.encodeUri(
            "/groups/$groupId/self/join",
            { $groupId: groupId },
        );
        return this.http.authedRequest(undefined, Method.Put, path, undefined, {});
    }

    /**
     * @param {string} groupId
     * @return {Promise} Resolves: Empty object
     * @return {module:http-api.MatrixError} Rejects: with an error response.
     * @deprecated groups/communities never made it to the spec and support for them is being discontinued.
     */
    public leaveGroup(groupId: string): Promise<any> {
        const path = utils.encodeUri(
            "/groups/$groupId/self/leave",
            { $groupId: groupId },
        );
        return this.http.authedRequest(undefined, Method.Put, path, undefined, {});
    }

    /**
     * @return {Promise} Resolves: The groups to which the user is joined
     * @return {module:http-api.MatrixError} Rejects: with an error response.
     * @deprecated groups/communities never made it to the spec and support for them is being discontinued.
     */
    public getJoinedGroups(): Promise<any> {
        const path = utils.encodeUri("/joined_groups", {});
        return this.http.authedRequest(undefined, Method.Get, path);
    }

    /**
     * @param {Object} content Request content
     * @param {string} content.localpart The local part of the desired group ID
     * @param {Object} content.profile Group profile object
     * @return {Promise} Resolves: Object with key group_id: id of the created group
     * @return {module:http-api.MatrixError} Rejects: with an error response.
     * @deprecated groups/communities never made it to the spec and support for them is being discontinued.
     */
    public createGroup(content: any): Promise<any> {
        const path = utils.encodeUri("/create_group", {});
        return this.http.authedRequest(
            undefined, Method.Post, path, undefined, content,
        );
    }

    /**
     * @param {string[]} userIds List of user IDs
     * @return {Promise} Resolves: Object as exmaple below
     *
     *     {
     *         "users": {
     *             "@bob:example.com": {
     *                 "+example:example.com"
     *             }
     *         }
     *     }
     * @return {module:http-api.MatrixError} Rejects: with an error response.
     * @deprecated groups/communities never made it to the spec and support for them is being discontinued.
     */
    public getPublicisedGroups(userIds: string[]): Promise<any> {
        const path = utils.encodeUri("/publicised_groups", {});
        return this.http.authedRequest(
            undefined, Method.Post, path, undefined, { user_ids: userIds },
        );
    }

    /**
     * @param {string} groupId
     * @param {boolean} isPublic Whether the user's membership of this group is made public
     * @return {Promise} Resolves: Empty object
     * @return {module:http-api.MatrixError} Rejects: with an error response.
     * @deprecated groups/communities never made it to the spec and support for them is being discontinued.
     */
    public setGroupPublicity(groupId: string, isPublic: boolean): Promise<any> {
        const path = utils.encodeUri(
            "/groups/$groupId/self/update_publicity",
            { $groupId: groupId },
        );
        return this.http.authedRequest(undefined, Method.Put, path, undefined, {
            publicise: isPublic,
        });
    }

    /**
     * @experimental
     */
    public supportsExperimentalThreads(): boolean {
        return this.clientOpts?.experimentalThreadSupport || false;
    }

    /**
     * Fetches the summary of a room as defined by an initial version of MSC3266 and implemented in Synapse
     * Proposed at https://github.com/matrix-org/matrix-doc/pull/3266
     * @param {string} roomIdOrAlias The ID or alias of the room to get the summary of.
     * @param {string[]?} via The list of servers which know about the room if only an ID was provided.
     */
    public async getRoomSummary(roomIdOrAlias: string, via?: string[]): Promise<IRoomSummary> {
        const path = utils.encodeUri("/rooms/$roomid/summary", { $roomid: roomIdOrAlias });
        return this.http.authedRequest(undefined, Method.Get, path, { via }, null, {
            qsStringifyOptions: { arrayFormat: 'repeat' },
            prefix: "/_matrix/client/unstable/im.nheko.summary",
        });
    }

    public partitionThreadedEvents(events: MatrixEvent[]): [MatrixEvent[], MatrixEvent[]] {
        // Indices to the events array, for readibility
        const ROOM = 0;
        const THREAD = 1;
        const threadRoots = new Set<string>();
        if (this.supportsExperimentalThreads()) {
            return events.reduce((memo, event: MatrixEvent) => {
                const room = this.getRoom(event.getRoomId());
                // An event should live in the thread timeline if
                // - It's a reply in thread event
                // - It's related to a reply in thread event
                let shouldLiveInThreadTimeline = event.isThreadRelation;
                if (shouldLiveInThreadTimeline) {
                    threadRoots.add(event.relationEventId);
                } else {
                    const parentEventId = event.parentEventId;
                    const parentEvent = room?.findEventById(parentEventId) || events.find((mxEv: MatrixEvent) => {
                        return mxEv.getId() === parentEventId;
                    });
                    shouldLiveInThreadTimeline = parentEvent?.isThreadRelation;

                    // Copy all the reactions and annotations to the root event
                    // to the thread timeline. They will end up living in both
                    // timelines at the same time
                    const targetingThreadRoot = parentEvent?.isThreadRoot || threadRoots.has(event.relationEventId);
                    if (targetingThreadRoot && !event.isThreadRelation && event.relationEventId) {
                        memo[THREAD].push(event);
                    }
                }
                const targetTimeline = shouldLiveInThreadTimeline ? THREAD : ROOM;
                memo[targetTimeline].push(event);
                return memo;
            }, [[], []]);
        } else {
            // When `experimentalThreadSupport` is disabled
            // treat all events as timelineEvents
            return [
                events,
                [],
            ];
        }
    }

    /**
     * @experimental
     */
    public processThreadEvents(room: Room, threadedEvents: MatrixEvent[]): void {
        threadedEvents
            .sort((a, b) => a.getTs() - b.getTs())
            .forEach(event => {
                room.addThreadedEvent(event);
            });
    }

    /**
     * Fetches the user_id of the configured access token.
     */
    public async whoami(): Promise<{ user_id: string }> { // eslint-disable-line camelcase
        return this.http.authedRequest(undefined, Method.Get, "/account/whoami");
    }
}

/**
 * Fires whenever the SDK receives a new event.
 * <p>
 * This is only fired for live events received via /sync - it is not fired for
 * events received over context, search, or pagination APIs.
 *
 * @event module:client~MatrixClient#"event"
 * @param {MatrixEvent} event The matrix event which caused this event to fire.
 * @example
 * matrixClient.on("event", function(event){
 *   var sender = event.getSender();
 * });
 */

/**
 * Fires whenever the SDK receives a new to-device event.
 * @event module:client~MatrixClient#"toDeviceEvent"
 * @param {MatrixEvent} event The matrix event which caused this event to fire.
 * @example
 * matrixClient.on("toDeviceEvent", function(event){
 *   var sender = event.getSender();
 * });
 */

/**
 * Fires whenever the SDK's syncing state is updated. The state can be one of:
 * <ul>
 *
 * <li>PREPARED: The client has synced with the server at least once and is
 * ready for methods to be called on it. This will be immediately followed by
 * a state of SYNCING. <i>This is the equivalent of "syncComplete" in the
 * previous API.</i></li>
 *
 * <li>CATCHUP: The client has detected the connection to the server might be
 * available again and will now try to do a sync again. As this sync might take
 * a long time (depending how long ago was last synced, and general server
 * performance) the client is put in this mode so the UI can reflect trying
 * to catch up with the server after losing connection.</li>
 *
 * <li>SYNCING : The client is currently polling for new events from the server.
 * This will be called <i>after</i> processing latest events from a sync.</li>
 *
 * <li>ERROR : The client has had a problem syncing with the server. If this is
 * called <i>before</i> PREPARED then there was a problem performing the initial
 * sync. If this is called <i>after</i> PREPARED then there was a problem polling
 * the server for updates. This may be called multiple times even if the state is
 * already ERROR. <i>This is the equivalent of "syncError" in the previous
 * API.</i></li>
 *
 * <li>RECONNECTING: The sync connection has dropped, but not (yet) in a way that
 * should be considered erroneous.
 * </li>
 *
 * <li>STOPPED: The client has stopped syncing with server due to stopClient
 * being called.
 * </li>
 * </ul>
 * State transition diagram:
 * <pre>
 *                                          +---->STOPPED
 *                                          |
 *              +----->PREPARED -------> SYNCING <--+
 *              |                        ^  |  ^    |
 *              |      CATCHUP ----------+  |  |    |
 *              |        ^                  V  |    |
 *   null ------+        |  +------- RECONNECTING   |
 *              |        V  V                       |
 *              +------->ERROR ---------------------+
 *
 * NB: 'null' will never be emitted by this event.
 *
 * </pre>
 * Transitions:
 * <ul>
 *
 * <li><code>null -> PREPARED</code> : Occurs when the initial sync is completed
 * first time. This involves setting up filters and obtaining push rules.
 *
 * <li><code>null -> ERROR</code> : Occurs when the initial sync failed first time.
 *
 * <li><code>ERROR -> PREPARED</code> : Occurs when the initial sync succeeds
 * after previously failing.
 *
 * <li><code>PREPARED -> SYNCING</code> : Occurs immediately after transitioning
 * to PREPARED. Starts listening for live updates rather than catching up.
 *
 * <li><code>SYNCING -> RECONNECTING</code> : Occurs when the live update fails.
 *
 * <li><code>RECONNECTING -> RECONNECTING</code> : Can occur if the update calls
 * continue to fail, but the keepalive calls (to /versions) succeed.
 *
 * <li><code>RECONNECTING -> ERROR</code> : Occurs when the keepalive call also fails
 *
 * <li><code>ERROR -> SYNCING</code> : Occurs when the client has performed a
 * live update after having previously failed.
 *
 * <li><code>ERROR -> ERROR</code> : Occurs when the client has failed to keepalive
 * for a second time or more.</li>
 *
 * <li><code>SYNCING -> SYNCING</code> : Occurs when the client has performed a live
 * update. This is called <i>after</i> processing.</li>
 *
 * <li><code>* -> STOPPED</code> : Occurs once the client has stopped syncing or
 * trying to sync after stopClient has been called.</li>
 * </ul>
 *
 * @event module:client~MatrixClient#"sync"
 *
 * @param {string} state An enum representing the syncing state. One of "PREPARED",
 * "SYNCING", "ERROR", "STOPPED".
 *
 * @param {?string} prevState An enum representing the previous syncing state.
 * One of "PREPARED", "SYNCING", "ERROR", "STOPPED" <b>or null</b>.
 *
 * @param {?Object} data Data about this transition.
 *
 * @param {MatrixError} data.error The matrix error if <code>state=ERROR</code>.
 *
 * @param {String} data.oldSyncToken The 'since' token passed to /sync.
 *    <code>null</code> for the first successful sync since this client was
 *    started. Only present if <code>state=PREPARED</code> or
 *    <code>state=SYNCING</code>.
 *
 * @param {String} data.nextSyncToken The 'next_batch' result from /sync, which
 *    will become the 'since' token for the next call to /sync. Only present if
 *    <code>state=PREPARED</code> or <code>state=SYNCING</code>.
 *
 * @param {boolean} data.catchingUp True if we are working our way through a
 *    backlog of events after connecting. Only present if <code>state=SYNCING</code>.
 *
 * @example
 * matrixClient.on("sync", function(state, prevState, data) {
 *   switch (state) {
 *     case "ERROR":
 *       // update UI to say "Connection Lost"
 *       break;
 *     case "SYNCING":
 *       // update UI to remove any "Connection Lost" message
 *       break;
 *     case "PREPARED":
 *       // the client instance is ready to be queried.
 *       var rooms = matrixClient.getRooms();
 *       break;
 *   }
 * });
 */

/**
 * Fires whenever the sdk learns about a new group. <strong>This event
 * is experimental and may change.</strong>
 * @event module:client~MatrixClient#"Group"
 * @param {Group} group The newly created, fully populated group.
 * @deprecated groups/communities never made it to the spec and support for them is being discontinued.
 * @example
 * matrixClient.on("Group", function(group){
 *   var groupId = group.groupId;
 * });
 */

/**
 * Fires whenever a new Room is added. This will fire when you are invited to a
 * room, as well as when you join a room. <strong>This event is experimental and
 * may change.</strong>
 * @event module:client~MatrixClient#"Room"
 * @param {Room} room The newly created, fully populated room.
 * @example
 * matrixClient.on("Room", function(room){
 *   var roomId = room.roomId;
 * });
 */

/**
 * Fires whenever a Room is removed. This will fire when you forget a room.
 * <strong>This event is experimental and may change.</strong>
 * @event module:client~MatrixClient#"deleteRoom"
 * @param {string} roomId The deleted room ID.
 * @example
 * matrixClient.on("deleteRoom", function(roomId){
 *   // update UI from getRooms()
 * });
 */

/**
 * Fires whenever an incoming call arrives.
 * @event module:client~MatrixClient#"Call.incoming"
 * @param {module:webrtc/call~MatrixCall} call The incoming call.
 * @example
 * matrixClient.on("Call.incoming", function(call){
 *   call.answer(); // auto-answer
 * });
 */

/**
 * Fires whenever the login session the JS SDK is using is no
 * longer valid and the user must log in again.
 * NB. This only fires when action is required from the user, not
 * when then login session can be renewed by using a refresh token.
 * @event module:client~MatrixClient#"Session.logged_out"
 * @example
 * matrixClient.on("Session.logged_out", function(errorObj){
 *   // show the login screen
 * });
 */

/**
 * Fires when the JS SDK receives a M_CONSENT_NOT_GIVEN error in response
 * to a HTTP request.
 * @event module:client~MatrixClient#"no_consent"
 * @example
 * matrixClient.on("no_consent", function(message, contentUri) {
 *     console.info(message + ' Go to ' + contentUri);
 * });
 */

/**
 * Fires when a device is marked as verified/unverified/blocked/unblocked by
 * {@link module:client~MatrixClient#setDeviceVerified|MatrixClient.setDeviceVerified} or
 * {@link module:client~MatrixClient#setDeviceBlocked|MatrixClient.setDeviceBlocked}.
 *
 * @event module:client~MatrixClient#"deviceVerificationChanged"
 * @param {string} userId the owner of the verified device
 * @param {string} deviceId the id of the verified device
 * @param {module:crypto/deviceinfo} deviceInfo updated device information
 */

/**
 * Fires when the trust status of a user changes
 * If userId is the userId of the logged in user, this indicated a change
 * in the trust status of the cross-signing data on the account.
 *
 * The cross-signing API is currently UNSTABLE and may change without notice.
 *
 * @event module:client~MatrixClient#"userTrustStatusChanged"
 * @param {string} userId the userId of the user in question
 * @param {UserTrustLevel} trustLevel The new trust level of the user
 */

/**
 * Fires when the user's cross-signing keys have changed or cross-signing
 * has been enabled/disabled. The client can use getStoredCrossSigningForUser
 * with the user ID of the logged in user to check if cross-signing is
 * enabled on the account. If enabled, it can test whether the current key
 * is trusted using with checkUserTrust with the user ID of the logged
 * in user. The checkOwnCrossSigningTrust function may be used to reconcile
 * the trust in the account key.
 *
 * The cross-signing API is currently UNSTABLE and may change without notice.
 *
 * @event module:client~MatrixClient#"crossSigning.keysChanged"
 */

/**
 * Fires whenever new user-scoped account_data is added.
 * @event module:client~MatrixClient#"accountData"
 * @param {MatrixEvent} event The event describing the account_data just added
 * @param {MatrixEvent} event The previous account data, if known.
 * @example
 * matrixClient.on("accountData", function(event, oldEvent){
 *   myAccountData[event.type] = event.content;
 * });
 */

/**
 * Fires whenever the stored devices for a user have changed
 * @event module:client~MatrixClient#"crypto.devicesUpdated"
 * @param {String[]} users A list of user IDs that were updated
 * @param {boolean} initialFetch If true, the store was empty (apart
 *     from our own device) and has been seeded.
 */

/**
 * Fires whenever the stored devices for a user will be updated
 * @event module:client~MatrixClient#"crypto.willUpdateDevices"
 * @param {String[]} users A list of user IDs that will be updated
 * @param {boolean} initialFetch If true, the store is empty (apart
 *     from our own device) and is being seeded.
 */

/**
 * Fires whenever the status of e2e key backup changes, as returned by getKeyBackupEnabled()
 * @event module:client~MatrixClient#"crypto.keyBackupStatus"
 * @param {boolean} enabled true if key backup has been enabled, otherwise false
 * @example
 * matrixClient.on("crypto.keyBackupStatus", function(enabled){
 *   if (enabled) {
 *     [...]
 *   }
 * });
 */

/**
 * Fires when we want to suggest to the user that they restore their megolm keys
 * from backup or by cross-signing the device.
 *
 * @event module:client~MatrixClient#"crypto.suggestKeyRestore"
 */

/**
 * Fires when a key verification is requested.
 * @event module:client~MatrixClient#"crypto.verification.request"
 * @param {object} data
 * @param {MatrixEvent} data.event the original verification request message
 * @param {Array} data.methods the verification methods that can be used
 * @param {Number} data.timeout the amount of milliseconds that should be waited
 *                 before cancelling the request automatically.
 * @param {Function} data.beginKeyVerification a function to call if a key
 *     verification should be performed.  The function takes one argument: the
 *     name of the key verification method (taken from data.methods) to use.
 * @param {Function} data.cancel a function to call if the key verification is
 *     rejected.
 */

/**
 * Fires when a key verification is requested with an unknown method.
 * @event module:client~MatrixClient#"crypto.verification.request.unknown"
 * @param {string} userId the user ID who requested the key verification
 * @param {Function} cancel a function that will send a cancellation message to
 *     reject the key verification.
 */

/**
 * Fires when a secret request has been cancelled.  If the client is prompting
 * the user to ask whether they want to share a secret, the prompt can be
 * dismissed.
 *
 * The Secure Secret Storage API is currently UNSTABLE and may change without notice.
 *
 * @event module:client~MatrixClient#"crypto.secrets.requestCancelled"
 * @param {object} data
 * @param {string} data.user_id The user ID of the client that had requested the secret.
 * @param {string} data.device_id The device ID of the client that had requested the
 *     secret.
 * @param {string} data.request_id The ID of the original request.
 */

/**
 * Fires when the client .well-known info is fetched.
 *
 * @event module:client~MatrixClient#"WellKnown.client"
 * @param {object} data The JSON object returned by the server
 */<|MERGE_RESOLUTION|>--- conflicted
+++ resolved
@@ -1451,14 +1451,9 @@
         }
 
         return this.http.authedRequest(
-<<<<<<< HEAD
             undefined, Method.Get, "/capabilities",
-        ).catch((e: Error) => {
-=======
-            undefined, "GET", "/capabilities",
         ).catch((e: Error): void => {
             // We swallow errors because we need a default object anyhow
->>>>>>> 963c7690
             logger.error(e);
         }).then((r: { capabilities?: ICapabilities } = {}) => {
             const capabilities: ICapabilities = r["capabilities"] || {};
@@ -5818,14 +5813,9 @@
             $filterId: filterId,
         });
 
-        return this.http.authedRequest(
-<<<<<<< HEAD
+        return this.http.authedRequest<IFilterDefinition>(
             undefined, Method.Get, path, undefined, undefined,
         ).then((response) => {
-=======
-            undefined, "GET", path, undefined, undefined,
-        ).then((response: IFilterDefinition) => {
->>>>>>> 963c7690
             // persist the filter
             const filter = Filter.fromJson(userId, filterId, response);
             this.store.storeFilter(filter);
@@ -6447,15 +6437,9 @@
      * @return {Promise} Resolves: to `true`.
      */
     public isUsernameAvailable(username: string): Promise<true> {
-<<<<<<< HEAD
         return this.http.authedRequest<{ available: true }>(
             undefined, Method.Get, '/register/available', { username: username },
         ).then((response) => {
-=======
-        return this.http.authedRequest(
-            undefined, "GET", '/register/available', { username: username },
-        ).then((response: { available: boolean }) => {
->>>>>>> 963c7690
             return response.available;
         });
     }
