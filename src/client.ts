--- conflicted
+++ resolved
@@ -724,15 +724,14 @@
     rooms: Record<string, IRoomKeysResponse>;
 }
 
-<<<<<<< HEAD
+interface IRoomHierarchy {
+    rooms: IHierarchyRoom[];
+    next_batch?: string;
+}
+
 interface ITimestampToEventResponse {
     event_id: string;
     origin_server_ts: string;
-=======
-interface IRoomHierarchy {
-    rooms: IHierarchyRoom[];
-    next_batch?: string;
->>>>>>> 6ac84a24
 }
 /* eslint-enable camelcase */
 
