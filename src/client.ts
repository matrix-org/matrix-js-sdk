--- conflicted
+++ resolved
@@ -20,13 +20,8 @@
 
 import { type Optional } from "matrix-events-sdk";
 
-<<<<<<< HEAD
 import type { IDeviceKeys, IOneTimeKey } from "./@types/crypto.ts";
-import { ISyncStateData, SetPresence, SyncApi, SyncApiOptions, SyncState } from "./sync.ts";
-=======
-import type { IDeviceKeys, IMegolmSessionData, IOneTimeKey } from "./@types/crypto.ts";
 import { type ISyncStateData, type SetPresence, SyncApi, type SyncApiOptions, SyncState } from "./sync.ts";
->>>>>>> ff1db2b5
 import {
     EventStatus,
     type IContent,
@@ -59,22 +54,11 @@
 import * as utils from "./utils.ts";
 import { noUnsafeEventProps, type QueryDict, replaceParam, safeSet, sleep } from "./utils.ts";
 import { Direction, EventTimeline } from "./models/event-timeline.ts";
-<<<<<<< HEAD
-import { IActionsObject, PushProcessor } from "./pushprocessor.ts";
-import { AutoDiscovery, AutoDiscoveryAction } from "./autodiscovery.ts";
+import { type IActionsObject, PushProcessor } from "./pushprocessor.ts";
+import { AutoDiscovery, type AutoDiscoveryAction } from "./autodiscovery.ts";
 import { encodeUnpaddedBase64Url } from "./base64.ts";
 import { TypedReEmitter } from "./ReEmitter.ts";
-import { logger, Logger } from "./logger.ts";
-=======
-import { type IActionsObject, PushProcessor } from "./pushprocessor.ts";
-import { AutoDiscovery, type AutoDiscoveryAction } from "./autodiscovery.ts";
-import { decodeBase64, encodeBase64, encodeUnpaddedBase64Url } from "./base64.ts";
-import { type IExportedDevice as IExportedOlmDevice } from "./crypto/OlmDevice.ts";
-import { type IOlmDevice } from "./crypto/algorithms/megolm.ts";
-import { TypedReEmitter } from "./ReEmitter.ts";
-import { type IRoomEncryption } from "./crypto/RoomList.ts";
 import { logger, type Logger } from "./logger.ts";
->>>>>>> ff1db2b5
 import { SERVICE_TYPES } from "./service-types.ts";
 import {
     type Body,
@@ -96,72 +80,17 @@
     type UploadOpts,
     type UploadResponse,
 } from "./http-api/index.ts";
-<<<<<<< HEAD
-import { User, UserEvent, UserEventHandlerMap } from "./models/user.ts";
-import { getHttpUriForMxc } from "./content-repo.ts";
-import { SearchResult } from "./models/search-result.ts";
-import { IIdentityServerProvider } from "./@types/IIdentityServerProvider.ts";
-import { MatrixScheduler } from "./scheduler.ts";
-import { BeaconEvent, BeaconEventHandlerMap } from "./models/beacon.ts";
-import { AuthDict } from "./interactive-auth.ts";
-import { IMinimalEvent, IRoomEvent, IStateEvent } from "./sync-accumulator.ts";
-import { EventTimelineSet } from "./models/event-timeline-set.ts";
-import * as ContentHelpers from "./content-helpers.ts";
-import { NotificationCountType, Room, RoomEvent, RoomEventHandlerMap, RoomNameState } from "./models/room.ts";
-import { RoomMemberEvent, RoomMemberEventHandlerMap } from "./models/room-member.ts";
-import { IPowerLevelsContent, RoomStateEvent, RoomStateEventHandlerMap } from "./models/room-state.ts";
-=======
-import {
-    Crypto,
-    CryptoEvent as LegacyCryptoEvent,
-    type CryptoEventHandlerMap as LegacyCryptoEventHandlerMap,
-    fixBackupKey,
-    type ICheckOwnCrossSigningTrustOpts,
-    type IRoomKeyRequestBody,
-    isCryptoAvailable,
-} from "./crypto/index.ts";
-import { type DeviceInfo } from "./crypto/deviceinfo.ts";
 import { User, UserEvent, type UserEventHandlerMap } from "./models/user.ts";
 import { getHttpUriForMxc } from "./content-repo.ts";
 import { SearchResult } from "./models/search-result.ts";
-import { DEHYDRATION_ALGORITHM, type IDehydratedDevice, type IDehydratedDeviceKeyInfo } from "./crypto/dehydration.ts";
-import {
-    type IKeyBackupInfo,
-    type IKeyBackupPrepareOpts,
-    type IKeyBackupRestoreOpts,
-    type IKeyBackupRestoreResult,
-    type IKeyBackupRoomSessions,
-    type IKeyBackupSession,
-} from "./crypto/keybackup.ts";
 import { type IIdentityServerProvider } from "./@types/IIdentityServerProvider.ts";
 import { type MatrixScheduler } from "./scheduler.ts";
 import { type BeaconEvent, type BeaconEventHandlerMap } from "./models/beacon.ts";
 import { type AuthDict } from "./interactive-auth.ts";
 import { type IMinimalEvent, type IRoomEvent, type IStateEvent } from "./sync-accumulator.ts";
-import {
-    CrossSigningKey,
-    type ICreateSecretStorageOpts,
-    type IEncryptedEventInfo,
-    type IRecoveryKey,
-} from "./crypto/api.ts";
-import { type EventTimelineSet } from "./models/event-timeline-set.ts";
-import { type VerificationRequest } from "./crypto/verification/request/VerificationRequest.ts";
-import { type VerificationBase as Verification } from "./crypto/verification/Base.ts";
+import { EventTimelineSet } from "./models/event-timeline-set.ts";
 import * as ContentHelpers from "./content-helpers.ts";
->>>>>>> ff1db2b5
-import {
-    type CrossSigningInfo,
-    type DeviceTrustLevel,
-    type ICacheCallbacks,
-    type UserTrustLevel,
-} from "./crypto/CrossSigning.ts";
-import {
-    NotificationCountType,
-    type Room,
-    type RoomEvent,
-    type RoomEventHandlerMap,
-    type RoomNameState,
-} from "./models/room.ts";
+import { NotificationCountType, type Room, type RoomEvent, type RoomEventHandlerMap, type RoomNameState } from "./models/room.ts";
 import { RoomMemberEvent, type RoomMemberEventHandlerMap } from "./models/room-member.ts";
 import { type IPowerLevelsContent, type RoomStateEvent, type RoomStateEventHandlerMap } from "./models/room-state.ts";
 import {
@@ -217,23 +146,9 @@
 } from "./@types/partials.ts";
 import { type EventMapper, eventMapperFor, type MapperOpts } from "./event-mapper.ts";
 import { secureRandomString } from "./randomstring.ts";
-<<<<<<< HEAD
-import { DEFAULT_TREE_POWER_LEVELS_TEMPLATE, MSC3089TreeSpace } from "./models/MSC3089TreeSpace.ts";
-import { ISignatures } from "./@types/signed.ts";
-import { IStore } from "./store/index.ts";
-=======
-import {
-    BackupManager,
-    type IKeyBackup,
-    type IKeyBackupCheck,
-    type IPreparedKeyBackupVersion,
-    type TrustInfo,
-} from "./crypto/backup.ts";
 import { DEFAULT_TREE_POWER_LEVELS_TEMPLATE, MSC3089TreeSpace } from "./models/MSC3089TreeSpace.ts";
 import { type ISignatures } from "./@types/signed.ts";
 import { type IStore } from "./store/index.ts";
-import { type ISecretRequest } from "./crypto/SecretStorage.ts";
->>>>>>> ff1db2b5
 import {
     type IEventWithRoomId,
     type ISearchRequestBody,
@@ -254,20 +169,9 @@
     PushRuleKind,
     type RuleId,
 } from "./@types/PushRules.ts";
-<<<<<<< HEAD
-import { IThreepid } from "./@types/threepids.ts";
-import { CryptoStore } from "./crypto/store/base.ts";
-import { GroupCall, GroupCallIntent, GroupCallType, IGroupCallDataChannelOptions } from "./webrtc/groupCall.ts";
-=======
 import { type IThreepid } from "./@types/threepids.ts";
-import { type CryptoStore, type OutgoingRoomKeyRequest } from "./crypto/store/base.ts";
-import {
-    GroupCall,
-    type GroupCallIntent,
-    type GroupCallType,
-    type IGroupCallDataChannelOptions,
-} from "./webrtc/groupCall.ts";
->>>>>>> ff1db2b5
+import { type CryptoStore } from "./crypto/store/base.ts";
+import { GroupCall, type GroupCallIntent, type GroupCallType, type IGroupCallDataChannelOptions } from "./webrtc/groupCall.ts";
 import { MediaHandler } from "./webrtc/mediaHandler.ts";
 import {
     type ILoginFlowsResponse,
@@ -297,40 +201,17 @@
 import { type UIARequest, type UIAResponse } from "./@types/uia.ts";
 import { type LocalNotificationSettings } from "./@types/local_notifications.ts";
 import { buildFeatureSupportMap, Feature, ServerSupport } from "./feature.ts";
-<<<<<<< HEAD
-import { CryptoBackend } from "./common-crypto/CryptoBackend.ts";
+import { type CryptoBackend } from "./common-crypto/CryptoBackend.ts";
 import { RUST_SDK_STORE_PREFIX } from "./rust-crypto/constants.ts";
 import {
-    CrossSigningKeyInfo,
-    CryptoApi,
-=======
-import { type BackupDecryptor, type CryptoBackend } from "./common-crypto/CryptoBackend.ts";
-import { RUST_SDK_STORE_PREFIX } from "./rust-crypto/constants.ts";
-import {
-    type BootstrapCrossSigningOpts,
     type CrossSigningKeyInfo,
     type CryptoApi,
-    decodeRecoveryKey,
-    type ImportRoomKeysOpts,
->>>>>>> ff1db2b5
     CryptoEvent,
     type CryptoEventHandlerMap,
     type CryptoCallbacks,
 } from "./crypto-api/index.ts";
-<<<<<<< HEAD
-import { SecretStorageKeyDescription, ServerSideSecretStorage, ServerSideSecretStorageImpl } from "./secret-storage.ts";
-import { RegisterRequest, RegisterResponse } from "./@types/registration.ts";
-=======
-import { type DeviceInfoMap } from "./crypto/DeviceList.ts";
-import {
-    type AddSecretStorageKeyOpts,
-    type SecretStorageKey,
-    type SecretStorageKeyDescription,
-    type ServerSideSecretStorage,
-    ServerSideSecretStorageImpl,
-} from "./secret-storage.ts";
+import { type SecretStorageKeyDescription, type ServerSideSecretStorage, type ServerSideSecretStorageImpl } from "./secret-storage.ts";
 import { type RegisterRequest, type RegisterResponse } from "./@types/registration.ts";
->>>>>>> ff1db2b5
 import { MatrixRTCSessionManager } from "./matrixrtc/MatrixRTCSessionManager.ts";
 import { getRelationsThreadFilter } from "./thread-utils.ts";
 import { KnownMembership, type Membership } from "./@types/membership.ts";
@@ -338,18 +219,8 @@
 import { type ImageInfo } from "./@types/media.ts";
 import { type Capabilities, ServerCapabilities } from "./serverCapabilities.ts";
 import { sha256 } from "./digest.ts";
-<<<<<<< HEAD
-import { discoverAndValidateOIDCIssuerWellKnown, OidcClientConfig, validateAuthMetadataAndKeys } from "./oidc/index.ts";
-import { EmptyObject } from "./@types/common.ts";
-=======
-import { keyFromAuthData } from "./common-crypto/key-passphrase.ts";
-import {
-    discoverAndValidateOIDCIssuerWellKnown,
-    type OidcClientConfig,
-    validateAuthMetadataAndKeys,
-} from "./oidc/index.ts";
+import { discoverAndValidateOIDCIssuerWellKnown, type OidcClientConfig, validateAuthMetadataAndKeys } from "./oidc/index.ts";
 import { type EmptyObject } from "./@types/common.ts";
->>>>>>> ff1db2b5
 
 export type Store = IStore;
 
