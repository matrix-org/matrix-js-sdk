--- conflicted
+++ resolved
@@ -7059,12 +7059,8 @@
      * it is up to the caller to either reset or destroy the MatrixClient after
      * this method succeeds.
      * @param {module:client.callback} callback Optional.
-<<<<<<< HEAD
+     * @param {boolean} stopClient whether to stop the client before calling /logout to prevent invalid token errors.
      * @return {Promise} Resolves: On success, the empty object {}
-=======
-     * @param {boolean} stopClient whether to stop the client before calling /logout to prevent invalid token errors.
-     * @return {Promise} Resolves: On success, the empty object
->>>>>>> 6f445ca9
      */
     public async logout(callback?: Callback, stopClient = false): Promise<{}> {
         if (this.crypto?.backupManager?.getKeyBackupEnabled()) {
