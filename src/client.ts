--- conflicted
+++ resolved
@@ -5276,9 +5276,6 @@
             throw new Error("getLatestTimeline only supports room timelines");
         }
 
-<<<<<<< HEAD
-        const res = await this.http.authedRequest<IMessagesResponse>(Method.Get, messagesPath, params);
-=======
         let res: IMessagesResponse;
         const roomId = timelineSet.room.roomId;
         if (timelineSet.isThreadTimeline) {
@@ -5298,7 +5295,6 @@
                 timelineSet.getFilter(),
             );
         }
->>>>>>> a1b046b5
         const event = res.chunk?.[0];
         if (!event) {
             throw new Error("No message returned from /messages when trying to construct getLatestTimeline");
@@ -5414,7 +5410,7 @@
             opts.prefix = "/_matrix/client/unstable/org.matrix.msc3856";
         }
 
-        return this.http.authedRequest<IThreadedMessagesResponse>(undefined, Method.Get, path, params, undefined, opts)
+        return this.http.authedRequest<IThreadedMessagesResponse>(Method.Get, path, params, undefined, opts)
             .then(res => ({
                 ...res,
                 start: res.prev_batch,
