--- conflicted
+++ resolved
@@ -85,11 +85,6 @@
     isCryptoAvailable,
 } from "./crypto/index.ts";
 import { DeviceInfo } from "./crypto/deviceinfo.ts";
-<<<<<<< HEAD
-import { decodeRecoveryKey } from "./crypto/recoverykey.ts";
-=======
-import { keyFromAuthData } from "./crypto/key_passphrase.ts";
->>>>>>> 8cf5df73
 import { User, UserEvent, UserEventHandlerMap } from "./models/user.ts";
 import { getHttpUriForMxc } from "./content-repo.ts";
 import { SearchResult } from "./models/search-result.ts";
@@ -230,13 +225,9 @@
     BootstrapCrossSigningOpts,
     CrossSigningKeyInfo,
     CryptoApi,
-<<<<<<< HEAD
+    decodeRecoveryKey,
     ImportRoomKeysOpts,
     keyFromAuthData,
-=======
-    decodeRecoveryKey,
-    ImportRoomKeysOpts,
->>>>>>> 8cf5df73
 } from "./crypto-api/index.ts";
 import { DeviceInfoMap } from "./crypto/DeviceList.ts";
 import {
