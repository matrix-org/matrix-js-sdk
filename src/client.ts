/*
Copyright 2015-2021 The Matrix.org Foundation C.I.C.

Licensed under the Apache License, Version 2.0 (the "License");
you may not use this file except in compliance with the License.
You may obtain a copy of the License at

    http://www.apache.org/licenses/LICENSE-2.0

Unless required by applicable law or agreed to in writing, software
distributed under the License is distributed on an "AS IS" BASIS,
WITHOUT WARRANTIES OR CONDITIONS OF ANY KIND, either express or implied.
See the License for the specific language governing permissions and
limitations under the License.
*/

/**
 * This is an internal module. See {@link MatrixClient} for the public class.
 * @module client
 */

import { EmoteEvent, IPartialEvent, MessageEvent, NoticeEvent } from "matrix-events-sdk";

import { ISyncStateData, SyncApi, SyncState } from "./sync";
import {
    EventStatus,
    IContent,
    IDecryptOptions,
    IEvent,
    MatrixEvent,
    MatrixEventEvent,
    MatrixEventHandlerMap,
} from "./models/event";
import { StubStore } from "./store/stub";
import { CallEvent, CallEventHandlerMap, createNewMatrixCall, MatrixCall } from "./webrtc/call";
import { Filter, IFilterDefinition } from "./filter";
import { CallEventHandlerEvent, CallEventHandler, CallEventHandlerEventHandlerMap } from './webrtc/callEventHandler';
import * as utils from './utils';
import { sleep } from './utils';
import { Direction, EventTimeline } from "./models/event-timeline";
import { IActionsObject, PushProcessor } from "./pushprocessor";
import { AutoDiscovery, AutoDiscoveryAction } from "./autodiscovery";
import * as olmlib from "./crypto/olmlib";
import { decodeBase64, encodeBase64 } from "./crypto/olmlib";
import { IExportedDevice as IOlmDevice } from "./crypto/OlmDevice";
import { TypedReEmitter } from './ReEmitter';
import { IRoomEncryption, RoomList } from './crypto/RoomList';
import { logger } from './logger';
import { SERVICE_TYPES } from './service-types';
import {
    FileType,
    HttpApiEvent,
    HttpApiEventHandlerMap,
    IHttpOpts,
    IUpload,
    MatrixError,
    MatrixHttpApi,
    Method,
    PREFIX_IDENTITY_V2,
    PREFIX_MEDIA_R0,
    PREFIX_R0,
    PREFIX_UNSTABLE,
    PREFIX_V1,
    retryNetworkOperation,
    UploadContentResponseType,
} from "./http-api";
import {
    Crypto,
    CryptoEvent,
    CryptoEventHandlerMap,
    fixBackupKey,
    IBootstrapCrossSigningOpts,
    ICheckOwnCrossSigningTrustOpts,
    IMegolmSessionData,
    isCryptoAvailable,
    VerificationMethod,
} from './crypto';
import { DeviceInfo, IDevice } from "./crypto/deviceinfo";
import { decodeRecoveryKey } from './crypto/recoverykey';
import { keyFromAuthData } from './crypto/key_passphrase';
import { User, UserEvent, UserEventHandlerMap } from "./models/user";
import { getHttpUriForMxc } from "./content-repo";
import { SearchResult } from "./models/search-result";
import {
    DEHYDRATION_ALGORITHM,
    IDehydratedDevice,
    IDehydratedDeviceKeyInfo,
    IDeviceKeys,
    IOneTimeKey,
} from "./crypto/dehydration";
import {
    IKeyBackupInfo,
    IKeyBackupPrepareOpts,
    IKeyBackupRestoreOpts,
    IKeyBackupRestoreResult,
    IKeyBackupRoomSessions,
    IKeyBackupSession,
} from "./crypto/keybackup";
import { IIdentityServerProvider } from "./@types/IIdentityServerProvider";
import { MatrixScheduler } from "./scheduler";
import {
    IAuthData,
    ICryptoCallbacks,
    IMinimalEvent,
    IRoomEvent,
    IStateEvent,
    NotificationCountType,
    BeaconEvent,
    BeaconEventHandlerMap,
    RoomEvent,
    RoomEventHandlerMap,
    RoomMemberEvent,
    RoomMemberEventHandlerMap,
    RoomStateEvent,
    RoomStateEventHandlerMap,
} from "./matrix";
import {
    CrossSigningKey,
    IAddSecretStorageKeyOpts,
    ICreateSecretStorageOpts,
    IEncryptedEventInfo,
    IImportRoomKeysOpts,
    IRecoveryKey,
    ISecretStorageKeyInfo,
} from "./crypto/api";
import { EventTimelineSet } from "./models/event-timeline-set";
import { VerificationRequest } from "./crypto/verification/request/VerificationRequest";
import { VerificationBase as Verification } from "./crypto/verification/Base";
import * as ContentHelpers from "./content-helpers";
import { CrossSigningInfo, DeviceTrustLevel, ICacheCallbacks, UserTrustLevel } from "./crypto/CrossSigning";
import { Room } from "./models/room";
import {
    IAddThreePidOnlyBody,
    IBindThreePidBody,
    ICreateRoomOpts,
    IEventSearchOpts,
    IGuestAccessOpts,
    IJoinRoomOpts,
    IPaginateOpts,
    IPresenceOpts,
    IRedactOpts,
    IRelationsRequestOpts,
    IRelationsResponse,
    IRoomDirectoryOptions,
    ISearchOpts,
    ISendEventResponse,
    IUploadOpts,
} from "./@types/requests";
import {
    EventType,
    MsgType,
    RelationType,
    RoomCreateTypeField,
    RoomType,
    UNSTABLE_MSC3088_ENABLED,
    UNSTABLE_MSC3088_PURPOSE,
    UNSTABLE_MSC3089_TREE_SUBTYPE,
} from "./@types/event";
import { IAbortablePromise, IdServerUnbindResult, IImageInfo, Preset, Visibility } from "./@types/partials";
import { EventMapper, eventMapperFor, MapperOpts } from "./event-mapper";
import { randomString } from "./randomstring";
import { WebStorageSessionStore } from "./store/session/webstorage";
import { BackupManager, IKeyBackup, IKeyBackupCheck, IPreparedKeyBackupVersion, TrustInfo } from "./crypto/backup";
import { DEFAULT_TREE_POWER_LEVELS_TEMPLATE, MSC3089TreeSpace } from "./models/MSC3089TreeSpace";
import { ISignatures } from "./@types/signed";
import { IStore } from "./store";
import { ISecretRequest } from "./crypto/SecretStorage";
import {
    IEventWithRoomId,
    ISearchRequestBody,
    ISearchResponse,
    ISearchResults,
    IStateEventWithRoomId,
    SearchOrderBy,
} from "./@types/search";
import { ISynapseAdminDeactivateResponse, ISynapseAdminWhoisResponse } from "./@types/synapse";
import { IHierarchyRoom } from "./@types/spaces";
import { IPusher, IPusherRequest, IPushRules, PushRuleAction, PushRuleKind, RuleId } from "./@types/PushRules";
import { IThreepid } from "./@types/threepids";
import { CryptoStore } from "./crypto/store/base";
import { MediaHandler } from "./webrtc/mediaHandler";
import { IRefreshTokenResponse } from "./@types/auth";
import { TypedEventEmitter } from "./models/typed-event-emitter";
import { Thread, THREAD_RELATION_TYPE } from "./models/thread";
import { MBeaconInfoEventContent, M_BEACON_INFO } from "./@types/beacon";

export type Store = IStore;
export type SessionStore = WebStorageSessionStore;

export type Callback<T = any> = (err: Error | any | null, data?: T) => void;
export type ResetTimelineCallback = (roomId: string) => boolean;

const SCROLLBACK_DELAY_MS = 3000;
export const CRYPTO_ENABLED: boolean = isCryptoAvailable();
const CAPABILITIES_CACHE_MS = 21600000; // 6 hours - an arbitrary value
const TURN_CHECK_INTERVAL = 10 * 60 * 1000; // poll for turn credentials every 10 minutes

interface IExportedDevice {
    olmDevice: IOlmDevice;
    userId: string;
    deviceId: string;
}

export interface IKeysUploadResponse {
    one_time_key_counts: { // eslint-disable-line camelcase
        [algorithm: string]: number;
    };
}

export interface ICreateClientOpts {
    baseUrl: string;

    idBaseUrl?: string;

    /**
     * The data store used for sync data from the homeserver. If not specified,
     * this client will not store any HTTP responses. The `createClient` helper
     * will create a default store if needed.
     */
    store?: Store;

    /**
     * A store to be used for end-to-end crypto session data. If not specified,
     * end-to-end crypto will be disabled. The `createClient` helper will create
     * a default store if needed.
     */
    cryptoStore?: CryptoStore;

    /**
     * The scheduler to use. If not
     * specified, this client will not retry requests on failure. This client
     * will supply its own processing function to
     * {@link module:scheduler~MatrixScheduler#setProcessFunction}.
     */
    scheduler?: MatrixScheduler;

    /**
     * The function to invoke for HTTP
     * requests. The value of this property is typically <code>require("request")
     * </code> as it returns a function which meets the required interface. See
     * {@link requestFunction} for more information.
     */
    request?: IHttpOpts["request"];

    userId?: string;

    /**
     * A unique identifier for this device; used for tracking things like crypto
     * keys and access tokens. If not specified, end-to-end encryption will be
     * disabled.
     */
    deviceId?: string;

    accessToken?: string;

    /**
     * Identity server provider to retrieve the user's access token when accessing
     * the identity server. See also https://github.com/vector-im/element-web/issues/10615
     * which seeks to replace the previous approach of manual access tokens params
     * with this callback throughout the SDK.
     */
    identityServer?: IIdentityServerProvider;

    /**
     * The default maximum amount of
     * time to wait before timing out HTTP requests. If not specified, there is no timeout.
     */
    localTimeoutMs?: number;

    /**
     * Set to true to use
     * Authorization header instead of query param to send the access token to the server.
     *
     * Default false.
     */
    useAuthorizationHeader?: boolean;

    /**
     * Set to true to enable
     * improved timeline support ({@link module:client~MatrixClient#getEventTimeline getEventTimeline}). It is
     * disabled by default for compatibility with older clients - in particular to
     * maintain support for back-paginating the live timeline after a '/sync'
     * result with a gap.
     */
    timelineSupport?: boolean;

    /**
     * Extra query parameters to append
     * to all requests with this client. Useful for application services which require
     * <code>?user_id=</code>.
     */
    queryParams?: Record<string, string>;

    /**
     * Device data exported with
     * "exportDevice" method that must be imported to recreate this device.
     * Should only be useful for devices with end-to-end crypto enabled.
     * If provided, deviceId and userId should **NOT** be provided at the top
     * level (they are present in the exported data).
     */
    deviceToImport?: IExportedDevice;

    /**
     * Key used to pickle olm objects or other sensitive data.
     */
    pickleKey?: string;

    /**
     * A store to be used for end-to-end crypto session data. Most data has been
     * migrated out of here to `cryptoStore` instead. If not specified,
     * end-to-end crypto will be disabled. The `createClient` helper
     * _will not_ create this store at the moment.
     */
    sessionStore?: SessionStore;

    /**
     * Set to true to enable client-side aggregation of event relations
     * via `EventTimelineSet#getRelationsForEvent`.
     * This feature is currently unstable and the API may change without notice.
     */
    unstableClientRelationAggregation?: boolean;

    verificationMethods?: Array<VerificationMethod>;

    /**
     * Whether relaying calls through a TURN server should be forced. Default false.
     */
    forceTURN?: boolean;

    /**
     * Up to this many ICE candidates will be gathered when an incoming call arrives.
     * Gathering does not send data to the caller, but will communicate with the configured TURN
     * server. Default 0.
     */
    iceCandidatePoolSize?: number;

    /**
     * True to advertise support for call transfers to other parties on Matrix calls. Default false.
     */
    supportsCallTransfer?: boolean;

    /**
     * Whether to allow a fallback ICE server should be used for negotiating a
     * WebRTC connection if the homeserver doesn't provide any servers. Defaults to false.
     */
    fallbackICEServerAllowed?: boolean;

    cryptoCallbacks?: ICryptoCallbacks;
}

export interface IMatrixClientCreateOpts extends ICreateClientOpts {
    /**
     * Whether to allow sending messages to encrypted rooms when encryption
     * is not available internally within this SDK. This is useful if you are using an external
     * E2E proxy, for example. Defaults to false.
     */
    usingExternalCrypto?: boolean;
}

export enum PendingEventOrdering {
    Chronological = "chronological",
    Detached = "detached",
}

export interface IStartClientOpts {
    /**
     * The event <code>limit=</code> to apply to initial sync. Default: 8.
     */
    initialSyncLimit?: number;

    /**
     * True to put <code>archived=true</code> on the <code>/initialSync</code> request. Default: false.
     */
    includeArchivedRooms?: boolean;

    /**
     * True to do /profile requests on every invite event if the displayname/avatar_url is not known for this user ID. Default: false.
     */
    resolveInvitesToProfiles?: boolean;

    /**
     * Controls where pending messages appear in a room's timeline. If "<b>chronological</b>", messages will
     * appear in the timeline when the call to <code>sendEvent</code> was made. If "<b>detached</b>",
     * pending messages will appear in a separate list, accessbile via {@link module:models/room#getPendingEvents}.
     * Default: "chronological".
     */
    pendingEventOrdering?: PendingEventOrdering;

    /**
     * The number of milliseconds to wait on /sync. Default: 30000 (30 seconds).
     */
    pollTimeout?: number;

    /**
     * The filter to apply to /sync calls. This will override the opts.initialSyncLimit, which would
     * normally result in a timeline limit filter.
     */
    filter?: Filter;

    /**
     * True to perform syncing without automatically updating presence.
     */
    disablePresence?: boolean;

    /**
     * True to not load all membership events during initial sync but fetch them when needed by calling
     * `loadOutOfBandMembers` This will override the filter option at this moment.
     */
    lazyLoadMembers?: boolean;

    /**
     * The number of seconds between polls to /.well-known/matrix/client, undefined to disable.
     * This should be in the order of hours. Default: undefined.
     */
    clientWellKnownPollPeriod?: number;

    /**
     * @experimental
     */
    experimentalThreadSupport?: boolean;
}

export interface IStoredClientOpts extends IStartClientOpts {
    crypto: Crypto;
    canResetEntireTimeline: ResetTimelineCallback;
}

export enum RoomVersionStability {
    Stable = "stable",
    Unstable = "unstable",
}

export interface IRoomCapability { // MSC3244
    preferred: string | null;
    support: string[];
}

export interface IRoomVersionsCapability {
    default: string;
    available: Record<string, RoomVersionStability>;
    "org.matrix.msc3244.room_capabilities"?: Record<string, IRoomCapability>; // MSC3244
}

export interface ICapability {
    enabled: boolean;
}

export interface IChangePasswordCapability extends ICapability {}

export interface IThreadsCapability extends ICapability {}

interface ICapabilities {
    [key: string]: any;
    "m.change_password"?: IChangePasswordCapability;
    "m.room_versions"?: IRoomVersionsCapability;
    "io.element.thread"?: IThreadsCapability;
}

/* eslint-disable camelcase */
export interface ICrossSigningKey {
    keys: { [algorithm: string]: string };
    signatures?: ISignatures;
    usage: string[];
    user_id: string;
}

enum CrossSigningKeyType {
    MasterKey = "master_key",
    SelfSigningKey = "self_signing_key",
    UserSigningKey = "user_signing_key",
}

export type CrossSigningKeys = Record<CrossSigningKeyType, ICrossSigningKey>;

export interface ISignedKey {
    keys: Record<string, string>;
    signatures: ISignatures;
    user_id: string;
    algorithms: string[];
    device_id: string;
}

export type KeySignatures = Record<string, Record<string, ICrossSigningKey | ISignedKey>>;
export interface IUploadKeySignaturesResponse {
    failures: Record<string, Record<string, {
        errcode: string;
        error: string;
    }>>;
}

export interface IPreviewUrlResponse {
    [key: string]: string | number;
    "og:title": string;
    "og:type": string;
    "og:url": string;
    "og:image"?: string;
    "og:image:type"?: string;
    "og:image:height"?: number;
    "og:image:width"?: number;
    "og:description"?: string;
    "matrix:image:size"?: number;
}

interface ITurnServerResponse {
    uris: string[];
    username: string;
    password: string;
    ttl: number;
}

interface ITurnServer {
    urls: string[];
    username: string;
    credential: string;
}

interface IServerVersions {
    versions: string[];
    unstable_features: Record<string, boolean>;
}

export interface IClientWellKnown {
    [key: string]: any;
    "m.homeserver"?: IWellKnownConfig;
    "m.identity_server"?: IWellKnownConfig;
}

export interface IWellKnownConfig {
    raw?: any; // todo typings
    action?: AutoDiscoveryAction;
    reason?: string;
    error?: Error | string;
    // eslint-disable-next-line
    base_url?: string | null;
}

interface IKeyBackupPath {
    path: string;
    queryData?: {
        version: string;
    };
}

interface IMediaConfig {
    [key: string]: any; // extensible
    "m.upload.size"?: number;
}

interface IThirdPartySigned {
    sender: string;
    mxid: string;
    token: string;
    signatures: ISignatures;
}

interface IJoinRequestBody {
    third_party_signed?: IThirdPartySigned;
}

interface ITagMetadata {
    [key: string]: any;
    order: number;
}

interface IMessagesResponse {
    start: string;
    end: string;
    chunk: IRoomEvent[];
    state: IStateEvent[];
}

export interface IRequestTokenResponse {
    sid: string;
    submit_url?: string;
}

export interface IRequestMsisdnTokenResponse extends IRequestTokenResponse {
    msisdn: string;
    success: boolean;
    intl_fmt: string;
}

interface IUploadKeysRequest {
    device_keys?: Required<IDeviceKeys>;
    one_time_keys?: {
        [userId: string]: {
            [deviceId: string]: number;
        };
    };
    "org.matrix.msc2732.fallback_keys"?: Record<string, IOneTimeKey>;
}

interface IOpenIDToken {
    access_token: string;
    token_type: "Bearer" | string;
    matrix_server_name: string;
    expires_in: number;
}

interface IRoomInitialSyncResponse {
    room_id: string;
    membership: "invite" | "join" | "leave" | "ban";
    messages?: {
        start?: string;
        end?: string;
        chunk: IEventWithRoomId[];
    };
    state?: IStateEventWithRoomId[];
    visibility: Visibility;
    account_data?: IMinimalEvent[];
    presence: Partial<IEvent>; // legacy and undocumented, api is deprecated so this won't get attention
}

interface IJoinedRoomsResponse {
    joined_rooms: string[];
}

interface IJoinedMembersResponse {
    joined: {
        [userId: string]: {
            display_name: string;
            avatar_url: string;
        };
    };
}

export interface IPublicRoomsChunkRoom {
    room_id: string;
    name?: string;
    avatar_url?: string;
    topic?: string;
    canonical_alias?: string;
    aliases?: string[];
    world_readable: boolean;
    guest_can_join: boolean;
    num_joined_members: number;
}

interface IPublicRoomsResponse {
    chunk: IPublicRoomsChunkRoom[];
    next_batch?: string;
    prev_batch?: string;
    total_room_count_estimate?: number;
}

interface IUserDirectoryResponse {
    results: {
        user_id: string;
        display_name?: string;
        avatar_url?: string;
    }[];
    limited: boolean;
}

export interface IMyDevice {
    device_id: string;
    display_name?: string;
    last_seen_ip?: string;
    last_seen_ts?: number;
}

export interface IDownloadKeyResult {
    failures: { [serverName: string]: object };
    device_keys: {
        [userId: string]: {
            [deviceId: string]: IDeviceKeys & {
                unsigned?: {
                    device_display_name: string;
                };
            };
        };
    };
    // the following three fields were added in 1.1
    master_keys?: {
        [userId: string]: {
            keys: { [keyId: string]: string };
            usage: string[];
            user_id: string;
        };
    };
    self_signing_keys?: {
        [userId: string]: {
            keys: { [keyId: string]: string };
            signatures: ISignatures;
            usage: string[];
            user_id: string;
        };
    };
    user_signing_keys?: {
        [userId: string]: {
            keys: { [keyId: string]: string };
            signatures: ISignatures;
            usage: string[];
            user_id: string;
        };
    };
}

export interface IClaimOTKsResult {
    failures: { [serverName: string]: object };
    one_time_keys: {
        [userId: string]: {
            [deviceId: string]: {
                [keyId: string]: {
                    key: string;
                    signatures: ISignatures;
                };
            };
        };
    };
}

export interface IFieldType {
    regexp: string;
    placeholder: string;
}

export interface IInstance {
    desc: string;
    icon?: string;
    fields: object;
    network_id: string;
    // XXX: this is undocumented but we rely on it: https://github.com/matrix-org/matrix-doc/issues/3203
    instance_id: string;
}

export interface IProtocol {
    user_fields: string[];
    location_fields: string[];
    icon: string;
    field_types: Record<string, IFieldType>;
    instances: IInstance[];
}

interface IThirdPartyLocation {
    alias: string;
    protocol: string;
    fields: object;
}

interface IThirdPartyUser {
    userid: string;
    protocol: string;
    fields: object;
}

interface IRoomSummary extends Omit<IPublicRoomsChunkRoom, "canonical_alias" | "aliases"> {
    room_type?: RoomType;
    membership?: string;
    is_encrypted: boolean;
}

interface IRoomKeysResponse {
    sessions: IKeyBackupRoomSessions;
}

interface IRoomsKeysResponse {
    rooms: Record<string, IRoomKeysResponse>;
}

interface IRoomHierarchy {
    rooms: IHierarchyRoom[];
    next_batch?: string;
}

interface ITimestampToEventResponse {
    event_id: string;
    origin_server_ts: string;
}
/* eslint-enable camelcase */

// We're using this constant for methods overloading and inspect whether a variable
// contains an eventId or not. This was required to ensure backwards compatibility
// of methods for threads
// Probably not the most graceful solution but does a good enough job for now
const EVENT_ID_PREFIX = "$";

export enum ClientEvent {
    Sync = "sync",
    Event = "event",
    ToDeviceEvent = "toDeviceEvent",
    AccountData = "accountData",
    Room = "Room",
    DeleteRoom = "deleteRoom",
    SyncUnexpectedError = "sync.unexpectedError",
    ClientWellKnown = "WellKnown.client",
}

type RoomEvents = RoomEvent.Name
    | RoomEvent.Redaction
    | RoomEvent.RedactionCancelled
    | RoomEvent.Receipt
    | RoomEvent.Tags
    | RoomEvent.LocalEchoUpdated
    | RoomEvent.AccountData
    | RoomEvent.MyMembership
    | RoomEvent.Timeline
    | RoomEvent.TimelineReset;

type RoomStateEvents = RoomStateEvent.Events
    | RoomStateEvent.Members
    | RoomStateEvent.NewMember
    | RoomStateEvent.Update
    ;

type CryptoEvents = CryptoEvent.KeySignatureUploadFailure
    | CryptoEvent.KeyBackupStatus
    | CryptoEvent.KeyBackupFailed
    | CryptoEvent.KeyBackupSessionsRemaining
    | CryptoEvent.RoomKeyRequest
    | CryptoEvent.RoomKeyRequestCancellation
    | CryptoEvent.VerificationRequest
    | CryptoEvent.DeviceVerificationChanged
    | CryptoEvent.UserTrustStatusChanged
    | CryptoEvent.KeysChanged
    | CryptoEvent.Warning
    | CryptoEvent.DevicesUpdated
    | CryptoEvent.WillUpdateDevices;

type MatrixEventEvents = MatrixEventEvent.Decrypted | MatrixEventEvent.Replaced | MatrixEventEvent.VisibilityChange;

type RoomMemberEvents = RoomMemberEvent.Name
    | RoomMemberEvent.Typing
    | RoomMemberEvent.PowerLevel
    | RoomMemberEvent.Membership;

type UserEvents = UserEvent.AvatarUrl
    | UserEvent.DisplayName
    | UserEvent.Presence
    | UserEvent.CurrentlyActive
    | UserEvent.LastPresenceTs;

type EmittedEvents = ClientEvent
    | RoomEvents
    | RoomStateEvents
    | CryptoEvents
    | MatrixEventEvents
    | RoomMemberEvents
    | UserEvents
    | CallEvent // re-emitted by call.ts using Object.values
    | CallEventHandlerEvent.Incoming
    | HttpApiEvent.SessionLoggedOut
    | HttpApiEvent.NoConsent
    | BeaconEvent;

export type ClientEventHandlerMap = {
    [ClientEvent.Sync]: (state: SyncState, lastState?: SyncState, data?: ISyncStateData) => void;
    [ClientEvent.Event]: (event: MatrixEvent) => void;
    [ClientEvent.ToDeviceEvent]: (event: MatrixEvent) => void;
    [ClientEvent.AccountData]: (event: MatrixEvent, lastEvent?: MatrixEvent) => void;
    [ClientEvent.Room]: (room: Room) => void;
    [ClientEvent.DeleteRoom]: (roomId: string) => void;
    [ClientEvent.SyncUnexpectedError]: (error: Error) => void;
    [ClientEvent.ClientWellKnown]: (data: IClientWellKnown) => void;
} & RoomEventHandlerMap
    & RoomStateEventHandlerMap
    & CryptoEventHandlerMap
    & MatrixEventHandlerMap
    & RoomMemberEventHandlerMap
    & UserEventHandlerMap
    & CallEventHandlerEventHandlerMap
    & CallEventHandlerMap
    & HttpApiEventHandlerMap
    & BeaconEventHandlerMap;

/**
 * Represents a Matrix Client. Only directly construct this if you want to use
 * custom modules. Normally, {@link createClient} should be used
 * as it specifies 'sensible' defaults for these modules.
 */
export class MatrixClient extends TypedEventEmitter<EmittedEvents, ClientEventHandlerMap> {
    public static readonly RESTORE_BACKUP_ERROR_BAD_KEY = 'RESTORE_BACKUP_ERROR_BAD_KEY';

    public reEmitter = new TypedReEmitter<EmittedEvents, ClientEventHandlerMap>(this);
    public olmVersion: [number, number, number] = null; // populated after initCrypto
    public usingExternalCrypto = false;
    public store: Store;
    public deviceId?: string;
    public credentials: { userId?: string };
    public pickleKey: string;
    public scheduler: MatrixScheduler;
    public clientRunning = false;
    public timelineSupport = false;
    public urlPreviewCache: { [key: string]: Promise<IPreviewUrlResponse> } = {};
    public unstableClientRelationAggregation = false;
    public identityServer: IIdentityServerProvider;
    public sessionStore: SessionStore; // XXX: Intended private, used in code.
    public http: MatrixHttpApi; // XXX: Intended private, used in code.
    public crypto: Crypto; // XXX: Intended private, used in code.
    public cryptoCallbacks: ICryptoCallbacks; // XXX: Intended private, used in code.
    public callEventHandler: CallEventHandler; // XXX: Intended private, used in code.
    public supportsCallTransfer = false; // XXX: Intended private, used in code.
    public forceTURN = false; // XXX: Intended private, used in code.
    public iceCandidatePoolSize = 0; // XXX: Intended private, used in code.
    public idBaseUrl: string;
    public baseUrl: string;

    // Note: these are all `protected` to let downstream consumers make mistakes if they want to.
    // We don't technically support this usage, but have reasons to do this.

    protected canSupportVoip = false;
    protected peekSync: SyncApi = null;
    protected isGuestAccount = false;
    protected ongoingScrollbacks: {[roomId: string]: {promise?: Promise<Room>, errorTs?: number}} = {};
    protected notifTimelineSet: EventTimelineSet = null;
    protected cryptoStore: CryptoStore;
    protected verificationMethods: VerificationMethod[];
    protected fallbackICEServerAllowed = false;
    protected roomList: RoomList;
    protected syncApi: SyncApi;
    public pushRules: IPushRules;
    protected syncLeftRoomsPromise: Promise<Room[]>;
    protected syncedLeftRooms = false;
    protected clientOpts: IStoredClientOpts;
    protected clientWellKnownIntervalID: number;
    protected canResetTimelineCallback: ResetTimelineCallback;

    // The pushprocessor caches useful things, so keep one and re-use it
    protected pushProcessor = new PushProcessor(this);

    // Promise to a response of the server's /versions response
    // TODO: This should expire: https://github.com/matrix-org/matrix-js-sdk/issues/1020
    protected serverVersionsPromise: Promise<IServerVersions>;

    public cachedCapabilities: {
        capabilities: ICapabilities;
        expiration: number;
    };
    protected clientWellKnown: IClientWellKnown;
    protected clientWellKnownPromise: Promise<IClientWellKnown>;
    protected turnServers: ITurnServer[] = [];
    protected turnServersExpiry = 0;
    protected checkTurnServersIntervalID: number;
    protected exportedOlmDeviceToImport: IOlmDevice;
    protected txnCtr = 0;
    protected mediaHandler = new MediaHandler(this);
    protected pendingEventEncryption = new Map<string, Promise<void>>();

    constructor(opts: IMatrixClientCreateOpts) {
        super();

        opts.baseUrl = utils.ensureNoTrailingSlash(opts.baseUrl);
        opts.idBaseUrl = utils.ensureNoTrailingSlash(opts.idBaseUrl);

        this.baseUrl = opts.baseUrl;
        this.idBaseUrl = opts.idBaseUrl;

        this.usingExternalCrypto = opts.usingExternalCrypto;
        this.store = opts.store || new StubStore();
        this.deviceId = opts.deviceId || null;

        const userId = opts.userId || null;
        this.credentials = { userId };

        this.http = new MatrixHttpApi(this as ConstructorParameters<typeof MatrixHttpApi>[0], {
            baseUrl: opts.baseUrl,
            idBaseUrl: opts.idBaseUrl,
            accessToken: opts.accessToken,
            request: opts.request,
            prefix: PREFIX_R0,
            onlyData: true,
            extraParams: opts.queryParams,
            localTimeoutMs: opts.localTimeoutMs,
            useAuthorizationHeader: opts.useAuthorizationHeader,
        });

        if (opts.deviceToImport) {
            if (this.deviceId) {
                logger.warn(
                    'not importing device because device ID is provided to ' +
                    'constructor independently of exported data',
                );
            } else if (this.credentials.userId) {
                logger.warn(
                    'not importing device because user ID is provided to ' +
                    'constructor independently of exported data',
                );
            } else if (!opts.deviceToImport.deviceId) {
                logger.warn('not importing device because no device ID in exported data');
            } else {
                this.deviceId = opts.deviceToImport.deviceId;
                this.credentials.userId = opts.deviceToImport.userId;
                // will be used during async initialization of the crypto
                this.exportedOlmDeviceToImport = opts.deviceToImport.olmDevice;
            }
        } else if (opts.pickleKey) {
            this.pickleKey = opts.pickleKey;
        }

        this.scheduler = opts.scheduler;
        if (this.scheduler) {
            this.scheduler.setProcessFunction(async (eventToSend: MatrixEvent) => {
                const room = this.getRoom(eventToSend.getRoomId());
                if (eventToSend.status !== EventStatus.SENDING) {
                    this.updatePendingEventStatus(room, eventToSend, EventStatus.SENDING);
                }
                const res = await this.sendEventHttpRequest(eventToSend);
                if (room) {
                    // ensure we update pending event before the next scheduler run so that any listeners to event id
                    // updates on the synchronous event emitter get a chance to run first.
                    room.updatePendingEvent(eventToSend, EventStatus.SENT, res.event_id);
                }
                return res;
            });
        }

        // try constructing a MatrixCall to see if we are running in an environment
        // which has WebRTC. If we are, listen for and handle m.call.* events.
        const call = createNewMatrixCall(this, undefined, undefined);
        if (call) {
            this.callEventHandler = new CallEventHandler(this);
            this.canSupportVoip = true;
            // Start listening for calls after the initial sync is done
            // We do not need to backfill the call event buffer
            // with encrypted events that might never get decrypted
            this.on(ClientEvent.Sync, this.startCallEventHandler);
        }

        this.timelineSupport = Boolean(opts.timelineSupport);
        this.unstableClientRelationAggregation = !!opts.unstableClientRelationAggregation;

        this.cryptoStore = opts.cryptoStore;
        this.sessionStore = opts.sessionStore;
        this.verificationMethods = opts.verificationMethods;
        this.cryptoCallbacks = opts.cryptoCallbacks || {};

        this.forceTURN = opts.forceTURN || false;
        this.iceCandidatePoolSize = opts.iceCandidatePoolSize === undefined ? 0 : opts.iceCandidatePoolSize;
        this.supportsCallTransfer = opts.supportsCallTransfer || false;
        this.fallbackICEServerAllowed = opts.fallbackICEServerAllowed || false;

        // List of which rooms have encryption enabled: separate from crypto because
        // we still want to know which rooms are encrypted even if crypto is disabled:
        // we don't want to start sending unencrypted events to them.
        this.roomList = new RoomList(this.cryptoStore);

        // The SDK doesn't really provide a clean way for events to recalculate the push
        // actions for themselves, so we have to kinda help them out when they are encrypted.
        // We do this so that push rules are correctly executed on events in their decrypted
        // state, such as highlights when the user's name is mentioned.
        this.on(MatrixEventEvent.Decrypted, (event) => {
            const oldActions = event.getPushActions();
            const actions = this.getPushActionsForEvent(event, true);

            const room = this.getRoom(event.getRoomId());
            if (!room) return;

            const currentCount = room.getUnreadNotificationCount(NotificationCountType.Highlight);

            // Ensure the unread counts are kept up to date if the event is encrypted
            // We also want to make sure that the notification count goes up if we already
            // have encrypted events to avoid other code from resetting 'highlight' to zero.
            const oldHighlight = !!oldActions?.tweaks?.highlight;
            const newHighlight = !!actions?.tweaks?.highlight;
            if (oldHighlight !== newHighlight || currentCount > 0) {
                // TODO: Handle mentions received while the client is offline
                // See also https://github.com/vector-im/element-web/issues/9069
                if (!room.hasUserReadEvent(this.getUserId(), event.getId())) {
                    let newCount = currentCount;
                    if (newHighlight && !oldHighlight) newCount++;
                    if (!newHighlight && oldHighlight) newCount--;
                    room.setUnreadNotificationCount(NotificationCountType.Highlight, newCount);

                    // Fix 'Mentions Only' rooms from not having the right badge count
                    const totalCount = room.getUnreadNotificationCount(NotificationCountType.Total);
                    if (totalCount < newCount) {
                        room.setUnreadNotificationCount(NotificationCountType.Total, newCount);
                    }
                }
            }
        });

        // Like above, we have to listen for read receipts from ourselves in order to
        // correctly handle notification counts on encrypted rooms.
        // This fixes https://github.com/vector-im/element-web/issues/9421
        this.on(RoomEvent.Receipt, (event, room) => {
            if (room && this.isRoomEncrypted(room.roomId)) {
                // Figure out if we've read something or if it's just informational
                const content = event.getContent();
                const isSelf = Object.keys(content).filter(eid => {
                    return Object.keys(content[eid]['m.read']).includes(this.getUserId());
                }).length > 0;

                if (!isSelf) return;

                // Work backwards to determine how many events are unread. We also set
                // a limit for how back we'll look to avoid spinning CPU for too long.
                // If we hit the limit, we assume the count is unchanged.
                const maxHistory = 20;
                const events = room.getLiveTimeline().getEvents();

                let highlightCount = 0;

                for (let i = events.length - 1; i >= 0; i--) {
                    if (i === events.length - maxHistory) return; // limit reached

                    const event = events[i];

                    if (room.hasUserReadEvent(this.getUserId(), event.getId())) {
                        // If the user has read the event, then the counting is done.
                        break;
                    }

                    const pushActions = this.getPushActionsForEvent(event);
                    highlightCount += pushActions.tweaks &&
                    pushActions.tweaks.highlight ? 1 : 0;
                }

                // Note: we don't need to handle 'total' notifications because the counts
                // will come from the server.
                room.setUnreadNotificationCount(NotificationCountType.Highlight, highlightCount);
            }
        });
    }

    /**
     * High level helper method to begin syncing and poll for new events. To listen for these
     * events, add a listener for {@link module:client~MatrixClient#event:"event"}
     * via {@link module:client~MatrixClient#on}. Alternatively, listen for specific
     * state change events.
     * @param {Object=} opts Options to apply when syncing.
     */
    public async startClient(opts?: IStartClientOpts): Promise<void> {
        if (this.clientRunning) {
            // client is already running.
            return;
        }
        this.clientRunning = true;
        // backwards compat for when 'opts' was 'historyLen'.
        if (typeof opts === "number") {
            opts = {
                initialSyncLimit: opts,
            };
        }

        // Create our own user object artificially (instead of waiting for sync)
        // so it's always available, even if the user is not in any rooms etc.
        const userId = this.getUserId();
        if (userId) {
            this.store.storeUser(new User(userId));
        }

        if (this.crypto) {
            this.crypto.uploadDeviceKeys();
            this.crypto.start();
        }

        // periodically poll for turn servers if we support voip
        if (this.canSupportVoip) {
            this.checkTurnServersIntervalID = setInterval(() => {
                this.checkTurnServers();
            }, TURN_CHECK_INTERVAL);
            // noinspection ES6MissingAwait
            this.checkTurnServers();
        }

        if (this.syncApi) {
            // This shouldn't happen since we thought the client was not running
            logger.error("Still have sync object whilst not running: stopping old one");
            this.syncApi.stop();
        }

        try {
            const { serverSupport, stable } = await this.doesServerSupportThread();
            Thread.setServerSideSupport(serverSupport, stable);
        } catch (e) {
            Thread.setServerSideSupport(false, true);
        }

        // shallow-copy the opts dict before modifying and storing it
        this.clientOpts = Object.assign({}, opts) as IStoredClientOpts;
        this.clientOpts.crypto = this.crypto;
        this.clientOpts.canResetEntireTimeline = (roomId) => {
            if (!this.canResetTimelineCallback) {
                return false;
            }
            return this.canResetTimelineCallback(roomId);
        };
        this.syncApi = new SyncApi(this, this.clientOpts);
        this.syncApi.sync();

        if (this.clientOpts.clientWellKnownPollPeriod !== undefined) {
            this.clientWellKnownIntervalID = setInterval(() => {
                this.fetchClientWellKnown();
            }, 1000 * this.clientOpts.clientWellKnownPollPeriod);
            this.fetchClientWellKnown();
        }
    }

    /**
     * High level helper method to stop the client from polling and allow a
     * clean shutdown.
     */
    public stopClient() {
        logger.log('stopping MatrixClient');

        this.clientRunning = false;

        this.syncApi?.stop();
        this.syncApi = null;

        this.crypto?.stop();
        this.peekSync?.stopPeeking();

        this.callEventHandler?.stop();
        this.callEventHandler = null;

        global.clearInterval(this.checkTurnServersIntervalID);
        if (this.clientWellKnownIntervalID !== undefined) {
            global.clearInterval(this.clientWellKnownIntervalID);
        }
    }

    /**
     * Try to rehydrate a device if available.  The client must have been
     * initialized with a `cryptoCallback.getDehydrationKey` option, and this
     * function must be called before initCrypto and startClient are called.
     *
     * @return {Promise<string>} Resolves to undefined if a device could not be dehydrated, or
     *     to the new device ID if the dehydration was successful.
     * @return {module:http-api.MatrixError} Rejects: with an error response.
     */
    public async rehydrateDevice(): Promise<string> {
        if (this.crypto) {
            throw new Error("Cannot rehydrate device after crypto is initialized");
        }

        if (!this.cryptoCallbacks.getDehydrationKey) {
            return;
        }

        const getDeviceResult = await this.getDehydratedDevice();
        if (!getDeviceResult) {
            return;
        }

        if (!getDeviceResult.device_data || !getDeviceResult.device_id) {
            logger.info("no dehydrated device found");
            return;
        }

        const account = new global.Olm.Account();
        try {
            const deviceData = getDeviceResult.device_data;
            if (deviceData.algorithm !== DEHYDRATION_ALGORITHM) {
                logger.warn("Wrong algorithm for dehydrated device");
                return;
            }
            logger.log("unpickling dehydrated device");
            const key = await this.cryptoCallbacks.getDehydrationKey(
                deviceData,
                (k) => {
                    // copy the key so that it doesn't get clobbered
                    account.unpickle(new Uint8Array(k), deviceData.account);
                },
            );
            account.unpickle(key, deviceData.account);
            logger.log("unpickled device");

            const rehydrateResult = await this.http.authedRequest<{ success: boolean }>(
                undefined,
                Method.Post,
                "/dehydrated_device/claim",
                undefined,
                {
                    device_id: getDeviceResult.device_id,
                },
                {
                    prefix: "/_matrix/client/unstable/org.matrix.msc2697.v2",
                },
            );

            if (rehydrateResult.success === true) {
                this.deviceId = getDeviceResult.device_id;
                logger.info("using dehydrated device");
                const pickleKey = this.pickleKey || "DEFAULT_KEY";
                this.exportedOlmDeviceToImport = {
                    pickledAccount: account.pickle(pickleKey),
                    sessions: [],
                    pickleKey: pickleKey,
                };
                account.free();
                return this.deviceId;
            } else {
                account.free();
                logger.info("not using dehydrated device");
                return;
            }
        } catch (e) {
            account.free();
            logger.warn("could not unpickle", e);
        }
    }

    /**
     * Get the current dehydrated device, if any
     * @return {Promise} A promise of an object containing the dehydrated device
     */
    public async getDehydratedDevice(): Promise<IDehydratedDevice> {
        try {
            return await this.http.authedRequest<IDehydratedDevice>(
                undefined,
                Method.Get,
                "/dehydrated_device",
                undefined, undefined,
                {
                    prefix: "/_matrix/client/unstable/org.matrix.msc2697.v2",
                },
            );
        } catch (e) {
            logger.info("could not get dehydrated device", e.toString());
            return;
        }
    }

    /**
     * Set the dehydration key.  This will also periodically dehydrate devices to
     * the server.
     *
     * @param {Uint8Array} key the dehydration key
     * @param {IDehydratedDeviceKeyInfo} [keyInfo] Information about the key.  Primarily for
     *     information about how to generate the key from a passphrase.
     * @param {string} [deviceDisplayName] The device display name for the
     *     dehydrated device.
     * @return {Promise} A promise that resolves when the dehydrated device is stored.
     */
    public async setDehydrationKey(
        key: Uint8Array,
        keyInfo: IDehydratedDeviceKeyInfo,
        deviceDisplayName?: string,
    ): Promise<void> {
        if (!this.crypto) {
            logger.warn('not dehydrating device if crypto is not enabled');
            return;
        }
        return await this.crypto.dehydrationManager.setKeyAndQueueDehydration(key, keyInfo, deviceDisplayName);
    }

    /**
     * Creates a new dehydrated device (without queuing periodic dehydration)
     * @param {Uint8Array} key the dehydration key
     * @param {IDehydratedDeviceKeyInfo} [keyInfo] Information about the key.  Primarily for
     *     information about how to generate the key from a passphrase.
     * @param {string} [deviceDisplayName] The device display name for the
     *     dehydrated device.
     * @return {Promise<String>} the device id of the newly created dehydrated device
     */
    public async createDehydratedDevice(
        key: Uint8Array,
        keyInfo: IDehydratedDeviceKeyInfo,
        deviceDisplayName?: string,
    ): Promise<string> {
        if (!this.crypto) {
            logger.warn('not dehydrating device if crypto is not enabled');
            return;
        }
        await this.crypto.dehydrationManager.setKey(
            key, keyInfo, deviceDisplayName,
        );
        // XXX: Private member access.
        return await this.crypto.dehydrationManager.dehydrateDevice();
    }

    public async exportDevice(): Promise<IExportedDevice> {
        if (!this.crypto) {
            logger.warn('not exporting device if crypto is not enabled');
            return;
        }
        return {
            userId: this.credentials.userId,
            deviceId: this.deviceId,
            // XXX: Private member access.
            olmDevice: await this.crypto.olmDevice.export(),
        };
    }

    /**
     * Clear any data out of the persistent stores used by the client.
     *
     * @returns {Promise} Promise which resolves when the stores have been cleared.
     */
    public clearStores(): Promise<void> {
        if (this.clientRunning) {
            throw new Error("Cannot clear stores while client is running");
        }

        const promises = [];

        promises.push(this.store.deleteAllData());
        if (this.cryptoStore) {
            promises.push(this.cryptoStore.deleteAllData());
        }
        return Promise.all(promises).then(); // .then to fix types
    }

    /**
     * Get the user-id of the logged-in user
     *
     * @return {?string} MXID for the logged-in user, or null if not logged in
     */
    public getUserId(): string {
        if (this.credentials && this.credentials.userId) {
            return this.credentials.userId;
        }
        return null;
    }

    /**
     * Get the domain for this client's MXID
     * @return {?string} Domain of this MXID
     */
    public getDomain(): string {
        if (this.credentials && this.credentials.userId) {
            return this.credentials.userId.replace(/^.*?:/, '');
        }
        return null;
    }

    /**
     * Get the local part of the current user ID e.g. "foo" in "@foo:bar".
     * @return {?string} The user ID localpart or null.
     */
    public getUserIdLocalpart(): string {
        if (this.credentials && this.credentials.userId) {
            return this.credentials.userId.split(":")[0].substring(1);
        }
        return null;
    }

    /**
     * Get the device ID of this client
     * @return {?string} device ID
     */
    public getDeviceId(): string {
        return this.deviceId;
    }

    /**
     * Check if the runtime environment supports VoIP calling.
     * @return {boolean} True if VoIP is supported.
     */
    public supportsVoip(): boolean {
        return this.canSupportVoip;
    }

    /**
     * @returns {MediaHandler}
     */
    public getMediaHandler(): MediaHandler {
        return this.mediaHandler;
    }

    /**
     * Set whether VoIP calls are forced to use only TURN
     * candidates. This is the same as the forceTURN option
     * when creating the client.
     * @param {boolean} force True to force use of TURN servers
     */
    public setForceTURN(force: boolean) {
        this.forceTURN = force;
    }

    /**
     * Set whether to advertise transfer support to other parties on Matrix calls.
     * @param {boolean} support True to advertise the 'm.call.transferee' capability
     */
    public setSupportsCallTransfer(support: boolean) {
        this.supportsCallTransfer = support;
    }

    /**
     * Creates a new call.
     * The place*Call methods on the returned call can be used to actually place a call
     *
     * @param {string} roomId The room the call is to be placed in.
     * @return {MatrixCall} the call or null if the browser doesn't support calling.
     */
    public createCall(roomId: string): MatrixCall {
        return createNewMatrixCall(this, roomId);
    }

    /**
     * Get the current sync state.
     * @return {?SyncState} the sync state, which may be null.
     * @see module:client~MatrixClient#event:"sync"
     */
    public getSyncState(): SyncState {
        if (!this.syncApi) {
            return null;
        }
        return this.syncApi.getSyncState();
    }

    /**
     * Returns the additional data object associated with
     * the current sync state, or null if there is no
     * such data.
     * Sync errors, if available, are put in the 'error' key of
     * this object.
     * @return {?Object}
     */
    public getSyncStateData(): ISyncStateData | null {
        if (!this.syncApi) {
            return null;
        }
        return this.syncApi.getSyncStateData();
    }

    /**
     * Whether the initial sync has completed.
     * @return {boolean} True if at least one sync has happened.
     */
    public isInitialSyncComplete(): boolean {
        const state = this.getSyncState();
        if (!state) {
            return false;
        }
        return state === SyncState.Prepared || state === SyncState.Syncing;
    }

    /**
     * Return whether the client is configured for a guest account.
     * @return {boolean} True if this is a guest access_token (or no token is supplied).
     */
    public isGuest(): boolean {
        return this.isGuestAccount;
    }

    /**
     * Set whether this client is a guest account. <b>This method is experimental
     * and may change without warning.</b>
     * @param {boolean} guest True if this is a guest account.
     */
    public setGuest(guest: boolean) {
        // EXPERIMENTAL:
        // If the token is a macaroon, it should be encoded in it that it is a 'guest'
        // access token, which means that the SDK can determine this entirely without
        // the dev manually flipping this flag.
        this.isGuestAccount = guest;
    }

    /**
     * Return the provided scheduler, if any.
     * @return {?module:scheduler~MatrixScheduler} The scheduler or null
     */
    public getScheduler(): MatrixScheduler {
        return this.scheduler;
    }

    /**
     * Retry a backed off syncing request immediately. This should only be used when
     * the user <b>explicitly</b> attempts to retry their lost connection.
     * @return {boolean} True if this resulted in a request being retried.
     */
    public retryImmediately(): boolean {
        return this.syncApi.retryImmediately();
    }

    /**
     * Return the global notification EventTimelineSet, if any
     *
     * @return {EventTimelineSet} the globl notification EventTimelineSet
     */
    public getNotifTimelineSet(): EventTimelineSet {
        return this.notifTimelineSet;
    }

    /**
     * Set the global notification EventTimelineSet
     *
     * @param {EventTimelineSet} set
     */
    public setNotifTimelineSet(set: EventTimelineSet) {
        this.notifTimelineSet = set;
    }

    /**
     * Gets the capabilities of the homeserver. Always returns an object of
     * capability keys and their options, which may be empty.
     * @param {boolean} fresh True to ignore any cached values.
     * @return {Promise} Resolves to the capabilities of the homeserver
     * @return {module:http-api.MatrixError} Rejects: with an error response.
     */
    public getCapabilities(fresh = false): Promise<ICapabilities> {
        const now = new Date().getTime();

        if (this.cachedCapabilities && !fresh) {
            if (now < this.cachedCapabilities.expiration) {
                logger.log("Returning cached capabilities");
                return Promise.resolve(this.cachedCapabilities.capabilities);
            }
        }

        return this.http.authedRequest(
            undefined, Method.Get, "/capabilities",
        ).catch((e: Error): void => {
            // We swallow errors because we need a default object anyhow
            logger.error(e);
        }).then((r: { capabilities?: ICapabilities } = {}) => {
            const capabilities: ICapabilities = r["capabilities"] || {};

            // If the capabilities missed the cache, cache it for a shorter amount
            // of time to try and refresh them later.
            const cacheMs = Object.keys(capabilities).length
                ? CAPABILITIES_CACHE_MS
                : 60000 + (Math.random() * 5000);

            this.cachedCapabilities = {
                capabilities,
                expiration: now + cacheMs,
            };

            logger.log("Caching capabilities: ", capabilities);
            return capabilities;
        });
    }

    /**
     * Initialise support for end-to-end encryption in this client
     *
     * You should call this method after creating the matrixclient, but *before*
     * calling `startClient`, if you want to support end-to-end encryption.
     *
     * It will return a Promise which will resolve when the crypto layer has been
     * successfully initialised.
     */
    public async initCrypto(): Promise<void> {
        if (!isCryptoAvailable()) {
            throw new Error(
                `End-to-end encryption not supported in this js-sdk build: did ` +
                `you remember to load the olm library?`,
            );
        }

        if (this.crypto) {
            logger.warn("Attempt to re-initialise e2e encryption on MatrixClient");
            return;
        }

        if (!this.sessionStore) {
            // this is temporary, the sessionstore is supposed to be going away
            throw new Error(`Cannot enable encryption: no sessionStore provided`);
        }
        if (!this.cryptoStore) {
            // the cryptostore is provided by sdk.createClient, so this shouldn't happen
            throw new Error(`Cannot enable encryption: no cryptoStore provided`);
        }

        logger.log("Crypto: Starting up crypto store...");
        await this.cryptoStore.startup();

        // initialise the list of encrypted rooms (whether or not crypto is enabled)
        logger.log("Crypto: initialising roomlist...");
        await this.roomList.init();

        const userId = this.getUserId();
        if (userId === null) {
            throw new Error(
                `Cannot enable encryption on MatrixClient with unknown userId: ` +
                `ensure userId is passed in createClient().`,
            );
        }
        if (this.deviceId === null) {
            throw new Error(
                `Cannot enable encryption on MatrixClient with unknown deviceId: ` +
                `ensure deviceId is passed in createClient().`,
            );
        }

        const crypto = new Crypto(
            this,
            this.sessionStore,
            userId, this.deviceId,
            this.store,
            this.cryptoStore,
            this.roomList,
            this.verificationMethods,
        );

        this.reEmitter.reEmit(crypto, [
            CryptoEvent.KeyBackupFailed,
            CryptoEvent.KeyBackupSessionsRemaining,
            CryptoEvent.RoomKeyRequest,
            CryptoEvent.RoomKeyRequestCancellation,
            CryptoEvent.Warning,
            CryptoEvent.DevicesUpdated,
            CryptoEvent.WillUpdateDevices,
            CryptoEvent.DeviceVerificationChanged,
            CryptoEvent.UserTrustStatusChanged,
            CryptoEvent.KeysChanged,
        ]);

        logger.log("Crypto: initialising crypto object...");
        await crypto.init({
            exportedOlmDevice: this.exportedOlmDeviceToImport,
            pickleKey: this.pickleKey,
        });
        delete this.exportedOlmDeviceToImport;

        this.olmVersion = Crypto.getOlmVersion();

        // if crypto initialisation was successful, tell it to attach its event handlers.
        crypto.registerEventHandlers(this as Parameters<Crypto["registerEventHandlers"]>[0]);
        this.crypto = crypto;
    }

    /**
     * Is end-to-end crypto enabled for this client.
     * @return {boolean} True if end-to-end is enabled.
     */
    public isCryptoEnabled(): boolean {
        return !!this.crypto;
    }

    /**
     * Get the Ed25519 key for this device
     *
     * @return {?string} base64-encoded ed25519 key. Null if crypto is
     *    disabled.
     */
    public getDeviceEd25519Key(): string {
        if (!this.crypto) return null;
        return this.crypto.getDeviceEd25519Key();
    }

    /**
     * Get the Curve25519 key for this device
     *
     * @return {?string} base64-encoded curve25519 key. Null if crypto is
     *    disabled.
     */
    public getDeviceCurve25519Key(): string {
        if (!this.crypto) return null;
        return this.crypto.getDeviceCurve25519Key();
    }

    /**
     * Upload the device keys to the homeserver.
     * @return {Promise<void>} A promise that will resolve when the keys are uploaded.
     */
    public async uploadKeys(): Promise<void> {
        if (!this.crypto) {
            throw new Error("End-to-end encryption disabled");
        }

        await this.crypto.uploadDeviceKeys();
    }

    /**
     * Download the keys for a list of users and stores the keys in the session
     * store.
     * @param {Array} userIds The users to fetch.
     * @param {boolean} forceDownload Always download the keys even if cached.
     *
     * @return {Promise} A promise which resolves to a map userId->deviceId->{@link
        * module:crypto~DeviceInfo|DeviceInfo}.
     */
    public downloadKeys(
        userIds: string[],
        forceDownload?: boolean,
    ): Promise<Record<string, Record<string, IDevice>>> {
        if (!this.crypto) {
            return Promise.reject(new Error("End-to-end encryption disabled"));
        }
        return this.crypto.downloadKeys(userIds, forceDownload);
    }

    /**
     * Get the stored device keys for a user id
     *
     * @param {string} userId the user to list keys for.
     *
     * @return {module:crypto/deviceinfo[]} list of devices
     */
    public getStoredDevicesForUser(userId: string): DeviceInfo[] {
        if (!this.crypto) {
            throw new Error("End-to-end encryption disabled");
        }
        return this.crypto.getStoredDevicesForUser(userId) || [];
    }

    /**
     * Get the stored device key for a user id and device id
     *
     * @param {string} userId the user to list keys for.
     * @param {string} deviceId unique identifier for the device
     *
     * @return {module:crypto/deviceinfo} device or null
     */
    public getStoredDevice(userId: string, deviceId: string): DeviceInfo {
        if (!this.crypto) {
            throw new Error("End-to-end encryption disabled");
        }
        return this.crypto.getStoredDevice(userId, deviceId) || null;
    }

    /**
     * Mark the given device as verified
     *
     * @param {string} userId owner of the device
     * @param {string} deviceId unique identifier for the device or user's
     * cross-signing public key ID.
     *
     * @param {boolean=} verified whether to mark the device as verified. defaults
     *   to 'true'.
     *
     * @returns {Promise}
     *
     * @fires module:client~event:MatrixClient"deviceVerificationChanged"
     */
    public setDeviceVerified(userId: string, deviceId: string, verified = true): Promise<void> {
        const prom = this.setDeviceVerification(userId, deviceId, verified, null, null);

        // if one of the user's own devices is being marked as verified / unverified,
        // check the key backup status, since whether or not we use this depends on
        // whether it has a signature from a verified device
        if (userId == this.credentials.userId) {
            this.checkKeyBackup();
        }
        return prom;
    }

    /**
     * Mark the given device as blocked/unblocked
     *
     * @param {string} userId owner of the device
     * @param {string} deviceId unique identifier for the device or user's
     * cross-signing public key ID.
     *
     * @param {boolean=} blocked whether to mark the device as blocked. defaults
     *   to 'true'.
     *
     * @returns {Promise}
     *
     * @fires module:client~event:MatrixClient"deviceVerificationChanged"
     */
    public setDeviceBlocked(userId: string, deviceId: string, blocked = true): Promise<void> {
        return this.setDeviceVerification(userId, deviceId, null, blocked, null);
    }

    /**
     * Mark the given device as known/unknown
     *
     * @param {string} userId owner of the device
     * @param {string} deviceId unique identifier for the device or user's
     * cross-signing public key ID.
     *
     * @param {boolean=} known whether to mark the device as known. defaults
     *   to 'true'.
     *
     * @returns {Promise}
     *
     * @fires module:client~event:MatrixClient"deviceVerificationChanged"
     */
    public setDeviceKnown(userId: string, deviceId: string, known = true): Promise<void> {
        return this.setDeviceVerification(userId, deviceId, null, null, known);
    }

    private async setDeviceVerification(
        userId: string,
        deviceId: string,
        verified: boolean,
        blocked: boolean,
        known: boolean,
    ): Promise<void> {
        if (!this.crypto) {
            throw new Error("End-to-end encryption disabled");
        }
        await this.crypto.setDeviceVerification(userId, deviceId, verified, blocked, known);
    }

    /**
     * Request a key verification from another user, using a DM.
     *
     * @param {string} userId the user to request verification with
     * @param {string} roomId the room to use for verification
     *
     * @returns {Promise<module:crypto/verification/request/VerificationRequest>} resolves to a VerificationRequest
     *    when the request has been sent to the other party.
     */
    public requestVerificationDM(userId: string, roomId: string): Promise<VerificationRequest> {
        if (!this.crypto) {
            throw new Error("End-to-end encryption disabled");
        }
        return this.crypto.requestVerificationDM(userId, roomId);
    }

    /**
     * Finds a DM verification request that is already in progress for the given room id
     *
     * @param {string} roomId the room to use for verification
     *
     * @returns {module:crypto/verification/request/VerificationRequest?} the VerificationRequest that is in progress, if any
     */
    public findVerificationRequestDMInProgress(roomId: string): VerificationRequest {
        if (!this.crypto) {
            throw new Error("End-to-end encryption disabled");
        }
        return this.crypto.findVerificationRequestDMInProgress(roomId);
    }

    /**
     * Returns all to-device verification requests that are already in progress for the given user id
     *
     * @param {string} userId the ID of the user to query
     *
     * @returns {module:crypto/verification/request/VerificationRequest[]} the VerificationRequests that are in progress
     */
    public getVerificationRequestsToDeviceInProgress(userId: string): VerificationRequest[] {
        if (!this.crypto) {
            throw new Error("End-to-end encryption disabled");
        }
        return this.crypto.getVerificationRequestsToDeviceInProgress(userId);
    }

    /**
     * Request a key verification from another user.
     *
     * @param {string} userId the user to request verification with
     * @param {Array} devices array of device IDs to send requests to.  Defaults to
     *    all devices owned by the user
     *
     * @returns {Promise<module:crypto/verification/request/VerificationRequest>} resolves to a VerificationRequest
     *    when the request has been sent to the other party.
     */
    public requestVerification(userId: string, devices?: string[]): Promise<VerificationRequest> {
        if (!this.crypto) {
            throw new Error("End-to-end encryption disabled");
        }
        return this.crypto.requestVerification(userId, devices);
    }

    /**
     * Begin a key verification.
     *
     * @param {string} method the verification method to use
     * @param {string} userId the user to verify keys with
     * @param {string} deviceId the device to verify
     *
     * @returns {Verification} a verification object
     * @deprecated Use `requestVerification` instead.
     */
    public beginKeyVerification(method: string, userId: string, deviceId: string): Verification<any, any> {
        if (!this.crypto) {
            throw new Error("End-to-end encryption disabled");
        }
        return this.crypto.beginKeyVerification(method, userId, deviceId);
    }

    public checkSecretStorageKey(key: Uint8Array, info: ISecretStorageKeyInfo): Promise<boolean> {
        if (!this.crypto) {
            throw new Error("End-to-end encryption disabled");
        }
        return this.crypto.checkSecretStorageKey(key, info);
    }

    /**
     * Set the global override for whether the client should ever send encrypted
     * messages to unverified devices.  This provides the default for rooms which
     * do not specify a value.
     *
     * @param {boolean} value whether to blacklist all unverified devices by default
     */
    public setGlobalBlacklistUnverifiedDevices(value: boolean) {
        if (!this.crypto) {
            throw new Error("End-to-end encryption disabled");
        }
        return this.crypto.setGlobalBlacklistUnverifiedDevices(value);
    }

    /**
     * @return {boolean} whether to blacklist all unverified devices by default
     */
    public getGlobalBlacklistUnverifiedDevices(): boolean {
        if (!this.crypto) {
            throw new Error("End-to-end encryption disabled");
        }
        return this.crypto.getGlobalBlacklistUnverifiedDevices();
    }

    /**
     * Set whether sendMessage in a room with unknown and unverified devices
     * should throw an error and not send them message. This has 'Global' for
     * symmetry with setGlobalBlacklistUnverifiedDevices but there is currently
     * no room-level equivalent for this setting.
     *
     * This API is currently UNSTABLE and may change or be removed without notice.
     *
     * @param {boolean} value whether error on unknown devices
     */
    public setGlobalErrorOnUnknownDevices(value: boolean) {
        if (!this.crypto) {
            throw new Error("End-to-end encryption disabled");
        }
        return this.crypto.setGlobalErrorOnUnknownDevices(value);
    }

    /**
     * @return {boolean} whether to error on unknown devices
     *
     * This API is currently UNSTABLE and may change or be removed without notice.
     */
    public getGlobalErrorOnUnknownDevices(): boolean {
        if (!this.crypto) {
            throw new Error("End-to-end encryption disabled");
        }
        return this.crypto.getGlobalErrorOnUnknownDevices();
    }

    /**
     * Get the user's cross-signing key ID.
     *
     * The cross-signing API is currently UNSTABLE and may change without notice.
     *
     * @param {CrossSigningKey} [type=master] The type of key to get the ID of.  One of
     *     "master", "self_signing", or "user_signing".  Defaults to "master".
     *
     * @returns {string} the key ID
     */
    public getCrossSigningId(type: CrossSigningKey | string = CrossSigningKey.Master): string {
        if (!this.crypto) {
            throw new Error("End-to-end encryption disabled");
        }
        return this.crypto.getCrossSigningId(type);
    }

    /**
     * Get the cross signing information for a given user.
     *
     * The cross-signing API is currently UNSTABLE and may change without notice.
     *
     * @param {string} userId the user ID to get the cross-signing info for.
     *
     * @returns {CrossSigningInfo} the cross signing information for the user.
     */
    public getStoredCrossSigningForUser(userId: string): CrossSigningInfo {
        if (!this.crypto) {
            throw new Error("End-to-end encryption disabled");
        }
        return this.crypto.getStoredCrossSigningForUser(userId);
    }

    /**
     * Check whether a given user is trusted.
     *
     * The cross-signing API is currently UNSTABLE and may change without notice.
     *
     * @param {string} userId The ID of the user to check.
     *
     * @returns {UserTrustLevel}
     */
    public checkUserTrust(userId: string): UserTrustLevel {
        if (!this.crypto) {
            throw new Error("End-to-end encryption disabled");
        }
        return this.crypto.checkUserTrust(userId);
    }

    /**
     * Check whether a given device is trusted.
     *
     * The cross-signing API is currently UNSTABLE and may change without notice.
     *
     * @function module:client~MatrixClient#checkDeviceTrust
     * @param {string} userId The ID of the user whose devices is to be checked.
     * @param {string} deviceId The ID of the device to check
     *
     * @returns {DeviceTrustLevel}
     */
    public checkDeviceTrust(userId: string, deviceId: string): DeviceTrustLevel {
        if (!this.crypto) {
            throw new Error("End-to-end encryption disabled");
        }
        return this.crypto.checkDeviceTrust(userId, deviceId);
    }

    /**
     * Check whether one of our own devices is cross-signed by our
     * user's stored keys, regardless of whether we trust those keys yet.
     *
     * @param {string} deviceId The ID of the device to check
     *
     * @returns {boolean} true if the device is cross-signed
     */
    public checkIfOwnDeviceCrossSigned(deviceId: string): boolean {
        if (!this.crypto) {
            throw new Error("End-to-end encryption disabled");
        }
        return this.crypto.checkIfOwnDeviceCrossSigned(deviceId);
    }

    /**
     * Check the copy of our cross-signing key that we have in the device list and
     * see if we can get the private key. If so, mark it as trusted.
     * @param {Object} opts ICheckOwnCrossSigningTrustOpts object
     */
    public checkOwnCrossSigningTrust(opts?: ICheckOwnCrossSigningTrustOpts): Promise<void> {
        if (!this.crypto) {
            throw new Error("End-to-end encryption disabled");
        }
        return this.crypto.checkOwnCrossSigningTrust(opts);
    }

    /**
     * Checks that a given cross-signing private key matches a given public key.
     * This can be used by the getCrossSigningKey callback to verify that the
     * private key it is about to supply is the one that was requested.
     * @param {Uint8Array} privateKey The private key
     * @param {string} expectedPublicKey The public key
     * @returns {boolean} true if the key matches, otherwise false
     */
    public checkCrossSigningPrivateKey(privateKey: Uint8Array, expectedPublicKey: string): boolean {
        if (!this.crypto) {
            throw new Error("End-to-end encryption disabled");
        }
        return this.crypto.checkCrossSigningPrivateKey(privateKey, expectedPublicKey);
    }

    // deprecated: use requestVerification instead
    public legacyDeviceVerification(
        userId: string,
        deviceId: string,
        method: VerificationMethod,
    ): Promise<VerificationRequest> {
        if (!this.crypto) {
            throw new Error("End-to-end encryption disabled");
        }
        return this.crypto.legacyDeviceVerification(userId, deviceId, method);
    }

    /**
     * Perform any background tasks that can be done before a message is ready to
     * send, in order to speed up sending of the message.
     * @param {module:models/room} room the room the event is in
     */
    public prepareToEncrypt(room: Room) {
        if (!this.crypto) {
            throw new Error("End-to-end encryption disabled");
        }
        return this.crypto.prepareToEncrypt(room);
    }

    /**
     * Checks whether cross signing:
     * - is enabled on this account and trusted by this device
     * - has private keys either cached locally or stored in secret storage
     *
     * If this function returns false, bootstrapCrossSigning() can be used
     * to fix things such that it returns true. That is to say, after
     * bootstrapCrossSigning() completes successfully, this function should
     * return true.
     * @return {boolean} True if cross-signing is ready to be used on this device
     */
    public isCrossSigningReady(): Promise<boolean> {
        if (!this.crypto) {
            throw new Error("End-to-end encryption disabled");
        }
        return this.crypto.isCrossSigningReady();
    }

    /**
     * Bootstrap cross-signing by creating keys if needed. If everything is already
     * set up, then no changes are made, so this is safe to run to ensure
     * cross-signing is ready for use.
     *
     * This function:
     * - creates new cross-signing keys if they are not found locally cached nor in
     *   secret storage (if it has been setup)
     *
     * The cross-signing API is currently UNSTABLE and may change without notice.
     *
     * @param {function} opts.authUploadDeviceSigningKeys Function
     * called to await an interactive auth flow when uploading device signing keys.
     * @param {boolean} [opts.setupNewCrossSigning] Optional. Reset even if keys
     * already exist.
     * Args:
     *     {function} A function that makes the request requiring auth. Receives the
     *     auth data as an object. Can be called multiple times, first with an empty
     *     authDict, to obtain the flows.
     */
    public bootstrapCrossSigning(opts: IBootstrapCrossSigningOpts) {
        if (!this.crypto) {
            throw new Error("End-to-end encryption disabled");
        }
        return this.crypto.bootstrapCrossSigning(opts);
    }

    /**
     * Whether to trust a others users signatures of their devices.
     * If false, devices will only be considered 'verified' if we have
     * verified that device individually (effectively disabling cross-signing).
     *
     * Default: true
     *
     * @return {boolean} True if trusting cross-signed devices
     */
    public getCryptoTrustCrossSignedDevices(): boolean {
        if (!this.crypto) {
            throw new Error("End-to-end encryption disabled");
        }
        return this.crypto.getCryptoTrustCrossSignedDevices();
    }

    /**
     * See getCryptoTrustCrossSignedDevices

     * This may be set before initCrypto() is called to ensure no races occur.
     *
     * @param {boolean} val True to trust cross-signed devices
     */
    public setCryptoTrustCrossSignedDevices(val: boolean) {
        if (!this.crypto) {
            throw new Error("End-to-end encryption disabled");
        }
        return this.crypto.setCryptoTrustCrossSignedDevices(val);
    }

    /**
     * Counts the number of end to end session keys that are waiting to be backed up
     * @returns {Promise<int>} Resolves to the number of sessions requiring backup
     */
    public countSessionsNeedingBackup(): Promise<number> {
        if (!this.crypto) {
            throw new Error("End-to-end encryption disabled");
        }
        return this.crypto.countSessionsNeedingBackup();
    }

    /**
     * Get information about the encryption of an event
     *
     * @param {module:models/event.MatrixEvent} event event to be checked
     * @returns {IEncryptedEventInfo} The event information.
     */
    public getEventEncryptionInfo(event: MatrixEvent): IEncryptedEventInfo {
        if (!this.crypto) {
            throw new Error("End-to-end encryption disabled");
        }
        return this.crypto.getEventEncryptionInfo(event);
    }

    /**
     * Create a recovery key from a user-supplied passphrase.
     *
     * The Secure Secret Storage API is currently UNSTABLE and may change without notice.
     *
     * @param {string} password Passphrase string that can be entered by the user
     *     when restoring the backup as an alternative to entering the recovery key.
     *     Optional.
     * @returns {Promise<Object>} Object with public key metadata, encoded private
     *     recovery key which should be disposed of after displaying to the user,
     *     and raw private key to avoid round tripping if needed.
     */
    public createRecoveryKeyFromPassphrase(password?: string): Promise<IRecoveryKey> {
        if (!this.crypto) {
            throw new Error("End-to-end encryption disabled");
        }
        return this.crypto.createRecoveryKeyFromPassphrase(password);
    }

    /**
     * Checks whether secret storage:
     * - is enabled on this account
     * - is storing cross-signing private keys
     * - is storing session backup key (if enabled)
     *
     * If this function returns false, bootstrapSecretStorage() can be used
     * to fix things such that it returns true. That is to say, after
     * bootstrapSecretStorage() completes successfully, this function should
     * return true.
     *
     * The Secure Secret Storage API is currently UNSTABLE and may change without notice.
     *
     * @return {boolean} True if secret storage is ready to be used on this device
     */
    public isSecretStorageReady(): Promise<boolean> {
        if (!this.crypto) {
            throw new Error("End-to-end encryption disabled");
        }
        return this.crypto.isSecretStorageReady();
    }

    /**
     * Bootstrap Secure Secret Storage if needed by creating a default key. If everything is
     * already set up, then no changes are made, so this is safe to run to ensure secret
     * storage is ready for use.
     *
     * This function
     * - creates a new Secure Secret Storage key if no default key exists
     *   - if a key backup exists, it is migrated to store the key in the Secret
     *     Storage
     * - creates a backup if none exists, and one is requested
     * - migrates Secure Secret Storage to use the latest algorithm, if an outdated
     *   algorithm is found
     *
     * @param opts
     */
    public bootstrapSecretStorage(opts: ICreateSecretStorageOpts): Promise<void> {
        if (!this.crypto) {
            throw new Error("End-to-end encryption disabled");
        }
        return this.crypto.bootstrapSecretStorage(opts);
    }

    /**
     * Add a key for encrypting secrets.
     *
     * The Secure Secret Storage API is currently UNSTABLE and may change without notice.
     *
     * @param {string} algorithm the algorithm used by the key
     * @param {object} opts the options for the algorithm.  The properties used
     *     depend on the algorithm given.
     * @param {string} [keyName] the name of the key.  If not given, a random name will be generated.
     *
     * @return {object} An object with:
     *     keyId: {string} the ID of the key
     *     keyInfo: {object} details about the key (iv, mac, passphrase)
     */
    public addSecretStorageKey(
        algorithm: string,
        opts: IAddSecretStorageKeyOpts,
        keyName?: string,
    ): Promise<{keyId: string, keyInfo: ISecretStorageKeyInfo}> {
        if (!this.crypto) {
            throw new Error("End-to-end encryption disabled");
        }
        return this.crypto.addSecretStorageKey(algorithm, opts, keyName);
    }

    /**
     * Check whether we have a key with a given ID.
     *
     * The Secure Secret Storage API is currently UNSTABLE and may change without notice.
     *
     * @param {string} [keyId = default key's ID] The ID of the key to check
     *     for. Defaults to the default key ID if not provided.
     * @return {boolean} Whether we have the key.
     */
    public hasSecretStorageKey(keyId?: string): Promise<boolean> {
        if (!this.crypto) {
            throw new Error("End-to-end encryption disabled");
        }
        return this.crypto.hasSecretStorageKey(keyId);
    }

    /**
     * Store an encrypted secret on the server.
     *
     * The Secure Secret Storage API is currently UNSTABLE and may change without notice.
     *
     * @param {string} name The name of the secret
     * @param {string} secret The secret contents.
     * @param {Array} keys The IDs of the keys to use to encrypt the secret or null/undefined
     *     to use the default (will throw if no default key is set).
     */
    public storeSecret(name: string, secret: string, keys?: string[]) {
        if (!this.crypto) {
            throw new Error("End-to-end encryption disabled");
        }
        return this.crypto.storeSecret(name, secret, keys);
    }

    /**
     * Get a secret from storage.
     *
     * The Secure Secret Storage API is currently UNSTABLE and may change without notice.
     *
     * @param {string} name the name of the secret
     *
     * @return {string} the contents of the secret
     */
    public getSecret(name: string): Promise<string> {
        if (!this.crypto) {
            throw new Error("End-to-end encryption disabled");
        }
        return this.crypto.getSecret(name);
    }

    /**
     * Check if a secret is stored on the server.
     *
     * The Secure Secret Storage API is currently UNSTABLE and may change without notice.
     *
     * @param {string} name the name of the secret
     * @param {boolean} checkKey check if the secret is encrypted by a trusted
     *     key
     *
     * @return {object?} map of key name to key info the secret is encrypted
     *     with, or null if it is not present or not encrypted with a trusted
     *     key
     */
    public isSecretStored(name: string, checkKey: boolean): Promise<Record<string, ISecretStorageKeyInfo> | null> {
        if (!this.crypto) {
            throw new Error("End-to-end encryption disabled");
        }
        return this.crypto.isSecretStored(name, checkKey);
    }

    /**
     * Request a secret from another device.
     *
     * The Secure Secret Storage API is currently UNSTABLE and may change without notice.
     *
     * @param {string} name the name of the secret to request
     * @param {string[]} devices the devices to request the secret from
     *
     * @return {ISecretRequest} the secret request object
     */
    public requestSecret(name: string, devices: string[]): ISecretRequest {
        if (!this.crypto) {
            throw new Error("End-to-end encryption disabled");
        }
        return this.crypto.requestSecret(name, devices);
    }

    /**
     * Get the current default key ID for encrypting secrets.
     *
     * The Secure Secret Storage API is currently UNSTABLE and may change without notice.
     *
     * @return {string} The default key ID or null if no default key ID is set
     */
    public getDefaultSecretStorageKeyId(): Promise<string | null> {
        if (!this.crypto) {
            throw new Error("End-to-end encryption disabled");
        }
        return this.crypto.getDefaultSecretStorageKeyId();
    }

    /**
     * Set the current default key ID for encrypting secrets.
     *
     * The Secure Secret Storage API is currently UNSTABLE and may change without notice.
     *
     * @param {string} keyId The new default key ID
     */
    public setDefaultSecretStorageKeyId(keyId: string) {
        if (!this.crypto) {
            throw new Error("End-to-end encryption disabled");
        }
        return this.crypto.setDefaultSecretStorageKeyId(keyId);
    }

    /**
     * Checks that a given secret storage private key matches a given public key.
     * This can be used by the getSecretStorageKey callback to verify that the
     * private key it is about to supply is the one that was requested.
     *
     * The Secure Secret Storage API is currently UNSTABLE and may change without notice.
     *
     * @param {Uint8Array} privateKey The private key
     * @param {string} expectedPublicKey The public key
     * @returns {boolean} true if the key matches, otherwise false
     */
    public checkSecretStoragePrivateKey(privateKey: Uint8Array, expectedPublicKey: string): boolean {
        if (!this.crypto) {
            throw new Error("End-to-end encryption disabled");
        }
        return this.crypto.checkSecretStoragePrivateKey(privateKey, expectedPublicKey);
    }

    /**
     * Get e2e information on the device that sent an event
     *
     * @param {MatrixEvent} event event to be checked
     *
     * @return {Promise<module:crypto/deviceinfo?>}
     */
    public async getEventSenderDeviceInfo(event: MatrixEvent): Promise<DeviceInfo> {
        if (!this.crypto) {
            return null;
        }
        return this.crypto.getEventSenderDeviceInfo(event);
    }

    /**
     * Check if the sender of an event is verified
     *
     * @param {MatrixEvent} event event to be checked
     *
     * @return {boolean} true if the sender of this event has been verified using
     * {@link module:client~MatrixClient#setDeviceVerified|setDeviceVerified}.
     */
    public async isEventSenderVerified(event: MatrixEvent): Promise<boolean> {
        const device = await this.getEventSenderDeviceInfo(event);
        if (!device) {
            return false;
        }
        return device.isVerified();
    }

    /**
     * Cancel a room key request for this event if one is ongoing and resend the
     * request.
     * @param  {MatrixEvent} event event of which to cancel and resend the room
     *                            key request.
     * @return {Promise} A promise that will resolve when the key request is queued
     */
    public cancelAndResendEventRoomKeyRequest(event: MatrixEvent): Promise<void> {
        return event.cancelAndResendKeyRequest(this.crypto, this.getUserId());
    }

    /**
     * Enable end-to-end encryption for a room. This does not modify room state.
     * Any messages sent before the returned promise resolves will be sent unencrypted.
     * @param {string} roomId The room ID to enable encryption in.
     * @param {object} config The encryption config for the room.
     * @return {Promise} A promise that will resolve when encryption is set up.
     */
    public setRoomEncryption(roomId: string, config: IRoomEncryption): Promise<void> {
        if (!this.crypto) {
            throw new Error("End-to-End encryption disabled");
        }
        return this.crypto.setRoomEncryption(roomId, config);
    }

    /**
     * Whether encryption is enabled for a room.
     * @param {string} roomId the room id to query.
     * @return {boolean} whether encryption is enabled.
     */
    public isRoomEncrypted(roomId: string): boolean {
        const room = this.getRoom(roomId);
        if (!room) {
            // we don't know about this room, so can't determine if it should be
            // encrypted. Let's assume not.
            return false;
        }

        // if there is an 'm.room.encryption' event in this room, it should be
        // encrypted (independently of whether we actually support encryption)
        const ev = room.currentState.getStateEvents(EventType.RoomEncryption, "");
        if (ev) {
            return true;
        }

        // we don't have an m.room.encrypted event, but that might be because
        // the server is hiding it from us. Check the store to see if it was
        // previously encrypted.
        return this.roomList.isRoomEncrypted(roomId);
    }

    /**
     * Forces the current outbound group session to be discarded such
     * that another one will be created next time an event is sent.
     *
     * @param {string} roomId The ID of the room to discard the session for
     *
     * This should not normally be necessary.
     */
    public forceDiscardSession(roomId: string) {
        if (!this.crypto) {
            throw new Error("End-to-End encryption disabled");
        }
        this.crypto.forceDiscardSession(roomId);
    }

    /**
     * Get a list containing all of the room keys
     *
     * This should be encrypted before returning it to the user.
     *
     * @return {Promise} a promise which resolves to a list of
     *    session export objects
     */
    public exportRoomKeys(): Promise<IMegolmSessionData[]> {
        if (!this.crypto) {
            return Promise.reject(new Error("End-to-end encryption disabled"));
        }
        return this.crypto.exportRoomKeys();
    }

    /**
     * Import a list of room keys previously exported by exportRoomKeys
     *
     * @param {Object[]} keys a list of session export objects
     * @param {Object} opts
     * @param {Function} opts.progressCallback called with an object that has a "stage" param
     *
     * @return {Promise} a promise which resolves when the keys
     *    have been imported
     */
    public importRoomKeys(keys: IMegolmSessionData[], opts?: IImportRoomKeysOpts): Promise<void> {
        if (!this.crypto) {
            throw new Error("End-to-end encryption disabled");
        }
        return this.crypto.importRoomKeys(keys, opts);
    }

    /**
     * Force a re-check of the local key backup status against
     * what's on the server.
     *
     * @returns {Object} Object with backup info (as returned by
     *     getKeyBackupVersion) in backupInfo and
     *     trust information (as returned by isKeyBackupTrusted)
     *     in trustInfo.
     */
    public checkKeyBackup(): Promise<IKeyBackupCheck> {
        return this.crypto.backupManager.checkKeyBackup();
    }

    /**
     * Get information about the current key backup.
     * @returns {Promise<IKeyBackupInfo | null>} Information object from API or null
     */
    public async getKeyBackupVersion(): Promise<IKeyBackupInfo | null> {
        let res;
        try {
            res = await this.http.authedRequest(
                undefined, Method.Get, "/room_keys/version", undefined, undefined,
                { prefix: PREFIX_UNSTABLE },
            );
        } catch (e) {
            if (e.errcode === 'M_NOT_FOUND') {
                return null;
            } else {
                throw e;
            }
        }
        try {
            BackupManager.checkBackupVersion(res);
        } catch (e) {
            throw e;
        }
        return res;
    }

    /**
     * @param {object} info key backup info dict from getKeyBackupVersion()
     * @return {object} {
     *     usable: [bool], // is the backup trusted, true iff there is a sig that is valid & from a trusted device
     *     sigs: [
     *         valid: [bool],
     *         device: [DeviceInfo],
     *     ]
     * }
     */
    public isKeyBackupTrusted(info: IKeyBackupInfo): Promise<TrustInfo> {
        return this.crypto.backupManager.isKeyBackupTrusted(info);
    }

    /**
     * @returns {boolean} true if the client is configured to back up keys to
     *     the server, otherwise false. If we haven't completed a successful check
     *     of key backup status yet, returns null.
     */
    public getKeyBackupEnabled(): boolean {
        if (!this.crypto) {
            throw new Error("End-to-end encryption disabled");
        }
        return this.crypto.backupManager.getKeyBackupEnabled();
    }

    /**
     * Enable backing up of keys, using data previously returned from
     * getKeyBackupVersion.
     *
     * @param {object} info Backup information object as returned by getKeyBackupVersion
     * @returns {Promise<void>} Resolves when complete.
     */
    public enableKeyBackup(info: IKeyBackupInfo): Promise<void> {
        if (!this.crypto) {
            throw new Error("End-to-end encryption disabled");
        }

        return this.crypto.backupManager.enableKeyBackup(info);
    }

    /**
     * Disable backing up of keys.
     */
    public disableKeyBackup() {
        if (!this.crypto) {
            throw new Error("End-to-end encryption disabled");
        }

        this.crypto.backupManager.disableKeyBackup();
    }

    /**
     * Set up the data required to create a new backup version.  The backup version
     * will not be created and enabled until createKeyBackupVersion is called.
     *
     * @param {string} password Passphrase string that can be entered by the user
     *     when restoring the backup as an alternative to entering the recovery key.
     *     Optional.
     * @param {boolean} [opts.secureSecretStorage = false] Whether to use Secure
     *     Secret Storage to store the key encrypting key backups.
     *     Optional, defaults to false.
     *
     * @returns {Promise<object>} Object that can be passed to createKeyBackupVersion and
     *     additionally has a 'recovery_key' member with the user-facing recovery key string.
     */
    // TODO: Verify types
    public async prepareKeyBackupVersion(
        password?: string,
        opts: IKeyBackupPrepareOpts = { secureSecretStorage: false },
    ): Promise<Pick<IPreparedKeyBackupVersion, "algorithm" | "auth_data" | "recovery_key">> {
        if (!this.crypto) {
            throw new Error("End-to-end encryption disabled");
        }

        // eslint-disable-next-line camelcase
        const { algorithm, auth_data, recovery_key, privateKey } =
            await this.crypto.backupManager.prepareKeyBackupVersion(password);

        if (opts.secureSecretStorage) {
            await this.storeSecret("m.megolm_backup.v1", encodeBase64(privateKey));
            logger.info("Key backup private key stored in secret storage");
        }

        return {
            algorithm,
            /* eslint-disable camelcase */
            auth_data,
            recovery_key,
            /* eslint-enable camelcase */
        };
    }

    /**
     * Check whether the key backup private key is stored in secret storage.
     * @return {Promise<object?>} map of key name to key info the secret is
     *     encrypted with, or null if it is not present or not encrypted with a
     *     trusted key
     */
    public isKeyBackupKeyStored(): Promise<Record<string, ISecretStorageKeyInfo> | null> {
        return Promise.resolve(this.isSecretStored("m.megolm_backup.v1", false /* checkKey */));
    }

    /**
     * Create a new key backup version and enable it, using the information return
     * from prepareKeyBackupVersion.
     *
     * @param {object} info Info object from prepareKeyBackupVersion
     * @returns {Promise<object>} Object with 'version' param indicating the version created
     */
    public async createKeyBackupVersion(info: IKeyBackupInfo): Promise<IKeyBackupInfo> {
        if (!this.crypto) {
            throw new Error("End-to-end encryption disabled");
        }

        await this.crypto.backupManager.createKeyBackupVersion(info);

        const data = {
            algorithm: info.algorithm,
            auth_data: info.auth_data,
        };

        // Sign the backup auth data with the device key for backwards compat with
        // older devices with cross-signing. This can probably go away very soon in
        // favour of just signing with the cross-singing master key.
        // XXX: Private member access
        await this.crypto.signObject(data.auth_data);

        if (
            this.cryptoCallbacks.getCrossSigningKey &&
            // XXX: Private member access
            this.crypto.crossSigningInfo.getId()
        ) {
            // now also sign the auth data with the cross-signing master key
            // we check for the callback explicitly here because we still want to be able
            // to create an un-cross-signed key backup if there is a cross-signing key but
            // no callback supplied.
            // XXX: Private member access
            await this.crypto.crossSigningInfo.signObject(data.auth_data, "master");
        }

        const res = await this.http.authedRequest<IKeyBackupInfo>(
            undefined, Method.Post, "/room_keys/version", undefined, data,
            { prefix: PREFIX_UNSTABLE },
        );

        // We could assume everything's okay and enable directly, but this ensures
        // we run the same signature verification that will be used for future
        // sessions.
        await this.checkKeyBackup();
        if (!this.getKeyBackupEnabled()) {
            logger.error("Key backup not usable even though we just created it");
        }

        return res;
    }

    public deleteKeyBackupVersion(version: string): Promise<void> {
        if (!this.crypto) {
            throw new Error("End-to-end encryption disabled");
        }

        // If we're currently backing up to this backup... stop.
        // (We start using it automatically in createKeyBackupVersion
        // so this is symmetrical).
        if (this.crypto.backupManager.version) {
            this.crypto.backupManager.disableKeyBackup();
        }

        const path = utils.encodeUri("/room_keys/version/$version", {
            $version: version,
        });

        return this.http.authedRequest(
            undefined, Method.Delete, path, undefined, undefined,
            { prefix: PREFIX_UNSTABLE },
        );
    }

    private makeKeyBackupPath(roomId: undefined, sessionId: undefined, version: string): IKeyBackupPath;
    private makeKeyBackupPath(roomId: string, sessionId: undefined, version: string): IKeyBackupPath;
    private makeKeyBackupPath(roomId: string, sessionId: string, version: string): IKeyBackupPath;
    private makeKeyBackupPath(
        roomId: string | undefined,
        sessionId: string | undefined,
        version: string,
    ): IKeyBackupPath {
        let path;
        if (sessionId !== undefined) {
            path = utils.encodeUri("/room_keys/keys/$roomId/$sessionId", {
                $roomId: roomId,
                $sessionId: sessionId,
            });
        } else if (roomId !== undefined) {
            path = utils.encodeUri("/room_keys/keys/$roomId", {
                $roomId: roomId,
            });
        } else {
            path = "/room_keys/keys";
        }
        const queryData = version === undefined ? undefined : { version };
        return { path, queryData };
    }

    /**
     * Back up session keys to the homeserver.
     * @param {string} roomId ID of the room that the keys are for Optional.
     * @param {string} sessionId ID of the session that the keys are for Optional.
     * @param {number} version backup version Optional.
     * @param {object} data Object keys to send
     * @return {Promise} a promise that will resolve when the keys
     * are uploaded
     */
    public sendKeyBackup(roomId: undefined, sessionId: undefined, version: string, data: IKeyBackup): Promise<void>;
    public sendKeyBackup(roomId: string, sessionId: undefined, version: string, data: IKeyBackup): Promise<void>;
    public sendKeyBackup(roomId: string, sessionId: string, version: string, data: IKeyBackup): Promise<void>;
    public sendKeyBackup(
        roomId: string,
        sessionId: string | undefined,
        version: string | undefined,
        data: IKeyBackup,
    ): Promise<void> {
        if (!this.crypto) {
            throw new Error("End-to-end encryption disabled");
        }

        const path = this.makeKeyBackupPath(roomId, sessionId, version);
        return this.http.authedRequest(
            undefined, Method.Put, path.path, path.queryData, data,
            { prefix: PREFIX_UNSTABLE },
        );
    }

    /**
     * Marks all group sessions as needing to be backed up and schedules them to
     * upload in the background as soon as possible.
     */
    public async scheduleAllGroupSessionsForBackup() {
        if (!this.crypto) {
            throw new Error("End-to-end encryption disabled");
        }

        await this.crypto.backupManager.scheduleAllGroupSessionsForBackup();
    }

    /**
     * Marks all group sessions as needing to be backed up without scheduling
     * them to upload in the background.
     * @returns {Promise<int>} Resolves to the number of sessions requiring a backup.
     */
    public flagAllGroupSessionsForBackup(): Promise<number> {
        if (!this.crypto) {
            throw new Error("End-to-end encryption disabled");
        }

        return this.crypto.backupManager.flagAllGroupSessionsForBackup();
    }

    public isValidRecoveryKey(recoveryKey: string): boolean {
        try {
            decodeRecoveryKey(recoveryKey);
            return true;
        } catch (e) {
            return false;
        }
    }

    /**
     * Get the raw key for a key backup from the password
     * Used when migrating key backups into SSSS
     *
     * The cross-signing API is currently UNSTABLE and may change without notice.
     *
     * @param {string} password Passphrase
     * @param {object} backupInfo Backup metadata from `checkKeyBackup`
     * @return {Promise<Uint8Array>} key backup key
     */
    public keyBackupKeyFromPassword(password: string, backupInfo: IKeyBackupInfo): Promise<Uint8Array> {
        return keyFromAuthData(backupInfo.auth_data, password);
    }

    /**
     * Get the raw key for a key backup from the recovery key
     * Used when migrating key backups into SSSS
     *
     * The cross-signing API is currently UNSTABLE and may change without notice.
     *
     * @param {string} recoveryKey The recovery key
     * @return {Uint8Array} key backup key
     */
    public keyBackupKeyFromRecoveryKey(recoveryKey: string): Uint8Array {
        return decodeRecoveryKey(recoveryKey);
    }

    /**
     * Restore from an existing key backup via a passphrase.
     *
     * @param {string} password Passphrase
     * @param {string} [targetRoomId] Room ID to target a specific room.
     * Restores all rooms if omitted.
     * @param {string} [targetSessionId] Session ID to target a specific session.
     * Restores all sessions if omitted.
     * @param {object} backupInfo Backup metadata from `checkKeyBackup`
     * @param {object} opts Optional params such as callbacks
     * @return {Promise<object>} Status of restoration with `total` and `imported`
     * key counts.
     */
    public async restoreKeyBackupWithPassword(
        password: string,
        targetRoomId: undefined,
        targetSessionId: undefined,
        backupInfo: IKeyBackupInfo,
        opts: IKeyBackupRestoreOpts,
    ): Promise<IKeyBackupRestoreResult>;
    public async restoreKeyBackupWithPassword(
        password: string,
        targetRoomId: string,
        targetSessionId: undefined,
        backupInfo: IKeyBackupInfo,
        opts: IKeyBackupRestoreOpts,
    ): Promise<IKeyBackupRestoreResult>;
    public async restoreKeyBackupWithPassword(
        password: string,
        targetRoomId: string,
        targetSessionId: string,
        backupInfo: IKeyBackupInfo,
        opts: IKeyBackupRestoreOpts,
    ): Promise<IKeyBackupRestoreResult>;
    public async restoreKeyBackupWithPassword(
        password: string,
        targetRoomId: string | undefined,
        targetSessionId: string | undefined,
        backupInfo: IKeyBackupInfo,
        opts: IKeyBackupRestoreOpts,
    ): Promise<IKeyBackupRestoreResult> {
        const privKey = await keyFromAuthData(backupInfo.auth_data, password);
        return this.restoreKeyBackup(
            privKey, targetRoomId, targetSessionId, backupInfo, opts,
        );
    }

    /**
     * Restore from an existing key backup via a private key stored in secret
     * storage.
     *
     * @param {object} backupInfo Backup metadata from `checkKeyBackup`
     * @param {string} [targetRoomId] Room ID to target a specific room.
     * Restores all rooms if omitted.
     * @param {string} [targetSessionId] Session ID to target a specific session.
     * Restores all sessions if omitted.
     * @param {object} opts Optional params such as callbacks
     * @return {Promise<object>} Status of restoration with `total` and `imported`
     * key counts.
     */
    public async restoreKeyBackupWithSecretStorage(
        backupInfo: IKeyBackupInfo,
        targetRoomId?: string,
        targetSessionId?: string,
        opts?: IKeyBackupRestoreOpts,
    ): Promise<IKeyBackupRestoreResult> {
        const storedKey = await this.getSecret("m.megolm_backup.v1");

        // ensure that the key is in the right format.  If not, fix the key and
        // store the fixed version
        const fixedKey = fixBackupKey(storedKey);
        if (fixedKey) {
            const [keyId] = await this.crypto.getSecretStorageKey();
            await this.storeSecret("m.megolm_backup.v1", fixedKey, [keyId]);
        }

        const privKey = decodeBase64(fixedKey || storedKey);
        return this.restoreKeyBackup(
            privKey, targetRoomId, targetSessionId, backupInfo, opts,
        );
    }

    /**
     * Restore from an existing key backup via an encoded recovery key.
     *
     * @param {string} recoveryKey Encoded recovery key
     * @param {string} [targetRoomId] Room ID to target a specific room.
     * Restores all rooms if omitted.
     * @param {string} [targetSessionId] Session ID to target a specific session.
     * Restores all sessions if omitted.
     * @param {object} backupInfo Backup metadata from `checkKeyBackup`
     * @param {object} opts Optional params such as callbacks

     * @return {Promise<object>} Status of restoration with `total` and `imported`
     * key counts.
     */
    public restoreKeyBackupWithRecoveryKey(
        recoveryKey: string,
        targetRoomId: undefined,
        targetSessionId: undefined,
        backupInfo: IKeyBackupInfo,
        opts: IKeyBackupRestoreOpts,
    ): Promise<IKeyBackupRestoreResult>;
    public restoreKeyBackupWithRecoveryKey(
        recoveryKey: string,
        targetRoomId: string,
        targetSessionId: undefined,
        backupInfo: IKeyBackupInfo,
        opts: IKeyBackupRestoreOpts,
    ): Promise<IKeyBackupRestoreResult>;
    public restoreKeyBackupWithRecoveryKey(
        recoveryKey: string,
        targetRoomId: string,
        targetSessionId: string,
        backupInfo: IKeyBackupInfo,
        opts: IKeyBackupRestoreOpts,
    ): Promise<IKeyBackupRestoreResult>;
    public restoreKeyBackupWithRecoveryKey(
        recoveryKey: string,
        targetRoomId: string | undefined,
        targetSessionId: string | undefined,
        backupInfo: IKeyBackupInfo,
        opts: IKeyBackupRestoreOpts,
    ): Promise<IKeyBackupRestoreResult> {
        const privKey = decodeRecoveryKey(recoveryKey);
        return this.restoreKeyBackup(privKey, targetRoomId, targetSessionId, backupInfo, opts);
    }

    public async restoreKeyBackupWithCache(
        targetRoomId: undefined,
        targetSessionId: undefined,
        backupInfo: IKeyBackupInfo,
        opts?: IKeyBackupRestoreOpts,
    ): Promise<IKeyBackupRestoreResult>;
    public async restoreKeyBackupWithCache(
        targetRoomId: string,
        targetSessionId: undefined,
        backupInfo: IKeyBackupInfo,
        opts?: IKeyBackupRestoreOpts,
    ): Promise<IKeyBackupRestoreResult>;
    public async restoreKeyBackupWithCache(
        targetRoomId: string,
        targetSessionId: string,
        backupInfo: IKeyBackupInfo,
        opts?: IKeyBackupRestoreOpts,
    ): Promise<IKeyBackupRestoreResult>;
    public async restoreKeyBackupWithCache(
        targetRoomId: string | undefined,
        targetSessionId: string | undefined,
        backupInfo: IKeyBackupInfo,
        opts?: IKeyBackupRestoreOpts,
    ): Promise<IKeyBackupRestoreResult> {
        const privKey = await this.crypto.getSessionBackupPrivateKey();
        if (!privKey) {
            throw new Error("Couldn't get key");
        }
        return this.restoreKeyBackup(privKey, targetRoomId, targetSessionId, backupInfo, opts);
    }

    private async restoreKeyBackup(
        privKey: ArrayLike<number>,
        targetRoomId: undefined,
        targetSessionId: undefined,
        backupInfo: IKeyBackupInfo,
        opts?: IKeyBackupRestoreOpts,
    ): Promise<IKeyBackupRestoreResult>;
    private async restoreKeyBackup(
        privKey: ArrayLike<number>,
        targetRoomId: string,
        targetSessionId: undefined,
        backupInfo: IKeyBackupInfo,
        opts?: IKeyBackupRestoreOpts,
    ): Promise<IKeyBackupRestoreResult>;
    private async restoreKeyBackup(
        privKey: ArrayLike<number>,
        targetRoomId: string,
        targetSessionId: string,
        backupInfo: IKeyBackupInfo,
        opts?: IKeyBackupRestoreOpts,
    ): Promise<IKeyBackupRestoreResult>;
    private async restoreKeyBackup(
        privKey: ArrayLike<number>,
        targetRoomId: string | undefined,
        targetSessionId: string | undefined,
        backupInfo: IKeyBackupInfo,
        opts?: IKeyBackupRestoreOpts,
    ): Promise<IKeyBackupRestoreResult> {
        const cacheCompleteCallback = opts?.cacheCompleteCallback;
        const progressCallback = opts?.progressCallback;

        if (!this.crypto) {
            throw new Error("End-to-end encryption disabled");
        }

        let totalKeyCount = 0;
        let keys: IMegolmSessionData[] = [];

        const path = this.makeKeyBackupPath(targetRoomId, targetSessionId, backupInfo.version);

        const algorithm = await BackupManager.makeAlgorithm(backupInfo, async () => { return privKey; });

        const untrusted = algorithm.untrusted;

        try {
            // If the pubkey computed from the private data we've been given
            // doesn't match the one in the auth_data, the user has entered
            // a different recovery key / the wrong passphrase.
            if (!await algorithm.keyMatches(privKey)) {
                return Promise.reject(new MatrixError({ errcode: MatrixClient.RESTORE_BACKUP_ERROR_BAD_KEY }));
            }

            // Cache the key, if possible.
            // This is async.
            this.crypto.storeSessionBackupPrivateKey(privKey)
                .catch((e) => {
                    logger.warn("Error caching session backup key:", e);
                }).then(cacheCompleteCallback);

            if (progressCallback) {
                progressCallback({
                    stage: "fetch",
                });
            }

            const res = await this.http.authedRequest(
                undefined, Method.Get, path.path, path.queryData, undefined,
                { prefix: PREFIX_UNSTABLE },
            ) as IRoomsKeysResponse | IRoomKeysResponse | IKeyBackupSession;

            if ((res as IRoomsKeysResponse).rooms) {
                const rooms = (res as IRoomsKeysResponse).rooms;
                for (const [roomId, roomData] of Object.entries(rooms)) {
                    if (!roomData.sessions) continue;

                    totalKeyCount += Object.keys(roomData.sessions).length;
                    const roomKeys = await algorithm.decryptSessions(roomData.sessions);
                    for (const k of roomKeys) {
                        k.room_id = roomId;
                        keys.push(k);
                    }
                }
            } else if ((res as IRoomKeysResponse).sessions) {
                const sessions = (res as IRoomKeysResponse).sessions;
                totalKeyCount = Object.keys(sessions).length;
                keys = await algorithm.decryptSessions(sessions);
                for (const k of keys) {
                    k.room_id = targetRoomId;
                }
            } else {
                totalKeyCount = 1;
                try {
                    const [key] = await algorithm.decryptSessions({
                        [targetSessionId]: res as IKeyBackupSession,
                    });
                    key.room_id = targetRoomId;
                    key.session_id = targetSessionId;
                    keys.push(key);
                } catch (e) {
                    logger.log("Failed to decrypt megolm session from backup", e);
                }
            }
        } finally {
            algorithm.free();
        }

        await this.importRoomKeys(keys, {
            progressCallback,
            untrusted,
            source: "backup",
        });

        await this.checkKeyBackup();

        return { total: totalKeyCount, imported: keys.length };
    }

    public deleteKeysFromBackup(roomId: undefined, sessionId: undefined, version: string): Promise<void>;
    public deleteKeysFromBackup(roomId: string, sessionId: undefined, version: string): Promise<void>;
    public deleteKeysFromBackup(roomId: string, sessionId: string, version: string): Promise<void>;
    public deleteKeysFromBackup(
        roomId: string | undefined,
        sessionId: string | undefined,
        version: string,
    ): Promise<void> {
        if (!this.crypto) {
            throw new Error("End-to-end encryption disabled");
        }

        const path = this.makeKeyBackupPath(roomId, sessionId, version);
        return this.http.authedRequest(
            undefined, Method.Delete, path.path, path.queryData, undefined,
            { prefix: PREFIX_UNSTABLE },
        );
    }

    /**
     * Share shared-history decryption keys with the given users.
     *
     * @param {string} roomId the room for which keys should be shared.
     * @param {array} userIds a list of users to share with.  The keys will be sent to
     *     all of the user's current devices.
     */
    public async sendSharedHistoryKeys(roomId: string, userIds: string[]) {
        if (!this.crypto) {
            throw new Error("End-to-end encryption disabled");
        }

        const roomEncryption = this.roomList.getRoomEncryption(roomId);
        if (!roomEncryption) {
            // unknown room, or unencrypted room
            logger.error("Unknown room.  Not sharing decryption keys");
            return;
        }

        const deviceInfos = await this.crypto.downloadKeys(userIds);
        const devicesByUser = {};
        for (const [userId, devices] of Object.entries(deviceInfos)) {
            devicesByUser[userId] = Object.values(devices);
        }

        // XXX: Private member access
        const alg = this.crypto.getRoomDecryptor(roomId, roomEncryption.algorithm);
        if (alg.sendSharedHistoryInboundSessions) {
            await alg.sendSharedHistoryInboundSessions(devicesByUser);
        } else {
            logger.warn("Algorithm does not support sharing previous keys", roomEncryption.algorithm);
        }
    }

    /**
     * Get the config for the media repository.
     * @param {module:client.callback} callback Optional.
     * @return {Promise} Resolves with an object containing the config.
     */
    public getMediaConfig(callback?: Callback): Promise<IMediaConfig> {
        return this.http.authedRequest(
            callback, Method.Get, "/config", undefined, undefined, {
                prefix: PREFIX_MEDIA_R0,
            },
        );
    }

    /**
     * Get the room for the given room ID.
     * This function will return a valid room for any room for which a Room event
     * has been emitted. Note in particular that other events, eg. RoomState.members
     * will be emitted for a room before this function will return the given room.
     * @param {string} roomId The room ID
     * @return {Room|null} The Room or null if it doesn't exist or there is no data store.
     */
    public getRoom(roomId: string): Room | null {
        return this.store.getRoom(roomId);
    }

    /**
     * Retrieve all known rooms.
     * @return {Room[]} A list of rooms, or an empty list if there is no data store.
     */
    public getRooms(): Room[] {
        return this.store.getRooms();
    }

    /**
     * Retrieve all rooms that should be displayed to the user
     * This is essentially getRooms() with some rooms filtered out, eg. old versions
     * of rooms that have been replaced or (in future) other rooms that have been
     * marked at the protocol level as not to be displayed to the user.
     * @return {Room[]} A list of rooms, or an empty list if there is no data store.
     */
    public getVisibleRooms(): Room[] {
        const allRooms = this.store.getRooms();

        const replacedRooms = new Set();
        for (const r of allRooms) {
            const createEvent = r.currentState.getStateEvents(EventType.RoomCreate, '');
            // invites are included in this list and we don't know their create events yet
            if (createEvent) {
                const predecessor = createEvent.getContent()['predecessor'];
                if (predecessor && predecessor['room_id']) {
                    replacedRooms.add(predecessor['room_id']);
                }
            }
        }

        return allRooms.filter((r) => {
            const tombstone = r.currentState.getStateEvents(EventType.RoomTombstone, '');
            if (tombstone && replacedRooms.has(r.roomId)) {
                return false;
            }
            return true;
        });
    }

    /**
     * Retrieve a user.
     * @param {string} userId The user ID to retrieve.
     * @return {?User} A user or null if there is no data store or the user does
     * not exist.
     */
    public getUser(userId: string): User {
        return this.store.getUser(userId);
    }

    /**
     * Retrieve all known users.
     * @return {User[]} A list of users, or an empty list if there is no data store.
     */
    public getUsers(): User[] {
        return this.store.getUsers();
    }

    /**
     * Set account data event for the current user.
     * It will retry the request up to 5 times.
     * @param {string} eventType The event type
     * @param {Object} content the contents object for the event
     * @param {module:client.callback} callback Optional.
     * @return {Promise} Resolves: an empty object
     * @return {module:http-api.MatrixError} Rejects: with an error response.
     */
    public setAccountData(eventType: EventType | string, content: IContent, callback?: Callback): Promise<{}> {
        const path = utils.encodeUri("/user/$userId/account_data/$type", {
            $userId: this.credentials.userId,
            $type: eventType,
        });
        const promise = retryNetworkOperation(5, () => {
            return this.http.authedRequest(undefined, Method.Put, path, undefined, content);
        });
        if (callback) {
            promise.then(result => callback(null, result), callback);
        }
        return promise;
    }

    /**
     * Get account data event of given type for the current user.
     * @param {string} eventType The event type
     * @return {?object} The contents of the given account data event
     */
    public getAccountData(eventType: string): MatrixEvent {
        return this.store.getAccountData(eventType);
    }

    /**
     * Get account data event of given type for the current user. This variant
     * gets account data directly from the homeserver if the local store is not
     * ready, which can be useful very early in startup before the initial sync.
     * @param {string} eventType The event type
     * @return {Promise} Resolves: The contents of the given account
     * data event.
     * @return {module:http-api.MatrixError} Rejects: with an error response.
     */
    public async getAccountDataFromServer<T extends {[k: string]: any}>(eventType: string): Promise<T> {
        if (this.isInitialSyncComplete()) {
            const event = this.store.getAccountData(eventType);
            if (!event) {
                return null;
            }
            // The network version below returns just the content, so this branch
            // does the same to match.
            return event.getContent();
        }
        const path = utils.encodeUri("/user/$userId/account_data/$type", {
            $userId: this.credentials.userId,
            $type: eventType,
        });
        try {
            return await this.http.authedRequest(
                undefined, Method.Get, path, undefined,
            );
        } catch (e) {
            if (e.data && e.data.errcode === 'M_NOT_FOUND') {
                return null;
            }
            throw e;
        }
    }

    /**
     * Gets the users that are ignored by this client
     * @returns {string[]} The array of users that are ignored (empty if none)
     */
    public getIgnoredUsers(): string[] {
        const event = this.getAccountData("m.ignored_user_list");
        if (!event || !event.getContent() || !event.getContent()["ignored_users"]) return [];
        return Object.keys(event.getContent()["ignored_users"]);
    }

    /**
     * Sets the users that the current user should ignore.
     * @param {string[]} userIds the user IDs to ignore
     * @param {module:client.callback} [callback] Optional.
     * @return {Promise} Resolves: an empty object
     * @return {module:http-api.MatrixError} Rejects: with an error response.
     */
    public setIgnoredUsers(userIds: string[], callback?: Callback): Promise<{}> {
        const content = { ignored_users: {} };
        userIds.forEach((u) => {
            content.ignored_users[u] = {};
        });
        return this.setAccountData("m.ignored_user_list", content, callback);
    }

    /**
     * Gets whether or not a specific user is being ignored by this client.
     * @param {string} userId the user ID to check
     * @returns {boolean} true if the user is ignored, false otherwise
     */
    public isUserIgnored(userId: string): boolean {
        return this.getIgnoredUsers().includes(userId);
    }

    /**
     * Join a room. If you have already joined the room, this will no-op.
     * @param {string} roomIdOrAlias The room ID or room alias to join.
     * @param {Object} opts Options when joining the room.
     * @param {boolean} opts.syncRoom True to do a room initial sync on the resulting
     * room. If false, the <strong>returned Room object will have no current state.
     * </strong> Default: true.
     * @param {boolean} opts.inviteSignUrl If the caller has a keypair 3pid invite, the signing URL is passed in this parameter.
     * @param {string[]} opts.viaServers The server names to try and join through in addition to those that are automatically chosen.
     * @param {module:client.callback} callback Optional.
     * @return {Promise} Resolves: Room object.
     * @return {module:http-api.MatrixError} Rejects: with an error response.
     */
    public async joinRoom(roomIdOrAlias: string, opts?: IJoinRoomOpts, callback?: Callback): Promise<Room> {
        // to help people when upgrading..
        if (utils.isFunction(opts)) {
            throw new Error("Expected 'opts' object, got function.");
        }
        opts = opts || {};
        if (opts.syncRoom === undefined) {
            opts.syncRoom = true;
        }

        const room = this.getRoom(roomIdOrAlias);
        if (room && room.hasMembershipState(this.credentials.userId, "join")) {
            return Promise.resolve(room);
        }

        let signPromise: Promise<IThirdPartySigned | void> = Promise.resolve();

        if (opts.inviteSignUrl) {
            signPromise = this.http.requestOtherUrl(
                undefined, Method.Post,
                opts.inviteSignUrl, { mxid: this.credentials.userId },
            );
        }

        const queryString: Record<string, string | string[]> = {};
        if (opts.viaServers) {
            queryString["server_name"] = opts.viaServers;
        }

        const reqOpts = { qsStringifyOptions: { arrayFormat: 'repeat' } };

        try {
            const data: IJoinRequestBody = {};
            const signedInviteObj = await signPromise;
            if (signedInviteObj) {
                data.third_party_signed = signedInviteObj;
            }

            const path = utils.encodeUri("/join/$roomid", { $roomid: roomIdOrAlias });
            const res = await this.http.authedRequest(undefined, Method.Post, path, queryString, data, reqOpts);

            const roomId = res['room_id'];
            const syncApi = new SyncApi(this, this.clientOpts);
            const room = syncApi.createRoom(roomId);
            if (opts.syncRoom) {
                // v2 will do this for us
                // return syncApi.syncRoom(room);
            }
            callback?.(null, room);
            return room;
        } catch (e) {
            callback?.(e);
            throw e; // rethrow for reject
        }
    }

    /**
     * Resend an event.
     * @param {MatrixEvent} event The event to resend.
     * @param {Room} room Optional. The room the event is in. Will update the
     * timeline entry if provided.
     * @return {Promise} Resolves: to an ISendEventResponse object
     * @return {module:http-api.MatrixError} Rejects: with an error response.
     */
    public resendEvent(event: MatrixEvent, room: Room): Promise<ISendEventResponse> {
        this.updatePendingEventStatus(room, event, EventStatus.SENDING);
        return this.encryptAndSendEvent(room, event);
    }

    /**
     * Cancel a queued or unsent event.
     *
     * @param {MatrixEvent} event   Event to cancel
     * @throws Error if the event is not in QUEUED, NOT_SENT or ENCRYPTING state
     */
    public cancelPendingEvent(event: MatrixEvent) {
        if (![EventStatus.QUEUED, EventStatus.NOT_SENT, EventStatus.ENCRYPTING].includes(event.status)) {
            throw new Error("cannot cancel an event with status " + event.status);
        }

        // if the event is currently being encrypted then
        if (event.status === EventStatus.ENCRYPTING) {
            this.pendingEventEncryption.delete(event.getId());
        } else if (this.scheduler && event.status === EventStatus.QUEUED) {
            // tell the scheduler to forget about it, if it's queued
            this.scheduler.removeEventFromQueue(event);
        }

        // then tell the room about the change of state, which will remove it
        // from the room's list of pending events.
        const room = this.getRoom(event.getRoomId());
        this.updatePendingEventStatus(room, event, EventStatus.CANCELLED);
    }

    /**
     * @param {string} roomId
     * @param {string} name
     * @param {module:client.callback} callback Optional.
     * @return {Promise} Resolves: TODO
     * @return {module:http-api.MatrixError} Rejects: with an error response.
     */
    public setRoomName(roomId: string, name: string, callback?: Callback): Promise<ISendEventResponse> {
        return this.sendStateEvent(roomId, EventType.RoomName, { name: name }, undefined, callback);
    }

    /**
     * @param {string} roomId
     * @param {string} topic
     * @param {module:client.callback} callback Optional.
     * @return {Promise} Resolves: TODO
     * @return {module:http-api.MatrixError} Rejects: with an error response.
     */
    public setRoomTopic(roomId: string, topic: string, callback?: Callback): Promise<ISendEventResponse> {
        return this.sendStateEvent(roomId, EventType.RoomTopic, { topic: topic }, undefined, callback);
    }

    /**
     * @param {string} roomId
     * @param {module:client.callback} callback Optional.
     * @return {Promise} Resolves: TODO
     * @return {module:http-api.MatrixError} Rejects: with an error response.
     */
    public getRoomTags(roomId: string, callback?: Callback): Promise<unknown> { // TODO: Types
        const path = utils.encodeUri("/user/$userId/rooms/$roomId/tags/", {
            $userId: this.credentials.userId,
            $roomId: roomId,
        });
        return this.http.authedRequest(
            callback, Method.Get, path, undefined,
        );
    }

    /**
     * @param {string} roomId
     * @param {string} tagName name of room tag to be set
     * @param {object} metadata associated with that tag to be stored
     * @param {module:client.callback} callback Optional.
     * @return {Promise} Resolves: to an empty object
     * @return {module:http-api.MatrixError} Rejects: with an error response.
     */
    public setRoomTag(roomId: string, tagName: string, metadata: ITagMetadata, callback?: Callback): Promise<{}> {
        const path = utils.encodeUri("/user/$userId/rooms/$roomId/tags/$tag", {
            $userId: this.credentials.userId,
            $roomId: roomId,
            $tag: tagName,
        });
        return this.http.authedRequest(callback, Method.Put, path, undefined, metadata);
    }

    /**
     * @param {string} roomId
     * @param {string} tagName name of room tag to be removed
     * @param {module:client.callback} callback Optional.
     * @return {Promise} Resolves: TODO
     * @return {module:http-api.MatrixError} Rejects: with an error response.
     */
    public deleteRoomTag(roomId: string, tagName: string, callback?: Callback): Promise<void> {
        const path = utils.encodeUri("/user/$userId/rooms/$roomId/tags/$tag", {
            $userId: this.credentials.userId,
            $roomId: roomId,
            $tag: tagName,
        });
        return this.http.authedRequest(callback, Method.Delete, path, undefined, undefined);
    }

    /**
     * @param {string} roomId
     * @param {string} eventType event type to be set
     * @param {object} content event content
     * @param {module:client.callback} callback Optional.
     * @return {Promise} Resolves: to an empty object {}
     * @return {module:http-api.MatrixError} Rejects: with an error response.
     */
    public setRoomAccountData(
        roomId: string,
        eventType: string,
        content: Record<string, any>,
        callback?: Callback,
    ): Promise<{}> {
        const path = utils.encodeUri("/user/$userId/rooms/$roomId/account_data/$type", {
            $userId: this.credentials.userId,
            $roomId: roomId,
            $type: eventType,
        });
        return this.http.authedRequest(callback, Method.Put, path, undefined, content);
    }

    /**
     * Set a user's power level.
     * @param {string} roomId
     * @param {string} userId
     * @param {Number} powerLevel
     * @param {MatrixEvent} event
     * @param {module:client.callback} callback Optional.
     * @return {Promise} Resolves: to an ISendEventResponse object
     * @return {module:http-api.MatrixError} Rejects: with an error response.
     */
    public setPowerLevel(
        roomId: string,
        userId: string,
        powerLevel: number,
        event: MatrixEvent,
        callback?: Callback,
    ): Promise<ISendEventResponse> {
        let content = {
            users: {},
        };
        if (event?.getType() === EventType.RoomPowerLevels) {
            // take a copy of the content to ensure we don't corrupt
            // existing client state with a failed power level change
            content = utils.deepCopy(event.getContent()) as typeof content;
        }
        content.users[userId] = powerLevel;
        const path = utils.encodeUri("/rooms/$roomId/state/m.room.power_levels", {
            $roomId: roomId,
        });
        return this.http.authedRequest(callback, Method.Put, path, undefined, content);
    }

    /**
     * Create an m.beacon_info event
     * @param {string} roomId
     * @param {MBeaconInfoEventContent} beaconInfoContent
     * @returns {ISendEventResponse}
     */
    // eslint-disable-next-line @typescript-eslint/naming-convention
    public async unstable_createLiveBeacon(
        roomId: Room["roomId"],
        beaconInfoContent: MBeaconInfoEventContent,
    ) {
        return this.unstable_setLiveBeacon(roomId, beaconInfoContent);
    }

    /**
     * Upsert a live beacon event
     * using a specific m.beacon_info.* event variable type
     * @param {string} roomId string
     * @param {MBeaconInfoEventContent} beaconInfoContent
     * @returns {ISendEventResponse}
     */
    // eslint-disable-next-line @typescript-eslint/naming-convention
    public async unstable_setLiveBeacon(
        roomId: string,
        beaconInfoContent: MBeaconInfoEventContent,
    ) {
        const userId = this.getUserId();
        return this.sendStateEvent(roomId, M_BEACON_INFO.name, beaconInfoContent, userId);
    }

    /**
     * @param {string} roomId
     * @param {string} threadId
     * @param {string} eventType
     * @param {Object} content
     * @param {string} txnId Optional.
     * @param {module:client.callback} callback Optional. Deprecated
     * @return {Promise} Resolves: to an empty object {}
     * @return {module:http-api.MatrixError} Rejects: with an error response.
     */
    public sendEvent(
        roomId: string,
        eventType: string,
        content: IContent,
        txnId?: string,
        callback?: Callback,
    ): Promise<ISendEventResponse>;
    public sendEvent(
        roomId: string,
        threadId: string | null,
        eventType: string,
        content: IContent,
        txnId?: string,
        callback?: Callback,
    ): Promise<ISendEventResponse>;
    public sendEvent(
        roomId: string,
        threadId: string | null,
        eventType: string | IContent,
        content: IContent | string,
        txnId?: string | Callback,
        callback?: Callback,
    ): Promise<ISendEventResponse> {
        if (!threadId?.startsWith(EVENT_ID_PREFIX) && threadId !== null) {
            callback = txnId as Callback;
            txnId = content as string;
            content = eventType as IContent;
            eventType = threadId;
            threadId = null;
        }

        // If we expect that an event is part of a thread but is missing the relation
        // we need to add it manually, as well as the reply fallback
        if (threadId && !content["m.relates_to"]?.rel_type) {
            content["m.relates_to"] = {
                ...content["m.relates_to"],
                "rel_type": THREAD_RELATION_TYPE.name,
                "event_id": threadId,
            };
            const thread = this.getRoom(roomId)?.getThread(threadId);
            if (thread) {
                content["m.relates_to"]["m.in_reply_to"] = {
                    "event_id": thread.lastReply((ev: MatrixEvent) => {
                        return ev.isRelation(THREAD_RELATION_TYPE.name) && !ev.status;
                    })?.getId(),
                };
            }
        }

        return this.sendCompleteEvent(roomId, threadId, { type: eventType, content }, txnId as string, callback);
    }

    /**
     * @param {string} roomId
     * @param {string} threadId
     * @param {object} eventObject An object with the partial structure of an event, to which event_id, user_id, room_id and origin_server_ts will be added.
     * @param {string} txnId Optional.
     * @param {module:client.callback} callback Optional. Deprecated
     * @return {Promise} Resolves: to an empty object {}
     * @return {module:http-api.MatrixError} Rejects: with an error response.
     */
    private sendCompleteEvent(
        roomId: string,
        threadId: string | null,
        eventObject: any,
        txnId?: string,
        callback?: Callback,
    ): Promise<ISendEventResponse> {
        if (utils.isFunction(txnId)) {
            callback = txnId as any as Callback; // convert for legacy
            txnId = undefined;
        }

        if (!txnId) {
            txnId = this.makeTxnId();
        }

        // We always construct a MatrixEvent when sending because the store and scheduler use them.
        // We'll extract the params back out if it turns out the client has no scheduler or store.
        const localEvent = new MatrixEvent(Object.assign(eventObject, {
            event_id: "~" + roomId + ":" + txnId,
            user_id: this.credentials.userId,
            sender: this.credentials.userId,
            room_id: roomId,
            origin_server_ts: new Date().getTime(),
        }));

        const room = this.getRoom(roomId);
        const thread = room?.getThread(threadId);
        if (thread) {
            localEvent.setThread(thread);
        }

        // set up re-emitter for this new event - this is normally the job of EventMapper but we don't use it here
        this.reEmitter.reEmit(localEvent, [
            MatrixEventEvent.Replaced,
            MatrixEventEvent.VisibilityChange,
        ]);
        room?.reEmitter.reEmit(localEvent, [
            MatrixEventEvent.BeforeRedaction,
        ]);

        // if this is a relation or redaction of an event
        // that hasn't been sent yet (e.g. with a local id starting with a ~)
        // then listen for the remote echo of that event so that by the time
        // this event does get sent, we have the correct event_id
        const targetId = localEvent.getAssociatedId();
        if (targetId?.startsWith("~")) {
            const target = room.getPendingEvents().find(e => e.getId() === targetId);
            target.once(MatrixEventEvent.LocalEventIdReplaced, () => {
                localEvent.updateAssociatedId(target.getId());
            });
        }

        const type = localEvent.getType();
        logger.log(`sendEvent of type ${type} in ${roomId} with txnId ${txnId}`);

        localEvent.setTxnId(txnId);
        localEvent.setStatus(EventStatus.SENDING);

        // add this event immediately to the local store as 'sending'.
        room?.addPendingEvent(localEvent, txnId);

        // addPendingEvent can change the state to NOT_SENT if it believes
        // that there's other events that have failed. We won't bother to
        // try sending the event if the state has changed as such.
        if (localEvent.status === EventStatus.NOT_SENT) {
            return Promise.reject(new Error("Event blocked by other events not yet sent"));
        }

        return this.encryptAndSendEvent(room, localEvent, callback);
    }

    /**
     * encrypts the event if necessary; adds the event to the queue, or sends it; marks the event as sent/unsent
     * @param room
     * @param event
     * @param callback
     * @returns {Promise} returns a promise which resolves with the result of the send request
     * @private
     */
    private encryptAndSendEvent(room: Room, event: MatrixEvent, callback?: Callback): Promise<ISendEventResponse> {
        let cancelled = false;
        // Add an extra Promise.resolve() to turn synchronous exceptions into promise rejections,
        // so that we can handle synchronous and asynchronous exceptions with the
        // same code path.
        return Promise.resolve().then(() => {
            const encryptionPromise = this.encryptEventIfNeeded(event, room);
            if (!encryptionPromise) return null; // doesn't need encryption

            this.pendingEventEncryption.set(event.getId(), encryptionPromise);
            this.updatePendingEventStatus(room, event, EventStatus.ENCRYPTING);
            return encryptionPromise.then(() => {
                if (!this.pendingEventEncryption.has(event.getId())) {
                    // cancelled via MatrixClient::cancelPendingEvent
                    cancelled = true;
                    return;
                }
                this.updatePendingEventStatus(room, event, EventStatus.SENDING);
            });
        }).then(() => {
            if (cancelled) return {} as ISendEventResponse;
            let promise: Promise<ISendEventResponse>;
            if (this.scheduler) {
                // if this returns a promise then the scheduler has control now and will
                // resolve/reject when it is done. Internally, the scheduler will invoke
                // processFn which is set to this._sendEventHttpRequest so the same code
                // path is executed regardless.
                promise = this.scheduler.queueEvent(event);
                if (promise && this.scheduler.getQueueForEvent(event).length > 1) {
                    // event is processed FIFO so if the length is 2 or more we know
                    // this event is stuck behind an earlier event.
                    this.updatePendingEventStatus(room, event, EventStatus.QUEUED);
                }
            }

            if (!promise) {
                promise = this.sendEventHttpRequest(event);
                if (room) {
                    promise = promise.then(res => {
                        room.updatePendingEvent(event, EventStatus.SENT, res['event_id']);
                        return res;
                    });
                }
            }

            return promise;
        }).then(res => {
            callback?.(null, res);
            return res;
        }).catch(err => {
            logger.error("Error sending event", err.stack || err);
            try {
                // set the error on the event before we update the status:
                // updating the status emits the event, so the state should be
                // consistent at that point.
                event.error = err;
                this.updatePendingEventStatus(room, event, EventStatus.NOT_SENT);
                // also put the event object on the error: the caller will need this
                // to resend or cancel the event
                err.event = event;

                callback?.(err);
            } catch (e) {
                logger.error("Exception in error handler!", e.stack || err);
            }
            throw err;
        });
    }

    private encryptEventIfNeeded(event: MatrixEvent, room?: Room): Promise<void> | null {
        if (event.isEncrypted()) {
            // this event has already been encrypted; this happens if the
            // encryption step succeeded, but the send step failed on the first
            // attempt.
            return null;
        }

        if (event.isRedaction()) {
            // Redactions do not support encryption in the spec at this time,
            // whilst it mostly worked in some clients, it wasn't compliant.
            return null;
        }

        if (!this.isRoomEncrypted(event.getRoomId())) {
            return null;
        }

        if (!this.crypto && this.usingExternalCrypto) {
            // The client has opted to allow sending messages to encrypted
            // rooms even if the room is encrypted, and we haven't setup
            // crypto. This is useful for users of matrix-org/pantalaimon
            return null;
        }

        if (event.getType() === EventType.Reaction) {
            // For reactions, there is a very little gained by encrypting the entire
            // event, as relation data is already kept in the clear. Event
            // encryption for a reaction effectively only obscures the event type,
            // but the purpose is still obvious from the relation data, so nothing
            // is really gained. It also causes quite a few problems, such as:
            //   * triggers notifications via default push rules
            //   * prevents server-side bundling for reactions
            // The reaction key / content / emoji value does warrant encrypting, but
            // this will be handled separately by encrypting just this value.
            // See https://github.com/matrix-org/matrix-doc/pull/1849#pullrequestreview-248763642
            return null;
        }

        if (!this.crypto) {
            throw new Error(
                "This room is configured to use encryption, but your client does " +
                "not support encryption.",
            );
        }

        return this.crypto.encryptEvent(event, room);
    }

    /**
     * Returns the eventType that should be used taking encryption into account
     * for a given eventType.
     * @param {string} roomId the room for the events `eventType` relates to
     * @param {string} eventType the event type
     * @return {string} the event type taking encryption into account
     */
    private getEncryptedIfNeededEventType(roomId: string, eventType: string): string {
        if (eventType === EventType.Reaction) return eventType;
        return this.isRoomEncrypted(roomId) ? EventType.RoomMessageEncrypted : eventType;
    }

    private updatePendingEventStatus(room: Room | null, event: MatrixEvent, newStatus: EventStatus) {
        if (room) {
            room.updatePendingEvent(event, newStatus);
        } else {
            event.setStatus(newStatus);
        }
    }

    private sendEventHttpRequest(event: MatrixEvent): Promise<ISendEventResponse> {
        let txnId = event.getTxnId();
        if (!txnId) {
            txnId = this.makeTxnId();
            event.setTxnId(txnId);
        }

        const pathParams = {
            $roomId: event.getRoomId(),
            $eventType: event.getWireType(),
            $stateKey: event.getStateKey(),
            $txnId: txnId,
        };

        let path;

        if (event.isState()) {
            let pathTemplate = "/rooms/$roomId/state/$eventType";
            if (event.getStateKey() && event.getStateKey().length > 0) {
                pathTemplate = "/rooms/$roomId/state/$eventType/$stateKey";
            }
            path = utils.encodeUri(pathTemplate, pathParams);
        } else if (event.isRedaction()) {
            const pathTemplate = `/rooms/$roomId/redact/$redactsEventId/$txnId`;
            path = utils.encodeUri(pathTemplate, Object.assign({
                $redactsEventId: event.event.redacts,
            }, pathParams));
        } else {
            path = utils.encodeUri("/rooms/$roomId/send/$eventType/$txnId", pathParams);
        }

        return this.http.authedRequest<ISendEventResponse>(
            undefined, Method.Put, path, undefined, event.getWireContent(),
        ).then((res) => {
            logger.log(`Event sent to ${event.getRoomId()} with event id ${res.event_id}`);
            return res;
        });
    }

    /**
     * @param {string} roomId
     * @param {string} eventId
     * @param {string} [txnId]  transaction id. One will be made up if not
     *    supplied.
     * @param {object|module:client.callback} cbOrOpts
     *    Options to pass on, may contain `reason`.
     *    Can be callback for backwards compatibility. Deprecated
     * @return {Promise} Resolves: TODO
     * @return {module:http-api.MatrixError} Rejects: with an error response.
     */
    public redactEvent(
        roomId: string,
        eventId: string,
        txnId?: string | undefined,
        cbOrOpts?: Callback | IRedactOpts,
    ): Promise<ISendEventResponse>;
    public redactEvent(
        roomId: string,
        threadId: string | null,
        eventId: string,
        txnId?: string | undefined,
        cbOrOpts?: Callback | IRedactOpts,
    ): Promise<ISendEventResponse>;
    public redactEvent(
        roomId: string,
        threadId: string | null,
        eventId?: string,
        txnId?: string | Callback | IRedactOpts,
        cbOrOpts?: Callback | IRedactOpts,
    ): Promise<ISendEventResponse> {
        if (!eventId?.startsWith(EVENT_ID_PREFIX)) {
            cbOrOpts = txnId as (Callback | IRedactOpts);
            txnId = eventId;
            eventId = threadId;
            threadId = null;
        }
        const opts = typeof (cbOrOpts) === 'object' ? cbOrOpts : {};
        const reason = opts.reason;
        const callback = typeof (cbOrOpts) === 'function' ? cbOrOpts : undefined;
        return this.sendCompleteEvent(roomId, threadId, {
            type: EventType.RoomRedaction,
            content: { reason },
            redacts: eventId,
        }, txnId as string, callback);
    }

    /**
     * @param {string} roomId
     * @param {string} threadId
     * @param {Object} content
     * @param {string} txnId Optional.
     * @param {module:client.callback} callback Optional. Deprecated
     * @return {Promise} Resolves: to an ISendEventResponse object
     * @return {module:http-api.MatrixError} Rejects: with an error response.
     */
    public sendMessage(
        roomId: string,
        content: IContent,
        txnId?: string,
        callback?: Callback,
    ): Promise<ISendEventResponse>;
    public sendMessage(
        roomId: string,
        threadId: string | null,
        content: IContent,
        txnId?: string,
        callback?: Callback,
    ): Promise<ISendEventResponse>;
    public sendMessage(
        roomId: string,
        threadId: string | null | IContent,
        content: IContent | string,
        txnId?: string | Callback,
        callback?: Callback,
    ): Promise<ISendEventResponse> {
        if (typeof threadId !== "string" && threadId !== null) {
            callback = txnId as Callback;
            txnId = content as string;
            content = threadId as IContent;
            threadId = null;
        }
        if (utils.isFunction(txnId)) {
            callback = txnId as any as Callback; // for legacy
            txnId = undefined;
        }

        // Populate all outbound events with Extensible Events metadata to ensure there's a
        // reasonably large pool of messages to parse.
        let eventType: string = EventType.RoomMessage;
        let sendContent: IContent = content as IContent;
        const makeContentExtensible = (content: IContent = {}, recurse = true): IPartialEvent<object> => {
            let newEvent: IPartialEvent<object> = null;

            if (content['msgtype'] === MsgType.Text) {
                newEvent = MessageEvent.from(content['body'], content['formatted_body']).serialize();
            } else if (content['msgtype'] === MsgType.Emote) {
                newEvent = EmoteEvent.from(content['body'], content['formatted_body']).serialize();
            } else if (content['msgtype'] === MsgType.Notice) {
                newEvent = NoticeEvent.from(content['body'], content['formatted_body']).serialize();
            }

            if (newEvent && content['m.new_content'] && recurse) {
                const newContent = makeContentExtensible(content['m.new_content'], false);
                if (newContent) {
                    newEvent.content['m.new_content'] = newContent.content;
                }
            }

            if (newEvent) {
                // copy over all other fields we don't know about
                for (const [k, v] of Object.entries(content)) {
                    if (!newEvent.content.hasOwnProperty(k)) {
                        newEvent.content[k] = v;
                    }
                }
            }

            return newEvent;
        };
        const result = makeContentExtensible(sendContent);
        if (result) {
            eventType = result.type;
            sendContent = result.content;
        }

        return this.sendEvent(
            roomId,
            threadId as (string | null),
            eventType,
            sendContent,
            txnId as string,
            callback,
        );
    }

    /**
     * @param {string} roomId
     * @param {string} threadId
     * @param {string} body
     * @param {string} txnId Optional.
     * @param {module:client.callback} callback Optional. Deprecated
     * @return {Promise} Resolves: to an empty object {}
     * @return {module:http-api.MatrixError} Rejects: with an error response.
     */
    public sendTextMessage(
        roomId: string,
        body: string,
        txnId?: string,
        callback?: Callback,
    ): Promise<ISendEventResponse>;
    public sendTextMessage(
        roomId: string,
        threadId: string | null,
        body: string,
        txnId?: string,
        callback?: Callback,
    ): Promise<ISendEventResponse>;
    public sendTextMessage(
        roomId: string,
        threadId: string | null,
        body: string,
        txnId?: string | Callback,
        callback?: Callback,
    ): Promise<ISendEventResponse> {
        if (!threadId?.startsWith(EVENT_ID_PREFIX) && threadId !== null) {
            callback = txnId as Callback;
            txnId = body;
            body = threadId;
            threadId = null;
        }
        const content = ContentHelpers.makeTextMessage(body);
        return this.sendMessage(roomId, threadId, content, txnId as string, callback);
    }

    /**
     * @param {string} roomId
     * @param {string} threadId
     * @param {string} body
     * @param {string} txnId Optional.
     * @param {module:client.callback} callback Optional. Deprecated
     * @return {Promise} Resolves: to a ISendEventResponse object
     * @return {module:http-api.MatrixError} Rejects: with an error response.
     */
    public sendNotice(
        roomId: string,
        body: string,
        txnId?: string,
        callback?: Callback,
    ): Promise<ISendEventResponse>;
    public sendNotice(
        roomId: string,
        threadId: string | null,
        body: string,
        txnId?: string,
        callback?: Callback,
    ): Promise<ISendEventResponse>;
    public sendNotice(
        roomId: string,
        threadId: string | null,
        body: string,
        txnId?: string | Callback,
        callback?: Callback,
    ): Promise<ISendEventResponse> {
        if (!threadId?.startsWith(EVENT_ID_PREFIX) && threadId !== null) {
            callback = txnId as Callback;
            txnId = body;
            body = threadId;
            threadId = null;
        }
        const content = ContentHelpers.makeNotice(body);
        return this.sendMessage(roomId, threadId, content, txnId as string, callback);
    }

    /**
     * @param {string} roomId
     * @param {string} threadId
     * @param {string} body
     * @param {string} txnId Optional.
     * @param {module:client.callback} callback Optional. Deprecated
     * @return {Promise} Resolves: to a ISendEventResponse object
     * @return {module:http-api.MatrixError} Rejects: with an error response.
     */
    public sendEmoteMessage(
        roomId: string,
        body: string,
        txnId?: string,
        callback?: Callback,
    ): Promise<ISendEventResponse>;
    public sendEmoteMessage(
        roomId: string,
        threadId: string | null,
        body: string,
        txnId?: string,
        callback?: Callback,
    ): Promise<ISendEventResponse>;
    public sendEmoteMessage(
        roomId: string,
        threadId: string | null,
        body: string,
        txnId?: string | Callback,
        callback?: Callback,
    ): Promise<ISendEventResponse> {
        if (!threadId?.startsWith(EVENT_ID_PREFIX) && threadId !== null) {
            callback = txnId as Callback;
            txnId = body;
            body = threadId;
            threadId = null;
        }
        const content = ContentHelpers.makeEmoteMessage(body);
        return this.sendMessage(roomId, threadId, content, txnId as string, callback);
    }

    /**
     * @param {string} roomId
     * @param {string} threadId
     * @param {string} url
     * @param {Object} info
     * @param {string} text
     * @param {module:client.callback} callback Optional. Deprecated
     * @return {Promise} Resolves: to a ISendEventResponse object
     * @return {module:http-api.MatrixError} Rejects: with an error response.
     */
    public sendImageMessage(
        roomId: string,
        url: string,
        info?: IImageInfo,
        text?: string,
        callback?: Callback,
    ): Promise<ISendEventResponse>;
    public sendImageMessage(
        roomId: string,
        threadId: string | null,
        url: string,
        info?: IImageInfo,
        text?: string,
        callback?: Callback,
    ): Promise<ISendEventResponse>;
    public sendImageMessage(
        roomId: string,
        threadId: string | null,
        url: string | IImageInfo,
        info?: IImageInfo | string,
        text: Callback | string = "Image",
        callback?: Callback,
    ): Promise<ISendEventResponse> {
        if (!threadId?.startsWith(EVENT_ID_PREFIX) && threadId !== null) {
            callback = text as Callback;
            text = info as string || "Image";
            info = url as IImageInfo;
            url = threadId as string;
            threadId = null;
        }
        if (utils.isFunction(text)) {
            callback = text as any as Callback; // legacy
            text = undefined;
        }
        const content = {
            msgtype: MsgType.Image,
            url: url,
            info: info,
            body: text,
        };
        return this.sendMessage(roomId, threadId, content, undefined, callback);
    }

    /**
     * @param {string} roomId
     * @param {string} threadId
     * @param {string} url
     * @param {Object} info
     * @param {string} text
     * @param {module:client.callback} callback Optional. Deprecated
     * @return {Promise} Resolves: to a ISendEventResponse object
     * @return {module:http-api.MatrixError} Rejects: with an error response.
     */
    public sendStickerMessage(
        roomId: string,
        url: string,
        info?: IImageInfo,
        text?: string,
        callback?: Callback,
    ): Promise<ISendEventResponse>;
    public sendStickerMessage(
        roomId: string,
        threadId: string | null,
        url: string,
        info?: IImageInfo,
        text?: string,
        callback?: Callback,
    ): Promise<ISendEventResponse>;
    public sendStickerMessage(
        roomId: string,
        threadId: string | null,
        url: string | IImageInfo,
        info?: IImageInfo | string,
        text: Callback | string = "Sticker",
        callback?: Callback,
    ): Promise<ISendEventResponse> {
        if (!threadId?.startsWith(EVENT_ID_PREFIX) && threadId !== null) {
            callback = text as Callback;
            text = info as string || "Sticker";
            info = url as IImageInfo;
            url = threadId as string;
            threadId = null;
        }
        if (utils.isFunction(text)) {
            callback = text as any as Callback; // legacy
            text = undefined;
        }
        const content = {
            url: url,
            info: info,
            body: text,
        };

        return this.sendEvent(roomId, threadId, EventType.Sticker, content, undefined, callback);
    }

    /**
     * @param {string} roomId
     * @param {string} threadId
     * @param {string} body
     * @param {string} htmlBody
     * @param {module:client.callback} callback Optional. Deprecated
     * @return {Promise} Resolves: to a ISendEventResponse object
     * @return {module:http-api.MatrixError} Rejects: with an error response.
     */
    public sendHtmlMessage(
        roomId: string,
        body: string,
        htmlBody: string,
        callback?: Callback,
    ): Promise<ISendEventResponse>;
    public sendHtmlMessage(
        roomId: string,
        threadId: string | null,
        body: string,
        htmlBody: string,
        callback?: Callback,
    ): Promise<ISendEventResponse>;
    public sendHtmlMessage(
        roomId: string,
        threadId: string | null,
        body: string,
        htmlBody: string | Callback,
        callback?: Callback,
    ): Promise<ISendEventResponse> {
        if (!threadId?.startsWith(EVENT_ID_PREFIX) && threadId !== null) {
            callback = htmlBody as Callback;
            htmlBody = body as string;
            body = threadId;
            threadId = null;
        }
        const content = ContentHelpers.makeHtmlMessage(body, htmlBody as string);
        return this.sendMessage(roomId, threadId, content, undefined, callback);
    }

    /**
     * @param {string} roomId
     * @param {string} body
     * @param {string} htmlBody
     * @param {module:client.callback} callback Optional. Deprecated
     * @return {Promise} Resolves: to a ISendEventResponse object
     * @return {module:http-api.MatrixError} Rejects: with an error response.
     */
    public sendHtmlNotice(
        roomId: string,
        body: string,
        htmlBody: string,
        callback?: Callback,
    ): Promise<ISendEventResponse>;
    public sendHtmlNotice(
        roomId: string,
        threadId: string | null,
        body: string,
        htmlBody: string,
        callback?: Callback,
    ): Promise<ISendEventResponse>;
    public sendHtmlNotice(
        roomId: string,
        threadId: string | null,
        body: string,
        htmlBody: string | Callback,
        callback?: Callback,
    ): Promise<ISendEventResponse> {
        if (!threadId?.startsWith(EVENT_ID_PREFIX) && threadId !== null) {
            callback = htmlBody as Callback;
            htmlBody = body as string;
            body = threadId;
            threadId = null;
        }
        const content = ContentHelpers.makeHtmlNotice(body, htmlBody as string);
        return this.sendMessage(roomId, threadId, content, undefined, callback);
    }

    /**
     * @param {string} roomId
     * @param {string} threadId
     * @param {string} body
     * @param {string} htmlBody
     * @param {module:client.callback} callback Optional. Deprecated
     * @return {Promise} Resolves: to a ISendEventResponse object
     * @return {module:http-api.MatrixError} Rejects: with an error response.
     */
    public sendHtmlEmote(
        roomId: string,
        body: string,
        htmlBody: string,
        callback?: Callback,
    ): Promise<ISendEventResponse>;
    public sendHtmlEmote(
        roomId: string,
        threadId: string | null,
        body: string,
        htmlBody: string,
        callback?: Callback,
    ): Promise<ISendEventResponse>;
    public sendHtmlEmote(
        roomId: string,
        threadId: string | null,
        body: string,
        htmlBody: string | Callback,
        callback?: Callback,
    ): Promise<ISendEventResponse> {
        if (!threadId?.startsWith(EVENT_ID_PREFIX) && threadId !== null) {
            callback = htmlBody as Callback;
            htmlBody = body as string;
            body = threadId;
            threadId = null;
        }
        const content = ContentHelpers.makeHtmlEmote(body, htmlBody as string);
        return this.sendMessage(roomId, threadId, content, undefined, callback);
    }

    /**
     * Send a receipt.
     * @param {Event} event The event being acknowledged
     * @param {string} receiptType The kind of receipt e.g. "m.read"
     * @param {object} body Additional content to send alongside the receipt.
     * @param {module:client.callback} callback Optional.
     * @return {Promise} Resolves: to an empty object {}
     * @return {module:http-api.MatrixError} Rejects: with an error response.
     */
    public sendReceipt(event: MatrixEvent, receiptType: string, body: any, callback?: Callback): Promise<{}> {
        if (typeof (body) === 'function') {
            callback = body as any as Callback; // legacy
            body = {};
        }

        if (this.isGuest()) {
            return Promise.resolve({}); // guests cannot send receipts so don't bother.
        }

        const path = utils.encodeUri("/rooms/$roomId/receipt/$receiptType/$eventId", {
            $roomId: event.getRoomId(),
            $receiptType: receiptType,
            $eventId: event.getId(),
        });
        const promise = this.http.authedRequest(callback, Method.Post, path, undefined, body || {});

        const room = this.getRoom(event.getRoomId());
        if (room) {
            room.addLocalEchoReceipt(this.credentials.userId, event, receiptType);
        }
        return promise;
    }

    /**
     * Send a read receipt.
     * @param {Event} event The event that has been read.
     * @param {object} opts The options for the read receipt.
     * @param {boolean} opts.hidden True to prevent the receipt from being sent to
     * other users and homeservers. Default false (send to everyone). <b>This
     * property is unstable and may change in the future.</b>
     * @param {module:client.callback} callback Optional.
     * @return {Promise} Resolves: to an empty object
     * @return {module:http-api.MatrixError} Rejects: with an error response.
     */
    public async sendReadReceipt(event: MatrixEvent, opts?: { hidden?: boolean }, callback?: Callback): Promise<{}> {
        if (typeof (opts) === 'function') {
            callback = opts as any as Callback; // legacy
            opts = {};
        }
        if (!opts) opts = {};

        const eventId = event.getId();
        const room = this.getRoom(event.getRoomId());
        if (room && room.hasPendingEvent(eventId)) {
            throw new Error(`Cannot set read receipt to a pending event (${eventId})`);
        }

        const addlContent = {
            "org.matrix.msc2285.hidden": Boolean(opts.hidden),
        };

        return this.sendReceipt(event, "m.read", addlContent, callback);
    }

    /**
     * Set a marker to indicate the point in a room before which the user has read every
     * event. This can be retrieved from room account data (the event type is `m.fully_read`)
     * and displayed as a horizontal line in the timeline that is visually distinct to the
     * position of the user's own read receipt.
     * @param {string} roomId ID of the room that has been read
     * @param {string} rmEventId ID of the event that has been read
     * @param {MatrixEvent} rrEvent the event tracked by the read receipt. This is here for
     * convenience because the RR and the RM are commonly updated at the same time as each
     * other. The local echo of this receipt will be done if set. Optional.
     * @param {object} opts Options for the read markers
     * @param {object} opts.hidden True to hide the receipt from other users and homeservers.
     * <b>This property is unstable and may change in the future.</b>
     * @return {Promise} Resolves: the empty object, {}.
     */
    public async setRoomReadMarkers(
        roomId: string,
        rmEventId: string,
        rrEvent: MatrixEvent,
        opts: { hidden?: boolean },
    ): Promise<{}> {
        const room = this.getRoom(roomId);
        if (room && room.hasPendingEvent(rmEventId)) {
            throw new Error(`Cannot set read marker to a pending event (${rmEventId})`);
        }

        // Add the optional RR update, do local echo like `sendReceipt`
        let rrEventId;
        if (rrEvent) {
            rrEventId = rrEvent.getId();
            if (room && room.hasPendingEvent(rrEventId)) {
                throw new Error(`Cannot set read receipt to a pending event (${rrEventId})`);
            }
            if (room) {
                room.addLocalEchoReceipt(this.credentials.userId, rrEvent, "m.read");
            }
        }

        return this.setRoomReadMarkersHttpRequest(roomId, rmEventId, rrEventId, opts);
    }

    /**
     * Get a preview of the given URL as of (roughly) the given point in time,
     * described as an object with OpenGraph keys and associated values.
     * Attributes may be synthesized where actual OG metadata is lacking.
     * Caches results to prevent hammering the server.
     * @param {string} url The URL to get preview data for
     * @param {Number} ts The preferred point in time that the preview should
     * describe (ms since epoch).  The preview returned will either be the most
     * recent one preceding this timestamp if available, or failing that the next
     * most recent available preview.
     * @param {module:client.callback} callback Optional.
     * @return {Promise} Resolves: Object of OG metadata.
     * @return {module:http-api.MatrixError} Rejects: with an error response.
     * May return synthesized attributes if the URL lacked OG meta.
     */
    public getUrlPreview(url: string, ts: number, callback?: Callback): Promise<IPreviewUrlResponse> {
        // bucket the timestamp to the nearest minute to prevent excessive spam to the server
        // Surely 60-second accuracy is enough for anyone.
        ts = Math.floor(ts / 60000) * 60000;

        const parsed = new URL(url);
        parsed.hash = ""; // strip the hash as it won't affect the preview
        url = parsed.toString();

        const key = ts + "_" + url;

        // If there's already a request in flight (or we've handled it), return that instead.
        const cachedPreview = this.urlPreviewCache[key];
        if (cachedPreview) {
            if (callback) {
                cachedPreview.then(callback).catch(callback);
            }
            return cachedPreview;
        }

        const resp = this.http.authedRequest(
            callback, Method.Get, "/preview_url", {
                url,
                ts: ts.toString(),
            }, undefined, {
                prefix: PREFIX_MEDIA_R0,
            },
        );
        // TODO: Expire the URL preview cache sometimes
        this.urlPreviewCache[key] = resp;
        return resp;
    }

    /**
     * @param {string} roomId
     * @param {boolean} isTyping
     * @param {Number} timeoutMs
     * @param {module:client.callback} callback Optional.
     * @return {Promise} Resolves: to an empty object {}
     * @return {module:http-api.MatrixError} Rejects: with an error response.
     */
    public sendTyping(roomId: string, isTyping: boolean, timeoutMs: number, callback?: Callback): Promise<{}> {
        if (this.isGuest()) {
            return Promise.resolve({}); // guests cannot send typing notifications so don't bother.
        }

        const path = utils.encodeUri("/rooms/$roomId/typing/$userId", {
            $roomId: roomId,
            $userId: this.credentials.userId,
        });
        const data: any = {
            typing: isTyping,
        };
        if (isTyping) {
            data.timeout = timeoutMs ? timeoutMs : 20000;
        }
        return this.http.authedRequest(callback, Method.Put, path, undefined, data);
    }

    /**
     * Determines the history of room upgrades for a given room, as far as the
     * client can see. Returns an array of Rooms where the first entry is the
     * oldest and the last entry is the newest (likely current) room. If the
     * provided room is not found, this returns an empty list. This works in
     * both directions, looking for older and newer rooms of the given room.
     * @param {string} roomId The room ID to search from
     * @param {boolean} verifyLinks If true, the function will only return rooms
     * which can be proven to be linked. For example, rooms which have a create
     * event pointing to an old room which the client is not aware of or doesn't
     * have a matching tombstone would not be returned.
     * @return {Room[]} An array of rooms representing the upgrade
     * history.
     */
    public getRoomUpgradeHistory(roomId: string, verifyLinks = false): Room[] {
        let currentRoom = this.getRoom(roomId);
        if (!currentRoom) return [];

        const upgradeHistory = [currentRoom];

        // Work backwards first, looking at create events.
        let createEvent = currentRoom.currentState.getStateEvents(EventType.RoomCreate, "");
        while (createEvent) {
            const predecessor = createEvent.getContent()['predecessor'];
            if (predecessor && predecessor['room_id']) {
                const refRoom = this.getRoom(predecessor['room_id']);
                if (!refRoom) break; // end of the chain

                if (verifyLinks) {
                    const tombstone = refRoom.currentState.getStateEvents(EventType.RoomTombstone, "");

                    if (!tombstone
                        || tombstone.getContent()['replacement_room'] !== refRoom.roomId) {
                        break;
                    }
                }

                // Insert at the front because we're working backwards from the currentRoom
                upgradeHistory.splice(0, 0, refRoom);
                createEvent = refRoom.currentState.getStateEvents(EventType.RoomCreate, "");
            } else {
                // No further create events to look at
                break;
            }
        }

        // Work forwards next, looking at tombstone events
        let tombstoneEvent = currentRoom.currentState.getStateEvents(EventType.RoomTombstone, "");
        while (tombstoneEvent) {
            const refRoom = this.getRoom(tombstoneEvent.getContent()['replacement_room']);
            if (!refRoom) break; // end of the chain
            if (refRoom.roomId === currentRoom.roomId) break; // Tombstone is referencing it's own room

            if (verifyLinks) {
                createEvent = refRoom.currentState.getStateEvents(EventType.RoomCreate, "");
                if (!createEvent || !createEvent.getContent()['predecessor']) break;

                const predecessor = createEvent.getContent()['predecessor'];
                if (predecessor['room_id'] !== currentRoom.roomId) break;
            }

            // Push to the end because we're looking forwards
            upgradeHistory.push(refRoom);
            const roomIds = new Set(upgradeHistory.map((ref) => ref.roomId));
            if (roomIds.size < upgradeHistory.length) {
                // The last room added to the list introduced a previous roomId
                // To avoid recursion, return the last rooms - 1
                return upgradeHistory.slice(0, upgradeHistory.length - 1);
            }

            // Set the current room to the reference room so we know where we're at
            currentRoom = refRoom;
            tombstoneEvent = currentRoom.currentState.getStateEvents(EventType.RoomTombstone, "");
        }

        return upgradeHistory;
    }

    /**
     * @param {string} roomId
     * @param {string} userId
     * @param {module:client.callback} callback Optional.
     * @param {string} reason Optional.
     * @return {Promise} Resolves: {} an empty object.
     * @return {module:http-api.MatrixError} Rejects: with an error response.
     */
    public invite(roomId: string, userId: string, callback?: Callback, reason?: string): Promise<{}> {
        return this.membershipChange(roomId, userId, "invite", reason, callback);
    }

    /**
     * Invite a user to a room based on their email address.
     * @param {string} roomId The room to invite the user to.
     * @param {string} email The email address to invite.
     * @param {module:client.callback} callback Optional.
     * @return {Promise} Resolves: {} an empty object.
     * @return {module:http-api.MatrixError} Rejects: with an error response.
     */
    public inviteByEmail(roomId: string, email: string, callback?: Callback): Promise<{}> {
        return this.inviteByThreePid(roomId, "email", email, callback);
    }

    /**
     * Invite a user to a room based on a third-party identifier.
     * @param {string} roomId The room to invite the user to.
     * @param {string} medium The medium to invite the user e.g. "email".
     * @param {string} address The address for the specified medium.
     * @param {module:client.callback} callback Optional.
     * @return {Promise} Resolves: {} an empty object.
     * @return {module:http-api.MatrixError} Rejects: with an error response.
     */
    public async inviteByThreePid(roomId: string, medium: string, address: string, callback?: Callback): Promise<{}> {
        const path = utils.encodeUri(
            "/rooms/$roomId/invite",
            { $roomId: roomId },
        );

        const identityServerUrl = this.getIdentityServerUrl(true);
        if (!identityServerUrl) {
            return Promise.reject(new MatrixError({
                error: "No supplied identity server URL",
                errcode: "ORG.MATRIX.JSSDK_MISSING_PARAM",
            }));
        }
        const params: Record<string, string> = {
            id_server: identityServerUrl,
            medium: medium,
            address: address,
        };

        if (
            this.identityServer &&
            this.identityServer.getAccessToken &&
            await this.doesServerAcceptIdentityAccessToken()
        ) {
            const identityAccessToken = await this.identityServer.getAccessToken();
            if (identityAccessToken) {
                params['id_access_token'] = identityAccessToken;
            }
        }

        return this.http.authedRequest(callback, Method.Post, path, undefined, params);
    }

    /**
     * @param {string} roomId
     * @param {module:client.callback} callback Optional.
     * @return {Promise} Resolves: {} an empty object.
     * @return {module:http-api.MatrixError} Rejects: with an error response.
     */
    public leave(roomId: string, callback?: Callback): Promise<{}> {
        return this.membershipChange(roomId, undefined, "leave", undefined, callback);
    }

    /**
     * Leaves all rooms in the chain of room upgrades based on the given room. By
     * default, this will leave all the previous and upgraded rooms, including the
     * given room. To only leave the given room and any previous rooms, keeping the
     * upgraded (modern) rooms untouched supply `false` to `includeFuture`.
     * @param {string} roomId The room ID to start leaving at
     * @param {boolean} includeFuture If true, the whole chain (past and future) of
     * upgraded rooms will be left.
     * @return {Promise} Resolves when completed with an object keyed
     * by room ID and value of the error encountered when leaving or null.
     */
    public leaveRoomChain(
        roomId: string,
        includeFuture = true,
    ): Promise<{ [roomId: string]: Error | MatrixError | null }> {
        const upgradeHistory = this.getRoomUpgradeHistory(roomId);

        let eligibleToLeave = upgradeHistory;
        if (!includeFuture) {
            eligibleToLeave = [];
            for (const room of upgradeHistory) {
                eligibleToLeave.push(room);
                if (room.roomId === roomId) {
                    break;
                }
            }
        }

        const populationResults: Record<string, Error> = {}; // {roomId: Error}
        const promises = [];

        const doLeave = (roomId: string) => {
            return this.leave(roomId).then(() => {
                populationResults[roomId] = null;
            }).catch((err) => {
                populationResults[roomId] = err;
                return null; // suppress error
            });
        };

        for (const room of eligibleToLeave) {
            promises.push(doLeave(room.roomId));
        }

        return Promise.all(promises).then(() => populationResults);
    }

    /**
     * @param {string} roomId
     * @param {string} userId
     * @param {string} reason Optional.
     * @param {module:client.callback} callback Optional.
     * @return {Promise} Resolves: TODO
     * @return {module:http-api.MatrixError} Rejects: with an error response.
     */
    public ban(roomId: string, userId: string, reason?: string, callback?: Callback) {
        return this.membershipChange(roomId, userId, "ban", reason, callback);
    }

    /**
     * @param {string} roomId
     * @param {boolean} deleteRoom True to delete the room from the store on success.
     * Default: true.
     * @param {module:client.callback} callback Optional.
     * @return {Promise} Resolves: {} an empty object.
     * @return {module:http-api.MatrixError} Rejects: with an error response.
     */
    public forget(roomId: string, deleteRoom?: boolean, callback?: Callback): Promise<{}> {
        if (deleteRoom === undefined) {
            deleteRoom = true;
        }
        const promise = this.membershipChange(roomId, undefined, "forget", undefined,
            callback);
        if (!deleteRoom) {
            return promise;
        }
        return promise.then((response) => {
            this.store.removeRoom(roomId);
            this.emit(ClientEvent.DeleteRoom, roomId);
            return response;
        });
    }

    /**
     * @param {string} roomId
     * @param {string} userId
     * @param {module:client.callback} callback Optional.
     * @return {Promise} Resolves: Object (currently empty)
     * @return {module:http-api.MatrixError} Rejects: with an error response.
     */
    public unban(roomId: string, userId: string, callback?: Callback): Promise<void> {
        // unbanning != set their state to leave: this used to be
        // the case, but was then changed so that leaving was always
        // a revoking of privilege, otherwise two people racing to
        // kick / ban someone could end up banning and then un-banning
        // them.
        const path = utils.encodeUri("/rooms/$roomId/unban", {
            $roomId: roomId,
        });
        const data = {
            user_id: userId,
        };
        return this.http.authedRequest(
            callback, Method.Post, path, undefined, data,
        );
    }

    /**
     * @param {string} roomId
     * @param {string} userId
     * @param {string} reason Optional.
     * @param {module:client.callback} callback Optional.
     * @return {Promise} Resolves: {} an empty object.
     * @return {module:http-api.MatrixError} Rejects: with an error response.
     */
    public kick(roomId: string, userId: string, reason?: string, callback?: Callback): Promise<{}> {
        const path = utils.encodeUri("/rooms/$roomId/kick", {
            $roomId: roomId,
        });
        const data = {
            user_id: userId,
            reason: reason,
        };
        return this.http.authedRequest(
            callback, Method.Post, path, undefined, data,
        );
    }

    private membershipChange(
        roomId: string,
        userId: string,
        membership: string,
        reason?: string,
        callback?: Callback,
    ): Promise<{}> {
        if (utils.isFunction(reason)) {
            callback = reason as any as Callback; // legacy
            reason = undefined;
        }

        const path = utils.encodeUri("/rooms/$room_id/$membership", {
            $room_id: roomId,
            $membership: membership,
        });
        return this.http.authedRequest(
            callback, Method.Post, path, undefined, {
                user_id: userId,  // may be undefined e.g. on leave
                reason: reason,
            },
        );
    }

    /**
     * Obtain a dict of actions which should be performed for this event according
     * to the push rules for this user.  Caches the dict on the event.
     * @param {MatrixEvent} event The event to get push actions for.
     * @param {boolean} forceRecalculate forces to recalculate actions for an event
     * Useful when an event just got decrypted
     * @return {module:pushprocessor~PushAction} A dict of actions to perform.
     */
    public getPushActionsForEvent(event: MatrixEvent, forceRecalculate = false): IActionsObject {
        if (!event.getPushActions() || forceRecalculate) {
            event.setPushActions(this.pushProcessor.actionsForEvent(event));
        }
        return event.getPushActions();
    }

    /**
     * @param {string} info The kind of info to set (e.g. 'avatar_url')
     * @param {Object} data The JSON object to set.
     * @param {module:client.callback} callback Optional.
     * @return {Promise} Resolves: to an empty object {}
     * @return {module:http-api.MatrixError} Rejects: with an error response.
     */
    // eslint-disable-next-line camelcase
    public setProfileInfo(info: "avatar_url", data: { avatar_url: string }, callback?: Callback): Promise<{}>;
    public setProfileInfo(info: "displayname", data: { displayname: string }, callback?: Callback): Promise<{}>;
    public setProfileInfo(info: "avatar_url" | "displayname", data: object, callback?: Callback): Promise<{}> {
        const path = utils.encodeUri("/profile/$userId/$info", {
            $userId: this.credentials.userId,
            $info: info,
        });
        return this.http.authedRequest(callback, Method.Put, path, undefined, data);
    }

    /**
     * @param {string} name
     * @param {module:client.callback} callback Optional.
     * @return {Promise} Resolves: {} an empty object.
     * @return {module:http-api.MatrixError} Rejects: with an error response.
     */
    public async setDisplayName(name: string, callback?: Callback): Promise<{}> {
        const prom = await this.setProfileInfo("displayname", { displayname: name }, callback);
        // XXX: synthesise a profile update for ourselves because Synapse is broken and won't
        const user = this.getUser(this.getUserId());
        if (user) {
            user.displayName = name;
            user.emit(UserEvent.DisplayName, user.events.presence, user);
        }
        return prom;
    }

    /**
     * @param {string} url
     * @param {module:client.callback} callback Optional.
     * @return {Promise} Resolves: {} an empty object.
     * @return {module:http-api.MatrixError} Rejects: with an error response.
     */
    public async setAvatarUrl(url: string, callback?: Callback): Promise<{}> {
        const prom = await this.setProfileInfo("avatar_url", { avatar_url: url }, callback);
        // XXX: synthesise a profile update for ourselves because Synapse is broken and won't
        const user = this.getUser(this.getUserId());
        if (user) {
            user.avatarUrl = url;
            user.emit(UserEvent.AvatarUrl, user.events.presence, user);
        }
        return prom;
    }

    /**
     * Turn an MXC URL into an HTTP one. <strong>This method is experimental and
     * may change.</strong>
     * @param {string} mxcUrl The MXC URL
     * @param {Number} width The desired width of the thumbnail.
     * @param {Number} height The desired height of the thumbnail.
     * @param {string} resizeMethod The thumbnail resize method to use, either
     * "crop" or "scale".
     * @param {Boolean} allowDirectLinks If true, return any non-mxc URLs
     * directly. Fetching such URLs will leak information about the user to
     * anyone they share a room with. If false, will return null for such URLs.
     * @return {?string} the avatar URL or null.
     */
    public mxcUrlToHttp(
        mxcUrl: string,
        width?: number,
        height?: number,
        resizeMethod?: string,
        allowDirectLinks?: boolean,
    ): string | null {
        return getHttpUriForMxc(this.baseUrl, mxcUrl, width, height, resizeMethod, allowDirectLinks);
    }

    /**
     * Sets a new status message for the user. The message may be null/falsey
     * to clear the message.
     * @param {string} newMessage The new message to set.
     * @return {Promise} Resolves: to nothing
     * @return {module:http-api.MatrixError} Rejects: with an error response.
     */
    public _unstable_setStatusMessage(newMessage: string): Promise<void> { // eslint-disable-line
        const type = "im.vector.user_status";
        return Promise.all(this.getRooms().map(async (room) => {
            const isJoined = room.getMyMembership() === "join";
            const looksLikeDm = room.getInvitedAndJoinedMemberCount() === 2;
            if (!isJoined || !looksLikeDm) return;
            // Check power level separately as it's a bit more expensive.
            const maySend = room.currentState.mayClientSendStateEvent(type, this);
            if (!maySend) return;
            await this.sendStateEvent(room.roomId, type, { status: newMessage }, this.getUserId());
        })).then(); // .then to fix return type
    }

    /**
     * @param {Object} opts Options to apply
     * @param {string} opts.presence One of "online", "offline" or "unavailable"
     * @param {string} opts.status_msg The status message to attach.
     * @param {module:client.callback} callback Optional.
     * @return {Promise} Resolves: TODO
     * @return {module:http-api.MatrixError} Rejects: with an error response.
     * @throws If 'presence' isn't a valid presence enum value.
     */
    public setPresence(opts: IPresenceOpts, callback?: Callback): Promise<void> {
        const path = utils.encodeUri("/presence/$userId/status", {
            $userId: this.credentials.userId,
        });

        if (typeof opts === "string") {
            opts = { presence: opts }; // legacy
        }

        const validStates = ["offline", "online", "unavailable"];
        if (validStates.indexOf(opts.presence) === -1) {
            throw new Error("Bad presence value: " + opts.presence);
        }
        return this.http.authedRequest(
            callback, Method.Put, path, undefined, opts,
        );
    }

    /**
     * @param {string} userId The user to get presence for
     * @param {module:client.callback} callback Optional.
     * @return {Promise} Resolves: The presence state for this user.
     * @return {module:http-api.MatrixError} Rejects: with an error response.
     */
    public getPresence(userId: string, callback?: Callback): Promise<unknown> { // TODO: Types
        const path = utils.encodeUri("/presence/$userId/status", {
            $userId: userId,
        });

        return this.http.authedRequest(callback, Method.Get, path, undefined, undefined);
    }

    /**
     * Retrieve older messages from the given room and put them in the timeline.
     *
     * If this is called multiple times whilst a request is ongoing, the <i>same</i>
     * Promise will be returned. If there was a problem requesting scrollback, there
     * will be a small delay before another request can be made (to prevent tight-looping
     * when there is no connection).
     *
     * @param {Room} room The room to get older messages in.
     * @param {Integer} limit Optional. The maximum number of previous events to
     * pull in. Default: 30.
     * @param {module:client.callback} callback Optional.
     * @return {Promise} Resolves: Room. If you are at the beginning
     * of the timeline, <code>Room.oldState.paginationToken</code> will be
     * <code>null</code>.
     * @return {module:http-api.MatrixError} Rejects: with an error response.
     */
    public scrollback(room: Room, limit = 30, callback?: Callback): Promise<Room> {
        if (utils.isFunction(limit)) {
            callback = limit as any as Callback; // legacy
            limit = undefined;
        }
        let timeToWaitMs = 0;

        let info = this.ongoingScrollbacks[room.roomId] || {};
        if (info.promise) {
            return info.promise;
        } else if (info.errorTs) {
            const timeWaitedMs = Date.now() - info.errorTs;
            timeToWaitMs = Math.max(SCROLLBACK_DELAY_MS - timeWaitedMs, 0);
        }

        if (room.oldState.paginationToken === null) {
            return Promise.resolve(room); // already at the start.
        }
        // attempt to grab more events from the store first
        const numAdded = this.store.scrollback(room, limit).length;
        if (numAdded === limit) {
            // store contained everything we needed.
            return Promise.resolve(room);
        }
        // reduce the required number of events appropriately
        limit = limit - numAdded;

        const prom = new Promise<Room>((resolve, reject) => {
            // wait for a time before doing this request
            // (which may be 0 in order not to special case the code paths)
            sleep(timeToWaitMs).then(() => {
                return this.createMessagesRequest(
                    room.roomId,
                    room.oldState.paginationToken,
                    limit,
                    Direction.Backward,
                );
            }).then((res: IMessagesResponse) => {
                const matrixEvents = res.chunk.map(this.getEventMapper());
                if (res.state) {
                    const stateEvents = res.state.map(this.getEventMapper());
                    room.currentState.setUnknownStateEvents(stateEvents);
                }

                const [timelineEvents, threadedEvents] = room.partitionThreadedEvents(matrixEvents);

                this.processBeaconEvents(room, timelineEvents);
                room.addEventsToTimeline(timelineEvents, true, room.getLiveTimeline());
                this.processThreadEvents(room, threadedEvents, true);

                room.oldState.paginationToken = res.end;
                if (res.chunk.length === 0) {
                    room.oldState.paginationToken = null;
                }
                this.store.storeEvents(room, matrixEvents, res.end, true);
                this.ongoingScrollbacks[room.roomId] = null;
                callback?.(null, room);
                resolve(room);
            }).catch((err) => {
                this.ongoingScrollbacks[room.roomId] = {
                    errorTs: Date.now(),
                };
                callback?.(err);
                reject(err);
            });
        });

        info = {
            promise: prom,
            errorTs: null,
        };

        this.ongoingScrollbacks[room.roomId] = info;
        return prom;
    }

    /**
     * @param {object} [options]
     * @param {boolean} options.preventReEmit don't re-emit events emitted on an event mapped by this mapper on the client
     * @param {boolean} options.decrypt decrypt event proactively
     * @return {Function}
     */
    public getEventMapper(options?: MapperOpts): EventMapper {
        return eventMapperFor(this, options || {});
    }

    /**
     * Get an EventTimeline for the given event
     *
     * <p>If the EventTimelineSet object already has the given event in its store, the
     * corresponding timeline will be returned. Otherwise, a /context request is
     * made, and used to construct an EventTimeline.
     *
     * @param {EventTimelineSet} timelineSet  The timelineSet to look for the event in
     * @param {string} eventId  The ID of the event to look for
     *
     * @return {Promise} Resolves:
     *    {@link module:models/event-timeline~EventTimeline} including the given event
     */
    public async getEventTimeline(timelineSet: EventTimelineSet, eventId: string): Promise<EventTimeline> {
        // don't allow any timeline support unless it's been enabled.
        if (!this.timelineSupport) {
            throw new Error("timeline support is disabled. Set the 'timelineSupport'" +
                " parameter to true when creating MatrixClient to enable it.");
        }

        if (timelineSet.getTimelineForEvent(eventId)) {
            return timelineSet.getTimelineForEvent(eventId);
        }

        const path = utils.encodeUri(
            "/rooms/$roomId/context/$eventId", {
                $roomId: timelineSet.room.roomId,
                $eventId: eventId,
            },
        );

        let params: Record<string, string | string[]> = undefined;
        if (this.clientOpts.lazyLoadMembers) {
            params = { filter: JSON.stringify(Filter.LAZY_LOADING_MESSAGES_FILTER) };
        }

        // TODO: we should implement a backoff (as per scrollback()) to deal more nicely with HTTP errors.
        const res = await this.http.authedRequest<any>(undefined, Method.Get, path, params); // TODO types
        if (!res.event) {
            throw new Error("'event' not in '/context' result - homeserver too old?");
        }

        // by the time the request completes, the event might have ended up in the timeline.
        if (timelineSet.getTimelineForEvent(eventId)) {
            return timelineSet.getTimelineForEvent(eventId);
        }

        const mapper = this.getEventMapper();
        const event = mapper(res.event);
        const events = [
            // we start with the last event, since that's the point at which we have known state.
            // events_after is already backwards; events_before is forwards.
            ...res.events_after.reverse().map(mapper),
            event,
            ...res.events_before.map(mapper),
        ];

        // Where the event is a thread reply (not a root) and running in MSC-enabled mode the Thread timeline only
        // functions contiguously, so we have to jump through some hoops to get our target event in it.
        // XXX: workaround for https://github.com/vector-im/element-meta/issues/150
        if (Thread.hasServerSideSupport &&
            this.supportsExperimentalThreads() &&
            event.isRelation(THREAD_RELATION_TYPE.name)
        ) {
            const [, threadedEvents] = timelineSet.room.partitionThreadedEvents(events);
            let thread = timelineSet.room.getThread(event.threadRootId);
            if (!thread) {
                thread = timelineSet.room.createThread(event.threadRootId, undefined, threadedEvents, true);
            }

            const opts: IRelationsRequestOpts = {
                direction: Direction.Backward,
                limit: 50,
            };

            await thread.fetchInitialEvents();
            let nextBatch = thread.liveTimeline.getPaginationToken(Direction.Backward);

            // Fetch events until we find the one we were asked for, or we run out of pages
            while (!thread.findEventById(eventId)) {
                if (nextBatch) {
                    opts.from = nextBatch;
                }

                ({ nextBatch } = await thread.fetchEvents(opts));
                if (!nextBatch) break;
            }

            return thread.liveTimeline;
        }

        // Here we handle non-thread timelines only, but still process any thread events to populate thread summaries.
        let timeline = timelineSet.getTimelineForEvent(events[0].getId());
        if (timeline) {
            timeline.getState(EventTimeline.BACKWARDS).setUnknownStateEvents(res.state.map(mapper));
        } else {
            timeline = timelineSet.addTimeline();
            timeline.initialiseState(res.state.map(mapper));
            timeline.getState(EventTimeline.FORWARDS).paginationToken = res.end;
        }

        const [timelineEvents, threadedEvents] = timelineSet.room.partitionThreadedEvents(events);
        timelineSet.addEventsToTimeline(timelineEvents, true, timeline, res.start);
        // The target event is not in a thread but process the contextual events, so we can show any threads around it.
<<<<<<< HEAD
        this.processThreadEvents(timelineSet.room, threadedEvents, true);
        this.processBeaconEvents(timelineSet.room, events);
=======
        await this.processThreadEvents(timelineSet.room, threadedEvents, true);
        this.processBeaconEvents(timelineSet.room, timelineEvents);
>>>>>>> d190cdc3

        // There is no guarantee that the event ended up in "timeline" (we might have switched to a neighbouring
        // timeline) - so check the room's index again. On the other hand, there's no guarantee the event ended up
        // anywhere, if it was later redacted, so we just return the timeline we first thought of.
        return timelineSet.getTimelineForEvent(eventId)
            ?? timelineSet.room.findThreadForEvent(event)?.liveTimeline // for Threads degraded support
            ?? timeline;
    }

    /**
     * Makes a request to /messages with the appropriate lazy loading filter set.
     * XXX: if we do get rid of scrollback (as it's not used at the moment),
     * we could inline this method again in paginateEventTimeline as that would
     * then be the only call-site
     * @param {string} roomId
     * @param {string} fromToken
     * @param {number} limit the maximum amount of events the retrieve
     * @param {string} dir 'f' or 'b'
     * @param {Filter} timelineFilter the timeline filter to pass
     * @return {Promise}
     */
    // XXX: Intended private, used in code.
    public createMessagesRequest(
        roomId: string,
        fromToken: string | null,
        limit = 30,
        dir: Direction,
        timelineFilter?: Filter,
    ): Promise<IMessagesResponse> {
        const path = utils.encodeUri("/rooms/$roomId/messages", { $roomId: roomId });

        const params: Record<string, string> = {
            limit: limit.toString(),
            dir: dir,
        };

        if (fromToken) {
            params.from = fromToken;
        }

        let filter = null;
        if (this.clientOpts.lazyLoadMembers) {
            // create a shallow copy of LAZY_LOADING_MESSAGES_FILTER,
            // so the timelineFilter doesn't get written into it below
            filter = Object.assign({}, Filter.LAZY_LOADING_MESSAGES_FILTER);
        }
        if (timelineFilter) {
            // XXX: it's horrific that /messages' filter parameter doesn't match
            // /sync's one - see https://matrix.org/jira/browse/SPEC-451
            filter = filter || {};
            Object.assign(filter, timelineFilter.getRoomTimelineFilterComponent()?.toJSON());
        }
        if (filter) {
            params.filter = JSON.stringify(filter);
        }
        return this.http.authedRequest(undefined, Method.Get, path, params);
    }

    /**
     * Take an EventTimeline, and back/forward-fill results.
     *
     * @param {module:models/event-timeline~EventTimeline} eventTimeline timeline
     *    object to be updated
     * @param {Object}   [opts]
     * @param {boolean}     [opts.backwards = false]  true to fill backwards,
     *    false to go forwards
     * @param {number}   [opts.limit = 30]         number of events to request
     *
     * @return {Promise} Resolves to a boolean: false if there are no
     *    events and we reached either end of the timeline; else true.
     */
    public paginateEventTimeline(eventTimeline: EventTimeline, opts: IPaginateOpts): Promise<boolean> {
        const isNotifTimeline = (eventTimeline.getTimelineSet() === this.notifTimelineSet);

        // TODO: we should implement a backoff (as per scrollback()) to deal more
        // nicely with HTTP errors.
        opts = opts || {};
        const backwards = opts.backwards || false;

        if (isNotifTimeline) {
            if (!backwards) {
                throw new Error("paginateNotifTimeline can only paginate backwards");
            }
        }

        const dir = backwards ? EventTimeline.BACKWARDS : EventTimeline.FORWARDS;

        const token = eventTimeline.getPaginationToken(dir);
        const pendingRequest = eventTimeline.paginationRequests[dir];

        if (pendingRequest) {
            // already a request in progress - return the existing promise
            return pendingRequest;
        }

        let path: string;
        let params: Record<string, string>;
        let promise: Promise<boolean>;

        if (isNotifTimeline) {
            path = "/notifications";
            params = {
                limit: (opts.limit ?? 30).toString(),
                only: 'highlight',
            };

            if (token !== "end") {
                params.from = token;
            }

            promise = this.http.authedRequest<any>( // TODO types
                undefined, Method.Get, path, params, undefined,
            ).then(async (res) => {
                const token = res.next_token;
                const matrixEvents = [];

                for (let i = 0; i < res.notifications.length; i++) {
                    const notification = res.notifications[i];
                    const event = this.getEventMapper()(notification.event);
                    event.setPushActions(
                        PushProcessor.actionListToActionsObject(notification.actions),
                    );
                    event.event.room_id = notification.room_id; // XXX: gutwrenching
                    matrixEvents[i] = event;
                }

                // No need to partition events for threads here, everything lives
                // in the notification timeline set
                const timelineSet = eventTimeline.getTimelineSet();
                timelineSet.addEventsToTimeline(matrixEvents, backwards, eventTimeline, token);
                this.processBeaconEvents(timelineSet.room, matrixEvents);

                // if we've hit the end of the timeline, we need to stop trying to
                // paginate. We need to keep the 'forwards' token though, to make sure
                // we can recover from gappy syncs.
                if (backwards && !res.next_token) {
                    eventTimeline.setPaginationToken(null, dir);
                }
                return res.next_token ? true : false;
            }).finally(() => {
                eventTimeline.paginationRequests[dir] = null;
            });
            eventTimeline.paginationRequests[dir] = promise;
        } else {
            const room = this.getRoom(eventTimeline.getRoomId());
            if (!room) {
                throw new Error("Unknown room " + eventTimeline.getRoomId());
            }

            promise = this.createMessagesRequest(
                eventTimeline.getRoomId(),
                token,
                opts.limit,
                dir,
                eventTimeline.getFilter(),
            ).then((res) => {
                if (res.state) {
                    const roomState = eventTimeline.getState(dir);
                    const stateEvents = res.state.map(this.getEventMapper());
                    roomState.setUnknownStateEvents(stateEvents);
                }
                const token = res.end;
                const matrixEvents = res.chunk.map(this.getEventMapper());

                const timelineSet = eventTimeline.getTimelineSet();
                const [timelineEvents, threadedEvents] = timelineSet.room.partitionThreadedEvents(matrixEvents);
                timelineSet.addEventsToTimeline(timelineEvents, backwards, eventTimeline, token);
<<<<<<< HEAD
                this.processBeaconEvents(timelineSet.room, matrixEvents);
                this.processThreadEvents(room, threadedEvents, backwards);
=======
                this.processBeaconEvents(timelineSet.room, timelineEvents);
                await this.processThreadEvents(room, threadedEvents, backwards);
>>>>>>> d190cdc3

                // if we've hit the end of the timeline, we need to stop trying to
                // paginate. We need to keep the 'forwards' token though, to make sure
                // we can recover from gappy syncs.
                if (backwards && res.end == res.start) {
                    eventTimeline.setPaginationToken(null, dir);
                }
                return res.end != res.start;
            }).finally(() => {
                eventTimeline.paginationRequests[dir] = null;
            });
            eventTimeline.paginationRequests[dir] = promise;
        }

        return promise;
    }

    /**
     * Reset the notifTimelineSet entirely, paginating in some historical notifs as
     * a starting point for subsequent pagination.
     */
    public resetNotifTimelineSet() {
        if (!this.notifTimelineSet) {
            return;
        }

        // FIXME: This thing is a total hack, and results in duplicate events being
        // added to the timeline both from /sync and /notifications, and lots of
        // slow and wasteful processing and pagination.  The correct solution is to
        // extend /messages or /search or something to filter on notifications.

        // use the fictitious token 'end'. in practice we would ideally give it
        // the oldest backwards pagination token from /sync, but /sync doesn't
        // know about /notifications, so we have no choice but to start paginating
        // from the current point in time.  This may well overlap with historical
        // notifs which are then inserted into the timeline by /sync responses.
        this.notifTimelineSet.resetLiveTimeline('end', null);

        // we could try to paginate a single event at this point in order to get
        // a more valid pagination token, but it just ends up with an out of order
        // timeline. given what a mess this is and given we're going to have duplicate
        // events anyway, just leave it with the dummy token for now.
        /*
        this.paginateNotifTimeline(this._notifTimelineSet.getLiveTimeline(), {
            backwards: true,
            limit: 1
        });
        */
    }

    /**
     * Peek into a room and receive updates about the room. This only works if the
     * history visibility for the room is world_readable.
     * @param {String} roomId The room to attempt to peek into.
     * @return {Promise} Resolves: Room object
     * @return {module:http-api.MatrixError} Rejects: with an error response.
     */
    public peekInRoom(roomId: string): Promise<Room> {
        if (this.peekSync) {
            this.peekSync.stopPeeking();
        }
        this.peekSync = new SyncApi(this, this.clientOpts);
        return this.peekSync.peek(roomId);
    }

    /**
     * Stop any ongoing room peeking.
     */
    public stopPeeking() {
        if (this.peekSync) {
            this.peekSync.stopPeeking();
            this.peekSync = null;
        }
    }

    /**
     * Set r/w flags for guest access in a room.
     * @param {string} roomId The room to configure guest access in.
     * @param {Object} opts Options
     * @param {boolean} opts.allowJoin True to allow guests to join this room. This
     * implicitly gives guests write access. If false or not given, guests are
     * explicitly forbidden from joining the room.
     * @param {boolean} opts.allowRead True to set history visibility to
     * be world_readable. This gives guests read access *from this point forward*.
     * If false or not given, history visibility is not modified.
     * @return {Promise} Resolves: TODO
     * @return {module:http-api.MatrixError} Rejects: with an error response.
     */
    public setGuestAccess(roomId: string, opts: IGuestAccessOpts): Promise<void> {
        const writePromise = this.sendStateEvent(roomId, EventType.RoomGuestAccess, {
            guest_access: opts.allowJoin ? "can_join" : "forbidden",
        }, "");

        let readPromise: Promise<any> = Promise.resolve<any>(undefined);
        if (opts.allowRead) {
            readPromise = this.sendStateEvent(roomId, EventType.RoomHistoryVisibility, {
                history_visibility: "world_readable",
            }, "");
        }

        return Promise.all([readPromise, writePromise]).then(); // .then() to hide results for contract
    }

    /**
     * Requests an email verification token for the purposes of registration.
     * This API requests a token from the homeserver.
     * The doesServerRequireIdServerParam() method can be used to determine if
     * the server requires the id_server parameter to be provided.
     *
     * Parameters and return value are as for requestEmailToken

     * @param {string} email As requestEmailToken
     * @param {string} clientSecret As requestEmailToken
     * @param {number} sendAttempt As requestEmailToken
     * @param {string} nextLink As requestEmailToken
     * @return {Promise} Resolves: As requestEmailToken
     */
    public requestRegisterEmailToken(
        email: string,
        clientSecret: string,
        sendAttempt: number,
        nextLink?: string,
    ): Promise<IRequestTokenResponse> {
        return this.requestTokenFromEndpoint(
            "/register/email/requestToken",
            {
                email: email,
                client_secret: clientSecret,
                send_attempt: sendAttempt,
                next_link: nextLink,
            },
        );
    }

    /**
     * Requests a text message verification token for the purposes of registration.
     * This API requests a token from the homeserver.
     * The doesServerRequireIdServerParam() method can be used to determine if
     * the server requires the id_server parameter to be provided.
     *
     * @param {string} phoneCountry The ISO 3166-1 alpha-2 code for the country in which
     *    phoneNumber should be parsed relative to.
     * @param {string} phoneNumber The phone number, in national or international format
     * @param {string} clientSecret As requestEmailToken
     * @param {number} sendAttempt As requestEmailToken
     * @param {string} nextLink As requestEmailToken
     * @return {Promise} Resolves: As requestEmailToken
     */
    public requestRegisterMsisdnToken(
        phoneCountry: string,
        phoneNumber: string,
        clientSecret: string,
        sendAttempt: number,
        nextLink?: string,
    ): Promise<IRequestMsisdnTokenResponse> {
        return this.requestTokenFromEndpoint(
            "/register/msisdn/requestToken",
            {
                country: phoneCountry,
                phone_number: phoneNumber,
                client_secret: clientSecret,
                send_attempt: sendAttempt,
                next_link: nextLink,
            },
        );
    }

    /**
     * Requests an email verification token for the purposes of adding a
     * third party identifier to an account.
     * This API requests a token from the homeserver.
     * The doesServerRequireIdServerParam() method can be used to determine if
     * the server requires the id_server parameter to be provided.
     * If an account with the given email address already exists and is
     * associated with an account other than the one the user is authed as,
     * it will either send an email to the address informing them of this
     * or return M_THREEPID_IN_USE (which one is up to the homeserver).
     *
     * @param {string} email As requestEmailToken
     * @param {string} clientSecret As requestEmailToken
     * @param {number} sendAttempt As requestEmailToken
     * @param {string} nextLink As requestEmailToken
     * @return {Promise} Resolves: As requestEmailToken
     */
    public requestAdd3pidEmailToken(
        email: string,
        clientSecret: string,
        sendAttempt: number,
        nextLink?: string,
    ): Promise<IRequestTokenResponse> {
        return this.requestTokenFromEndpoint(
            "/account/3pid/email/requestToken",
            {
                email: email,
                client_secret: clientSecret,
                send_attempt: sendAttempt,
                next_link: nextLink,
            },
        );
    }

    /**
     * Requests a text message verification token for the purposes of adding a
     * third party identifier to an account.
     * This API proxies the identity server /validate/email/requestToken API,
     * adding specific behaviour for the addition of phone numbers to an
     * account, as requestAdd3pidEmailToken.
     *
     * @param {string} phoneCountry As requestRegisterMsisdnToken
     * @param {string} phoneNumber As requestRegisterMsisdnToken
     * @param {string} clientSecret As requestEmailToken
     * @param {number} sendAttempt As requestEmailToken
     * @param {string} nextLink As requestEmailToken
     * @return {Promise} Resolves: As requestEmailToken
     */
    public requestAdd3pidMsisdnToken(
        phoneCountry: string,
        phoneNumber: string,
        clientSecret: string,
        sendAttempt: number,
        nextLink?: string,
    ): Promise<IRequestMsisdnTokenResponse> {
        return this.requestTokenFromEndpoint(
            "/account/3pid/msisdn/requestToken",
            {
                country: phoneCountry,
                phone_number: phoneNumber,
                client_secret: clientSecret,
                send_attempt: sendAttempt,
                next_link: nextLink,
            },
        );
    }

    /**
     * Requests an email verification token for the purposes of resetting
     * the password on an account.
     * This API proxies the identity server /validate/email/requestToken API,
     * adding specific behaviour for the password resetting. Specifically,
     * if no account with the given email address exists, it may either
     * return M_THREEPID_NOT_FOUND or send an email
     * to the address informing them of this (which one is up to the homeserver).
     *
     * requestEmailToken calls the equivalent API directly on the identity server,
     * therefore bypassing the password reset specific logic.
     *
     * @param {string} email As requestEmailToken
     * @param {string} clientSecret As requestEmailToken
     * @param {number} sendAttempt As requestEmailToken
     * @param {string} nextLink As requestEmailToken
     * @param {module:client.callback} callback Optional. As requestEmailToken
     * @return {Promise} Resolves: As requestEmailToken
     */
    public requestPasswordEmailToken(
        email: string,
        clientSecret: string,
        sendAttempt: number,
        nextLink?: string,
    ): Promise<IRequestTokenResponse> {
        return this.requestTokenFromEndpoint(
            "/account/password/email/requestToken",
            {
                email: email,
                client_secret: clientSecret,
                send_attempt: sendAttempt,
                next_link: nextLink,
            },
        );
    }

    /**
     * Requests a text message verification token for the purposes of resetting
     * the password on an account.
     * This API proxies the identity server /validate/email/requestToken API,
     * adding specific behaviour for the password resetting, as requestPasswordEmailToken.
     *
     * @param {string} phoneCountry As requestRegisterMsisdnToken
     * @param {string} phoneNumber As requestRegisterMsisdnToken
     * @param {string} clientSecret As requestEmailToken
     * @param {number} sendAttempt As requestEmailToken
     * @param {string} nextLink As requestEmailToken
     * @return {Promise} Resolves: As requestEmailToken
     */
    public requestPasswordMsisdnToken(
        phoneCountry: string,
        phoneNumber: string,
        clientSecret: string,
        sendAttempt: number,
        nextLink: string,
    ): Promise<IRequestMsisdnTokenResponse> {
        return this.requestTokenFromEndpoint(
            "/account/password/msisdn/requestToken",
            {
                country: phoneCountry,
                phone_number: phoneNumber,
                client_secret: clientSecret,
                send_attempt: sendAttempt,
                next_link: nextLink,
            },
        );
    }

    /**
     * Internal utility function for requesting validation tokens from usage-specific
     * requestToken endpoints.
     *
     * @param {string} endpoint The endpoint to send the request to
     * @param {object} params Parameters for the POST request
     * @return {Promise} Resolves: As requestEmailToken
     */
    private async requestTokenFromEndpoint<T extends IRequestTokenResponse>(
        endpoint: string,
        params: Record<string, any>,
    ): Promise<T> {
        const postParams = Object.assign({}, params);

        // If the HS supports separate add and bind, then requestToken endpoints
        // don't need an IS as they are all validated by the HS directly.
        if (!await this.doesServerSupportSeparateAddAndBind() && this.idBaseUrl) {
            const idServerUrl = new URL(this.idBaseUrl);
            postParams.id_server = idServerUrl.host;

            if (
                this.identityServer &&
                this.identityServer.getAccessToken &&
                await this.doesServerAcceptIdentityAccessToken()
            ) {
                const identityAccessToken = await this.identityServer.getAccessToken();
                if (identityAccessToken) {
                    postParams.id_access_token = identityAccessToken;
                }
            }
        }

        return this.http.request(undefined, Method.Post, endpoint, undefined, postParams);
    }

    /**
     * Get the room-kind push rule associated with a room.
     * @param {string} scope "global" or device-specific.
     * @param {string} roomId the id of the room.
     * @return {object} the rule or undefined.
     */
    public getRoomPushRule(scope: string, roomId: string): any { // TODO: Types
        // There can be only room-kind push rule per room
        // and its id is the room id.
        if (this.pushRules) {
            for (let i = 0; i < this.pushRules[scope].room.length; i++) {
                const rule = this.pushRules[scope].room[i];
                if (rule.rule_id === roomId) {
                    return rule;
                }
            }
        } else {
            throw new Error(
                "SyncApi.sync() must be done before accessing to push rules.",
            );
        }
    }

    /**
     * Set a room-kind muting push rule in a room.
     * The operation also updates MatrixClient.pushRules at the end.
     * @param {string} scope "global" or device-specific.
     * @param {string} roomId the id of the room.
     * @param {boolean} mute the mute state.
     * @return {Promise} Resolves: result object
     * @return {module:http-api.MatrixError} Rejects: with an error response.
     */
    public setRoomMutePushRule(scope: string, roomId: string, mute: boolean): Promise<void> | void {
        let promise: Promise<void>;
        let hasDontNotifyRule;

        // Get the existing room-kind push rule if any
        const roomPushRule = this.getRoomPushRule(scope, roomId);
        if (roomPushRule) {
            if (0 <= roomPushRule.actions.indexOf("dont_notify")) {
                hasDontNotifyRule = true;
            }
        }

        if (!mute) {
            // Remove the rule only if it is a muting rule
            if (hasDontNotifyRule) {
                promise = this.deletePushRule(scope, PushRuleKind.RoomSpecific, roomPushRule.rule_id);
            }
        } else {
            if (!roomPushRule) {
                promise = this.addPushRule(scope, PushRuleKind.RoomSpecific, roomId, {
                    actions: ["dont_notify"],
                });
            } else if (!hasDontNotifyRule) {
                // Remove the existing one before setting the mute push rule
                // This is a workaround to SYN-590 (Push rule update fails)
                const deferred = utils.defer();
                this.deletePushRule(scope, PushRuleKind.RoomSpecific, roomPushRule.rule_id)
                    .then(() => {
                        this.addPushRule(scope, PushRuleKind.RoomSpecific, roomId, {
                            actions: ["dont_notify"],
                        }).then(() => {
                            deferred.resolve();
                        }).catch((err) => {
                            deferred.reject(err);
                        });
                    }).catch((err) => {
                        deferred.reject(err);
                    });

                promise = deferred.promise;
            }
        }

        if (promise) {
            return new Promise<void>((resolve, reject) => {
                // Update this.pushRules when the operation completes
                promise.then(() => {
                    this.getPushRules().then((result) => {
                        this.pushRules = result;
                        resolve();
                    }).catch((err) => {
                        reject(err);
                    });
                }).catch((err: Error) => {
                    // Update it even if the previous operation fails. This can help the
                    // app to recover when push settings has been modifed from another client
                    this.getPushRules().then((result) => {
                        this.pushRules = result;
                        reject(err);
                    }).catch((err2) => {
                        reject(err);
                    });
                });
            });
        }
    }

    public searchMessageText(opts: ISearchOpts, callback?: Callback): Promise<ISearchResponse> {
        const roomEvents: ISearchRequestBody["search_categories"]["room_events"] = {
            search_term: opts.query,
        };

        if ('keys' in opts) {
            roomEvents.keys = opts.keys;
        }

        return this.search({
            body: {
                search_categories: {
                    room_events: roomEvents,
                },
            },
        }, callback);
    }

    /**
     * Perform a server-side search for room events.
     *
     * The returned promise resolves to an object containing the fields:
     *
     *  * {number}  count:       estimate of the number of results
     *  * {string}  next_batch:  token for back-pagination; if undefined, there are
     *                           no more results
     *  * {Array}   highlights:  a list of words to highlight from the stemming
     *                           algorithm
     *  * {Array}   results:     a list of results
     *
     * Each entry in the results list is a {module:models/search-result.SearchResult}.
     *
     * @param {Object} opts
     * @param {string} opts.term     the term to search for
     * @param {Object} opts.filter   a JSON filter object to pass in the request
     * @return {Promise} Resolves: result object
     * @return {module:http-api.MatrixError} Rejects: with an error response.
     */
    public searchRoomEvents(opts: IEventSearchOpts): Promise<ISearchResults> {
        // TODO: support search groups

        const body = {
            search_categories: {
                room_events: {
                    search_term: opts.term,
                    filter: opts.filter,
                    order_by: SearchOrderBy.Recent,
                    event_context: {
                        before_limit: 1,
                        after_limit: 1,
                        include_profile: true,
                    },
                },
            },
        };

        const searchResults: ISearchResults = {
            _query: body,
            results: [],
            highlights: [],
        };

        return this.search({ body: body }).then(res => this.processRoomEventsSearch(searchResults, res));
    }

    /**
     * Take a result from an earlier searchRoomEvents call, and backfill results.
     *
     * @param  {object} searchResults  the results object to be updated
     * @return {Promise} Resolves: updated result object
     * @return {Error} Rejects: with an error response.
     */
    public backPaginateRoomEventsSearch<T extends ISearchResults>(searchResults: T): Promise<T> {
        // TODO: we should implement a backoff (as per scrollback()) to deal more
        // nicely with HTTP errors.

        if (!searchResults.next_batch) {
            return Promise.reject(new Error("Cannot backpaginate event search any further"));
        }

        if (searchResults.pendingRequest) {
            // already a request in progress - return the existing promise
            return searchResults.pendingRequest as Promise<T>;
        }

        const searchOpts = {
            body: searchResults._query,
            next_batch: searchResults.next_batch,
        };

        const promise = this.search(searchOpts)
            .then(res => this.processRoomEventsSearch(searchResults, res))
            .finally(() => {
                searchResults.pendingRequest = null;
            });
        searchResults.pendingRequest = promise;

        return promise;
    }

    /**
     * helper for searchRoomEvents and backPaginateRoomEventsSearch. Processes the
     * response from the API call and updates the searchResults
     *
     * @param {Object} searchResults
     * @param {Object} response
     * @return {Object} searchResults
     * @private
     */
    // XXX: Intended private, used in code
    public processRoomEventsSearch<T extends ISearchResults>(searchResults: T, response: ISearchResponse): T {
        const roomEvents = response.search_categories.room_events;

        searchResults.count = roomEvents.count;
        searchResults.next_batch = roomEvents.next_batch;

        // combine the highlight list with our existing list;
        const highlights = new Set<string>(roomEvents.highlights);
        searchResults.highlights.forEach((hl) => {
            highlights.add(hl);
        });

        // turn it back into a list.
        searchResults.highlights = Array.from(highlights);

        const mapper = this.getEventMapper();

        // append the new results to our existing results
        const resultsLength = roomEvents.results?.length ?? 0;
        for (let i = 0; i < resultsLength; i++) {
            const sr = SearchResult.fromJson(roomEvents.results[i], mapper);
            const room = this.getRoom(sr.context.getEvent().getRoomId());
            if (room) {
                // Copy over a known event sender if we can
                for (const ev of sr.context.getTimeline()) {
                    const sender = room.getMember(ev.getSender());
                    if (!ev.sender && sender) ev.sender = sender;
                }
            }
            searchResults.results.push(sr);
        }
        return searchResults;
    }

    /**
     * Populate the store with rooms the user has left.
     * @return {Promise} Resolves: TODO - Resolved when the rooms have
     * been added to the data store.
     * @return {module:http-api.MatrixError} Rejects: with an error response.
     */
    public syncLeftRooms(): Promise<Room[]> {
        // Guard against multiple calls whilst ongoing and multiple calls post success
        if (this.syncedLeftRooms) {
            return Promise.resolve([]); // don't call syncRooms again if it succeeded.
        }
        if (this.syncLeftRoomsPromise) {
            return this.syncLeftRoomsPromise; // return the ongoing request
        }
        const syncApi = new SyncApi(this, this.clientOpts);
        this.syncLeftRoomsPromise = syncApi.syncLeftRooms();

        // cleanup locks
        this.syncLeftRoomsPromise.then((res) => {
            logger.log("Marking success of sync left room request");
            this.syncedLeftRooms = true; // flip the bit on success
        }).finally(() => {
            this.syncLeftRoomsPromise = null; // cleanup ongoing request state
        });

        return this.syncLeftRoomsPromise;
    }

    /**
     * Create a new filter.
     * @param {Object} content The HTTP body for the request
     * @return {Filter} Resolves to a Filter object.
     * @return {module:http-api.MatrixError} Rejects: with an error response.
     */
    public createFilter(content: IFilterDefinition): Promise<Filter> {
        const path = utils.encodeUri("/user/$userId/filter", {
            $userId: this.credentials.userId,
        });
        // TODO types
        return this.http.authedRequest<any>(undefined, Method.Post, path, undefined, content).then((response) => {
            // persist the filter
            const filter = Filter.fromJson(
                this.credentials.userId, response.filter_id, content,
            );
            this.store.storeFilter(filter);
            return filter;
        });
    }

    /**
     * Retrieve a filter.
     * @param {string} userId The user ID of the filter owner
     * @param {string} filterId The filter ID to retrieve
     * @param {boolean} allowCached True to allow cached filters to be returned.
     * Default: True.
     * @return {Promise} Resolves: a Filter object
     * @return {module:http-api.MatrixError} Rejects: with an error response.
     */
    public getFilter(userId: string, filterId: string, allowCached: boolean): Promise<Filter> {
        if (allowCached) {
            const filter = this.store.getFilter(userId, filterId);
            if (filter) {
                return Promise.resolve(filter);
            }
        }

        const path = utils.encodeUri("/user/$userId/filter/$filterId", {
            $userId: userId,
            $filterId: filterId,
        });

        return this.http.authedRequest<IFilterDefinition>(
            undefined, Method.Get, path, undefined, undefined,
        ).then((response) => {
            // persist the filter
            const filter = Filter.fromJson(userId, filterId, response);
            this.store.storeFilter(filter);
            return filter;
        });
    }

    /**
     * @param {string} filterName
     * @param {Filter} filter
     * @return {Promise<String>} Filter ID
     */
    public async getOrCreateFilter(filterName: string, filter: Filter): Promise<string> {
        const filterId = this.store.getFilterIdByName(filterName);
        let existingId = undefined;

        if (filterId) {
            // check that the existing filter matches our expectations
            try {
                const existingFilter =
                    await this.getFilter(this.credentials.userId, filterId, true);
                if (existingFilter) {
                    const oldDef = existingFilter.getDefinition();
                    const newDef = filter.getDefinition();

                    if (utils.deepCompare(oldDef, newDef)) {
                        // super, just use that.
                        // debuglog("Using existing filter ID %s: %s", filterId,
                        //          JSON.stringify(oldDef));
                        existingId = filterId;
                    }
                }
            } catch (error) {
                // Synapse currently returns the following when the filter cannot be found:
                // {
                //     errcode: "M_UNKNOWN",
                //     name: "M_UNKNOWN",
                //     message: "No row found",
                // }
                if (error.errcode !== "M_UNKNOWN" && error.errcode !== "M_NOT_FOUND") {
                    throw error;
                }
            }
            // if the filter doesn't exist anymore on the server, remove from store
            if (!existingId) {
                this.store.setFilterIdByName(filterName, undefined);
            }
        }

        if (existingId) {
            return existingId;
        }

        // create a new filter
        const createdFilter = await this.createFilter(filter.getDefinition());

        // debuglog("Created new filter ID %s: %s", createdFilter.filterId,
        //          JSON.stringify(createdFilter.getDefinition()));
        this.store.setFilterIdByName(filterName, createdFilter.filterId);
        return createdFilter.filterId;
    }

    /**
     * Gets a bearer token from the homeserver that the user can
     * present to a third party in order to prove their ownership
     * of the Matrix account they are logged into.
     * @return {Promise} Resolves: Token object
     * @return {module:http-api.MatrixError} Rejects: with an error response.
     */
    public getOpenIdToken(): Promise<IOpenIDToken> {
        const path = utils.encodeUri("/user/$userId/openid/request_token", {
            $userId: this.credentials.userId,
        });

        return this.http.authedRequest(
            undefined, Method.Post, path, undefined, {},
        );
    }

    private startCallEventHandler = (): void => {
        if (this.isInitialSyncComplete()) {
            this.callEventHandler.start();
            this.off(ClientEvent.Sync, this.startCallEventHandler);
        }
    };

    /**
     * @param {module:client.callback} callback Optional.
     * @return {Promise} Resolves: ITurnServerResponse object
     * @return {module:http-api.MatrixError} Rejects: with an error response.
     */
    public turnServer(callback?: Callback): Promise<ITurnServerResponse> {
        return this.http.authedRequest(callback, Method.Get, "/voip/turnServer");
    }

    /**
     * Get the TURN servers for this homeserver.
     * @return {Array<Object>} The servers or an empty list.
     */
    public getTurnServers(): ITurnServer[] {
        return this.turnServers || [];
    }

    /**
     * Get the unix timestamp (in seconds) at which the current
     * TURN credentials (from getTurnServers) expire
     * @return {number} The expiry timestamp, in seconds, or null if no credentials
     */
    public getTurnServersExpiry(): number | null {
        return this.turnServersExpiry;
    }

    // XXX: Intended private, used in code.
    public async checkTurnServers(): Promise<boolean> {
        if (!this.canSupportVoip) {
            return;
        }

        let credentialsGood = false;
        const remainingTime = this.turnServersExpiry - Date.now();
        if (remainingTime > TURN_CHECK_INTERVAL) {
            logger.debug("TURN creds are valid for another " + remainingTime + " ms: not fetching new ones.");
            credentialsGood = true;
        } else {
            logger.debug("Fetching new TURN credentials");
            try {
                const res = await this.turnServer();
                if (res.uris) {
                    logger.log("Got TURN URIs: " + res.uris + " refresh in " + res.ttl + " secs");
                    // map the response to a format that can be fed to RTCPeerConnection
                    const servers: ITurnServer = {
                        urls: res.uris,
                        username: res.username,
                        credential: res.password,
                    };
                    this.turnServers = [servers];
                    // The TTL is in seconds but we work in ms
                    this.turnServersExpiry = Date.now() + (res.ttl * 1000);
                    credentialsGood = true;
                }
            } catch (err) {
                logger.error("Failed to get TURN URIs", err);
                // If we get a 403, there's no point in looping forever.
                if (err.httpStatus === 403) {
                    logger.info("TURN access unavailable for this account: stopping credentials checks");
                    if (this.checkTurnServersIntervalID !== null) global.clearInterval(this.checkTurnServersIntervalID);
                    this.checkTurnServersIntervalID = null;
                }
            }
            // otherwise, if we failed for whatever reason, try again the next time we're called.
        }

        return credentialsGood;
    }

    /**
     * Set whether to allow a fallback ICE server should be used for negotiating a
     * WebRTC connection if the homeserver doesn't provide any servers. Defaults to
     * false.
     *
     * @param {boolean} allow
     */
    public setFallbackICEServerAllowed(allow: boolean) {
        this.fallbackICEServerAllowed = allow;
    }

    /**
     * Get whether to allow a fallback ICE server should be used for negotiating a
     * WebRTC connection if the homeserver doesn't provide any servers. Defaults to
     * false.
     *
     * @returns {boolean}
     */
    public isFallbackICEServerAllowed(): boolean {
        return this.fallbackICEServerAllowed;
    }

    /**
     * Determines if the current user is an administrator of the Synapse homeserver.
     * Returns false if untrue or the homeserver does not appear to be a Synapse
     * homeserver. <strong>This function is implementation specific and may change
     * as a result.</strong>
     * @return {boolean} true if the user appears to be a Synapse administrator.
     */
    public isSynapseAdministrator(): Promise<boolean> {
        const path = utils.encodeUri(
            "/_synapse/admin/v1/users/$userId/admin",
            { $userId: this.getUserId() },
        );
        return this.http.authedRequest(
            undefined, Method.Get, path, undefined, undefined, { prefix: '' },
        ).then(r => r['admin']); // pull out the specific boolean we want
    }

    /**
     * Performs a whois lookup on a user using Synapse's administrator API.
     * <strong>This function is implementation specific and may change as a
     * result.</strong>
     * @param {string} userId the User ID to look up.
     * @return {object} the whois response - see Synapse docs for information.
     */
    public whoisSynapseUser(userId: string): Promise<ISynapseAdminWhoisResponse> {
        const path = utils.encodeUri(
            "/_synapse/admin/v1/whois/$userId",
            { $userId: userId },
        );
        return this.http.authedRequest(undefined, Method.Get, path, undefined, undefined, { prefix: '' });
    }

    /**
     * Deactivates a user using Synapse's administrator API. <strong>This
     * function is implementation specific and may change as a result.</strong>
     * @param {string} userId the User ID to deactivate.
     * @return {object} the deactivate response - see Synapse docs for information.
     */
    public deactivateSynapseUser(userId: string): Promise<ISynapseAdminDeactivateResponse> {
        const path = utils.encodeUri(
            "/_synapse/admin/v1/deactivate/$userId",
            { $userId: userId },
        );
        return this.http.authedRequest(
            undefined, Method.Post, path, undefined, undefined, { prefix: '' },
        );
    }

    private async fetchClientWellKnown(): Promise<void> {
        // `getRawClientConfig` does not throw or reject on network errors, instead
        // it absorbs errors and returns `{}`.
        this.clientWellKnownPromise = AutoDiscovery.getRawClientConfig(this.getDomain());
        this.clientWellKnown = await this.clientWellKnownPromise;
        this.emit(ClientEvent.ClientWellKnown, this.clientWellKnown);
    }

    public getClientWellKnown(): IClientWellKnown {
        return this.clientWellKnown;
    }

    public waitForClientWellKnown(): Promise<IClientWellKnown> {
        return this.clientWellKnownPromise;
    }

    /**
     * store client options with boolean/string/numeric values
     * to know in the next session what flags the sync data was
     * created with (e.g. lazy loading)
     * @param {object} opts the complete set of client options
     * @return {Promise} for store operation
     */
    public storeClientOptions(): Promise<void> { // XXX: Intended private, used in code
        const primTypes = ["boolean", "string", "number"];
        const serializableOpts = Object.entries(this.clientOpts)
            .filter(([key, value]) => {
                return primTypes.includes(typeof value);
            })
            .reduce((obj, [key, value]) => {
                obj[key] = value;
                return obj;
            }, {});
        return this.store.storeClientOptions(serializableOpts);
    }

    /**
     * Gets a set of room IDs in common with another user
     * @param {string} userId The userId to check.
     * @return {Promise<string[]>} Resolves to a set of rooms
     * @return {module:http-api.MatrixError} Rejects: with an error response.
     */
    public async _unstable_getSharedRooms(userId: string): Promise<string[]> { // eslint-disable-line
        const sharedRoomsSupport = await this.doesServerSupportUnstableFeature("uk.half-shot.msc2666");
        const mutualRoomsSupport = await this.doesServerSupportUnstableFeature("uk.half-shot.msc2666.mutual_rooms");

        if (!sharedRoomsSupport && !mutualRoomsSupport) {
            throw Error('Server does not support mutual_rooms API');
        }

        const path = utils.encodeUri(
            `/uk.half-shot.msc2666/user/${mutualRoomsSupport ? 'mutual_rooms' : 'shared_rooms'}/$userId`,
            { $userId: userId },
        );

        const res = await this.http.authedRequest<{ joined: string[] }>(
            undefined, Method.Get, path, undefined, undefined,
            { prefix: PREFIX_UNSTABLE },
        );
        return res.joined;
    }

    /**
     * Get the API versions supported by the server, along with any
     * unstable APIs it supports
     * @return {Promise<object>} The server /versions response
     */
    public getVersions(): Promise<IServerVersions> {
        if (this.serverVersionsPromise) {
            return this.serverVersionsPromise;
        }

        this.serverVersionsPromise = this.http.request<IServerVersions>(
            undefined, // callback
            Method.Get, "/_matrix/client/versions",
            undefined, // queryParams
            undefined, // data
            {
                prefix: '',
            },
        ).catch((e: Error) => {
            // Need to unset this if it fails, otherwise we'll never retry
            this.serverVersionsPromise = null;
            // but rethrow the exception to anything that was waiting
            throw e;
        });

        return this.serverVersionsPromise;
    }

    /**
     * Check if a particular spec version is supported by the server.
     * @param {string} version The spec version (such as "r0.5.0") to check for.
     * @return {Promise<boolean>} Whether it is supported
     */
    public async isVersionSupported(version: string): Promise<boolean> {
        const { versions } = await this.getVersions();
        return versions && versions.includes(version);
    }

    /**
     * Query the server to see if it supports members lazy loading
     * @return {Promise<boolean>} true if server supports lazy loading
     */
    public async doesServerSupportLazyLoading(): Promise<boolean> {
        const response = await this.getVersions();
        if (!response) return false;

        const versions = response["versions"];
        const unstableFeatures = response["unstable_features"];

        return (versions && versions.includes("r0.5.0"))
            || (unstableFeatures && unstableFeatures["m.lazy_load_members"]);
    }

    /**
     * Query the server to see if the `id_server` parameter is required
     * when registering with an 3pid, adding a 3pid or resetting password.
     * @return {Promise<boolean>} true if id_server parameter is required
     */
    public async doesServerRequireIdServerParam(): Promise<boolean> {
        const response = await this.getVersions();
        if (!response) return true;

        const versions = response["versions"];

        // Supporting r0.6.0 is the same as having the flag set to false
        if (versions && versions.includes("r0.6.0")) {
            return false;
        }

        const unstableFeatures = response["unstable_features"];
        if (!unstableFeatures) return true;
        if (unstableFeatures["m.require_identity_server"] === undefined) {
            return true;
        } else {
            return unstableFeatures["m.require_identity_server"];
        }
    }

    /**
     * Query the server to see if the `id_access_token` parameter can be safely
     * passed to the homeserver. Some homeservers may trigger errors if they are not
     * prepared for the new parameter.
     * @return {Promise<boolean>} true if id_access_token can be sent
     */
    public async doesServerAcceptIdentityAccessToken(): Promise<boolean> {
        const response = await this.getVersions();
        if (!response) return false;

        const versions = response["versions"];
        const unstableFeatures = response["unstable_features"];
        return (versions && versions.includes("r0.6.0"))
            || (unstableFeatures && unstableFeatures["m.id_access_token"]);
    }

    /**
     * Query the server to see if it supports separate 3PID add and bind functions.
     * This affects the sequence of API calls clients should use for these operations,
     * so it's helpful to be able to check for support.
     * @return {Promise<boolean>} true if separate functions are supported
     */
    public async doesServerSupportSeparateAddAndBind(): Promise<boolean> {
        const response = await this.getVersions();
        if (!response) return false;

        const versions = response["versions"];
        const unstableFeatures = response["unstable_features"];

        return (versions && versions.includes("r0.6.0"))
            || (unstableFeatures && unstableFeatures["m.separate_add_and_bind"]);
    }

    /**
     * Query the server to see if it lists support for an unstable feature
     * in the /versions response
     * @param {string} feature the feature name
     * @return {Promise<boolean>} true if the feature is supported
     */
    public async doesServerSupportUnstableFeature(feature: string): Promise<boolean> {
        const response = await this.getVersions();
        if (!response) return false;
        const unstableFeatures = response["unstable_features"];
        return unstableFeatures && !!unstableFeatures[feature];
    }

    /**
     * Query the server to see if it is forcing encryption to be enabled for
     * a given room preset, based on the /versions response.
     * @param {Preset} presetName The name of the preset to check.
     * @returns {Promise<boolean>} true if the server is forcing encryption
     * for the preset.
     */
    public async doesServerForceEncryptionForPreset(presetName: Preset): Promise<boolean> {
        const response = await this.getVersions();
        if (!response) return false;
        const unstableFeatures = response["unstable_features"];

        // The preset name in the versions response will be without the _chat suffix.
        const versionsPresetName = presetName.includes("_chat")
            ? presetName.substring(0, presetName.indexOf("_chat"))
            : presetName;

        return unstableFeatures && !!unstableFeatures[`io.element.e2ee_forced.${versionsPresetName}`];
    }

    public async doesServerSupportThread(): Promise<{
        serverSupport: boolean;
        stable: boolean;
    } | null> {
        try {
            const hasUnstableSupport = await this.doesServerSupportUnstableFeature("org.matrix.msc3440");
            const hasStableSupport = await this.doesServerSupportUnstableFeature("org.matrix.msc3440.stable")
                || await this.isVersionSupported("v1.3");

            return {
                serverSupport: hasUnstableSupport || hasStableSupport,
                stable: hasStableSupport,
            };
        } catch (e) {
            return null;
        }
    }

    /**
     * Query the server to see if it supports the MSC2457 `logout_devices` parameter when setting password
     * @return {Promise<boolean>} true if server supports the `logout_devices` parameter
     */
    public doesServerSupportLogoutDevices(): Promise<boolean> {
        return this.isVersionSupported("r0.6.1");
    }

    /**
     * Get if lazy loading members is being used.
     * @return {boolean} Whether or not members are lazy loaded by this client
     */
    public hasLazyLoadMembersEnabled(): boolean {
        return !!this.clientOpts.lazyLoadMembers;
    }

    /**
     * Set a function which is called when /sync returns a 'limited' response.
     * It is called with a room ID and returns a boolean. It should return 'true' if the SDK
     * can SAFELY remove events from this room. It may not be safe to remove events if there
     * are other references to the timelines for this room, e.g because the client is
     * actively viewing events in this room.
     * Default: returns false.
     * @param {Function} cb The callback which will be invoked.
     */
    public setCanResetTimelineCallback(cb: ResetTimelineCallback) {
        this.canResetTimelineCallback = cb;
    }

    /**
     * Get the callback set via `setCanResetTimelineCallback`.
     * @return {?Function} The callback or null
     */
    public getCanResetTimelineCallback(): ResetTimelineCallback {
        return this.canResetTimelineCallback;
    }

    /**
     * Returns relations for a given event. Handles encryption transparently,
     * with the caveat that the amount of events returned might be 0, even though you get a nextBatch.
     * When the returned promise resolves, all messages should have finished trying to decrypt.
     * @param {string} roomId the room of the event
     * @param {string} eventId the id of the event
     * @param {string} relationType the rel_type of the relations requested
     * @param {string} eventType the event type of the relations requested
     * @param {Object} opts options with optional values for the request.
     * @return {Object} an object with `events` as `MatrixEvent[]` and optionally `nextBatch` if more relations are available.
     */
    public async relations(
        roomId: string,
        eventId: string,
        relationType?: RelationType | string | null,
        eventType?: EventType | string | null,
        opts: IRelationsRequestOpts = { direction: Direction.Backward },
    ): Promise<{
        originalEvent: MatrixEvent;
        events: MatrixEvent[];
        nextBatch?: string;
        prevBatch?: string;
    }> {
        const fetchedEventType = this.getEncryptedIfNeededEventType(roomId, eventType);
        const result = await this.fetchRelations(
            roomId,
            eventId,
            relationType,
            fetchedEventType,
            opts);
        const mapper = this.getEventMapper();

        const originalEvent = result.original_event ? mapper(result.original_event) : undefined;
        let events = result.chunk.map(mapper);

        if (fetchedEventType === EventType.RoomMessageEncrypted) {
            const allEvents = originalEvent ? events.concat(originalEvent) : events;
            await Promise.all(allEvents.map(e => this.decryptEventIfNeeded(e)));
            if (eventType !== null) {
                events = events.filter(e => e.getType() === eventType);
            }
        }

        if (originalEvent && relationType === RelationType.Replace) {
            events = events.filter(e => e.getSender() === originalEvent.getSender());
        }
        return {
            originalEvent,
            events,
            nextBatch: result.next_batch,
            prevBatch: result.prev_batch,
        };
    }

    /**
     * The app may wish to see if we have a key cached without
     * triggering a user interaction.
     * @return {object}
     */
    public getCrossSigningCacheCallbacks(): ICacheCallbacks {
        // XXX: Private member access
        return this.crypto?.crossSigningInfo.getCacheCallbacks();
    }

    /**
     * Generates a random string suitable for use as a client secret. <strong>This
     * method is experimental and may change.</strong>
     * @return {string} A new client secret
     */
    public generateClientSecret(): string {
        return randomString(32);
    }

    /**
     * Attempts to decrypt an event
     * @param {MatrixEvent} event The event to decrypt
     * @returns {Promise<void>} A decryption promise
     * @param {object} options
     * @param {boolean} options.isRetry True if this is a retry (enables more logging)
     * @param {boolean} options.emit Emits "event.decrypted" if set to true
     */
    public decryptEventIfNeeded(event: MatrixEvent, options?: IDecryptOptions): Promise<void> {
        if (event.shouldAttemptDecryption()) {
            event.attemptDecryption(this.crypto, options);
        }

        if (event.isBeingDecrypted()) {
            return event.getDecryptionPromise();
        } else {
            return Promise.resolve();
        }
    }

    private termsUrlForService(serviceType: SERVICE_TYPES, baseUrl: string) {
        switch (serviceType) {
            case SERVICE_TYPES.IS:
                return baseUrl + PREFIX_IDENTITY_V2 + '/terms';
            case SERVICE_TYPES.IM:
                return baseUrl + '/_matrix/integrations/v1/terms';
            default:
                throw new Error('Unsupported service type');
        }
    }

    /**
     * Get the Homeserver URL of this client
     * @return {string} Homeserver URL of this client
     */
    public getHomeserverUrl(): string {
        return this.baseUrl;
    }

    /**
     * Get the identity server URL of this client
     * @param {boolean} stripProto whether or not to strip the protocol from the URL
     * @return {string} Identity server URL of this client
     */
    public getIdentityServerUrl(stripProto = false): string {
        if (stripProto && (this.idBaseUrl.startsWith("http://") ||
            this.idBaseUrl.startsWith("https://"))) {
            return this.idBaseUrl.split("://")[1];
        }
        return this.idBaseUrl;
    }

    /**
     * Set the identity server URL of this client
     * @param {string} url New identity server URL
     */
    public setIdentityServerUrl(url: string) {
        this.idBaseUrl = utils.ensureNoTrailingSlash(url);
        this.http.setIdBaseUrl(this.idBaseUrl);
    }

    /**
     * Get the access token associated with this account.
     * @return {?String} The access_token or null
     */
    public getAccessToken(): string {
        return this.http.opts.accessToken || null;
    }

    /**
     * Set the access token associated with this account.
     * @param {string} token The new access token.
     */
    public setAccessToken(token: string) {
        this.http.opts.accessToken = token;
    }

    /**
     * @return {boolean} true if there is a valid access_token for this client.
     */
    public isLoggedIn(): boolean {
        return this.http.opts.accessToken !== undefined;
    }

    /**
     * Make up a new transaction id
     *
     * @return {string} a new, unique, transaction id
     */
    public makeTxnId(): string {
        return "m" + new Date().getTime() + "." + (this.txnCtr++);
    }

    /**
     * Check whether a username is available prior to registration. An error response
     * indicates an invalid/unavailable username.
     * @param {string} username The username to check the availability of.
     * @return {Promise} Resolves: to boolean of whether the username is available.
     */
    public isUsernameAvailable(username: string): Promise<boolean> {
        return this.http.authedRequest<{ available: true }>(
            undefined, Method.Get, '/register/available', { username },
        ).then((response) => {
            return response.available;
        }).catch(response => {
            if (response.errcode === "M_USER_IN_USE") {
                return false;
            }
            return Promise.reject(response);
        });
    }

    /**
     * @param {string} username
     * @param {string} password
     * @param {string} sessionId
     * @param {Object} auth
     * @param {Object} bindThreepids Set key 'email' to true to bind any email
     *     threepid uses during registration in the identity server. Set 'msisdn' to
     *     true to bind msisdn.
     * @param {string} guestAccessToken
     * @param {string} inhibitLogin
     * @param {module:client.callback} callback Optional.
     * @return {Promise} Resolves: TODO
     * @return {module:http-api.MatrixError} Rejects: with an error response.
     */
    public register(
        username: string,
        password: string,
        sessionId: string | null,
        auth: { session?: string, type: string },
        bindThreepids?: boolean | null | { email?: boolean, msisdn?: boolean },
        guestAccessToken?: string,
        inhibitLogin?: boolean,
        callback?: Callback,
    ): Promise<any> { // TODO: Types (many)
        // backwards compat
        if (bindThreepids === true) {
            bindThreepids = { email: true };
        } else if (bindThreepids === null || bindThreepids === undefined || bindThreepids === false) {
            bindThreepids = {};
        }
        if (typeof inhibitLogin === 'function') {
            callback = inhibitLogin;
            inhibitLogin = undefined;
        }

        if (sessionId) {
            auth.session = sessionId;
        }

        const params: any = {
            auth: auth,
            refresh_token: true, // always ask for a refresh token - does nothing if unsupported
        };
        if (username !== undefined && username !== null) {
            params.username = username;
        }
        if (password !== undefined && password !== null) {
            params.password = password;
        }
        if (bindThreepids.email) {
            params.bind_email = true;
        }
        if (bindThreepids.msisdn) {
            params.bind_msisdn = true;
        }
        if (guestAccessToken !== undefined && guestAccessToken !== null) {
            params.guest_access_token = guestAccessToken;
        }
        if (inhibitLogin !== undefined && inhibitLogin !== null) {
            params.inhibit_login = inhibitLogin;
        }
        // Temporary parameter added to make the register endpoint advertise
        // msisdn flows. This exists because there are clients that break
        // when given stages they don't recognise. This parameter will cease
        // to be necessary once these old clients are gone.
        // Only send it if we send any params at all (the password param is
        // mandatory, so if we send any params, we'll send the password param)
        if (password !== undefined && password !== null) {
            params.x_show_msisdn = true;
        }

        return this.registerRequest(params, undefined, callback);
    }

    /**
     * Register a guest account.
     * This method returns the auth info needed to create a new authenticated client,
     * Remember to call `setGuest(true)` on the (guest-)authenticated client, e.g:
     * ```javascript
     * const tmpClient = await sdk.createClient(MATRIX_INSTANCE);
     * const { user_id, device_id, access_token } = tmpClient.registerGuest();
     * const client = createClient({
     *   baseUrl: MATRIX_INSTANCE,
     *   accessToken: access_token,
     *   userId: user_id,
     *   deviceId: device_id,
     * })
     * client.setGuest(true);
     * ```
     *
     * @param {Object=} opts Registration options
     * @param {Object} opts.body JSON HTTP body to provide.
     * @param {module:client.callback} callback Optional.
     * @return {Promise} Resolves: JSON object that contains:
     *                   { user_id, device_id, access_token, home_server }
     * @return {module:http-api.MatrixError} Rejects: with an error response.
     */
    public registerGuest(opts: { body?: any }, callback?: Callback): Promise<any> { // TODO: Types
        opts = opts || {};
        opts.body = opts.body || {};
        return this.registerRequest(opts.body, "guest", callback);
    }

    /**
     * @param {Object} data   parameters for registration request
     * @param {string=} kind  type of user to register. may be "guest"
     * @param {module:client.callback=} callback
     * @return {Promise} Resolves: to the /register response
     * @return {module:http-api.MatrixError} Rejects: with an error response.
     */
    public registerRequest(data: any, kind?: string, callback?: Callback): Promise<any> { // TODO: Types
        const params: any = {};
        if (kind) {
            params.kind = kind;
        }

        return this.http.request(callback, Method.Post, "/register", params, data);
    }

    /**
     * Refreshes an access token using a provided refresh token. The refresh token
     * must be valid for the current access token known to the client instance.
     *
     * Note that this function will not cause a logout if the token is deemed
     * unknown by the server - the caller is responsible for managing logout
     * actions on error.
     * @param {string} refreshToken The refresh token.
     * @return {Promise<IRefreshTokenResponse>} Resolves to the new token.
     * @return {module:http-api.MatrixError} Rejects with an error response.
     */
    public refreshToken(refreshToken: string): Promise<IRefreshTokenResponse> {
        return this.http.authedRequest(
            undefined,
            Method.Post,
            "/refresh",
            undefined,
            { refresh_token: refreshToken },
            {
                prefix: PREFIX_V1,
                inhibitLogoutEmit: true, // we don't want to cause logout loops
            },
        );
    }

    /**
     * @param {module:client.callback} callback Optional.
     * @return {Promise} Resolves: TODO
     * @return {module:http-api.MatrixError} Rejects: with an error response.
     */
    public loginFlows(callback?: Callback): Promise<any> { // TODO: Types
        return this.http.request(callback, Method.Get, "/login");
    }

    /**
     * @param {string} loginType
     * @param {Object} data
     * @param {module:client.callback} callback Optional.
     * @return {Promise} Resolves: TODO
     * @return {module:http-api.MatrixError} Rejects: with an error response.
     */
    public login(loginType: string, data: any, callback?: Callback): Promise<any> { // TODO: Types
        const loginData = {
            type: loginType,
        };

        // merge data into loginData
        Object.assign(loginData, data);

        return this.http.authedRequest(
            (error, response) => {
                if (response && response.access_token && response.user_id) {
                    this.http.opts.accessToken = response.access_token;
                    this.credentials = {
                        userId: response.user_id,
                    };
                }

                if (callback) {
                    callback(error, response);
                }
            }, Method.Post, "/login", undefined, loginData,
        );
    }

    /**
     * @param {string} user
     * @param {string} password
     * @param {module:client.callback} callback Optional.
     * @return {Promise} Resolves: TODO
     * @return {module:http-api.MatrixError} Rejects: with an error response.
     */
    public loginWithPassword(user: string, password: string, callback?: Callback): Promise<any> { // TODO: Types
        return this.login("m.login.password", {
            user: user,
            password: password,
        }, callback);
    }

    /**
     * @param {string} relayState URL Callback after SAML2 Authentication
     * @param {module:client.callback} callback Optional.
     * @return {Promise} Resolves: TODO
     * @return {module:http-api.MatrixError} Rejects: with an error response.
     */
    public loginWithSAML2(relayState: string, callback?: Callback): Promise<any> { // TODO: Types
        return this.login("m.login.saml2", {
            relay_state: relayState,
        }, callback);
    }

    /**
     * @param {string} redirectUrl The URL to redirect to after the HS
     * authenticates with CAS.
     * @return {string} The HS URL to hit to begin the CAS login process.
     */
    public getCasLoginUrl(redirectUrl: string): string {
        return this.getSsoLoginUrl(redirectUrl, "cas");
    }

    /**
     * @param {string} redirectUrl The URL to redirect to after the HS
     *     authenticates with the SSO.
     * @param {string} loginType The type of SSO login we are doing (sso or cas).
     *     Defaults to 'sso'.
     * @param {string} idpId The ID of the Identity Provider being targeted, optional.
     * @return {string} The HS URL to hit to begin the SSO login process.
     */
    public getSsoLoginUrl(redirectUrl: string, loginType = "sso", idpId?: string): string {
        let url = "/login/" + loginType + "/redirect";
        if (idpId) {
            url += "/" + idpId;
        }

        return this.http.getUrl(url, { redirectUrl }, PREFIX_R0);
    }

    /**
     * @param {string} token Login token previously received from homeserver
     * @param {module:client.callback} callback Optional.
     * @return {Promise} Resolves: TODO
     * @return {module:http-api.MatrixError} Rejects: with an error response.
     */
    public loginWithToken(token: string, callback?: Callback): Promise<any> { // TODO: Types
        return this.login("m.login.token", {
            token: token,
        }, callback);
    }

    /**
     * Logs out the current session.
     * Obviously, further calls that require authorisation should fail after this
     * method is called. The state of the MatrixClient object is not affected:
     * it is up to the caller to either reset or destroy the MatrixClient after
     * this method succeeds.
     * @param {module:client.callback} callback Optional.
     * @return {Promise} Resolves: On success, the empty object
     */
    public async logout(callback?: Callback): Promise<{}> {
        if (this.crypto?.backupManager?.getKeyBackupEnabled()) {
            try {
                while (await this.crypto.backupManager.backupPendingKeys(200) > 0);
            } catch (err) {
                logger.error(
                    "Key backup request failed when logging out. Some keys may be missing from backup",
                    err,
                );
            }
        }
        return this.http.authedRequest(
            callback, Method.Post, '/logout',
        );
    }

    /**
     * Deactivates the logged-in account.
     * Obviously, further calls that require authorisation should fail after this
     * method is called. The state of the MatrixClient object is not affected:
     * it is up to the caller to either reset or destroy the MatrixClient after
     * this method succeeds.
     * @param {object} auth Optional. Auth data to supply for User-Interactive auth.
     * @param {boolean} erase Optional. If set, send as `erase` attribute in the
     * JSON request body, indicating whether the account should be erased. Defaults
     * to false.
     * @return {Promise} Resolves: On success, the empty object
     */
    public deactivateAccount(auth?: any, erase?: boolean): Promise<{}> {
        if (typeof (erase) === 'function') {
            throw new Error('deactivateAccount no longer accepts a callback parameter');
        }

        const body: any = {};
        if (auth) {
            body.auth = auth;
        }
        if (erase !== undefined) {
            body.erase = erase;
        }

        return this.http.authedRequest(undefined, Method.Post, '/account/deactivate', undefined, body);
    }

    /**
     * Get the fallback URL to use for unknown interactive-auth stages.
     *
     * @param {string} loginType     the type of stage being attempted
     * @param {string} authSessionId the auth session ID provided by the homeserver
     *
     * @return {string} HS URL to hit to for the fallback interface
     */
    public getFallbackAuthUrl(loginType: string, authSessionId: string): string {
        const path = utils.encodeUri("/auth/$loginType/fallback/web", {
            $loginType: loginType,
        });

        return this.http.getUrl(path, {
            session: authSessionId,
        }, PREFIX_R0);
    }

    /**
     * Create a new room.
     * @param {Object} options a list of options to pass to the /createRoom API.
     * @param {string} options.room_alias_name The alias localpart to assign to
     * this room.
     * @param {string} options.visibility Either 'public' or 'private'.
     * @param {string[]} options.invite A list of user IDs to invite to this room.
     * @param {string} options.name The name to give this room.
     * @param {string} options.topic The topic to give this room.
     * @param {module:client.callback} callback Optional.
     * @return {Promise} Resolves: <code>{room_id: {string}}</code>
     * @return {module:http-api.MatrixError} Rejects: with an error response.
     */
    public async createRoom(
        options: ICreateRoomOpts,
        callback?: Callback,
    ): Promise<{ room_id: string }> { // eslint-disable-line camelcase
        // some valid options include: room_alias_name, visibility, invite

        // inject the id_access_token if inviting 3rd party addresses
        const invitesNeedingToken = (options.invite_3pid || [])
            .filter(i => !i.id_access_token);
        if (
            invitesNeedingToken.length > 0 &&
            this.identityServer &&
            this.identityServer.getAccessToken &&
            await this.doesServerAcceptIdentityAccessToken()
        ) {
            const identityAccessToken = await this.identityServer.getAccessToken();
            if (identityAccessToken) {
                for (const invite of invitesNeedingToken) {
                    invite.id_access_token = identityAccessToken;
                }
            }
        }

        return this.http.authedRequest(callback, Method.Post, "/createRoom", undefined, options);
    }

    /**
     * Fetches relations for a given event
     * @param {string} roomId the room of the event
     * @param {string} eventId the id of the event
     * @param {string} [relationType] the rel_type of the relations requested
     * @param {string} [eventType] the event type of the relations requested
     * @param {Object} [opts] options with optional values for the request.
    * @return {Object} the response, with chunk, prev_batch and, next_batch.
     */
    public async fetchRelations(
        roomId: string,
        eventId: string,
        relationType?: RelationType | string | null,
        eventType?: EventType | string | null,
        opts: IRelationsRequestOpts = { direction: Direction.Backward },
    ): Promise<IRelationsResponse> {
        const queryString = utils.encodeParams(opts as Record<string, string | number>);

        let templatedUrl = "/rooms/$roomId/relations/$eventId";
        if (relationType !== null) {
            templatedUrl += "/$relationType";
            if (eventType !== null) {
                templatedUrl += "/$eventType";
            }
        } else if (eventType !== null) {
            logger.warn(`eventType: ${eventType} ignored when fetching
            relations as relationType is null`);
            eventType = null;
        }

        const path = utils.encodeUri(
            templatedUrl + "?" + queryString, {
                $roomId: roomId,
                $eventId: eventId,
                $relationType: relationType,
                $eventType: eventType,
            });
        return await this.http.authedRequest(
            undefined, Method.Get, path, null, null, {
                prefix: PREFIX_UNSTABLE,
            },
        );
    }

    /**
     * @param {string} roomId
     * @param {module:client.callback} callback Optional.
     * @return {Promise} Resolves: TODO
     * @return {module:http-api.MatrixError} Rejects: with an error response.
     */
    public roomState(roomId: string, callback?: Callback): Promise<IStateEventWithRoomId[]> {
        const path = utils.encodeUri("/rooms/$roomId/state", { $roomId: roomId });
        return this.http.authedRequest(callback, Method.Get, path);
    }

    /**
     * Get an event in a room by its event id.
     * @param {string} roomId
     * @param {string} eventId
     * @param {module:client.callback} callback Optional.
     *
     * @return {Promise} Resolves to an object containing the event.
     * @return {module:http-api.MatrixError} Rejects: with an error response.
     */
    public fetchRoomEvent(
        roomId: string,
        eventId: string,
        callback?: Callback,
    ): Promise<IMinimalEvent> {
        const path = utils.encodeUri(
            "/rooms/$roomId/event/$eventId", {
                $roomId: roomId,
                $eventId: eventId,
            },
        );
        return this.http.authedRequest(callback, Method.Get, path);
    }

    /**
     * @param {string} roomId
     * @param {string} includeMembership the membership type to include in the response
     * @param {string} excludeMembership the membership type to exclude from the response
     * @param {string} atEventId the id of the event for which moment in the timeline the members should be returned for
     * @param {module:client.callback} callback Optional.
     * @return {Promise} Resolves: dictionary of userid to profile information
     * @return {module:http-api.MatrixError} Rejects: with an error response.
     */
    public members(
        roomId: string,
        includeMembership?: string,
        excludeMembership?: string,
        atEventId?: string,
        callback?: Callback,
    ): Promise<{ [userId: string]: IStateEventWithRoomId[] }> {
        const queryParams: Record<string, string> = {};
        if (includeMembership) {
            queryParams.membership = includeMembership;
        }
        if (excludeMembership) {
            queryParams.not_membership = excludeMembership;
        }
        if (atEventId) {
            queryParams.at = atEventId;
        }

        const queryString = utils.encodeParams(queryParams);

        const path = utils.encodeUri("/rooms/$roomId/members?" + queryString,
            { $roomId: roomId });
        return this.http.authedRequest(callback, Method.Get, path);
    }

    /**
     * Upgrades a room to a new protocol version
     * @param {string} roomId
     * @param {string} newVersion The target version to upgrade to
     * @return {Promise} Resolves: Object with key 'replacement_room'
     * @return {module:http-api.MatrixError} Rejects: with an error response.
     */
    public upgradeRoom(
        roomId: string,
        newVersion: string,
    ): Promise<{ replacement_room: string }> { // eslint-disable-line camelcase
        const path = utils.encodeUri("/rooms/$roomId/upgrade", { $roomId: roomId });
        return this.http.authedRequest(
            undefined, Method.Post, path, undefined, { new_version: newVersion },
        );
    }

    /**
     * Retrieve a state event.
     * @param {string} roomId
     * @param {string} eventType
     * @param {string} stateKey
     * @param {module:client.callback} callback Optional.
     * @return {Promise} Resolves: TODO
     * @return {module:http-api.MatrixError} Rejects: with an error response.
     */
    public getStateEvent(
        roomId: string,
        eventType: string,
        stateKey: string,
        callback?: Callback,
    ): Promise<Record<string, any>> {
        const pathParams = {
            $roomId: roomId,
            $eventType: eventType,
            $stateKey: stateKey,
        };
        let path = utils.encodeUri("/rooms/$roomId/state/$eventType", pathParams);
        if (stateKey !== undefined) {
            path = utils.encodeUri(path + "/$stateKey", pathParams);
        }
        return this.http.authedRequest(
            callback, Method.Get, path,
        );
    }

    /**
     * @param {string} roomId
     * @param {string} eventType
     * @param {Object} content
     * @param {string} stateKey
     * @param {module:client.callback} callback Optional.
     * @return {Promise} Resolves: TODO
     * @return {module:http-api.MatrixError} Rejects: with an error response.
     */
    public sendStateEvent(
        roomId: string,
        eventType: string,
        content: any,
        stateKey = "",
        callback?: Callback,
    ): Promise<ISendEventResponse> {
        const pathParams = {
            $roomId: roomId,
            $eventType: eventType,
            $stateKey: stateKey,
        };
        let path = utils.encodeUri("/rooms/$roomId/state/$eventType", pathParams);
        if (stateKey !== undefined) {
            path = utils.encodeUri(path + "/$stateKey", pathParams);
        }
        return this.http.authedRequest(callback, Method.Put, path, undefined, content);
    }

    /**
     * @param {string} roomId
     * @param {Number} limit
     * @param {module:client.callback} callback Optional.
     * @return {Promise} Resolves: TODO
     * @return {module:http-api.MatrixError} Rejects: with an error response.
     */
    public roomInitialSync(roomId: string, limit: number, callback?: Callback): Promise<IRoomInitialSyncResponse> {
        if (utils.isFunction(limit)) {
            callback = limit as any as Callback; // legacy
            limit = undefined;
        }

        const path = utils.encodeUri("/rooms/$roomId/initialSync",
            { $roomId: roomId },
        );

        return this.http.authedRequest(callback, Method.Get, path, { limit: limit?.toString() ?? "30" });
    }

    /**
     * Set a marker to indicate the point in a room before which the user has read every
     * event. This can be retrieved from room account data (the event type is `m.fully_read`)
     * and displayed as a horizontal line in the timeline that is visually distinct to the
     * position of the user's own read receipt.
     * @param {string} roomId ID of the room that has been read
     * @param {string} rmEventId ID of the event that has been read
     * @param {string} rrEventId ID of the event tracked by the read receipt. This is here
     * for convenience because the RR and the RM are commonly updated at the same time as
     * each other. Optional.
     * @param {object} opts Options for the read markers.
     * @param {object} opts.hidden True to hide the read receipt from other users. <b>This
     * property is currently unstable and may change in the future.</b>
     * @return {Promise} Resolves: the empty object, {}.
     */
    public setRoomReadMarkersHttpRequest(
        roomId: string,
        rmEventId: string,
        rrEventId: string,
        opts: { hidden?: boolean },
    ): Promise<{}> {
        const path = utils.encodeUri("/rooms/$roomId/read_markers", {
            $roomId: roomId,
        });

        const content = {
            "m.fully_read": rmEventId,
            "m.read": rrEventId,
            "org.matrix.msc2285.hidden": Boolean(opts ? opts.hidden : false),
        };

        return this.http.authedRequest(undefined, Method.Post, path, undefined, content);
    }

    /**
     * @return {Promise} Resolves: A list of the user's current rooms
     * @return {module:http-api.MatrixError} Rejects: with an error response.
     */
    public getJoinedRooms(): Promise<IJoinedRoomsResponse> {
        const path = utils.encodeUri("/joined_rooms", {});
        return this.http.authedRequest(undefined, Method.Get, path);
    }

    /**
     * Retrieve membership info. for a room.
     * @param {string} roomId ID of the room to get membership for
     * @return {Promise} Resolves: A list of currently joined users
     *                                 and their profile data.
     * @return {module:http-api.MatrixError} Rejects: with an error response.
     */
    public getJoinedRoomMembers(roomId: string): Promise<IJoinedMembersResponse> {
        const path = utils.encodeUri("/rooms/$roomId/joined_members", {
            $roomId: roomId,
        });
        return this.http.authedRequest(undefined, Method.Get, path);
    }

    /**
     * @param {Object} options Options for this request
     * @param {string} options.server The remote server to query for the room list.
     *                                Optional. If unspecified, get the local home
     *                                server's public room list.
     * @param {number} options.limit Maximum number of entries to return
     * @param {string} options.since Token to paginate from
     * @param {object} options.filter Filter parameters
     * @param {string} options.filter.generic_search_term String to search for
     * @param {module:client.callback} callback Optional.
     * @return {Promise} Resolves: TODO
     * @return {module:http-api.MatrixError} Rejects: with an error response.
     */
    public publicRooms(options: IRoomDirectoryOptions, callback?: Callback): Promise<IPublicRoomsResponse> {
        if (typeof (options) == 'function') {
            callback = options;
            options = {};
        }
        if (options === undefined) {
            options = {};
        }

        const queryParams: any = {};
        if (options.server) {
            queryParams.server = options.server;
            delete options.server;
        }

        if (Object.keys(options).length === 0 && Object.keys(queryParams).length === 0) {
            return this.http.authedRequest(callback, Method.Get, "/publicRooms");
        } else {
            return this.http.authedRequest(callback, Method.Post, "/publicRooms", queryParams, options);
        }
    }

    /**
     * Create an alias to room ID mapping.
     * @param {string} alias The room alias to create.
     * @param {string} roomId The room ID to link the alias to.
     * @param {module:client.callback} callback Optional.
     * @return {Promise} Resolves: an empty object {}
     * @return {module:http-api.MatrixError} Rejects: with an error response.
     */
    public createAlias(alias: string, roomId: string, callback?: Callback): Promise<{}> {
        const path = utils.encodeUri("/directory/room/$alias", {
            $alias: alias,
        });
        const data = {
            room_id: roomId,
        };
        return this.http.authedRequest(callback, Method.Put, path, undefined, data);
    }

    /**
     * Delete an alias to room ID mapping.  This alias must be on your local server
     * and you must have sufficient access to do this operation.
     * @param {string} alias The room alias to delete.
     * @param {module:client.callback} callback Optional.
     * @return {Promise} Resolves: an empty object.
     * @return {module:http-api.MatrixError} Rejects: with an error response.
     */
    public deleteAlias(alias: string, callback?: Callback): Promise<{}> {
        const path = utils.encodeUri("/directory/room/$alias", {
            $alias: alias,
        });
        return this.http.authedRequest(callback, Method.Delete, path, undefined, undefined);
    }

    /**
     * @param {string} roomId
     * @param {module:client.callback} callback Optional.
     * @return {Promise} Resolves: an object with an `aliases` property, containing an array of local aliases
     * @return {module:http-api.MatrixError} Rejects: with an error response.
     */
    public unstableGetLocalAliases(roomId: string, callback?: Callback): Promise<{ aliases: string[] }> {
        const path = utils.encodeUri("/rooms/$roomId/aliases",
            { $roomId: roomId });
        const prefix = PREFIX_UNSTABLE + "/org.matrix.msc2432";
        return this.http.authedRequest(callback, Method.Get, path, null, null, { prefix });
    }

    /**
     * Get room info for the given alias.
     * @param {string} alias The room alias to resolve.
     * @param {module:client.callback} callback Optional.
     * @return {Promise} Resolves: Object with room_id and servers.
     * @return {module:http-api.MatrixError} Rejects: with an error response.
     */
    public getRoomIdForAlias(
        alias: string,
        callback?: Callback,
    ): Promise<{ room_id: string, servers: string[] }> { // eslint-disable-line camelcase
        // TODO: deprecate this or resolveRoomAlias
        const path = utils.encodeUri("/directory/room/$alias", {
            $alias: alias,
        });
        return this.http.authedRequest(callback, Method.Get, path);
    }

    /**
     * @param {string} roomAlias
     * @param {module:client.callback} callback Optional.
     * @return {Promise} Resolves: Object with room_id and servers.
     * @return {module:http-api.MatrixError} Rejects: with an error response.
     */
    // eslint-disable-next-line camelcase
    public resolveRoomAlias(roomAlias: string, callback?: Callback): Promise<{ room_id: string, servers: string[] }> {
        // TODO: deprecate this or getRoomIdForAlias
        const path = utils.encodeUri("/directory/room/$alias", { $alias: roomAlias });
        return this.http.request(callback, Method.Get, path);
    }

    /**
     * Get the visibility of a room in the current HS's room directory
     * @param {string} roomId
     * @param {module:client.callback} callback Optional.
     * @return {Promise} Resolves: TODO
     * @return {module:http-api.MatrixError} Rejects: with an error response.
     */
    public getRoomDirectoryVisibility(roomId: string, callback?: Callback): Promise<{ visibility: Visibility }> {
        const path = utils.encodeUri("/directory/list/room/$roomId", {
            $roomId: roomId,
        });
        return this.http.authedRequest(callback, Method.Get, path);
    }

    /**
     * Set the visbility of a room in the current HS's room directory
     * @param {string} roomId
     * @param {string} visibility "public" to make the room visible
     *                 in the public directory, or "private" to make
     *                 it invisible.
     * @param {module:client.callback} callback Optional.
     * @return {Promise} Resolves: result object
     * @return {module:http-api.MatrixError} Rejects: with an error response.
     */
    public setRoomDirectoryVisibility(roomId: string, visibility: Visibility, callback?: Callback): Promise<{}> {
        const path = utils.encodeUri("/directory/list/room/$roomId", {
            $roomId: roomId,
        });
        return this.http.authedRequest(callback, Method.Put, path, undefined, { visibility });
    }

    /**
     * Set the visbility of a room bridged to a 3rd party network in
     * the current HS's room directory.
     * @param {string} networkId the network ID of the 3rd party
     *                 instance under which this room is published under.
     * @param {string} roomId
     * @param {string} visibility "public" to make the room visible
     *                 in the public directory, or "private" to make
     *                 it invisible.
     * @param {module:client.callback} callback Optional.
     * @return {Promise} Resolves: result object
     * @return {module:http-api.MatrixError} Rejects: with an error response.
     */
    public setRoomDirectoryVisibilityAppService(
        networkId: string,
        roomId: string,
        visibility: "public" | "private",
        callback?: Callback,
    ): Promise<any> { // TODO: Types
        const path = utils.encodeUri("/directory/list/appservice/$networkId/$roomId", {
            $networkId: networkId,
            $roomId: roomId,
        });
        return this.http.authedRequest(
            callback, Method.Put, path, undefined, { "visibility": visibility },
        );
    }

    /**
     * Query the user directory with a term matching user IDs, display names and domains.
     * @param {object} opts options
     * @param {string} opts.term the term with which to search.
     * @param {number} opts.limit the maximum number of results to return. The server will
     *                 apply a limit if unspecified.
     * @return {Promise} Resolves: an array of results.
     */
    public searchUserDirectory(opts: { term: string, limit?: number }): Promise<IUserDirectoryResponse> {
        const body: any = {
            search_term: opts.term,
        };

        if (opts.limit !== undefined) {
            body.limit = opts.limit;
        }

        return this.http.authedRequest(undefined, Method.Post, "/user_directory/search", undefined, body);
    }

    /**
     * Upload a file to the media repository on the homeserver.
     *
     * @param {object} file The object to upload. On a browser, something that
     *   can be sent to XMLHttpRequest.send (typically a File).  Under node.js,
     *   a a Buffer, String or ReadStream.
     *
     * @param {object} opts  options object
     *
     * @param {string=} opts.name   Name to give the file on the server. Defaults
     *   to <tt>file.name</tt>.
     *
     * @param {boolean=} opts.includeFilename if false will not send the filename,
     *   e.g for encrypted file uploads where filename leaks are undesirable.
     *   Defaults to true.
     *
     * @param {string=} opts.type   Content-type for the upload. Defaults to
     *   <tt>file.type</tt>, or <tt>applicaton/octet-stream</tt>.
     *
     * @param {boolean=} opts.rawResponse Return the raw body, rather than
     *   parsing the JSON. Defaults to false (except on node.js, where it
     *   defaults to true for backwards compatibility).
     *
     * @param {boolean=} opts.onlyContentUri Just return the content URI,
     *   rather than the whole body. Defaults to false (except on browsers,
     *   where it defaults to true for backwards compatibility). Ignored if
     *   opts.rawResponse is true.
     *
     * @param {Function=} opts.callback Deprecated. Optional. The callback to
     *    invoke on success/failure. See the promise return values for more
     *    information.
     *
     * @param {Function=} opts.progressHandler Optional. Called when a chunk of
     *    data has been uploaded, with an object containing the fields `loaded`
     *    (number of bytes transferred) and `total` (total size, if known).
     *
     * @return {Promise} Resolves to response object, as
     *    determined by this.opts.onlyData, opts.rawResponse, and
     *    opts.onlyContentUri.  Rejects with an error (usually a MatrixError).
     */
    public uploadContent<O extends IUploadOpts>(
        file: FileType,
        opts?: O,
    ): IAbortablePromise<UploadContentResponseType<O>> {
        return this.http.uploadContent<O>(file, opts);
    }

    /**
     * Cancel a file upload in progress
     * @param {Promise} promise The promise returned from uploadContent
     * @return {boolean} true if canceled, otherwise false
     */
    public cancelUpload(promise: IAbortablePromise<any>): boolean {
        return this.http.cancelUpload(promise);
    }

    /**
     * Get a list of all file uploads in progress
     * @return {array} Array of objects representing current uploads.
     * Currently in progress is element 0. Keys:
     *  - promise: The promise associated with the upload
     *  - loaded: Number of bytes uploaded
     *  - total: Total number of bytes to upload
     */
    public getCurrentUploads(): IUpload[] {
        return this.http.getCurrentUploads();
    }

    /**
     * @param {string} userId
     * @param {string} info The kind of info to retrieve (e.g. 'displayname',
     * 'avatar_url').
     * @param {module:client.callback} callback Optional.
     * @return {Promise} Resolves: TODO
     * @return {module:http-api.MatrixError} Rejects: with an error response.
     */
    public getProfileInfo(
        userId: string,
        info?: string,
        callback?: Callback,
        // eslint-disable-next-line camelcase
    ): Promise<{ avatar_url?: string, displayname?: string }> {
        if (utils.isFunction(info)) {
            callback = info as any as Callback; // legacy
            info = undefined;
        }

        const path = info ?
            utils.encodeUri("/profile/$userId/$info",
                { $userId: userId, $info: info }) :
            utils.encodeUri("/profile/$userId",
                { $userId: userId });
        return this.http.authedRequest(callback, Method.Get, path);
    }

    /**
     * @param {module:client.callback} callback Optional.
     * @return {Promise} Resolves to a list of the user's threepids.
     * @return {module:http-api.MatrixError} Rejects: with an error response.
     */
    public getThreePids(callback?: Callback): Promise<{ threepids: IThreepid[] }> {
        const path = "/account/3pid";
        return this.http.authedRequest(callback, Method.Get, path, undefined, undefined);
    }

    /**
     * Add a 3PID to your homeserver account and optionally bind it to an identity
     * server as well. An identity server is required as part of the `creds` object.
     *
     * This API is deprecated, and you should instead use `addThreePidOnly`
     * for homeservers that support it.
     *
     * @param {Object} creds
     * @param {boolean} bind
     * @param {module:client.callback} callback Optional.
     * @return {Promise} Resolves: on success
     * @return {module:http-api.MatrixError} Rejects: with an error response.
     */
    public addThreePid(creds: any, bind: boolean, callback?: Callback): Promise<any> { // TODO: Types
        const path = "/account/3pid";
        const data = {
            'threePidCreds': creds,
            'bind': bind,
        };
        return this.http.authedRequest(
            callback, Method.Post, path, null, data,
        );
    }

    /**
     * Add a 3PID to your homeserver account. This API does not use an identity
     * server, as the homeserver is expected to handle 3PID ownership validation.
     *
     * You can check whether a homeserver supports this API via
     * `doesServerSupportSeparateAddAndBind`.
     *
     * @param {Object} data A object with 3PID validation data from having called
     * `account/3pid/<medium>/requestToken` on the homeserver.
     * @return {Promise} Resolves: on success
     * @return {module:http-api.MatrixError} Rejects: with an error response.
     */
    public async addThreePidOnly(data: IAddThreePidOnlyBody): Promise<{}> {
        const path = "/account/3pid/add";
        const prefix = await this.isVersionSupported("r0.6.0") ? PREFIX_R0 : PREFIX_UNSTABLE;
        return this.http.authedRequest(undefined, Method.Post, path, null, data, { prefix });
    }

    /**
     * Bind a 3PID for discovery onto an identity server via the homeserver. The
     * identity server handles 3PID ownership validation and the homeserver records
     * the new binding to track where all 3PIDs for the account are bound.
     *
     * You can check whether a homeserver supports this API via
     * `doesServerSupportSeparateAddAndBind`.
     *
     * @param {Object} data A object with 3PID validation data from having called
     * `validate/<medium>/requestToken` on the identity server. It should also
     * contain `id_server` and `id_access_token` fields as well.
     * @return {Promise} Resolves: on success
     * @return {module:http-api.MatrixError} Rejects: with an error response.
     */
    public async bindThreePid(data: IBindThreePidBody): Promise<{}> {
        const path = "/account/3pid/bind";
        const prefix = await this.isVersionSupported("r0.6.0") ?
            PREFIX_R0 : PREFIX_UNSTABLE;
        return this.http.authedRequest(
            undefined, Method.Post, path, null, data, { prefix },
        );
    }

    /**
     * Unbind a 3PID for discovery on an identity server via the homeserver. The
     * homeserver removes its record of the binding to keep an updated record of
     * where all 3PIDs for the account are bound.
     *
     * @param {string} medium The threepid medium (eg. 'email')
     * @param {string} address The threepid address (eg. 'bob@example.com')
     *        this must be as returned by getThreePids.
     * @return {Promise} Resolves: on success
     * @return {module:http-api.MatrixError} Rejects: with an error response.
     */
    public async unbindThreePid(
        medium: string,
        address: string,
        // eslint-disable-next-line camelcase
    ): Promise<{ id_server_unbind_result: IdServerUnbindResult }> {
        const path = "/account/3pid/unbind";
        const data = {
            medium,
            address,
            id_server: this.getIdentityServerUrl(true),
        };
        const prefix = await this.isVersionSupported("r0.6.0") ? PREFIX_R0 : PREFIX_UNSTABLE;
        return this.http.authedRequest(undefined, Method.Post, path, null, data, { prefix });
    }

    /**
     * @param {string} medium The threepid medium (eg. 'email')
     * @param {string} address The threepid address (eg. 'bob@example.com')
     *        this must be as returned by getThreePids.
     * @return {Promise} Resolves: The server response on success
     *     (generally the empty JSON object)
     * @return {module:http-api.MatrixError} Rejects: with an error response.
     */
    public deleteThreePid(
        medium: string,
        address: string,
        // eslint-disable-next-line camelcase
    ): Promise<{ id_server_unbind_result: IdServerUnbindResult }> {
        const path = "/account/3pid/delete";
        return this.http.authedRequest(undefined, Method.Post, path, null, { medium, address });
    }

    /**
     * Make a request to change your password.
     * @param {Object} authDict
     * @param {string} newPassword The new desired password.
     * @param {boolean} logoutDevices Should all sessions be logged out after the password change. Defaults to true.
     * @param {module:client.callback} callback Optional.
     * @return {Promise} Resolves: TODO
     * @return {module:http-api.MatrixError} Rejects: with an error response.
     */
    public setPassword(
        authDict: any,
        newPassword: string,
        callback?: Callback,
    ): Promise<{}>;
    public setPassword(
        authDict: any,
        newPassword: string,
        logoutDevices: boolean,
        callback?: Callback,
    ): Promise<{}>;
    public setPassword(
        authDict: any,
        newPassword: string,
        logoutDevices?: Callback | boolean,
        callback?: Callback,
    ): Promise<{}> {
        if (typeof logoutDevices === 'function') {
            callback = logoutDevices;
        }
        if (typeof logoutDevices !== 'boolean') {
            // Use backwards compatible behaviour of not specifying logout_devices
            // This way it is left up to the server:
            logoutDevices = undefined;
        }

        const path = "/account/password";
        const data = {
            'auth': authDict,
            'new_password': newPassword,
            'logout_devices': logoutDevices,
        };

        return this.http.authedRequest<{}>(
            callback, Method.Post, path, null, data,
        );
    }

    /**
     * Gets all devices recorded for the logged-in user
     * @return {Promise} Resolves: result object
     * @return {module:http-api.MatrixError} Rejects: with an error response.
     */
    public getDevices(): Promise<{ devices: IMyDevice[] }> {
        return this.http.authedRequest(undefined, Method.Get, "/devices", undefined, undefined);
    }

    /**
     * Gets specific device details for the logged-in user
     * @param {string} deviceId  device to query
     * @return {Promise} Resolves: result object
     * @return {module:http-api.MatrixError} Rejects: with an error response.
     */
    public getDevice(deviceId: string): Promise<IMyDevice> {
        const path = utils.encodeUri("/devices/$device_id", {
            $device_id: deviceId,
        });
        return this.http.authedRequest(undefined, Method.Get, path, undefined, undefined);
    }

    /**
     * Update the given device
     *
     * @param {string} deviceId  device to update
     * @param {Object} body       body of request
     * @return {Promise} Resolves: result object
     * @return {module:http-api.MatrixError} Rejects: with an error response.
     */
    // eslint-disable-next-line camelcase
    public setDeviceDetails(deviceId: string, body: { display_name: string }): Promise<{}> {
        const path = utils.encodeUri("/devices/$device_id", {
            $device_id: deviceId,
        });

        return this.http.authedRequest(undefined, Method.Put, path, undefined, body);
    }

    /**
     * Delete the given device
     *
     * @param {string} deviceId  device to delete
     * @param {object} auth Optional. Auth data to supply for User-Interactive auth.
     * @return {Promise} Resolves: result object
     * @return {module:http-api.MatrixError} Rejects: with an error response.
     */
    public deleteDevice(deviceId: string, auth?: any): Promise<any> { // TODO: Types
        const path = utils.encodeUri("/devices/$device_id", {
            $device_id: deviceId,
        });

        const body: any = {};

        if (auth) {
            body.auth = auth;
        }

        return this.http.authedRequest(undefined, Method.Delete, path, undefined, body);
    }

    /**
     * Delete multiple device
     *
     * @param {string[]} devices IDs of the devices to delete
     * @param {object} auth Optional. Auth data to supply for User-Interactive auth.
     * @return {Promise} Resolves: result object
     * @return {module:http-api.MatrixError} Rejects: with an error response.
     */
    public deleteMultipleDevices(devices: string[], auth?: any): Promise<any> { // TODO: Types
        const body: any = { devices };

        if (auth) {
            body.auth = auth;
        }

        const path = "/delete_devices";
        return this.http.authedRequest(undefined, Method.Post, path, undefined, body);
    }

    /**
     * Gets all pushers registered for the logged-in user
     *
     * @param {module:client.callback} callback Optional.
     * @return {Promise} Resolves: Array of objects representing pushers
     * @return {module:http-api.MatrixError} Rejects: with an error response.
     */
    public getPushers(callback?: Callback): Promise<{ pushers: IPusher[] }> {
        const path = "/pushers";
        return this.http.authedRequest(callback, Method.Get, path, undefined, undefined);
    }

    /**
     * Adds a new pusher or updates an existing pusher
     *
     * @param {IPusherRequest} pusher Object representing a pusher
     * @param {module:client.callback} callback Optional.
     * @return {Promise} Resolves: Empty json object on success
     * @return {module:http-api.MatrixError} Rejects: with an error response.
     */
    public setPusher(pusher: IPusherRequest, callback?: Callback): Promise<{}> {
        const path = "/pushers/set";
        return this.http.authedRequest(callback, Method.Post, path, null, pusher);
    }

    /**
     * Get the push rules for the account from the server.
     * @param {module:client.callback} callback Optional.
     * @return {Promise} Resolves to the push rules.
     * @return {module:http-api.MatrixError} Rejects: with an error response.
     */
    public getPushRules(callback?: Callback): Promise<IPushRules> {
        return this.http.authedRequest(callback, Method.Get, "/pushrules/").then((rules: IPushRules) => {
            return PushProcessor.rewriteDefaultRules(rules);
        });
    }

    /**
     * @param {string} scope
     * @param {string} kind
     * @param {string} ruleId
     * @param {Object} body
     * @param {module:client.callback} callback Optional.
     * @return {Promise} Resolves: an empty object {}
     * @return {module:http-api.MatrixError} Rejects: with an error response.
     */
    public addPushRule(
        scope: string,
        kind: PushRuleKind,
        ruleId: Exclude<string, RuleId>,
        body: any,
        callback?: Callback,
    ): Promise<any> { // TODO: Types
        // NB. Scope not uri encoded because devices need the '/'
        const path = utils.encodeUri("/pushrules/" + scope + "/$kind/$ruleId", {
            $kind: kind,
            $ruleId: ruleId,
        });
        return this.http.authedRequest(callback, Method.Put, path, undefined, body);
    }

    /**
     * @param {string} scope
     * @param {string} kind
     * @param {string} ruleId
     * @param {module:client.callback} callback Optional.
     * @return {Promise} Resolves: an empty object {}
     * @return {module:http-api.MatrixError} Rejects: with an error response.
     */
    public deletePushRule(
        scope: string,
        kind: PushRuleKind,
        ruleId: Exclude<string, RuleId>,
        callback?: Callback,
    ): Promise<any> { // TODO: Types
        // NB. Scope not uri encoded because devices need the '/'
        const path = utils.encodeUri("/pushrules/" + scope + "/$kind/$ruleId", {
            $kind: kind,
            $ruleId: ruleId,
        });
        return this.http.authedRequest(callback, Method.Delete, path);
    }

    /**
     * Enable or disable a push notification rule.
     * @param {string} scope
     * @param {string} kind
     * @param {string} ruleId
     * @param {boolean} enabled
     * @param {module:client.callback} callback Optional.
     * @return {Promise} Resolves: result object
     * @return {module:http-api.MatrixError} Rejects: with an error response.
     */
    public setPushRuleEnabled(
        scope: string,
        kind: PushRuleKind,
        ruleId: RuleId | string,
        enabled: boolean,
        callback?: Callback,
    ): Promise<{}> {
        const path = utils.encodeUri("/pushrules/" + scope + "/$kind/$ruleId/enabled", {
            $kind: kind,
            $ruleId: ruleId,
        });
        return this.http.authedRequest(
            callback, Method.Put, path, undefined, { "enabled": enabled },
        );
    }

    /**
     * Set the actions for a push notification rule.
     * @param {string} scope
     * @param {string} kind
     * @param {string} ruleId
     * @param {array} actions
     * @param {module:client.callback} callback Optional.
     * @return {Promise} Resolves: result object
     * @return {module:http-api.MatrixError} Rejects: with an error response.
     */
    public setPushRuleActions(
        scope: string,
        kind: PushRuleKind,
        ruleId: RuleId | string,
        actions: PushRuleAction[],
        callback?: Callback,
    ): Promise<{}> {
        const path = utils.encodeUri("/pushrules/" + scope + "/$kind/$ruleId/actions", {
            $kind: kind,
            $ruleId: ruleId,
        });
        return this.http.authedRequest(
            callback, Method.Put, path, undefined, { "actions": actions },
        );
    }

    /**
     * Perform a server-side search.
     * @param {Object} opts
     * @param {string} opts.next_batch the batch token to pass in the query string
     * @param {Object} opts.body the JSON object to pass to the request body.
     * @param {module:client.callback} callback Optional.
     * @return {Promise} Resolves: TODO
     * @return {module:http-api.MatrixError} Rejects: with an error response.
     */
    public search(
        opts: { body: ISearchRequestBody, next_batch?: string }, // eslint-disable-line camelcase
        callback?: Callback,
    ): Promise<ISearchResponse> {
        const queryParams: any = {};
        if (opts.next_batch) {
            queryParams.next_batch = opts.next_batch;
        }
        return this.http.authedRequest(callback, Method.Post, "/search", queryParams, opts.body);
    }

    /**
     * Upload keys
     *
     * @param {Object} content  body of upload request
     *
     * @param {Object=} opts this method no longer takes any opts,
     *  used to take opts.device_id but this was not removed from the spec as a redundant parameter
     *
     * @param {module:client.callback=} callback
     *
     * @return {Promise} Resolves: result object. Rejects: with
     *     an error response ({@link module:http-api.MatrixError}).
     */
    public uploadKeysRequest(
        content: IUploadKeysRequest,
        opts?: void,
        callback?: Callback,
    ): Promise<IKeysUploadResponse> {
        return this.http.authedRequest(callback, Method.Post, "/keys/upload", undefined, content);
    }

    public uploadKeySignatures(content: KeySignatures): Promise<IUploadKeySignaturesResponse> {
        return this.http.authedRequest(
            undefined, Method.Post, '/keys/signatures/upload', undefined,
            content, {
                prefix: PREFIX_UNSTABLE,
            },
        );
    }

    /**
     * Download device keys
     *
     * @param {string[]} userIds  list of users to get keys for
     *
     * @param {Object=} opts
     *
     * @param {string=} opts.token   sync token to pass in the query request, to help
     *   the HS give the most recent results
     *
     * @return {Promise} Resolves: result object. Rejects: with
     *     an error response ({@link module:http-api.MatrixError}).
     */
    public downloadKeysForUsers(userIds: string[], opts: { token?: string }): Promise<IDownloadKeyResult> {
        if (utils.isFunction(opts)) {
            // opts used to be 'callback'.
            throw new Error('downloadKeysForUsers no longer accepts a callback parameter');
        }
        opts = opts || {};

        const content: any = {
            device_keys: {},
        };
        if ('token' in opts) {
            content.token = opts.token;
        }
        userIds.forEach((u) => {
            content.device_keys[u] = [];
        });

        return this.http.authedRequest(undefined, Method.Post, "/keys/query", undefined, content);
    }

    /**
     * Claim one-time keys
     *
     * @param {string[]} devices  a list of [userId, deviceId] pairs
     *
     * @param {string} [keyAlgorithm = signed_curve25519]  desired key type
     *
     * @param {number} [timeout] the time (in milliseconds) to wait for keys from remote
     *     servers
     *
     * @return {Promise} Resolves: result object. Rejects: with
     *     an error response ({@link module:http-api.MatrixError}).
     */
    public claimOneTimeKeys(
        devices: [string, string][],
        keyAlgorithm = "signed_curve25519",
        timeout?: number,
    ): Promise<IClaimOTKsResult> {
        const queries: Record<string, Record<string, string>> = {};

        if (keyAlgorithm === undefined) {
            keyAlgorithm = "signed_curve25519";
        }

        for (let i = 0; i < devices.length; ++i) {
            const userId = devices[i][0];
            const deviceId = devices[i][1];
            const query = queries[userId] || {};
            queries[userId] = query;
            query[deviceId] = keyAlgorithm;
        }
        const content: any = { one_time_keys: queries };
        if (timeout) {
            content.timeout = timeout;
        }
        const path = "/keys/claim";
        return this.http.authedRequest(undefined, Method.Post, path, undefined, content);
    }

    /**
     * Ask the server for a list of users who have changed their device lists
     * between a pair of sync tokens
     *
     * @param {string} oldToken
     * @param {string} newToken
     *
     * @return {Promise} Resolves: result object. Rejects: with
     *     an error response ({@link module:http-api.MatrixError}).
     */
    public getKeyChanges(oldToken: string, newToken: string): Promise<{ changed: string[], left: string[] }> {
        const qps = {
            from: oldToken,
            to: newToken,
        };

        const path = "/keys/changes";
        return this.http.authedRequest(undefined, Method.Get, path, qps, undefined);
    }

    public uploadDeviceSigningKeys(auth?: IAuthData, keys?: CrossSigningKeys): Promise<{}> {
        const data = Object.assign({}, keys);
        if (auth) Object.assign(data, { auth });
        return this.http.authedRequest(
            undefined, Method.Post, "/keys/device_signing/upload", undefined, data, {
                prefix: PREFIX_UNSTABLE,
            },
        );
    }

    /**
     * Register with an identity server using the OpenID token from the user's
     * Homeserver, which can be retrieved via
     * {@link module:client~MatrixClient#getOpenIdToken}.
     *
     * Note that the `/account/register` endpoint (as well as IS authentication in
     * general) was added as part of the v2 API version.
     *
     * @param {object} hsOpenIdToken
     * @return {Promise} Resolves: with object containing an Identity
     * Server access token.
     * @return {module:http-api.MatrixError} Rejects: with an error response.
     */
    public registerWithIdentityServer(hsOpenIdToken: any): Promise<any> { // TODO: Types
        if (!this.idBaseUrl) {
            throw new Error("No identity server base URL set");
        }

        const uri = this.idBaseUrl + PREFIX_IDENTITY_V2 + "/account/register";
        return this.http.requestOtherUrl(
            undefined, Method.Post, uri,
            null, hsOpenIdToken,
        );
    }

    /**
     * Requests an email verification token directly from an identity server.
     *
     * This API is used as part of binding an email for discovery on an identity
     * server. The validation data that results should be passed to the
     * `bindThreePid` method to complete the binding process.
     *
     * @param {string} email The email address to request a token for
     * @param {string} clientSecret A secret binary string generated by the client.
     *                 It is recommended this be around 16 ASCII characters.
     * @param {number} sendAttempt If an identity server sees a duplicate request
     *                 with the same sendAttempt, it will not send another email.
     *                 To request another email to be sent, use a larger value for
     *                 the sendAttempt param as was used in the previous request.
     * @param {string} nextLink Optional If specified, the client will be redirected
     *                 to this link after validation.
     * @param {module:client.callback} callback Optional.
     * @param {string} identityAccessToken The `access_token` field of the identity
     * server `/account/register` response (see {@link registerWithIdentityServer}).
     *
     * @return {Promise} Resolves: TODO
     * @return {module:http-api.MatrixError} Rejects: with an error response.
     * @throws Error if no identity server is set
     */
    public async requestEmailToken(
        email: string,
        clientSecret: string,
        sendAttempt: number,
        nextLink: string,
        callback?: Callback,
        identityAccessToken?: string,
    ): Promise<any> { // TODO: Types
        const params = {
            client_secret: clientSecret,
            email: email,
            send_attempt: sendAttempt?.toString(),
            next_link: nextLink,
        };

        return await this.http.idServerRequest(
            callback, Method.Post, "/validate/email/requestToken",
            params, PREFIX_IDENTITY_V2, identityAccessToken,
        );
    }

    /**
     * Requests a MSISDN verification token directly from an identity server.
     *
     * This API is used as part of binding a MSISDN for discovery on an identity
     * server. The validation data that results should be passed to the
     * `bindThreePid` method to complete the binding process.
     *
     * @param {string} phoneCountry The ISO 3166-1 alpha-2 code for the country in
     *                 which phoneNumber should be parsed relative to.
     * @param {string} phoneNumber The phone number, in national or international
     *                 format
     * @param {string} clientSecret A secret binary string generated by the client.
     *                 It is recommended this be around 16 ASCII characters.
     * @param {number} sendAttempt If an identity server sees a duplicate request
     *                 with the same sendAttempt, it will not send another SMS.
     *                 To request another SMS to be sent, use a larger value for
     *                 the sendAttempt param as was used in the previous request.
     * @param {string} nextLink Optional If specified, the client will be redirected
     *                 to this link after validation.
     * @param {module:client.callback} callback Optional.
     * @param {string} identityAccessToken The `access_token` field of the Identity
     * Server `/account/register` response (see {@link registerWithIdentityServer}).
     *
     * @return {Promise} Resolves: TODO
     * @return {module:http-api.MatrixError} Rejects: with an error response.
     * @throws Error if no identity server is set
     */
    public async requestMsisdnToken(
        phoneCountry: string,
        phoneNumber: string,
        clientSecret: string,
        sendAttempt: number,
        nextLink: string,
        callback?: Callback,
        identityAccessToken?: string,
    ): Promise<any> { // TODO: Types
        const params = {
            client_secret: clientSecret,
            country: phoneCountry,
            phone_number: phoneNumber,
            send_attempt: sendAttempt?.toString(),
            next_link: nextLink,
        };

        return await this.http.idServerRequest(
            callback, Method.Post, "/validate/msisdn/requestToken",
            params, PREFIX_IDENTITY_V2, identityAccessToken,
        );
    }

    /**
     * Submits a MSISDN token to the identity server
     *
     * This is used when submitting the code sent by SMS to a phone number.
     * The identity server has an equivalent API for email but the js-sdk does
     * not expose this, since email is normally validated by the user clicking
     * a link rather than entering a code.
     *
     * @param {string} sid The sid given in the response to requestToken
     * @param {string} clientSecret A secret binary string generated by the client.
     *                 This must be the same value submitted in the requestToken call.
     * @param {string} msisdnToken The MSISDN token, as enetered by the user.
     * @param {string} identityAccessToken The `access_token` field of the Identity
     * Server `/account/register` response (see {@link registerWithIdentityServer}).
     *
     * @return {Promise} Resolves: Object, currently with no parameters.
     * @return {module:http-api.MatrixError} Rejects: with an error response.
     * @throws Error if No identity server is set
     */
    public async submitMsisdnToken(
        sid: string,
        clientSecret: string,
        msisdnToken: string,
        identityAccessToken: string,
    ): Promise<any> { // TODO: Types
        const params = {
            sid: sid,
            client_secret: clientSecret,
            token: msisdnToken,
        };

        return await this.http.idServerRequest(
            undefined, Method.Post, "/validate/msisdn/submitToken",
            params, PREFIX_IDENTITY_V2, identityAccessToken,
        );
    }

    /**
     * Submits a MSISDN token to an arbitrary URL.
     *
     * This is used when submitting the code sent by SMS to a phone number in the
     * newer 3PID flow where the homeserver validates 3PID ownership (as part of
     * `requestAdd3pidMsisdnToken`). The homeserver response may include a
     * `submit_url` to specify where the token should be sent, and this helper can
     * be used to pass the token to this URL.
     *
     * @param {string} url The URL to submit the token to
     * @param {string} sid The sid given in the response to requestToken
     * @param {string} clientSecret A secret binary string generated by the client.
     *                 This must be the same value submitted in the requestToken call.
     * @param {string} msisdnToken The MSISDN token, as enetered by the user.
     *
     * @return {Promise} Resolves: Object, currently with no parameters.
     * @return {module:http-api.MatrixError} Rejects: with an error response.
     */
    public submitMsisdnTokenOtherUrl(
        url: string,
        sid: string,
        clientSecret: string,
        msisdnToken: string,
    ): Promise<any> { // TODO: Types
        const params = {
            sid: sid,
            client_secret: clientSecret,
            token: msisdnToken,
        };

        return this.http.requestOtherUrl(
            undefined, Method.Post, url, undefined, params,
        );
    }

    /**
     * Gets the V2 hashing information from the identity server. Primarily useful for
     * lookups.
     * @param {string} identityAccessToken The access token for the identity server.
     * @returns {Promise<object>} The hashing information for the identity server.
     */
    public getIdentityHashDetails(identityAccessToken: string): Promise<any> { // TODO: Types
        return this.http.idServerRequest(
            undefined, Method.Get, "/hash_details",
            null, PREFIX_IDENTITY_V2, identityAccessToken,
        );
    }

    /**
     * Performs a hashed lookup of addresses against the identity server. This is
     * only supported on identity servers which have at least the version 2 API.
     * @param {Array<Array<string,string>>} addressPairs An array of 2 element arrays.
     * The first element of each pair is the address, the second is the 3PID medium.
     * Eg: ["email@example.org", "email"]
     * @param {string} identityAccessToken The access token for the identity server.
     * @returns {Promise<Array<{address, mxid}>>} A collection of address mappings to
     * found MXIDs. Results where no user could be found will not be listed.
     */
    public async identityHashedLookup(
        addressPairs: [string, string][],
        identityAccessToken: string,
    ): Promise<{ address: string, mxid: string }[]> {
        const params: Record<string, string | string[]> = {
            // addresses: ["email@example.org", "10005550000"],
            // algorithm: "sha256",
            // pepper: "abc123"
        };

        // Get hash information first before trying to do a lookup
        const hashes = await this.getIdentityHashDetails(identityAccessToken);
        if (!hashes || !hashes['lookup_pepper'] || !hashes['algorithms']) {
            throw new Error("Unsupported identity server: bad response");
        }

        params['pepper'] = hashes['lookup_pepper'];

        const localMapping: Record<string, string> = {
            // hashed identifier => plain text address
            // For use in this function's return format
        };

        // When picking an algorithm, we pick the hashed over no hashes
        if (hashes['algorithms'].includes('sha256')) {
            // Abuse the olm hashing
            const olmutil = new global.Olm.Utility();
            params["addresses"] = addressPairs.map(p => {
                const addr = p[0].toLowerCase(); // lowercase to get consistent hashes
                const med = p[1].toLowerCase();
                const hashed = olmutil.sha256(`${addr} ${med} ${params['pepper']}`)
                    .replace(/\+/g, '-').replace(/\//g, '_'); // URL-safe base64
                // Map the hash to a known (case-sensitive) address. We use the case
                // sensitive version because the caller might be expecting that.
                localMapping[hashed] = p[0];
                return hashed;
            });
            params["algorithm"] = "sha256";
        } else if (hashes['algorithms'].includes('none')) {
            params["addresses"] = addressPairs.map(p => {
                const addr = p[0].toLowerCase(); // lowercase to get consistent hashes
                const med = p[1].toLowerCase();
                const unhashed = `${addr} ${med}`;
                // Map the unhashed values to a known (case-sensitive) address. We use
                // the case sensitive version because the caller might be expecting that.
                localMapping[unhashed] = p[0];
                return unhashed;
            });
            params["algorithm"] = "none";
        } else {
            throw new Error("Unsupported identity server: unknown hash algorithm");
        }

        const response = await this.http.idServerRequest(
            undefined, Method.Post, "/lookup",
            params, PREFIX_IDENTITY_V2, identityAccessToken,
        );

        if (!response || !response['mappings']) return []; // no results

        const foundAddresses = [/* {address: "plain@example.org", mxid} */];
        for (const hashed of Object.keys(response['mappings'])) {
            const mxid = response['mappings'][hashed];
            const plainAddress = localMapping[hashed];
            if (!plainAddress) {
                throw new Error("Identity server returned more results than expected");
            }

            foundAddresses.push({ address: plainAddress, mxid });
        }
        return foundAddresses;
    }

    /**
     * Looks up the public Matrix ID mapping for a given 3rd party
     * identifier from the identity server
     *
     * @param {string} medium The medium of the threepid, eg. 'email'
     * @param {string} address The textual address of the threepid
     * @param {module:client.callback} callback Optional.
     * @param {string} identityAccessToken The `access_token` field of the Identity
     * Server `/account/register` response (see {@link registerWithIdentityServer}).
     *
     * @return {Promise} Resolves: A threepid mapping
     *                                 object or the empty object if no mapping
     *                                 exists
     * @return {module:http-api.MatrixError} Rejects: with an error response.
     */
    public async lookupThreePid(
        medium: string,
        address: string,
        callback?: Callback,
        identityAccessToken?: string,
    ): Promise<any> { // TODO: Types
        // Note: we're using the V2 API by calling this function, but our
        // function contract requires a V1 response. We therefore have to
        // convert it manually.
        const response = await this.identityHashedLookup(
            [[address, medium]], identityAccessToken,
        );
        const result = response.find(p => p.address === address);
        if (!result) {
            if (callback) callback(null, {});
            return {};
        }

        const mapping = {
            address,
            medium,
            mxid: result.mxid,

            // We can't reasonably fill these parameters:
            // not_before
            // not_after
            // ts
            // signatures
        };

        if (callback) callback(null, mapping);
        return mapping;
    }

    /**
     * Looks up the public Matrix ID mappings for multiple 3PIDs.
     *
     * @param {Array.<Array.<string>>} query Array of arrays containing
     * [medium, address]
     * @param {string} identityAccessToken The `access_token` field of the Identity
     * Server `/account/register` response (see {@link registerWithIdentityServer}).
     *
     * @return {Promise} Resolves: Lookup results from IS.
     * @return {module:http-api.MatrixError} Rejects: with an error response.
     */
    public async bulkLookupThreePids(query: [string, string][], identityAccessToken: string): Promise<any> { // TODO: Types
        // Note: we're using the V2 API by calling this function, but our
        // function contract requires a V1 response. We therefore have to
        // convert it manually.
        const response = await this.identityHashedLookup(
            // We have to reverse the query order to get [address, medium] pairs
            query.map(p => [p[1], p[0]]), identityAccessToken,
        );

        const v1results = [];
        for (const mapping of response) {
            const originalQuery = query.find(p => p[1] === mapping.address);
            if (!originalQuery) {
                throw new Error("Identity sever returned unexpected results");
            }

            v1results.push([
                originalQuery[0], // medium
                mapping.address,
                mapping.mxid,
            ]);
        }

        return { threepids: v1results };
    }

    /**
     * Get account info from the identity server. This is useful as a neutral check
     * to verify that other APIs are likely to approve access by testing that the
     * token is valid, terms have been agreed, etc.
     *
     * @param {string} identityAccessToken The `access_token` field of the Identity
     * Server `/account/register` response (see {@link registerWithIdentityServer}).
     *
     * @return {Promise} Resolves: an object with account info.
     * @return {module:http-api.MatrixError} Rejects: with an error response.
     */
    public getIdentityAccount(identityAccessToken: string): Promise<any> { // TODO: Types
        return this.http.idServerRequest(
            undefined, Method.Get, "/account",
            undefined, PREFIX_IDENTITY_V2, identityAccessToken,
        );
    }

    /**
     * Send an event to a specific list of devices
     *
     * @param {string} eventType  type of event to send
     * @param {Object.<string, Object<string, Object>>} contentMap
     *    content to send. Map from user_id to device_id to content object.
     * @param {string=} txnId     transaction id. One will be made up if not
     *    supplied.
     * @return {Promise} Resolves to the result object
     */
    public sendToDevice(
        eventType: string,
        contentMap: { [userId: string]: { [deviceId: string]: Record<string, any> } },
        txnId?: string,
    ): Promise<{}> {
        const path = utils.encodeUri("/sendToDevice/$eventType/$txnId", {
            $eventType: eventType,
            $txnId: txnId ? txnId : this.makeTxnId(),
        });

        const body = {
            messages: contentMap,
        };

        const targets = Object.keys(contentMap).reduce((obj, key) => {
            obj[key] = Object.keys(contentMap[key]);
            return obj;
        }, {});
        logger.log(`PUT ${path}`, targets);

        return this.http.authedRequest(undefined, Method.Put, path, undefined, body);
    }

    /**
     * Get the third party protocols that can be reached using
     * this HS
     * @return {Promise} Resolves to the result object
     */
    public getThirdpartyProtocols(): Promise<{ [protocol: string]: IProtocol }> {
        return this.http.authedRequest<Record<string, IProtocol>>(
            undefined, Method.Get, "/thirdparty/protocols", undefined, undefined,
        ).then((response) => {
            // sanity check
            if (!response || typeof (response) !== 'object') {
                throw new Error(`/thirdparty/protocols did not return an object: ${response}`);
            }
            return response;
        });
    }

    /**
     * Get information on how a specific place on a third party protocol
     * may be reached.
     * @param {string} protocol The protocol given in getThirdpartyProtocols()
     * @param {object} params Protocol-specific parameters, as given in the
     *                        response to getThirdpartyProtocols()
     * @return {Promise} Resolves to the result object
     */
    public getThirdpartyLocation(
        protocol: string,
        params: { searchFields?: string[] },
    ): Promise<IThirdPartyLocation[]> {
        const path = utils.encodeUri("/thirdparty/location/$protocol", {
            $protocol: protocol,
        });

        return this.http.authedRequest(undefined, Method.Get, path, params, undefined);
    }

    /**
     * Get information on how a specific user on a third party protocol
     * may be reached.
     * @param {string} protocol The protocol given in getThirdpartyProtocols()
     * @param {object} params Protocol-specific parameters, as given in the
     *                        response to getThirdpartyProtocols()
     * @return {Promise} Resolves to the result object
     */
    public getThirdpartyUser(protocol: string, params: any): Promise<IThirdPartyUser[]> { // TODO: Types
        const path = utils.encodeUri("/thirdparty/user/$protocol", {
            $protocol: protocol,
        });

        return this.http.authedRequest(undefined, Method.Get, path, params, undefined);
    }

    public getTerms(serviceType: SERVICE_TYPES, baseUrl: string): Promise<any> { // TODO: Types
        const url = this.termsUrlForService(serviceType, baseUrl);
        return this.http.requestOtherUrl(undefined, Method.Get, url);
    }

    public agreeToTerms(
        serviceType: SERVICE_TYPES,
        baseUrl: string,
        accessToken: string,
        termsUrls: string[],
    ): Promise<any> { // TODO: Types
        const url = this.termsUrlForService(serviceType, baseUrl);
        const headers = {
            Authorization: "Bearer " + accessToken,
        };
        return this.http.requestOtherUrl(undefined, Method.Post, url, null, { user_accepts: termsUrls }, { headers });
    }

    /**
     * Reports an event as inappropriate to the server, which may then notify the appropriate people.
     * @param {string} roomId The room in which the event being reported is located.
     * @param {string} eventId The event to report.
     * @param {number} score The score to rate this content as where -100 is most offensive and 0 is inoffensive.
     * @param {string} reason The reason the content is being reported. May be blank.
     * @returns {Promise} Resolves to an empty object if successful
     */
    public reportEvent(roomId: string, eventId: string, score: number, reason: string): Promise<{}> {
        const path = utils.encodeUri("/rooms/$roomId/report/$eventId", {
            $roomId: roomId,
            $eventId: eventId,
        });

        return this.http.authedRequest(undefined, Method.Post, path, null, { score, reason });
    }

    /**
     * Fetches or paginates a room hierarchy as defined by MSC2946.
     * Falls back gracefully to sourcing its data from `getSpaceSummary` if this API is not yet supported by the server.
     * @param {string} roomId The ID of the space-room to use as the root of the summary.
     * @param {number?} limit The maximum number of rooms to return per page.
     * @param {number?} maxDepth The maximum depth in the tree from the root room to return.
     * @param {boolean?} suggestedOnly Whether to only return rooms with suggested=true.
     * @param {string?} fromToken The opaque token to paginate a previous request.
     * @returns {Promise} the response, with next_batch & rooms fields.
     */
    public getRoomHierarchy(
        roomId: string,
        limit?: number,
        maxDepth?: number,
        suggestedOnly = false,
        fromToken?: string,
    ): Promise<IRoomHierarchy> {
        const path = utils.encodeUri("/rooms/$roomId/hierarchy", {
            $roomId: roomId,
        });

        const queryParams: Record<string, string | string[]> = {
            suggested_only: String(suggestedOnly),
            max_depth: maxDepth?.toString(),
            from: fromToken,
            limit: limit?.toString(),
        };

        return this.http.authedRequest<IRoomHierarchy>(undefined, Method.Get, path, queryParams, undefined, {
            prefix: PREFIX_V1,
        }).catch(e => {
            if (e.errcode === "M_UNRECOGNIZED") {
                // fall back to the prefixed hierarchy API.
                return this.http.authedRequest<IRoomHierarchy>(undefined, Method.Get, path, queryParams, undefined, {
                    prefix: "/_matrix/client/unstable/org.matrix.msc2946",
                });
            }

            throw e;
        });
    }

    /**
     * Creates a new file tree space with the given name. The client will pick
     * defaults for how it expects to be able to support the remaining API offered
     * by the returned class.
     *
     * Note that this is UNSTABLE and may have breaking changes without notice.
     * @param {string} name The name of the tree space.
     * @returns {Promise<MSC3089TreeSpace>} Resolves to the created space.
     */
    public async unstableCreateFileTree(name: string): Promise<MSC3089TreeSpace> {
        const { room_id: roomId } = await this.createRoom({
            name: name,
            preset: Preset.PrivateChat,
            power_level_content_override: {
                ...DEFAULT_TREE_POWER_LEVELS_TEMPLATE,
                users: {
                    [this.getUserId()]: 100,
                },
            },
            creation_content: {
                [RoomCreateTypeField]: RoomType.Space,
            },
            initial_state: [
                {
                    type: UNSTABLE_MSC3088_PURPOSE.name,
                    state_key: UNSTABLE_MSC3089_TREE_SUBTYPE.name,
                    content: {
                        [UNSTABLE_MSC3088_ENABLED.name]: true,
                    },
                },
                {
                    type: EventType.RoomEncryption,
                    state_key: "",
                    content: {
                        algorithm: olmlib.MEGOLM_ALGORITHM,
                    },
                },
            ],
        });
        return new MSC3089TreeSpace(this, roomId);
    }

    /**
     * Gets a reference to a tree space, if the room ID given is a tree space. If the room
     * does not appear to be a tree space then null is returned.
     *
     * Note that this is UNSTABLE and may have breaking changes without notice.
     * @param {string} roomId The room ID to get a tree space reference for.
     * @returns {MSC3089TreeSpace} The tree space, or null if not a tree space.
     */
    public unstableGetFileTreeSpace(roomId: string): MSC3089TreeSpace {
        const room = this.getRoom(roomId);
        if (room?.getMyMembership() !== 'join') return null;

        const createEvent = room.currentState.getStateEvents(EventType.RoomCreate, "");
        const purposeEvent = room.currentState.getStateEvents(
            UNSTABLE_MSC3088_PURPOSE.name,
            UNSTABLE_MSC3089_TREE_SUBTYPE.name);

        if (!createEvent) throw new Error("Expected single room create event");

        if (!purposeEvent?.getContent()?.[UNSTABLE_MSC3088_ENABLED.name]) return null;
        if (createEvent.getContent()?.[RoomCreateTypeField] !== RoomType.Space) return null;

        return new MSC3089TreeSpace(this, roomId);
    }

    /**
     * @experimental
     */
    public supportsExperimentalThreads(): boolean {
        return this.clientOpts?.experimentalThreadSupport || false;
    }

    /**
     * Fetches the summary of a room as defined by an initial version of MSC3266 and implemented in Synapse
     * Proposed at https://github.com/matrix-org/matrix-doc/pull/3266
     * @param {string} roomIdOrAlias The ID or alias of the room to get the summary of.
     * @param {string[]?} via The list of servers which know about the room if only an ID was provided.
     */
    public async getRoomSummary(roomIdOrAlias: string, via?: string[]): Promise<IRoomSummary> {
        const path = utils.encodeUri("/rooms/$roomid/summary", { $roomid: roomIdOrAlias });
        return this.http.authedRequest(undefined, Method.Get, path, { via }, null, {
            qsStringifyOptions: { arrayFormat: 'repeat' },
            prefix: "/_matrix/client/unstable/im.nheko.summary",
        });
    }

    /**
     * @experimental
     */
    public processThreadEvents(room: Room, threadedEvents: MatrixEvent[], toStartOfTimeline: boolean): void {
        room.processThreadedEvents(threadedEvents, toStartOfTimeline);
    }

    public processBeaconEvents(
        room: Room,
        events?: MatrixEvent[],
    ): void {
        if (!events?.length) {
            return;
        }
        room.currentState.processBeaconEvents(events, this);
    }

    /**
     * Fetches the user_id of the configured access token.
     */
    public async whoami(): Promise<{ user_id: string }> { // eslint-disable-line camelcase
        return this.http.authedRequest(undefined, Method.Get, "/account/whoami");
    }

    /**
     * Find the event_id closest to the given timestamp in the given direction.
     * @return {Promise} A promise of an object containing the event_id and
     *    origin_server_ts of the closest event to the timestamp in the given
     *    direction
     */
    public async timestampToEvent(
        roomId: string,
        timestamp: number,
        dir: Direction,
    ): Promise<ITimestampToEventResponse> {
        const path = utils.encodeUri("/rooms/$roomId/timestamp_to_event", {
            $roomId: roomId,
        });

        return await this.http.authedRequest(
            undefined,
            Method.Get,
            path,
            {
                ts: timestamp.toString(),
                dir: dir,
            },
            undefined,
            {
                prefix: "/_matrix/client/unstable/org.matrix.msc3030",
            },
        );
    }
}

/**
 * Fires whenever the SDK receives a new event.
 * <p>
 * This is only fired for live events received via /sync - it is not fired for
 * events received over context, search, or pagination APIs.
 *
 * @event module:client~MatrixClient#"event"
 * @param {MatrixEvent} event The matrix event which caused this event to fire.
 * @example
 * matrixClient.on("event", function(event){
 *   var sender = event.getSender();
 * });
 */

/**
 * Fires whenever the SDK receives a new to-device event.
 * @event module:client~MatrixClient#"toDeviceEvent"
 * @param {MatrixEvent} event The matrix event which caused this event to fire.
 * @example
 * matrixClient.on("toDeviceEvent", function(event){
 *   var sender = event.getSender();
 * });
 */

/**
 * Fires whenever the SDK's syncing state is updated. The state can be one of:
 * <ul>
 *
 * <li>PREPARED: The client has synced with the server at least once and is
 * ready for methods to be called on it. This will be immediately followed by
 * a state of SYNCING. <i>This is the equivalent of "syncComplete" in the
 * previous API.</i></li>
 *
 * <li>CATCHUP: The client has detected the connection to the server might be
 * available again and will now try to do a sync again. As this sync might take
 * a long time (depending how long ago was last synced, and general server
 * performance) the client is put in this mode so the UI can reflect trying
 * to catch up with the server after losing connection.</li>
 *
 * <li>SYNCING : The client is currently polling for new events from the server.
 * This will be called <i>after</i> processing latest events from a sync.</li>
 *
 * <li>ERROR : The client has had a problem syncing with the server. If this is
 * called <i>before</i> PREPARED then there was a problem performing the initial
 * sync. If this is called <i>after</i> PREPARED then there was a problem polling
 * the server for updates. This may be called multiple times even if the state is
 * already ERROR. <i>This is the equivalent of "syncError" in the previous
 * API.</i></li>
 *
 * <li>RECONNECTING: The sync connection has dropped, but not (yet) in a way that
 * should be considered erroneous.
 * </li>
 *
 * <li>STOPPED: The client has stopped syncing with server due to stopClient
 * being called.
 * </li>
 * </ul>
 * State transition diagram:
 * <pre>
 *                                          +---->STOPPED
 *                                          |
 *              +----->PREPARED -------> SYNCING <--+
 *              |                        ^  |  ^    |
 *              |      CATCHUP ----------+  |  |    |
 *              |        ^                  V  |    |
 *   null ------+        |  +------- RECONNECTING   |
 *              |        V  V                       |
 *              +------->ERROR ---------------------+
 *
 * NB: 'null' will never be emitted by this event.
 *
 * </pre>
 * Transitions:
 * <ul>
 *
 * <li><code>null -> PREPARED</code> : Occurs when the initial sync is completed
 * first time. This involves setting up filters and obtaining push rules.
 *
 * <li><code>null -> ERROR</code> : Occurs when the initial sync failed first time.
 *
 * <li><code>ERROR -> PREPARED</code> : Occurs when the initial sync succeeds
 * after previously failing.
 *
 * <li><code>PREPARED -> SYNCING</code> : Occurs immediately after transitioning
 * to PREPARED. Starts listening for live updates rather than catching up.
 *
 * <li><code>SYNCING -> RECONNECTING</code> : Occurs when the live update fails.
 *
 * <li><code>RECONNECTING -> RECONNECTING</code> : Can occur if the update calls
 * continue to fail, but the keepalive calls (to /versions) succeed.
 *
 * <li><code>RECONNECTING -> ERROR</code> : Occurs when the keepalive call also fails
 *
 * <li><code>ERROR -> SYNCING</code> : Occurs when the client has performed a
 * live update after having previously failed.
 *
 * <li><code>ERROR -> ERROR</code> : Occurs when the client has failed to keepalive
 * for a second time or more.</li>
 *
 * <li><code>SYNCING -> SYNCING</code> : Occurs when the client has performed a live
 * update. This is called <i>after</i> processing.</li>
 *
 * <li><code>* -> STOPPED</code> : Occurs once the client has stopped syncing or
 * trying to sync after stopClient has been called.</li>
 * </ul>
 *
 * @event module:client~MatrixClient#"sync"
 *
 * @param {string} state An enum representing the syncing state. One of "PREPARED",
 * "SYNCING", "ERROR", "STOPPED".
 *
 * @param {?string} prevState An enum representing the previous syncing state.
 * One of "PREPARED", "SYNCING", "ERROR", "STOPPED" <b>or null</b>.
 *
 * @param {?Object} data Data about this transition.
 *
 * @param {MatrixError} data.error The matrix error if <code>state=ERROR</code>.
 *
 * @param {String} data.oldSyncToken The 'since' token passed to /sync.
 *    <code>null</code> for the first successful sync since this client was
 *    started. Only present if <code>state=PREPARED</code> or
 *    <code>state=SYNCING</code>.
 *
 * @param {String} data.nextSyncToken The 'next_batch' result from /sync, which
 *    will become the 'since' token for the next call to /sync. Only present if
 *    <code>state=PREPARED</code> or <code>state=SYNCING</code>.
 *
 * @param {boolean} data.catchingUp True if we are working our way through a
 *    backlog of events after connecting. Only present if <code>state=SYNCING</code>.
 *
 * @example
 * matrixClient.on("sync", function(state, prevState, data) {
 *   switch (state) {
 *     case "ERROR":
 *       // update UI to say "Connection Lost"
 *       break;
 *     case "SYNCING":
 *       // update UI to remove any "Connection Lost" message
 *       break;
 *     case "PREPARED":
 *       // the client instance is ready to be queried.
 *       var rooms = matrixClient.getRooms();
 *       break;
 *   }
 * });
 */

/**
 * Fires whenever a new Room is added. This will fire when you are invited to a
 * room, as well as when you join a room. <strong>This event is experimental and
 * may change.</strong>
 * @event module:client~MatrixClient#"Room"
 * @param {Room} room The newly created, fully populated room.
 * @example
 * matrixClient.on("Room", function(room){
 *   var roomId = room.roomId;
 * });
 */

/**
 * Fires whenever a Room is removed. This will fire when you forget a room.
 * <strong>This event is experimental and may change.</strong>
 * @event module:client~MatrixClient#"deleteRoom"
 * @param {string} roomId The deleted room ID.
 * @example
 * matrixClient.on("deleteRoom", function(roomId){
 *   // update UI from getRooms()
 * });
 */

/**
 * Fires whenever an incoming call arrives.
 * @event module:client~MatrixClient#"Call.incoming"
 * @param {module:webrtc/call~MatrixCall} call The incoming call.
 * @example
 * matrixClient.on("Call.incoming", function(call){
 *   call.answer(); // auto-answer
 * });
 */

/**
 * Fires whenever the login session the JS SDK is using is no
 * longer valid and the user must log in again.
 * NB. This only fires when action is required from the user, not
 * when then login session can be renewed by using a refresh token.
 * @event module:client~MatrixClient#"Session.logged_out"
 * @example
 * matrixClient.on("Session.logged_out", function(errorObj){
 *   // show the login screen
 * });
 */

/**
 * Fires when the JS SDK receives a M_CONSENT_NOT_GIVEN error in response
 * to a HTTP request.
 * @event module:client~MatrixClient#"no_consent"
 * @example
 * matrixClient.on("no_consent", function(message, contentUri) {
 *     console.info(message + ' Go to ' + contentUri);
 * });
 */

/**
 * Fires when a device is marked as verified/unverified/blocked/unblocked by
 * {@link module:client~MatrixClient#setDeviceVerified|MatrixClient.setDeviceVerified} or
 * {@link module:client~MatrixClient#setDeviceBlocked|MatrixClient.setDeviceBlocked}.
 *
 * @event module:client~MatrixClient#"deviceVerificationChanged"
 * @param {string} userId the owner of the verified device
 * @param {string} deviceId the id of the verified device
 * @param {module:crypto/deviceinfo} deviceInfo updated device information
 */

/**
 * Fires when the trust status of a user changes
 * If userId is the userId of the logged in user, this indicated a change
 * in the trust status of the cross-signing data on the account.
 *
 * The cross-signing API is currently UNSTABLE and may change without notice.
 *
 * @event module:client~MatrixClient#"userTrustStatusChanged"
 * @param {string} userId the userId of the user in question
 * @param {UserTrustLevel} trustLevel The new trust level of the user
 */

/**
 * Fires when the user's cross-signing keys have changed or cross-signing
 * has been enabled/disabled. The client can use getStoredCrossSigningForUser
 * with the user ID of the logged in user to check if cross-signing is
 * enabled on the account. If enabled, it can test whether the current key
 * is trusted using with checkUserTrust with the user ID of the logged
 * in user. The checkOwnCrossSigningTrust function may be used to reconcile
 * the trust in the account key.
 *
 * The cross-signing API is currently UNSTABLE and may change without notice.
 *
 * @event module:client~MatrixClient#"crossSigning.keysChanged"
 */

/**
 * Fires whenever new user-scoped account_data is added.
 * @event module:client~MatrixClient#"accountData"
 * @param {MatrixEvent} event The event describing the account_data just added
 * @param {MatrixEvent} event The previous account data, if known.
 * @example
 * matrixClient.on("accountData", function(event, oldEvent){
 *   myAccountData[event.type] = event.content;
 * });
 */

/**
 * Fires whenever the stored devices for a user have changed
 * @event module:client~MatrixClient#"crypto.devicesUpdated"
 * @param {String[]} users A list of user IDs that were updated
 * @param {boolean} initialFetch If true, the store was empty (apart
 *     from our own device) and has been seeded.
 */

/**
 * Fires whenever the stored devices for a user will be updated
 * @event module:client~MatrixClient#"crypto.willUpdateDevices"
 * @param {String[]} users A list of user IDs that will be updated
 * @param {boolean} initialFetch If true, the store is empty (apart
 *     from our own device) and is being seeded.
 */

/**
 * Fires whenever the status of e2e key backup changes, as returned by getKeyBackupEnabled()
 * @event module:client~MatrixClient#"crypto.keyBackupStatus"
 * @param {boolean} enabled true if key backup has been enabled, otherwise false
 * @example
 * matrixClient.on("crypto.keyBackupStatus", function(enabled){
 *   if (enabled) {
 *     [...]
 *   }
 * });
 */

/**
 * Fires when we want to suggest to the user that they restore their megolm keys
 * from backup or by cross-signing the device.
 *
 * @event module:client~MatrixClient#"crypto.suggestKeyRestore"
 */

/**
 * Fires when a key verification is requested.
 * @event module:client~MatrixClient#"crypto.verification.request"
 * @param {object} data
 * @param {MatrixEvent} data.event the original verification request message
 * @param {Array} data.methods the verification methods that can be used
 * @param {Number} data.timeout the amount of milliseconds that should be waited
 *                 before cancelling the request automatically.
 * @param {Function} data.beginKeyVerification a function to call if a key
 *     verification should be performed.  The function takes one argument: the
 *     name of the key verification method (taken from data.methods) to use.
 * @param {Function} data.cancel a function to call if the key verification is
 *     rejected.
 */

/**
 * Fires when a key verification is requested with an unknown method.
 * @event module:client~MatrixClient#"crypto.verification.request.unknown"
 * @param {string} userId the user ID who requested the key verification
 * @param {Function} cancel a function that will send a cancellation message to
 *     reject the key verification.
 */

/**
 * Fires when a secret request has been cancelled.  If the client is prompting
 * the user to ask whether they want to share a secret, the prompt can be
 * dismissed.
 *
 * The Secure Secret Storage API is currently UNSTABLE and may change without notice.
 *
 * @event module:client~MatrixClient#"crypto.secrets.requestCancelled"
 * @param {object} data
 * @param {string} data.user_id The user ID of the client that had requested the secret.
 * @param {string} data.device_id The device ID of the client that had requested the
 *     secret.
 * @param {string} data.request_id The ID of the original request.
 */

/**
 * Fires when the client .well-known info is fetched.
 *
 * @event module:client~MatrixClient#"WellKnown.client"
 * @param {object} data The JSON object returned by the server
 */<|MERGE_RESOLUTION|>--- conflicted
+++ resolved
@@ -5340,13 +5340,8 @@
         const [timelineEvents, threadedEvents] = timelineSet.room.partitionThreadedEvents(events);
         timelineSet.addEventsToTimeline(timelineEvents, true, timeline, res.start);
         // The target event is not in a thread but process the contextual events, so we can show any threads around it.
-<<<<<<< HEAD
         this.processThreadEvents(timelineSet.room, threadedEvents, true);
-        this.processBeaconEvents(timelineSet.room, events);
-=======
-        await this.processThreadEvents(timelineSet.room, threadedEvents, true);
         this.processBeaconEvents(timelineSet.room, timelineEvents);
->>>>>>> d190cdc3
 
         // There is no guarantee that the event ended up in "timeline" (we might have switched to a neighbouring
         // timeline) - so check the room's index again. On the other hand, there's no guarantee the event ended up
@@ -5514,13 +5509,8 @@
                 const timelineSet = eventTimeline.getTimelineSet();
                 const [timelineEvents, threadedEvents] = timelineSet.room.partitionThreadedEvents(matrixEvents);
                 timelineSet.addEventsToTimeline(timelineEvents, backwards, eventTimeline, token);
-<<<<<<< HEAD
-                this.processBeaconEvents(timelineSet.room, matrixEvents);
+                this.processBeaconEvents(timelineSet.room, timelineEvents);
                 this.processThreadEvents(room, threadedEvents, backwards);
-=======
-                this.processBeaconEvents(timelineSet.room, timelineEvents);
-                await this.processThreadEvents(room, threadedEvents, backwards);
->>>>>>> d190cdc3
 
                 // if we've hit the end of the timeline, we need to stop trying to
                 // paginate. We need to keep the 'forwards' token though, to make sure
