/*
Copyright 2015-2022 The Matrix.org Foundation C.I.C.

Licensed under the Apache License, Version 2.0 (the "License");
you may not use this file except in compliance with the License.
You may obtain a copy of the License at

    http://www.apache.org/licenses/LICENSE-2.0

Unless required by applicable law or agreed to in writing, software
distributed under the License is distributed on an "AS IS" BASIS,
WITHOUT WARRANTIES OR CONDITIONS OF ANY KIND, either express or implied.
See the License for the specific language governing permissions and
limitations under the License.
*/

/**
 * This is an internal module. See {@link MatrixClient} for the public class.
 * @module client
 */

import { EmoteEvent, IPartialEvent, MessageEvent, NoticeEvent } from "matrix-events-sdk";

import { ISyncStateData, SyncApi, SyncState } from "./sync";
import {
    EventStatus,
    IContent,
    IDecryptOptions,
    IEvent,
    MatrixEvent,
    MatrixEventEvent,
    MatrixEventHandlerMap,
} from "./models/event";
import { StubStore } from "./store/stub";
import { CallEvent, CallEventHandlerMap, createNewMatrixCall, MatrixCall, supportsMatrixCall } from "./webrtc/call";
import { Filter, IFilterDefinition } from "./filter";
import { CallEventHandlerEvent, CallEventHandler, CallEventHandlerEventHandlerMap } from './webrtc/callEventHandler';
import * as utils from './utils';
import { sleep } from './utils';
import { Direction, EventTimeline } from "./models/event-timeline";
import { IActionsObject, PushProcessor } from "./pushprocessor";
import { AutoDiscovery, AutoDiscoveryAction } from "./autodiscovery";
import { IEncryptAndSendToDevicesResult } from "./crypto";
import * as olmlib from "./crypto/olmlib";
import { decodeBase64, encodeBase64 } from "./crypto/olmlib";
import { IExportedDevice as IExportedOlmDevice } from "./crypto/OlmDevice";
import { IOlmDevice } from "./crypto/algorithms/megolm";
import { TypedReEmitter } from './ReEmitter';
import { IRoomEncryption, RoomList } from './crypto/RoomList';
import { logger } from './logger';
import { SERVICE_TYPES } from './service-types';
import {
    FileType,
    HttpApiEvent,
    HttpApiEventHandlerMap,
    IHttpOpts,
    IUpload,
    MatrixError,
    MatrixHttpApi,
    Method,
    PREFIX_IDENTITY_V2,
    PREFIX_MEDIA_R0,
    PREFIX_R0,
    PREFIX_UNSTABLE,
    PREFIX_V1,
    PREFIX_V3,
    retryNetworkOperation,
    UploadContentResponseType,
} from "./http-api";
import {
    Crypto,
    CryptoEvent,
    CryptoEventHandlerMap,
    fixBackupKey,
    IBootstrapCrossSigningOpts,
    ICheckOwnCrossSigningTrustOpts,
    IMegolmSessionData,
    isCryptoAvailable,
    VerificationMethod,
} from './crypto';
import { DeviceInfo, IDevice } from "./crypto/deviceinfo";
import { decodeRecoveryKey } from './crypto/recoverykey';
import { keyFromAuthData } from './crypto/key_passphrase';
import { User, UserEvent, UserEventHandlerMap } from "./models/user";
import { getHttpUriForMxc } from "./content-repo";
import { SearchResult } from "./models/search-result";
import {
    DEHYDRATION_ALGORITHM,
    IDehydratedDevice,
    IDehydratedDeviceKeyInfo,
    IDeviceKeys,
    IOneTimeKey,
} from "./crypto/dehydration";
import {
    IKeyBackupInfo,
    IKeyBackupPrepareOpts,
    IKeyBackupRestoreOpts,
    IKeyBackupRestoreResult,
    IKeyBackupRoomSessions,
    IKeyBackupSession,
} from "./crypto/keybackup";
import { IIdentityServerProvider } from "./@types/IIdentityServerProvider";
import { MatrixScheduler } from "./scheduler";
import {
    IAuthData,
    ICryptoCallbacks,
    IMinimalEvent,
    IRoomEvent,
    IStateEvent,
    NotificationCountType,
    BeaconEvent,
    BeaconEventHandlerMap,
    RoomEvent,
    RoomEventHandlerMap,
    RoomMemberEvent,
    RoomMemberEventHandlerMap,
    RoomStateEvent,
    RoomStateEventHandlerMap,
    INotificationsResponse,
    IFilterResponse,
    ITagsResponse,
    IStatusResponse,
    IPushRule,
    PushRuleActionName,
    IAuthDict,
} from "./matrix";
import {
    CrossSigningKey,
    IAddSecretStorageKeyOpts,
    ICreateSecretStorageOpts,
    IEncryptedEventInfo,
    IImportRoomKeysOpts,
    IRecoveryKey,
    ISecretStorageKeyInfo,
} from "./crypto/api";
import { EventTimelineSet } from "./models/event-timeline-set";
import { VerificationRequest } from "./crypto/verification/request/VerificationRequest";
import { VerificationBase as Verification } from "./crypto/verification/Base";
import * as ContentHelpers from "./content-helpers";
import { CrossSigningInfo, DeviceTrustLevel, ICacheCallbacks, UserTrustLevel } from "./crypto/CrossSigning";
import { Room } from "./models/room";
import {
    IAddThreePidOnlyBody,
    IBindThreePidBody,
    IContextResponse,
    ICreateRoomOpts,
    IEventSearchOpts,
    IGuestAccessOpts,
    IJoinRoomOpts,
    IPaginateOpts,
    IPresenceOpts,
    IRedactOpts,
    IRelationsRequestOpts,
    IRelationsResponse,
    IRoomDirectoryOptions,
    ISearchOpts,
    ISendEventResponse,
    IUploadOpts,
} from "./@types/requests";
import {
    EventType,
    MsgType,
    RelationType,
    RoomCreateTypeField,
    RoomType,
    UNSTABLE_MSC3088_ENABLED,
    UNSTABLE_MSC3088_PURPOSE,
    UNSTABLE_MSC3089_TREE_SUBTYPE,
} from "./@types/event";
import { IAbortablePromise, IdServerUnbindResult, IImageInfo, Preset, Visibility } from "./@types/partials";
import { EventMapper, eventMapperFor, MapperOpts } from "./event-mapper";
import { randomString } from "./randomstring";
import { BackupManager, IKeyBackup, IKeyBackupCheck, IPreparedKeyBackupVersion, TrustInfo } from "./crypto/backup";
import { DEFAULT_TREE_POWER_LEVELS_TEMPLATE, MSC3089TreeSpace } from "./models/MSC3089TreeSpace";
import { ISignatures } from "./@types/signed";
import { IStore } from "./store";
import { ISecretRequest } from "./crypto/SecretStorage";
import {
    IEventWithRoomId,
    ISearchRequestBody,
    ISearchResponse,
    ISearchResults,
    IStateEventWithRoomId,
    SearchOrderBy,
} from "./@types/search";
import { ISynapseAdminDeactivateResponse, ISynapseAdminWhoisResponse } from "./@types/synapse";
import { IHierarchyRoom } from "./@types/spaces";
import { IPusher, IPusherRequest, IPushRules, PushRuleAction, PushRuleKind, RuleId } from "./@types/PushRules";
import { IThreepid } from "./@types/threepids";
import { CryptoStore } from "./crypto/store/base";
import { MediaHandler } from "./webrtc/mediaHandler";
import { IRefreshTokenResponse } from "./@types/auth";
import { TypedEventEmitter } from "./models/typed-event-emitter";
import { ReceiptType } from "./@types/read_receipts";
import { MSC3575SlidingSyncRequest, MSC3575SlidingSyncResponse, SlidingSync } from "./sliding-sync";
import { SlidingSyncSdk } from "./sliding-sync-sdk";
import { Thread, THREAD_RELATION_TYPE } from "./models/thread";
import { MBeaconInfoEventContent, M_BEACON_INFO } from "./@types/beacon";
import { ToDeviceMessageQueue } from "./ToDeviceMessageQueue";
import { ToDeviceBatch } from "./models/ToDeviceMessage";

export type Store = IStore;

export type Callback<T = any> = (err: Error | any | null, data?: T) => void;
export type ResetTimelineCallback = (roomId: string) => boolean;

const SCROLLBACK_DELAY_MS = 3000;
export const CRYPTO_ENABLED: boolean = isCryptoAvailable();
const CAPABILITIES_CACHE_MS = 21600000; // 6 hours - an arbitrary value
const TURN_CHECK_INTERVAL = 10 * 60 * 1000; // poll for turn credentials every 10 minutes

interface IExportedDevice {
    olmDevice: IExportedOlmDevice;
    userId: string;
    deviceId: string;
}

export interface IKeysUploadResponse {
    one_time_key_counts: { // eslint-disable-line camelcase
        [algorithm: string]: number;
    };
}

export interface ICreateClientOpts {
    baseUrl: string;

    idBaseUrl?: string;

    /**
     * The data store used for sync data from the homeserver. If not specified,
     * this client will not store any HTTP responses. The `createClient` helper
     * will create a default store if needed.
     */
    store?: Store;

    /**
     * A store to be used for end-to-end crypto session data. If not specified,
     * end-to-end crypto will be disabled. The `createClient` helper will create
     * a default store if needed.
     */
    cryptoStore?: CryptoStore;

    /**
     * The scheduler to use. If not
     * specified, this client will not retry requests on failure. This client
     * will supply its own processing function to
     * {@link module:scheduler~MatrixScheduler#setProcessFunction}.
     */
    scheduler?: MatrixScheduler;

    /**
     * The function to invoke for HTTP
     * requests. The value of this property is typically <code>require("request")
     * </code> as it returns a function which meets the required interface. See
     * {@link requestFunction} for more information.
     */
    request?: IHttpOpts["request"];

    userId?: string;

    /**
     * A unique identifier for this device; used for tracking things like crypto
     * keys and access tokens. If not specified, end-to-end encryption will be
     * disabled.
     */
    deviceId?: string;

    accessToken?: string;

    /**
     * Identity server provider to retrieve the user's access token when accessing
     * the identity server. See also https://github.com/vector-im/element-web/issues/10615
     * which seeks to replace the previous approach of manual access tokens params
     * with this callback throughout the SDK.
     */
    identityServer?: IIdentityServerProvider;

    /**
     * The default maximum amount of
     * time to wait before timing out HTTP requests. If not specified, there is no timeout.
     */
    localTimeoutMs?: number;

    /**
     * Set to true to use
     * Authorization header instead of query param to send the access token to the server.
     *
     * Default false.
     */
    useAuthorizationHeader?: boolean;

    /**
     * Set to true to enable
     * improved timeline support ({@link module:client~MatrixClient#getEventTimeline getEventTimeline}). It is
     * disabled by default for compatibility with older clients - in particular to
     * maintain support for back-paginating the live timeline after a '/sync'
     * result with a gap.
     */
    timelineSupport?: boolean;

    /**
     * Extra query parameters to append
     * to all requests with this client. Useful for application services which require
     * <code>?user_id=</code>.
     */
    queryParams?: Record<string, string>;

    /**
     * Device data exported with
     * "exportDevice" method that must be imported to recreate this device.
     * Should only be useful for devices with end-to-end crypto enabled.
     * If provided, deviceId and userId should **NOT** be provided at the top
     * level (they are present in the exported data).
     */
    deviceToImport?: IExportedDevice;

    /**
     * Key used to pickle olm objects or other sensitive data.
     */
    pickleKey?: string;

    verificationMethods?: Array<VerificationMethod>;

    /**
     * Whether relaying calls through a TURN server should be forced. Default false.
     */
    forceTURN?: boolean;

    /**
     * Up to this many ICE candidates will be gathered when an incoming call arrives.
     * Gathering does not send data to the caller, but will communicate with the configured TURN
     * server. Default 0.
     */
    iceCandidatePoolSize?: number;

    /**
     * True to advertise support for call transfers to other parties on Matrix calls. Default false.
     */
    supportsCallTransfer?: boolean;

    /**
     * Whether to allow a fallback ICE server should be used for negotiating a
     * WebRTC connection if the homeserver doesn't provide any servers. Defaults to false.
     */
    fallbackICEServerAllowed?: boolean;

    cryptoCallbacks?: ICryptoCallbacks;
}

export interface IMatrixClientCreateOpts extends ICreateClientOpts {
    /**
     * Whether to allow sending messages to encrypted rooms when encryption
     * is not available internally within this SDK. This is useful if you are using an external
     * E2E proxy, for example. Defaults to false.
     */
    usingExternalCrypto?: boolean;
}

export enum PendingEventOrdering {
    Chronological = "chronological",
    Detached = "detached",
}

export interface IStartClientOpts {
    /**
     * The event <code>limit=</code> to apply to initial sync. Default: 8.
     */
    initialSyncLimit?: number;

    /**
     * True to put <code>archived=true</code> on the <code>/initialSync</code> request. Default: false.
     */
    includeArchivedRooms?: boolean;

    /**
     * True to do /profile requests on every invite event if the displayname/avatar_url is not known for this user ID. Default: false.
     */
    resolveInvitesToProfiles?: boolean;

    /**
     * Controls where pending messages appear in a room's timeline. If "<b>chronological</b>", messages will
     * appear in the timeline when the call to <code>sendEvent</code> was made. If "<b>detached</b>",
     * pending messages will appear in a separate list, accessbile via {@link module:models/room#getPendingEvents}.
     * Default: "chronological".
     */
    pendingEventOrdering?: PendingEventOrdering;

    /**
     * The number of milliseconds to wait on /sync. Default: 30000 (30 seconds).
     */
    pollTimeout?: number;

    /**
     * The filter to apply to /sync calls. This will override the opts.initialSyncLimit, which would
     * normally result in a timeline limit filter.
     */
    filter?: Filter;

    /**
     * True to perform syncing without automatically updating presence.
     */
    disablePresence?: boolean;

    /**
     * True to not load all membership events during initial sync but fetch them when needed by calling
     * `loadOutOfBandMembers` This will override the filter option at this moment.
     */
    lazyLoadMembers?: boolean;

    /**
     * The number of seconds between polls to /.well-known/matrix/client, undefined to disable.
     * This should be in the order of hours. Default: undefined.
     */
    clientWellKnownPollPeriod?: number;

    /**
     * @experimental
     */
    experimentalThreadSupport?: boolean;

    /**
     * @experimental
     */
     slidingSync?: SlidingSync;
}

export interface IStoredClientOpts extends IStartClientOpts {
    crypto: Crypto;
    canResetEntireTimeline: ResetTimelineCallback;
}

export enum RoomVersionStability {
    Stable = "stable",
    Unstable = "unstable",
}

export interface IRoomVersionsCapability {
    default: string;
    available: Record<string, RoomVersionStability>;
}

export interface ICapability {
    enabled: boolean;
}

export interface IChangePasswordCapability extends ICapability {}

export interface IThreadsCapability extends ICapability {}

interface ICapabilities {
    [key: string]: any;
    "m.change_password"?: IChangePasswordCapability;
    "m.room_versions"?: IRoomVersionsCapability;
    "io.element.thread"?: IThreadsCapability;
}

/* eslint-disable camelcase */
export interface ICrossSigningKey {
    keys: { [algorithm: string]: string };
    signatures?: ISignatures;
    usage: string[];
    user_id: string;
}

enum CrossSigningKeyType {
    MasterKey = "master_key",
    SelfSigningKey = "self_signing_key",
    UserSigningKey = "user_signing_key",
}

export type CrossSigningKeys = Record<CrossSigningKeyType, ICrossSigningKey>;

export interface ISignedKey {
    keys: Record<string, string>;
    signatures: ISignatures;
    user_id: string;
    algorithms: string[];
    device_id: string;
}

export type KeySignatures = Record<string, Record<string, ICrossSigningKey | ISignedKey>>;
export interface IUploadKeySignaturesResponse {
    failures: Record<string, Record<string, {
        errcode: string;
        error: string;
    }>>;
}

export interface IPreviewUrlResponse {
    [key: string]: string | number;
    "og:title": string;
    "og:type": string;
    "og:url": string;
    "og:image"?: string;
    "og:image:type"?: string;
    "og:image:height"?: number;
    "og:image:width"?: number;
    "og:description"?: string;
    "matrix:image:size"?: number;
}

interface ITurnServerResponse {
    uris: string[];
    username: string;
    password: string;
    ttl: number;
}

export interface ITurnServer {
    urls: string[];
    username: string;
    credential: string;
}

interface IServerVersions {
    versions: string[];
    unstable_features: Record<string, boolean>;
}

export interface IClientWellKnown {
    [key: string]: any;
    "m.homeserver"?: IWellKnownConfig;
    "m.identity_server"?: IWellKnownConfig;
}

export interface IWellKnownConfig {
    raw?: any; // todo typings
    action?: AutoDiscoveryAction;
    reason?: string;
    error?: Error | string;
    // eslint-disable-next-line
    base_url?: string | null;
}

interface IKeyBackupPath {
    path: string;
    queryData?: {
        version: string;
    };
}

interface IMediaConfig {
    [key: string]: any; // extensible
    "m.upload.size"?: number;
}

interface IThirdPartySigned {
    sender: string;
    mxid: string;
    token: string;
    signatures: ISignatures;
}

interface IJoinRequestBody {
    third_party_signed?: IThirdPartySigned;
}

interface ITagMetadata {
    [key: string]: any;
    order: number;
}

interface IMessagesResponse {
    start: string;
    end: string;
    chunk: IRoomEvent[];
    state: IStateEvent[];
}

export interface IRequestTokenResponse {
    sid: string;
    submit_url?: string;
}

export interface IRequestMsisdnTokenResponse extends IRequestTokenResponse {
    msisdn: string;
    success: boolean;
    intl_fmt: string;
}

export interface IUploadKeysRequest {
    device_keys?: Required<IDeviceKeys>;
    one_time_keys?: Record<string, IOneTimeKey>;
    "org.matrix.msc2732.fallback_keys"?: Record<string, IOneTimeKey>;
}

interface IOpenIDToken {
    access_token: string;
    token_type: "Bearer" | string;
    matrix_server_name: string;
    expires_in: number;
}

interface IRoomInitialSyncResponse {
    room_id: string;
    membership: "invite" | "join" | "leave" | "ban";
    messages?: {
        start?: string;
        end?: string;
        chunk: IEventWithRoomId[];
    };
    state?: IStateEventWithRoomId[];
    visibility: Visibility;
    account_data?: IMinimalEvent[];
    presence: Partial<IEvent>; // legacy and undocumented, api is deprecated so this won't get attention
}

interface IJoinedRoomsResponse {
    joined_rooms: string[];
}

interface IJoinedMembersResponse {
    joined: {
        [userId: string]: {
            display_name: string;
            avatar_url: string;
        };
    };
}

export interface IRegisterRequestParams {
    auth?: IAuthData;
    username?: string;
    password?: string;
    refresh_token?: boolean;
    guest_access_token?: string;
    x_show_msisdn?: boolean;
    bind_msisdn?: boolean;
    bind_email?: boolean;
    inhibit_login?: boolean;
    initial_device_display_name?: string;
}

export interface IPublicRoomsChunkRoom {
    room_id: string;
    name?: string;
    avatar_url?: string;
    topic?: string;
    canonical_alias?: string;
    aliases?: string[];
    world_readable: boolean;
    guest_can_join: boolean;
    num_joined_members: number;
}

interface IPublicRoomsResponse {
    chunk: IPublicRoomsChunkRoom[];
    next_batch?: string;
    prev_batch?: string;
    total_room_count_estimate?: number;
}

interface IUserDirectoryResponse {
    results: {
        user_id: string;
        display_name?: string;
        avatar_url?: string;
    }[];
    limited: boolean;
}

export interface IMyDevice {
    device_id: string;
    display_name?: string;
    last_seen_ip?: string;
    last_seen_ts?: number;
}

export interface IDownloadKeyResult {
    failures: { [serverName: string]: object };
    device_keys: {
        [userId: string]: {
            [deviceId: string]: IDeviceKeys & {
                unsigned?: {
                    device_display_name: string;
                };
            };
        };
    };
    // the following three fields were added in 1.1
    master_keys?: {
        [userId: string]: {
            keys: { [keyId: string]: string };
            usage: string[];
            user_id: string;
        };
    };
    self_signing_keys?: {
        [userId: string]: {
            keys: { [keyId: string]: string };
            signatures: ISignatures;
            usage: string[];
            user_id: string;
        };
    };
    user_signing_keys?: {
        [userId: string]: {
            keys: { [keyId: string]: string };
            signatures: ISignatures;
            usage: string[];
            user_id: string;
        };
    };
}

export interface IClaimOTKsResult {
    failures: { [serverName: string]: object };
    one_time_keys: {
        [userId: string]: {
            [deviceId: string]: {
                [keyId: string]: {
                    key: string;
                    signatures: ISignatures;
                };
            };
        };
    };
}

export interface IFieldType {
    regexp: string;
    placeholder: string;
}

export interface IInstance {
    desc: string;
    icon?: string;
    fields: object;
    network_id: string;
    // XXX: this is undocumented but we rely on it: https://github.com/matrix-org/matrix-doc/issues/3203
    instance_id: string;
}

export interface IProtocol {
    user_fields: string[];
    location_fields: string[];
    icon: string;
    field_types: Record<string, IFieldType>;
    instances: IInstance[];
}

interface IThirdPartyLocation {
    alias: string;
    protocol: string;
    fields: object;
}

interface IThirdPartyUser {
    userid: string;
    protocol: string;
    fields: object;
}

interface IRoomSummary extends Omit<IPublicRoomsChunkRoom, "canonical_alias" | "aliases"> {
    room_type?: RoomType;
    membership?: string;
    is_encrypted: boolean;
}

interface IRoomKeysResponse {
    sessions: IKeyBackupRoomSessions;
}

interface IRoomsKeysResponse {
    rooms: Record<string, IRoomKeysResponse>;
}

interface IRoomHierarchy {
    rooms: IHierarchyRoom[];
    next_batch?: string;
}

interface ITimestampToEventResponse {
    event_id: string;
    origin_server_ts: string;
}
/* eslint-enable camelcase */

// We're using this constant for methods overloading and inspect whether a variable
// contains an eventId or not. This was required to ensure backwards compatibility
// of methods for threads
// Probably not the most graceful solution but does a good enough job for now
const EVENT_ID_PREFIX = "$";

export enum ClientEvent {
    Sync = "sync",
    Event = "event",
    ToDeviceEvent = "toDeviceEvent",
    AccountData = "accountData",
    Room = "Room",
    DeleteRoom = "deleteRoom",
    SyncUnexpectedError = "sync.unexpectedError",
    ClientWellKnown = "WellKnown.client",
    TurnServers = "turnServers",
    TurnServersError = "turnServers.error",
}

type RoomEvents = RoomEvent.Name
    | RoomEvent.Redaction
    | RoomEvent.RedactionCancelled
    | RoomEvent.Receipt
    | RoomEvent.Tags
    | RoomEvent.LocalEchoUpdated
    | RoomEvent.HistoryImportedWithinTimeline
    | RoomEvent.AccountData
    | RoomEvent.MyMembership
    | RoomEvent.Timeline
    | RoomEvent.TimelineReset;

type RoomStateEvents = RoomStateEvent.Events
    | RoomStateEvent.Members
    | RoomStateEvent.NewMember
    | RoomStateEvent.Update
    | RoomStateEvent.Marker
    ;

type CryptoEvents = CryptoEvent.KeySignatureUploadFailure
    | CryptoEvent.KeyBackupStatus
    | CryptoEvent.KeyBackupFailed
    | CryptoEvent.KeyBackupSessionsRemaining
    | CryptoEvent.RoomKeyRequest
    | CryptoEvent.RoomKeyRequestCancellation
    | CryptoEvent.VerificationRequest
    | CryptoEvent.DeviceVerificationChanged
    | CryptoEvent.UserTrustStatusChanged
    | CryptoEvent.KeysChanged
    | CryptoEvent.Warning
    | CryptoEvent.DevicesUpdated
    | CryptoEvent.WillUpdateDevices;

type MatrixEventEvents = MatrixEventEvent.Decrypted | MatrixEventEvent.Replaced | MatrixEventEvent.VisibilityChange;

type RoomMemberEvents = RoomMemberEvent.Name
    | RoomMemberEvent.Typing
    | RoomMemberEvent.PowerLevel
    | RoomMemberEvent.Membership;

type UserEvents = UserEvent.AvatarUrl
    | UserEvent.DisplayName
    | UserEvent.Presence
    | UserEvent.CurrentlyActive
    | UserEvent.LastPresenceTs;

type EmittedEvents = ClientEvent
    | RoomEvents
    | RoomStateEvents
    | CryptoEvents
    | MatrixEventEvents
    | RoomMemberEvents
    | UserEvents
    | CallEvent // re-emitted by call.ts using Object.values
    | CallEventHandlerEvent.Incoming
    | HttpApiEvent.SessionLoggedOut
    | HttpApiEvent.NoConsent
    | BeaconEvent;

export type ClientEventHandlerMap = {
    [ClientEvent.Sync]: (state: SyncState, lastState?: SyncState, data?: ISyncStateData) => void;
    [ClientEvent.Event]: (event: MatrixEvent) => void;
    [ClientEvent.ToDeviceEvent]: (event: MatrixEvent) => void;
    [ClientEvent.AccountData]: (event: MatrixEvent, lastEvent?: MatrixEvent) => void;
    [ClientEvent.Room]: (room: Room) => void;
    [ClientEvent.DeleteRoom]: (roomId: string) => void;
    [ClientEvent.SyncUnexpectedError]: (error: Error) => void;
    [ClientEvent.ClientWellKnown]: (data: IClientWellKnown) => void;
    [ClientEvent.TurnServers]: (servers: ITurnServer[]) => void;
    [ClientEvent.TurnServersError]: (error: Error, fatal: boolean) => void;
} & RoomEventHandlerMap
    & RoomStateEventHandlerMap
    & CryptoEventHandlerMap
    & MatrixEventHandlerMap
    & RoomMemberEventHandlerMap
    & UserEventHandlerMap
    & CallEventHandlerEventHandlerMap
    & CallEventHandlerMap
    & HttpApiEventHandlerMap
    & BeaconEventHandlerMap;

/**
 * Represents a Matrix Client. Only directly construct this if you want to use
 * custom modules. Normally, {@link createClient} should be used
 * as it specifies 'sensible' defaults for these modules.
 */
export class MatrixClient extends TypedEventEmitter<EmittedEvents, ClientEventHandlerMap> {
    public static readonly RESTORE_BACKUP_ERROR_BAD_KEY = 'RESTORE_BACKUP_ERROR_BAD_KEY';

    public reEmitter = new TypedReEmitter<EmittedEvents, ClientEventHandlerMap>(this);
    public olmVersion: [number, number, number] = null; // populated after initCrypto
    public usingExternalCrypto = false;
    public store: Store;
    public deviceId?: string;
    public credentials: { userId?: string };
    public pickleKey: string;
    public scheduler: MatrixScheduler;
    public clientRunning = false;
    public timelineSupport = false;
    public urlPreviewCache: { [key: string]: Promise<IPreviewUrlResponse> } = {};
    public identityServer: IIdentityServerProvider;
    public http: MatrixHttpApi; // XXX: Intended private, used in code.
    public crypto: Crypto; // XXX: Intended private, used in code.
    public cryptoCallbacks: ICryptoCallbacks; // XXX: Intended private, used in code.
    public callEventHandler: CallEventHandler; // XXX: Intended private, used in code.
    public supportsCallTransfer = false; // XXX: Intended private, used in code.
    public forceTURN = false; // XXX: Intended private, used in code.
    public iceCandidatePoolSize = 0; // XXX: Intended private, used in code.
    public idBaseUrl: string;
    public baseUrl: string;

    // Note: these are all `protected` to let downstream consumers make mistakes if they want to.
    // We don't technically support this usage, but have reasons to do this.

    protected canSupportVoip = false;
    protected peekSync: SyncApi = null;
    protected isGuestAccount = false;
    protected ongoingScrollbacks: {[roomId: string]: {promise?: Promise<Room>, errorTs?: number}} = {};
    protected notifTimelineSet: EventTimelineSet = null;
    protected cryptoStore: CryptoStore;
    protected verificationMethods: VerificationMethod[];
    protected fallbackICEServerAllowed = false;
    protected roomList: RoomList;
    protected syncApi: SlidingSyncSdk | SyncApi;
    public pushRules: IPushRules;
    protected syncLeftRoomsPromise: Promise<Room[]>;
    protected syncedLeftRooms = false;
    protected clientOpts: IStoredClientOpts;
    protected clientWellKnownIntervalID: ReturnType<typeof setInterval>;
    protected canResetTimelineCallback: ResetTimelineCallback;

    // The pushprocessor caches useful things, so keep one and re-use it
    protected pushProcessor = new PushProcessor(this);

    // Promise to a response of the server's /versions response
    // TODO: This should expire: https://github.com/matrix-org/matrix-js-sdk/issues/1020
    protected serverVersionsPromise: Promise<IServerVersions>;

    public cachedCapabilities: {
        capabilities: ICapabilities;
        expiration: number;
    };
    protected clientWellKnown: IClientWellKnown;
    protected clientWellKnownPromise: Promise<IClientWellKnown>;
    protected turnServers: ITurnServer[] = [];
    protected turnServersExpiry = 0;
<<<<<<< HEAD
    protected checkTurnServersIntervalID: ReturnType<typeof setInterval> | null = null;
    protected exportedOlmDeviceToImport: IOlmDevice;
=======
    protected checkTurnServersIntervalID: ReturnType<typeof setInterval>;
    protected exportedOlmDeviceToImport: IExportedOlmDevice;
>>>>>>> d867affc
    protected txnCtr = 0;
    protected mediaHandler = new MediaHandler(this);
    protected pendingEventEncryption = new Map<string, Promise<void>>();

    private toDeviceMessageQueue: ToDeviceMessageQueue;

    constructor(opts: IMatrixClientCreateOpts) {
        super();

        opts.baseUrl = utils.ensureNoTrailingSlash(opts.baseUrl);
        opts.idBaseUrl = utils.ensureNoTrailingSlash(opts.idBaseUrl);

        this.baseUrl = opts.baseUrl;
        this.idBaseUrl = opts.idBaseUrl;
        this.identityServer = opts.identityServer;

        this.usingExternalCrypto = opts.usingExternalCrypto;
        this.store = opts.store || new StubStore();
        this.deviceId = opts.deviceId || null;

        const userId = opts.userId || null;
        this.credentials = { userId };

        this.http = new MatrixHttpApi(this as ConstructorParameters<typeof MatrixHttpApi>[0], {
            baseUrl: opts.baseUrl,
            idBaseUrl: opts.idBaseUrl,
            accessToken: opts.accessToken,
            request: opts.request,
            prefix: PREFIX_R0,
            onlyData: true,
            extraParams: opts.queryParams,
            localTimeoutMs: opts.localTimeoutMs,
            useAuthorizationHeader: opts.useAuthorizationHeader,
        });

        if (opts.deviceToImport) {
            if (this.deviceId) {
                logger.warn(
                    'not importing device because device ID is provided to ' +
                    'constructor independently of exported data',
                );
            } else if (this.credentials.userId) {
                logger.warn(
                    'not importing device because user ID is provided to ' +
                    'constructor independently of exported data',
                );
            } else if (!opts.deviceToImport.deviceId) {
                logger.warn('not importing device because no device ID in exported data');
            } else {
                this.deviceId = opts.deviceToImport.deviceId;
                this.credentials.userId = opts.deviceToImport.userId;
                // will be used during async initialization of the crypto
                this.exportedOlmDeviceToImport = opts.deviceToImport.olmDevice;
            }
        } else if (opts.pickleKey) {
            this.pickleKey = opts.pickleKey;
        }

        this.scheduler = opts.scheduler;
        if (this.scheduler) {
            this.scheduler.setProcessFunction(async (eventToSend: MatrixEvent) => {
                const room = this.getRoom(eventToSend.getRoomId());
                if (eventToSend.status !== EventStatus.SENDING) {
                    this.updatePendingEventStatus(room, eventToSend, EventStatus.SENDING);
                }
                const res = await this.sendEventHttpRequest(eventToSend);
                if (room) {
                    // ensure we update pending event before the next scheduler run so that any listeners to event id
                    // updates on the synchronous event emitter get a chance to run first.
                    room.updatePendingEvent(eventToSend, EventStatus.SENT, res.event_id);
                }
                return res;
            });
        }

        if (supportsMatrixCall()) {
            this.callEventHandler = new CallEventHandler(this);
            this.canSupportVoip = true;
            // Start listening for calls after the initial sync is done
            // We do not need to backfill the call event buffer
            // with encrypted events that might never get decrypted
            this.on(ClientEvent.Sync, this.startCallEventHandler);
        }

        this.timelineSupport = Boolean(opts.timelineSupport);

        this.cryptoStore = opts.cryptoStore;
        this.verificationMethods = opts.verificationMethods;
        this.cryptoCallbacks = opts.cryptoCallbacks || {};

        this.forceTURN = opts.forceTURN || false;
        this.iceCandidatePoolSize = opts.iceCandidatePoolSize === undefined ? 0 : opts.iceCandidatePoolSize;
        this.supportsCallTransfer = opts.supportsCallTransfer || false;
        this.fallbackICEServerAllowed = opts.fallbackICEServerAllowed || false;

        // List of which rooms have encryption enabled: separate from crypto because
        // we still want to know which rooms are encrypted even if crypto is disabled:
        // we don't want to start sending unencrypted events to them.
        this.roomList = new RoomList(this.cryptoStore);

        this.toDeviceMessageQueue = new ToDeviceMessageQueue(this);

        // The SDK doesn't really provide a clean way for events to recalculate the push
        // actions for themselves, so we have to kinda help them out when they are encrypted.
        // We do this so that push rules are correctly executed on events in their decrypted
        // state, such as highlights when the user's name is mentioned.
        this.on(MatrixEventEvent.Decrypted, (event) => {
            const oldActions = event.getPushActions();
            const actions = this.getPushActionsForEvent(event, true);

            const room = this.getRoom(event.getRoomId());
            if (!room) return;

            const currentCount = room.getUnreadNotificationCount(NotificationCountType.Highlight);

            // Ensure the unread counts are kept up to date if the event is encrypted
            // We also want to make sure that the notification count goes up if we already
            // have encrypted events to avoid other code from resetting 'highlight' to zero.
            const oldHighlight = !!oldActions?.tweaks?.highlight;
            const newHighlight = !!actions?.tweaks?.highlight;
            if (oldHighlight !== newHighlight || currentCount > 0) {
                // TODO: Handle mentions received while the client is offline
                // See also https://github.com/vector-im/element-web/issues/9069
                if (!room.hasUserReadEvent(this.getUserId(), event.getId())) {
                    let newCount = currentCount;
                    if (newHighlight && !oldHighlight) newCount++;
                    if (!newHighlight && oldHighlight) newCount--;
                    room.setUnreadNotificationCount(NotificationCountType.Highlight, newCount);

                    // Fix 'Mentions Only' rooms from not having the right badge count
                    const totalCount = room.getUnreadNotificationCount(NotificationCountType.Total);
                    if (totalCount < newCount) {
                        room.setUnreadNotificationCount(NotificationCountType.Total, newCount);
                    }
                }
            }
        });

        // Like above, we have to listen for read receipts from ourselves in order to
        // correctly handle notification counts on encrypted rooms.
        // This fixes https://github.com/vector-im/element-web/issues/9421
        this.on(RoomEvent.Receipt, (event, room) => {
            if (room && this.isRoomEncrypted(room.roomId)) {
                // Figure out if we've read something or if it's just informational
                const content = event.getContent();
                const isSelf = Object.keys(content).filter(eid => {
                    const read = content[eid][ReceiptType.Read];
                    if (read && Object.keys(read).includes(this.getUserId())) return true;

                    const readPrivate = content[eid][ReceiptType.ReadPrivate];
                    if (readPrivate && Object.keys(readPrivate).includes(this.getUserId())) return true;

                    return false;
                }).length > 0;

                if (!isSelf) return;

                // Work backwards to determine how many events are unread. We also set
                // a limit for how back we'll look to avoid spinning CPU for too long.
                // If we hit the limit, we assume the count is unchanged.
                const maxHistory = 20;
                const events = room.getLiveTimeline().getEvents();

                let highlightCount = 0;

                for (let i = events.length - 1; i >= 0; i--) {
                    if (i === events.length - maxHistory) return; // limit reached

                    const event = events[i];

                    if (room.hasUserReadEvent(this.getUserId(), event.getId())) {
                        // If the user has read the event, then the counting is done.
                        break;
                    }

                    const pushActions = this.getPushActionsForEvent(event);
                    highlightCount += pushActions.tweaks &&
                    pushActions.tweaks.highlight ? 1 : 0;
                }

                // Note: we don't need to handle 'total' notifications because the counts
                // will come from the server.
                room.setUnreadNotificationCount(NotificationCountType.Highlight, highlightCount);
            }
        });
    }

    /**
     * High level helper method to begin syncing and poll for new events. To listen for these
     * events, add a listener for {@link module:client~MatrixClient#event:"event"}
     * via {@link module:client~MatrixClient#on}. Alternatively, listen for specific
     * state change events.
     * @param {Object=} opts Options to apply when syncing.
     */
    public async startClient(opts?: IStartClientOpts): Promise<void> {
        if (this.clientRunning) {
            // client is already running.
            return;
        }
        this.clientRunning = true;
        // backwards compat for when 'opts' was 'historyLen'.
        if (typeof opts === "number") {
            opts = {
                initialSyncLimit: opts,
            };
        }

        // Create our own user object artificially (instead of waiting for sync)
        // so it's always available, even if the user is not in any rooms etc.
        const userId = this.getUserId();
        if (userId) {
            this.store.storeUser(new User(userId));
        }

        if (this.crypto) {
            this.crypto.uploadDeviceKeys();
            this.crypto.start();
        }

        // periodically poll for turn servers if we support voip
        if (this.canSupportVoip) {
            this.checkTurnServersIntervalID = setInterval(() => {
                this.checkTurnServers();
            }, TURN_CHECK_INTERVAL);
            // noinspection ES6MissingAwait
            this.checkTurnServers();
        }

        if (this.syncApi) {
            // This shouldn't happen since we thought the client was not running
            logger.error("Still have sync object whilst not running: stopping old one");
            this.syncApi.stop();
        }

        try {
            const { serverSupport, stable } = await this.doesServerSupportThread();
            Thread.setServerSideSupport(serverSupport, stable);
        } catch (e) {
            // Most likely cause is that `doesServerSupportThread` returned `null` (as it
            // is allowed to do) and thus we enter "degraded mode" on threads.
            Thread.setServerSideSupport(false, true);
        }

        // shallow-copy the opts dict before modifying and storing it
        this.clientOpts = Object.assign({}, opts) as IStoredClientOpts;
        this.clientOpts.crypto = this.crypto;
        this.clientOpts.canResetEntireTimeline = (roomId) => {
            if (!this.canResetTimelineCallback) {
                return false;
            }
            return this.canResetTimelineCallback(roomId);
        };
        if (this.clientOpts.slidingSync) {
            this.syncApi = new SlidingSyncSdk(this.clientOpts.slidingSync, this, this.clientOpts);
        } else {
            this.syncApi = new SyncApi(this, this.clientOpts);
        }
        this.syncApi.sync();

        if (this.clientOpts.clientWellKnownPollPeriod !== undefined) {
            this.clientWellKnownIntervalID = setInterval(() => {
                this.fetchClientWellKnown();
            }, 1000 * this.clientOpts.clientWellKnownPollPeriod);
            this.fetchClientWellKnown();
        }

        this.toDeviceMessageQueue.start();
    }

    /**
     * High level helper method to stop the client from polling and allow a
     * clean shutdown.
     */
    public stopClient() {
        this.crypto?.stop(); // crypto might have been initialised even if the client wasn't fully started

        if (!this.clientRunning) return; // already stopped

        logger.log('stopping MatrixClient');

        this.clientRunning = false;

        this.syncApi?.stop();
        this.syncApi = null;

        this.peekSync?.stopPeeking();

        this.callEventHandler?.stop();
        this.callEventHandler = null;

        global.clearInterval(this.checkTurnServersIntervalID);
        this.checkTurnServersIntervalID = null;

        if (this.clientWellKnownIntervalID !== undefined) {
            global.clearInterval(this.clientWellKnownIntervalID);
        }

        this.toDeviceMessageQueue.stop();
    }

    /**
     * Try to rehydrate a device if available.  The client must have been
     * initialized with a `cryptoCallback.getDehydrationKey` option, and this
     * function must be called before initCrypto and startClient are called.
     *
     * @return {Promise<string>} Resolves to undefined if a device could not be dehydrated, or
     *     to the new device ID if the dehydration was successful.
     * @return {module:http-api.MatrixError} Rejects: with an error response.
     */
    public async rehydrateDevice(): Promise<string> {
        if (this.crypto) {
            throw new Error("Cannot rehydrate device after crypto is initialized");
        }

        if (!this.cryptoCallbacks.getDehydrationKey) {
            return;
        }

        const getDeviceResult = await this.getDehydratedDevice();
        if (!getDeviceResult) {
            return;
        }

        if (!getDeviceResult.device_data || !getDeviceResult.device_id) {
            logger.info("no dehydrated device found");
            return;
        }

        const account = new global.Olm.Account();
        try {
            const deviceData = getDeviceResult.device_data;
            if (deviceData.algorithm !== DEHYDRATION_ALGORITHM) {
                logger.warn("Wrong algorithm for dehydrated device");
                return;
            }
            logger.log("unpickling dehydrated device");
            const key = await this.cryptoCallbacks.getDehydrationKey(
                deviceData,
                (k) => {
                    // copy the key so that it doesn't get clobbered
                    account.unpickle(new Uint8Array(k), deviceData.account);
                },
            );
            account.unpickle(key, deviceData.account);
            logger.log("unpickled device");

            const rehydrateResult = await this.http.authedRequest<{ success: boolean }>(
                undefined,
                Method.Post,
                "/dehydrated_device/claim",
                undefined,
                {
                    device_id: getDeviceResult.device_id,
                },
                {
                    prefix: "/_matrix/client/unstable/org.matrix.msc2697.v2",
                },
            );

            if (rehydrateResult.success === true) {
                this.deviceId = getDeviceResult.device_id;
                logger.info("using dehydrated device");
                const pickleKey = this.pickleKey || "DEFAULT_KEY";
                this.exportedOlmDeviceToImport = {
                    pickledAccount: account.pickle(pickleKey),
                    sessions: [],
                    pickleKey: pickleKey,
                };
                account.free();
                return this.deviceId;
            } else {
                account.free();
                logger.info("not using dehydrated device");
                return;
            }
        } catch (e) {
            account.free();
            logger.warn("could not unpickle", e);
        }
    }

    /**
     * Get the current dehydrated device, if any
     * @return {Promise} A promise of an object containing the dehydrated device
     */
    public async getDehydratedDevice(): Promise<IDehydratedDevice> {
        try {
            return await this.http.authedRequest<IDehydratedDevice>(
                undefined,
                Method.Get,
                "/dehydrated_device",
                undefined, undefined,
                {
                    prefix: "/_matrix/client/unstable/org.matrix.msc2697.v2",
                },
            );
        } catch (e) {
            logger.info("could not get dehydrated device", e.toString());
            return;
        }
    }

    /**
     * Set the dehydration key.  This will also periodically dehydrate devices to
     * the server.
     *
     * @param {Uint8Array} key the dehydration key
     * @param {IDehydratedDeviceKeyInfo} [keyInfo] Information about the key.  Primarily for
     *     information about how to generate the key from a passphrase.
     * @param {string} [deviceDisplayName] The device display name for the
     *     dehydrated device.
     * @return {Promise} A promise that resolves when the dehydrated device is stored.
     */
    public setDehydrationKey(
        key: Uint8Array,
        keyInfo: IDehydratedDeviceKeyInfo,
        deviceDisplayName?: string,
    ): Promise<void> {
        if (!this.crypto) {
            logger.warn('not dehydrating device if crypto is not enabled');
            return;
        }
        return this.crypto.dehydrationManager.setKeyAndQueueDehydration(key, keyInfo, deviceDisplayName);
    }

    /**
     * Creates a new dehydrated device (without queuing periodic dehydration)
     * @param {Uint8Array} key the dehydration key
     * @param {IDehydratedDeviceKeyInfo} [keyInfo] Information about the key.  Primarily for
     *     information about how to generate the key from a passphrase.
     * @param {string} [deviceDisplayName] The device display name for the
     *     dehydrated device.
     * @return {Promise<String>} the device id of the newly created dehydrated device
     */
    public async createDehydratedDevice(
        key: Uint8Array,
        keyInfo: IDehydratedDeviceKeyInfo,
        deviceDisplayName?: string,
    ): Promise<string> {
        if (!this.crypto) {
            logger.warn('not dehydrating device if crypto is not enabled');
            return;
        }
        await this.crypto.dehydrationManager.setKey(key, keyInfo, deviceDisplayName);
        return this.crypto.dehydrationManager.dehydrateDevice();
    }

    public async exportDevice(): Promise<IExportedDevice> {
        if (!this.crypto) {
            logger.warn('not exporting device if crypto is not enabled');
            return;
        }
        return {
            userId: this.credentials.userId,
            deviceId: this.deviceId,
            // XXX: Private member access.
            olmDevice: await this.crypto.olmDevice.export(),
        };
    }

    /**
     * Clear any data out of the persistent stores used by the client.
     *
     * @returns {Promise} Promise which resolves when the stores have been cleared.
     */
    public clearStores(): Promise<void> {
        if (this.clientRunning) {
            throw new Error("Cannot clear stores while client is running");
        }

        const promises = [];

        promises.push(this.store.deleteAllData());
        if (this.cryptoStore) {
            promises.push(this.cryptoStore.deleteAllData());
        }
        return Promise.all(promises).then(); // .then to fix types
    }

    /**
     * Get the user-id of the logged-in user
     *
     * @return {?string} MXID for the logged-in user, or null if not logged in
     */
    public getUserId(): string | null {
        if (this.credentials && this.credentials.userId) {
            return this.credentials.userId;
        }
        return null;
    }

    /**
     * Get the domain for this client's MXID
     * @return {?string} Domain of this MXID
     */
    public getDomain(): string {
        if (this.credentials && this.credentials.userId) {
            return this.credentials.userId.replace(/^.*?:/, '');
        }
        return null;
    }

    /**
     * Get the local part of the current user ID e.g. "foo" in "@foo:bar".
     * @return {?string} The user ID localpart or null.
     */
    public getUserIdLocalpart(): string | null {
        if (this.credentials && this.credentials.userId) {
            return this.credentials.userId.split(":")[0].substring(1);
        }
        return null;
    }

    /**
     * Get the device ID of this client
     * @return {?string} device ID
     */
    public getDeviceId(): string {
        return this.deviceId;
    }

    /**
     * Check if the runtime environment supports VoIP calling.
     * @return {boolean} True if VoIP is supported.
     */
    public supportsVoip(): boolean {
        return this.canSupportVoip;
    }

    /**
     * @returns {MediaHandler}
     */
    public getMediaHandler(): MediaHandler {
        return this.mediaHandler;
    }

    /**
     * Set whether VoIP calls are forced to use only TURN
     * candidates. This is the same as the forceTURN option
     * when creating the client.
     * @param {boolean} force True to force use of TURN servers
     */
    public setForceTURN(force: boolean) {
        this.forceTURN = force;
    }

    /**
     * Set whether to advertise transfer support to other parties on Matrix calls.
     * @param {boolean} support True to advertise the 'm.call.transferee' capability
     */
    public setSupportsCallTransfer(support: boolean) {
        this.supportsCallTransfer = support;
    }

    /**
     * Creates a new call.
     * The place*Call methods on the returned call can be used to actually place a call
     *
     * @param {string} roomId The room the call is to be placed in.
     * @return {MatrixCall} the call or null if the browser doesn't support calling.
     */
    public createCall(roomId: string): MatrixCall | null {
        return createNewMatrixCall(this, roomId);
    }

    /**
     * Get the current sync state.
     * @return {?SyncState} the sync state, which may be null.
     * @see module:client~MatrixClient#event:"sync"
     */
    public getSyncState(): SyncState {
        if (!this.syncApi) {
            return null;
        }
        return this.syncApi.getSyncState();
    }

    /**
     * Returns the additional data object associated with
     * the current sync state, or null if there is no
     * such data.
     * Sync errors, if available, are put in the 'error' key of
     * this object.
     * @return {?Object}
     */
    public getSyncStateData(): ISyncStateData | null {
        if (!this.syncApi) {
            return null;
        }
        return this.syncApi.getSyncStateData();
    }

    /**
     * Whether the initial sync has completed.
     * @return {boolean} True if at least one sync has happened.
     */
    public isInitialSyncComplete(): boolean {
        const state = this.getSyncState();
        if (!state) {
            return false;
        }
        return state === SyncState.Prepared || state === SyncState.Syncing;
    }

    /**
     * Return whether the client is configured for a guest account.
     * @return {boolean} True if this is a guest access_token (or no token is supplied).
     */
    public isGuest(): boolean {
        return this.isGuestAccount;
    }

    /**
     * Set whether this client is a guest account. <b>This method is experimental
     * and may change without warning.</b>
     * @param {boolean} guest True if this is a guest account.
     */
    public setGuest(guest: boolean) {
        // EXPERIMENTAL:
        // If the token is a macaroon, it should be encoded in it that it is a 'guest'
        // access token, which means that the SDK can determine this entirely without
        // the dev manually flipping this flag.
        this.isGuestAccount = guest;
    }

    /**
     * Return the provided scheduler, if any.
     * @return {?module:scheduler~MatrixScheduler} The scheduler or null
     */
    public getScheduler(): MatrixScheduler {
        return this.scheduler;
    }

    /**
     * Retry a backed off syncing request immediately. This should only be used when
     * the user <b>explicitly</b> attempts to retry their lost connection.
     * Will also retry any outbound to-device messages currently in the queue to be sent
     * (retries of regular outgoing events are handled separately, per-event).
     * @return {boolean} True if this resulted in a request being retried.
     */
    public retryImmediately(): boolean {
        // don't await for this promise: we just want to kick it off
        this.toDeviceMessageQueue.sendQueue();
        return this.syncApi.retryImmediately();
    }

    /**
     * Return the global notification EventTimelineSet, if any
     *
     * @return {EventTimelineSet} the globl notification EventTimelineSet
     */
    public getNotifTimelineSet(): EventTimelineSet {
        return this.notifTimelineSet;
    }

    /**
     * Set the global notification EventTimelineSet
     *
     * @param {EventTimelineSet} set
     */
    public setNotifTimelineSet(set: EventTimelineSet) {
        this.notifTimelineSet = set;
    }

    /**
     * Gets the capabilities of the homeserver. Always returns an object of
     * capability keys and their options, which may be empty.
     * @param {boolean} fresh True to ignore any cached values.
     * @return {Promise} Resolves to the capabilities of the homeserver
     * @return {module:http-api.MatrixError} Rejects: with an error response.
     */
    public getCapabilities(fresh = false): Promise<ICapabilities> {
        const now = new Date().getTime();

        if (this.cachedCapabilities && !fresh) {
            if (now < this.cachedCapabilities.expiration) {
                logger.log("Returning cached capabilities");
                return Promise.resolve(this.cachedCapabilities.capabilities);
            }
        }

        return this.http.authedRequest(
            undefined, Method.Get, "/capabilities",
        ).catch((e: Error): void => {
            // We swallow errors because we need a default object anyhow
            logger.error(e);
        }).then((r: { capabilities?: ICapabilities } = {}) => {
            const capabilities: ICapabilities = r["capabilities"] || {};

            // If the capabilities missed the cache, cache it for a shorter amount
            // of time to try and refresh them later.
            const cacheMs = Object.keys(capabilities).length
                ? CAPABILITIES_CACHE_MS
                : 60000 + (Math.random() * 5000);

            this.cachedCapabilities = {
                capabilities,
                expiration: now + cacheMs,
            };

            logger.log("Caching capabilities: ", capabilities);
            return capabilities;
        });
    }

    /**
     * Initialise support for end-to-end encryption in this client
     *
     * You should call this method after creating the matrixclient, but *before*
     * calling `startClient`, if you want to support end-to-end encryption.
     *
     * It will return a Promise which will resolve when the crypto layer has been
     * successfully initialised.
     */
    public async initCrypto(): Promise<void> {
        if (!isCryptoAvailable()) {
            throw new Error(
                `End-to-end encryption not supported in this js-sdk build: did ` +
                `you remember to load the olm library?`,
            );
        }

        if (this.crypto) {
            logger.warn("Attempt to re-initialise e2e encryption on MatrixClient");
            return;
        }

        if (!this.cryptoStore) {
            // the cryptostore is provided by sdk.createClient, so this shouldn't happen
            throw new Error(`Cannot enable encryption: no cryptoStore provided`);
        }

        logger.log("Crypto: Starting up crypto store...");
        await this.cryptoStore.startup();

        // initialise the list of encrypted rooms (whether or not crypto is enabled)
        logger.log("Crypto: initialising roomlist...");
        await this.roomList.init();

        const userId = this.getUserId();
        if (userId === null) {
            throw new Error(
                `Cannot enable encryption on MatrixClient with unknown userId: ` +
                `ensure userId is passed in createClient().`,
            );
        }
        if (this.deviceId === null) {
            throw new Error(
                `Cannot enable encryption on MatrixClient with unknown deviceId: ` +
                `ensure deviceId is passed in createClient().`,
            );
        }

        const crypto = new Crypto(
            this,
            userId,
            this.deviceId,
            this.store,
            this.cryptoStore,
            this.roomList,
            this.verificationMethods,
        );

        this.reEmitter.reEmit(crypto, [
            CryptoEvent.KeyBackupFailed,
            CryptoEvent.KeyBackupSessionsRemaining,
            CryptoEvent.RoomKeyRequest,
            CryptoEvent.RoomKeyRequestCancellation,
            CryptoEvent.Warning,
            CryptoEvent.DevicesUpdated,
            CryptoEvent.WillUpdateDevices,
            CryptoEvent.DeviceVerificationChanged,
            CryptoEvent.UserTrustStatusChanged,
            CryptoEvent.KeysChanged,
        ]);

        logger.log("Crypto: initialising crypto object...");
        await crypto.init({
            exportedOlmDevice: this.exportedOlmDeviceToImport,
            pickleKey: this.pickleKey,
        });
        delete this.exportedOlmDeviceToImport;

        this.olmVersion = Crypto.getOlmVersion();

        // if crypto initialisation was successful, tell it to attach its event handlers.
        crypto.registerEventHandlers(this as Parameters<Crypto["registerEventHandlers"]>[0]);
        this.crypto = crypto;
    }

    /**
     * Is end-to-end crypto enabled for this client.
     * @return {boolean} True if end-to-end is enabled.
     */
    public isCryptoEnabled(): boolean {
        return !!this.crypto;
    }

    /**
     * Get the Ed25519 key for this device
     *
     * @return {?string} base64-encoded ed25519 key. Null if crypto is
     *    disabled.
     */
    public getDeviceEd25519Key(): string {
        if (!this.crypto) return null;
        return this.crypto.getDeviceEd25519Key();
    }

    /**
     * Get the Curve25519 key for this device
     *
     * @return {?string} base64-encoded curve25519 key. Null if crypto is
     *    disabled.
     */
    public getDeviceCurve25519Key(): string {
        if (!this.crypto) return null;
        return this.crypto.getDeviceCurve25519Key();
    }

    /**
     * Upload the device keys to the homeserver.
     * @return {Promise<void>} A promise that will resolve when the keys are uploaded.
     */
    public async uploadKeys(): Promise<void> {
        if (!this.crypto) {
            throw new Error("End-to-end encryption disabled");
        }

        await this.crypto.uploadDeviceKeys();
    }

    /**
     * Download the keys for a list of users and stores the keys in the session
     * store.
     * @param {Array} userIds The users to fetch.
     * @param {boolean} forceDownload Always download the keys even if cached.
     *
     * @return {Promise} A promise which resolves to a map userId->deviceId->{@link
        * module:crypto~DeviceInfo|DeviceInfo}.
     */
    public downloadKeys(
        userIds: string[],
        forceDownload?: boolean,
    ): Promise<Record<string, Record<string, IDevice>>> {
        if (!this.crypto) {
            return Promise.reject(new Error("End-to-end encryption disabled"));
        }
        return this.crypto.downloadKeys(userIds, forceDownload);
    }

    /**
     * Get the stored device keys for a user id
     *
     * @param {string} userId the user to list keys for.
     *
     * @return {module:crypto/deviceinfo[]} list of devices
     */
    public getStoredDevicesForUser(userId: string): DeviceInfo[] {
        if (!this.crypto) {
            throw new Error("End-to-end encryption disabled");
        }
        return this.crypto.getStoredDevicesForUser(userId) || [];
    }

    /**
     * Get the stored device key for a user id and device id
     *
     * @param {string} userId the user to list keys for.
     * @param {string} deviceId unique identifier for the device
     *
     * @return {module:crypto/deviceinfo} device or null
     */
    public getStoredDevice(userId: string, deviceId: string): DeviceInfo | null {
        if (!this.crypto) {
            throw new Error("End-to-end encryption disabled");
        }
        return this.crypto.getStoredDevice(userId, deviceId) || null;
    }

    /**
     * Mark the given device as verified
     *
     * @param {string} userId owner of the device
     * @param {string} deviceId unique identifier for the device or user's
     * cross-signing public key ID.
     *
     * @param {boolean=} verified whether to mark the device as verified. defaults
     *   to 'true'.
     *
     * @returns {Promise}
     *
     * @fires module:client~event:MatrixClient"deviceVerificationChanged"
     */
    public setDeviceVerified(userId: string, deviceId: string, verified = true): Promise<void> {
        const prom = this.setDeviceVerification(userId, deviceId, verified, null, null);

        // if one of the user's own devices is being marked as verified / unverified,
        // check the key backup status, since whether or not we use this depends on
        // whether it has a signature from a verified device
        if (userId == this.credentials.userId) {
            this.checkKeyBackup();
        }
        return prom;
    }

    /**
     * Mark the given device as blocked/unblocked
     *
     * @param {string} userId owner of the device
     * @param {string} deviceId unique identifier for the device or user's
     * cross-signing public key ID.
     *
     * @param {boolean=} blocked whether to mark the device as blocked. defaults
     *   to 'true'.
     *
     * @returns {Promise}
     *
     * @fires module:client~event:MatrixClient"deviceVerificationChanged"
     */
    public setDeviceBlocked(userId: string, deviceId: string, blocked = true): Promise<void> {
        return this.setDeviceVerification(userId, deviceId, null, blocked, null);
    }

    /**
     * Mark the given device as known/unknown
     *
     * @param {string} userId owner of the device
     * @param {string} deviceId unique identifier for the device or user's
     * cross-signing public key ID.
     *
     * @param {boolean=} known whether to mark the device as known. defaults
     *   to 'true'.
     *
     * @returns {Promise}
     *
     * @fires module:client~event:MatrixClient"deviceVerificationChanged"
     */
    public setDeviceKnown(userId: string, deviceId: string, known = true): Promise<void> {
        return this.setDeviceVerification(userId, deviceId, null, null, known);
    }

    private async setDeviceVerification(
        userId: string,
        deviceId: string,
        verified: boolean,
        blocked: boolean,
        known: boolean,
    ): Promise<void> {
        if (!this.crypto) {
            throw new Error("End-to-end encryption disabled");
        }
        await this.crypto.setDeviceVerification(userId, deviceId, verified, blocked, known);
    }

    /**
     * Request a key verification from another user, using a DM.
     *
     * @param {string} userId the user to request verification with
     * @param {string} roomId the room to use for verification
     *
     * @returns {Promise<module:crypto/verification/request/VerificationRequest>} resolves to a VerificationRequest
     *    when the request has been sent to the other party.
     */
    public requestVerificationDM(userId: string, roomId: string): Promise<VerificationRequest> {
        if (!this.crypto) {
            throw new Error("End-to-end encryption disabled");
        }
        return this.crypto.requestVerificationDM(userId, roomId);
    }

    /**
     * Finds a DM verification request that is already in progress for the given room id
     *
     * @param {string} roomId the room to use for verification
     *
     * @returns {module:crypto/verification/request/VerificationRequest?} the VerificationRequest that is in progress, if any
     */
    public findVerificationRequestDMInProgress(roomId: string): VerificationRequest {
        if (!this.crypto) {
            throw new Error("End-to-end encryption disabled");
        }
        return this.crypto.findVerificationRequestDMInProgress(roomId);
    }

    /**
     * Returns all to-device verification requests that are already in progress for the given user id
     *
     * @param {string} userId the ID of the user to query
     *
     * @returns {module:crypto/verification/request/VerificationRequest[]} the VerificationRequests that are in progress
     */
    public getVerificationRequestsToDeviceInProgress(userId: string): VerificationRequest[] {
        if (!this.crypto) {
            throw new Error("End-to-end encryption disabled");
        }
        return this.crypto.getVerificationRequestsToDeviceInProgress(userId);
    }

    /**
     * Request a key verification from another user.
     *
     * @param {string} userId the user to request verification with
     * @param {Array} devices array of device IDs to send requests to.  Defaults to
     *    all devices owned by the user
     *
     * @returns {Promise<module:crypto/verification/request/VerificationRequest>} resolves to a VerificationRequest
     *    when the request has been sent to the other party.
     */
    public requestVerification(userId: string, devices?: string[]): Promise<VerificationRequest> {
        if (!this.crypto) {
            throw new Error("End-to-end encryption disabled");
        }
        return this.crypto.requestVerification(userId, devices);
    }

    /**
     * Begin a key verification.
     *
     * @param {string} method the verification method to use
     * @param {string} userId the user to verify keys with
     * @param {string} deviceId the device to verify
     *
     * @returns {Verification} a verification object
     * @deprecated Use `requestVerification` instead.
     */
    public beginKeyVerification(method: string, userId: string, deviceId: string): Verification<any, any> {
        if (!this.crypto) {
            throw new Error("End-to-end encryption disabled");
        }
        return this.crypto.beginKeyVerification(method, userId, deviceId);
    }

    public checkSecretStorageKey(key: Uint8Array, info: ISecretStorageKeyInfo): Promise<boolean> {
        if (!this.crypto) {
            throw new Error("End-to-end encryption disabled");
        }
        return this.crypto.checkSecretStorageKey(key, info);
    }

    /**
     * Set the global override for whether the client should ever send encrypted
     * messages to unverified devices.  This provides the default for rooms which
     * do not specify a value.
     *
     * @param {boolean} value whether to blacklist all unverified devices by default
     */
    public setGlobalBlacklistUnverifiedDevices(value: boolean) {
        if (!this.crypto) {
            throw new Error("End-to-end encryption disabled");
        }
        return this.crypto.setGlobalBlacklistUnverifiedDevices(value);
    }

    /**
     * @return {boolean} whether to blacklist all unverified devices by default
     */
    public getGlobalBlacklistUnverifiedDevices(): boolean {
        if (!this.crypto) {
            throw new Error("End-to-end encryption disabled");
        }
        return this.crypto.getGlobalBlacklistUnverifiedDevices();
    }

    /**
     * Set whether sendMessage in a room with unknown and unverified devices
     * should throw an error and not send them message. This has 'Global' for
     * symmetry with setGlobalBlacklistUnverifiedDevices but there is currently
     * no room-level equivalent for this setting.
     *
     * This API is currently UNSTABLE and may change or be removed without notice.
     *
     * @param {boolean} value whether error on unknown devices
     */
    public setGlobalErrorOnUnknownDevices(value: boolean) {
        if (!this.crypto) {
            throw new Error("End-to-end encryption disabled");
        }
        return this.crypto.setGlobalErrorOnUnknownDevices(value);
    }

    /**
     * @return {boolean} whether to error on unknown devices
     *
     * This API is currently UNSTABLE and may change or be removed without notice.
     */
    public getGlobalErrorOnUnknownDevices(): boolean {
        if (!this.crypto) {
            throw new Error("End-to-end encryption disabled");
        }
        return this.crypto.getGlobalErrorOnUnknownDevices();
    }

    /**
     * Get the user's cross-signing key ID.
     *
     * The cross-signing API is currently UNSTABLE and may change without notice.
     *
     * @param {CrossSigningKey} [type=master] The type of key to get the ID of.  One of
     *     "master", "self_signing", or "user_signing".  Defaults to "master".
     *
     * @returns {string} the key ID
     */
    public getCrossSigningId(type: CrossSigningKey | string = CrossSigningKey.Master): string {
        if (!this.crypto) {
            throw new Error("End-to-end encryption disabled");
        }
        return this.crypto.getCrossSigningId(type);
    }

    /**
     * Get the cross signing information for a given user.
     *
     * The cross-signing API is currently UNSTABLE and may change without notice.
     *
     * @param {string} userId the user ID to get the cross-signing info for.
     *
     * @returns {CrossSigningInfo} the cross signing information for the user.
     */
    public getStoredCrossSigningForUser(userId: string): CrossSigningInfo {
        if (!this.crypto) {
            throw new Error("End-to-end encryption disabled");
        }
        return this.crypto.getStoredCrossSigningForUser(userId);
    }

    /**
     * Check whether a given user is trusted.
     *
     * The cross-signing API is currently UNSTABLE and may change without notice.
     *
     * @param {string} userId The ID of the user to check.
     *
     * @returns {UserTrustLevel}
     */
    public checkUserTrust(userId: string): UserTrustLevel {
        if (!this.crypto) {
            throw new Error("End-to-end encryption disabled");
        }
        return this.crypto.checkUserTrust(userId);
    }

    /**
     * Check whether a given device is trusted.
     *
     * The cross-signing API is currently UNSTABLE and may change without notice.
     *
     * @function module:client~MatrixClient#checkDeviceTrust
     * @param {string} userId The ID of the user whose devices is to be checked.
     * @param {string} deviceId The ID of the device to check
     *
     * @returns {DeviceTrustLevel}
     */
    public checkDeviceTrust(userId: string, deviceId: string): DeviceTrustLevel {
        if (!this.crypto) {
            throw new Error("End-to-end encryption disabled");
        }
        return this.crypto.checkDeviceTrust(userId, deviceId);
    }

    /**
     * Check whether one of our own devices is cross-signed by our
     * user's stored keys, regardless of whether we trust those keys yet.
     *
     * @param {string} deviceId The ID of the device to check
     *
     * @returns {boolean} true if the device is cross-signed
     */
    public checkIfOwnDeviceCrossSigned(deviceId: string): boolean {
        if (!this.crypto) {
            throw new Error("End-to-end encryption disabled");
        }
        return this.crypto.checkIfOwnDeviceCrossSigned(deviceId);
    }

    /**
     * Check the copy of our cross-signing key that we have in the device list and
     * see if we can get the private key. If so, mark it as trusted.
     * @param {Object} opts ICheckOwnCrossSigningTrustOpts object
     */
    public checkOwnCrossSigningTrust(opts?: ICheckOwnCrossSigningTrustOpts): Promise<void> {
        if (!this.crypto) {
            throw new Error("End-to-end encryption disabled");
        }
        return this.crypto.checkOwnCrossSigningTrust(opts);
    }

    /**
     * Checks that a given cross-signing private key matches a given public key.
     * This can be used by the getCrossSigningKey callback to verify that the
     * private key it is about to supply is the one that was requested.
     * @param {Uint8Array} privateKey The private key
     * @param {string} expectedPublicKey The public key
     * @returns {boolean} true if the key matches, otherwise false
     */
    public checkCrossSigningPrivateKey(privateKey: Uint8Array, expectedPublicKey: string): boolean {
        if (!this.crypto) {
            throw new Error("End-to-end encryption disabled");
        }
        return this.crypto.checkCrossSigningPrivateKey(privateKey, expectedPublicKey);
    }

    // deprecated: use requestVerification instead
    public legacyDeviceVerification(
        userId: string,
        deviceId: string,
        method: VerificationMethod,
    ): Promise<VerificationRequest> {
        if (!this.crypto) {
            throw new Error("End-to-end encryption disabled");
        }
        return this.crypto.legacyDeviceVerification(userId, deviceId, method);
    }

    /**
     * Perform any background tasks that can be done before a message is ready to
     * send, in order to speed up sending of the message.
     * @param {module:models/room} room the room the event is in
     */
    public prepareToEncrypt(room: Room) {
        if (!this.crypto) {
            throw new Error("End-to-end encryption disabled");
        }
        return this.crypto.prepareToEncrypt(room);
    }

    /**
     * Checks whether cross signing:
     * - is enabled on this account and trusted by this device
     * - has private keys either cached locally or stored in secret storage
     *
     * If this function returns false, bootstrapCrossSigning() can be used
     * to fix things such that it returns true. That is to say, after
     * bootstrapCrossSigning() completes successfully, this function should
     * return true.
     * @return {boolean} True if cross-signing is ready to be used on this device
     */
    public isCrossSigningReady(): Promise<boolean> {
        if (!this.crypto) {
            throw new Error("End-to-end encryption disabled");
        }
        return this.crypto.isCrossSigningReady();
    }

    /**
     * Bootstrap cross-signing by creating keys if needed. If everything is already
     * set up, then no changes are made, so this is safe to run to ensure
     * cross-signing is ready for use.
     *
     * This function:
     * - creates new cross-signing keys if they are not found locally cached nor in
     *   secret storage (if it has been setup)
     *
     * The cross-signing API is currently UNSTABLE and may change without notice.
     *
     * @param {function} opts.authUploadDeviceSigningKeys Function
     * called to await an interactive auth flow when uploading device signing keys.
     * @param {boolean} [opts.setupNewCrossSigning] Optional. Reset even if keys
     * already exist.
     * Args:
     *     {function} A function that makes the request requiring auth. Receives the
     *     auth data as an object. Can be called multiple times, first with an empty
     *     authDict, to obtain the flows.
     */
    public bootstrapCrossSigning(opts: IBootstrapCrossSigningOpts) {
        if (!this.crypto) {
            throw new Error("End-to-end encryption disabled");
        }
        return this.crypto.bootstrapCrossSigning(opts);
    }

    /**
     * Whether to trust a others users signatures of their devices.
     * If false, devices will only be considered 'verified' if we have
     * verified that device individually (effectively disabling cross-signing).
     *
     * Default: true
     *
     * @return {boolean} True if trusting cross-signed devices
     */
    public getCryptoTrustCrossSignedDevices(): boolean {
        if (!this.crypto) {
            throw new Error("End-to-end encryption disabled");
        }
        return this.crypto.getCryptoTrustCrossSignedDevices();
    }

    /**
     * See getCryptoTrustCrossSignedDevices

     * This may be set before initCrypto() is called to ensure no races occur.
     *
     * @param {boolean} val True to trust cross-signed devices
     */
    public setCryptoTrustCrossSignedDevices(val: boolean) {
        if (!this.crypto) {
            throw new Error("End-to-end encryption disabled");
        }
        return this.crypto.setCryptoTrustCrossSignedDevices(val);
    }

    /**
     * Counts the number of end to end session keys that are waiting to be backed up
     * @returns {Promise<int>} Resolves to the number of sessions requiring backup
     */
    public countSessionsNeedingBackup(): Promise<number> {
        if (!this.crypto) {
            throw new Error("End-to-end encryption disabled");
        }
        return this.crypto.countSessionsNeedingBackup();
    }

    /**
     * Get information about the encryption of an event
     *
     * @param {module:models/event.MatrixEvent} event event to be checked
     * @returns {IEncryptedEventInfo} The event information.
     */
    public getEventEncryptionInfo(event: MatrixEvent): IEncryptedEventInfo {
        if (!this.crypto) {
            throw new Error("End-to-end encryption disabled");
        }
        return this.crypto.getEventEncryptionInfo(event);
    }

    /**
     * Create a recovery key from a user-supplied passphrase.
     *
     * The Secure Secret Storage API is currently UNSTABLE and may change without notice.
     *
     * @param {string} password Passphrase string that can be entered by the user
     *     when restoring the backup as an alternative to entering the recovery key.
     *     Optional.
     * @returns {Promise<Object>} Object with public key metadata, encoded private
     *     recovery key which should be disposed of after displaying to the user,
     *     and raw private key to avoid round tripping if needed.
     */
    public createRecoveryKeyFromPassphrase(password?: string): Promise<IRecoveryKey> {
        if (!this.crypto) {
            throw new Error("End-to-end encryption disabled");
        }
        return this.crypto.createRecoveryKeyFromPassphrase(password);
    }

    /**
     * Checks whether secret storage:
     * - is enabled on this account
     * - is storing cross-signing private keys
     * - is storing session backup key (if enabled)
     *
     * If this function returns false, bootstrapSecretStorage() can be used
     * to fix things such that it returns true. That is to say, after
     * bootstrapSecretStorage() completes successfully, this function should
     * return true.
     *
     * The Secure Secret Storage API is currently UNSTABLE and may change without notice.
     *
     * @return {boolean} True if secret storage is ready to be used on this device
     */
    public isSecretStorageReady(): Promise<boolean> {
        if (!this.crypto) {
            throw new Error("End-to-end encryption disabled");
        }
        return this.crypto.isSecretStorageReady();
    }

    /**
     * Bootstrap Secure Secret Storage if needed by creating a default key. If everything is
     * already set up, then no changes are made, so this is safe to run to ensure secret
     * storage is ready for use.
     *
     * This function
     * - creates a new Secure Secret Storage key if no default key exists
     *   - if a key backup exists, it is migrated to store the key in the Secret
     *     Storage
     * - creates a backup if none exists, and one is requested
     * - migrates Secure Secret Storage to use the latest algorithm, if an outdated
     *   algorithm is found
     *
     * @param opts
     */
    public bootstrapSecretStorage(opts: ICreateSecretStorageOpts): Promise<void> {
        if (!this.crypto) {
            throw new Error("End-to-end encryption disabled");
        }
        return this.crypto.bootstrapSecretStorage(opts);
    }

    /**
     * Add a key for encrypting secrets.
     *
     * The Secure Secret Storage API is currently UNSTABLE and may change without notice.
     *
     * @param {string} algorithm the algorithm used by the key
     * @param {object} opts the options for the algorithm.  The properties used
     *     depend on the algorithm given.
     * @param {string} [keyName] the name of the key.  If not given, a random name will be generated.
     *
     * @return {object} An object with:
     *     keyId: {string} the ID of the key
     *     keyInfo: {object} details about the key (iv, mac, passphrase)
     */
    public addSecretStorageKey(
        algorithm: string,
        opts: IAddSecretStorageKeyOpts,
        keyName?: string,
    ): Promise<{keyId: string, keyInfo: ISecretStorageKeyInfo}> {
        if (!this.crypto) {
            throw new Error("End-to-end encryption disabled");
        }
        return this.crypto.addSecretStorageKey(algorithm, opts, keyName);
    }

    /**
     * Check whether we have a key with a given ID.
     *
     * The Secure Secret Storage API is currently UNSTABLE and may change without notice.
     *
     * @param {string} [keyId = default key's ID] The ID of the key to check
     *     for. Defaults to the default key ID if not provided.
     * @return {boolean} Whether we have the key.
     */
    public hasSecretStorageKey(keyId?: string): Promise<boolean> {
        if (!this.crypto) {
            throw new Error("End-to-end encryption disabled");
        }
        return this.crypto.hasSecretStorageKey(keyId);
    }

    /**
     * Store an encrypted secret on the server.
     *
     * The Secure Secret Storage API is currently UNSTABLE and may change without notice.
     *
     * @param {string} name The name of the secret
     * @param {string} secret The secret contents.
     * @param {Array} keys The IDs of the keys to use to encrypt the secret or null/undefined
     *     to use the default (will throw if no default key is set).
     */
    public storeSecret(name: string, secret: string, keys?: string[]) {
        if (!this.crypto) {
            throw new Error("End-to-end encryption disabled");
        }
        return this.crypto.storeSecret(name, secret, keys);
    }

    /**
     * Get a secret from storage.
     *
     * The Secure Secret Storage API is currently UNSTABLE and may change without notice.
     *
     * @param {string} name the name of the secret
     *
     * @return {string} the contents of the secret
     */
    public getSecret(name: string): Promise<string> {
        if (!this.crypto) {
            throw new Error("End-to-end encryption disabled");
        }
        return this.crypto.getSecret(name);
    }

    /**
     * Check if a secret is stored on the server.
     *
     * The Secure Secret Storage API is currently UNSTABLE and may change without notice.
     *
     * @param {string} name the name of the secret
     * @return {object?} map of key name to key info the secret is encrypted
     *     with, or null if it is not present or not encrypted with a trusted
     *     key
     */
    public isSecretStored(name: string): Promise<Record<string, ISecretStorageKeyInfo> | null> {
        if (!this.crypto) {
            throw new Error("End-to-end encryption disabled");
        }
        return this.crypto.isSecretStored(name);
    }

    /**
     * Request a secret from another device.
     *
     * The Secure Secret Storage API is currently UNSTABLE and may change without notice.
     *
     * @param {string} name the name of the secret to request
     * @param {string[]} devices the devices to request the secret from
     *
     * @return {ISecretRequest} the secret request object
     */
    public requestSecret(name: string, devices: string[]): ISecretRequest {
        if (!this.crypto) {
            throw new Error("End-to-end encryption disabled");
        }
        return this.crypto.requestSecret(name, devices);
    }

    /**
     * Get the current default key ID for encrypting secrets.
     *
     * The Secure Secret Storage API is currently UNSTABLE and may change without notice.
     *
     * @return {string} The default key ID or null if no default key ID is set
     */
    public getDefaultSecretStorageKeyId(): Promise<string | null> {
        if (!this.crypto) {
            throw new Error("End-to-end encryption disabled");
        }
        return this.crypto.getDefaultSecretStorageKeyId();
    }

    /**
     * Set the current default key ID for encrypting secrets.
     *
     * The Secure Secret Storage API is currently UNSTABLE and may change without notice.
     *
     * @param {string} keyId The new default key ID
     */
    public setDefaultSecretStorageKeyId(keyId: string) {
        if (!this.crypto) {
            throw new Error("End-to-end encryption disabled");
        }
        return this.crypto.setDefaultSecretStorageKeyId(keyId);
    }

    /**
     * Checks that a given secret storage private key matches a given public key.
     * This can be used by the getSecretStorageKey callback to verify that the
     * private key it is about to supply is the one that was requested.
     *
     * The Secure Secret Storage API is currently UNSTABLE and may change without notice.
     *
     * @param {Uint8Array} privateKey The private key
     * @param {string} expectedPublicKey The public key
     * @returns {boolean} true if the key matches, otherwise false
     */
    public checkSecretStoragePrivateKey(privateKey: Uint8Array, expectedPublicKey: string): boolean {
        if (!this.crypto) {
            throw new Error("End-to-end encryption disabled");
        }
        return this.crypto.checkSecretStoragePrivateKey(privateKey, expectedPublicKey);
    }

    /**
     * Get e2e information on the device that sent an event
     *
     * @param {MatrixEvent} event event to be checked
     *
     * @return {Promise<module:crypto/deviceinfo?>}
     */
    public async getEventSenderDeviceInfo(event: MatrixEvent): Promise<DeviceInfo> {
        if (!this.crypto) {
            return null;
        }
        return this.crypto.getEventSenderDeviceInfo(event);
    }

    /**
     * Check if the sender of an event is verified
     *
     * @param {MatrixEvent} event event to be checked
     *
     * @return {boolean} true if the sender of this event has been verified using
     * {@link module:client~MatrixClient#setDeviceVerified|setDeviceVerified}.
     */
    public async isEventSenderVerified(event: MatrixEvent): Promise<boolean> {
        const device = await this.getEventSenderDeviceInfo(event);
        if (!device) {
            return false;
        }
        return device.isVerified();
    }

    /**
     * Cancel a room key request for this event if one is ongoing and resend the
     * request.
     * @param  {MatrixEvent} event event of which to cancel and resend the room
     *                            key request.
     * @return {Promise} A promise that will resolve when the key request is queued
     */
    public cancelAndResendEventRoomKeyRequest(event: MatrixEvent): Promise<void> {
        return event.cancelAndResendKeyRequest(this.crypto, this.getUserId());
    }

    /**
     * Enable end-to-end encryption for a room. This does not modify room state.
     * Any messages sent before the returned promise resolves will be sent unencrypted.
     * @param {string} roomId The room ID to enable encryption in.
     * @param {object} config The encryption config for the room.
     * @return {Promise} A promise that will resolve when encryption is set up.
     */
    public setRoomEncryption(roomId: string, config: IRoomEncryption): Promise<void> {
        if (!this.crypto) {
            throw new Error("End-to-End encryption disabled");
        }
        return this.crypto.setRoomEncryption(roomId, config);
    }

    /**
     * Whether encryption is enabled for a room.
     * @param {string} roomId the room id to query.
     * @return {boolean} whether encryption is enabled.
     */
    public isRoomEncrypted(roomId: string): boolean {
        const room = this.getRoom(roomId);
        if (!room) {
            // we don't know about this room, so can't determine if it should be
            // encrypted. Let's assume not.
            return false;
        }

        // if there is an 'm.room.encryption' event in this room, it should be
        // encrypted (independently of whether we actually support encryption)
        const ev = room.currentState.getStateEvents(EventType.RoomEncryption, "");
        if (ev) {
            return true;
        }

        // we don't have an m.room.encrypted event, but that might be because
        // the server is hiding it from us. Check the store to see if it was
        // previously encrypted.
        return this.roomList.isRoomEncrypted(roomId);
    }

    /**
     * Encrypts and sends a given object via Olm to-device messages to a given
     * set of devices.
     *
     * @param {object[]} userDeviceInfoArr
     *   mapping from userId to deviceInfo
     *
     * @param {object} payload fields to include in the encrypted payload
     *      *
     * @return {Promise<{contentMap, deviceInfoByDeviceId}>} Promise which
     *     resolves once the message has been encrypted and sent to the given
     *     userDeviceMap, and returns the { contentMap, deviceInfoByDeviceId }
     *     of the successfully sent messages.
     */
    public encryptAndSendToDevices(
        userDeviceInfoArr: IOlmDevice<DeviceInfo>[],
        payload: object,
    ): Promise<IEncryptAndSendToDevicesResult> {
        if (!this.crypto) {
            throw new Error("End-to-End encryption disabled");
        }
        return this.crypto.encryptAndSendToDevices(userDeviceInfoArr, payload);
    }

    /**
     * Forces the current outbound group session to be discarded such
     * that another one will be created next time an event is sent.
     *
     * @param {string} roomId The ID of the room to discard the session for
     *
     * This should not normally be necessary.
     */
    public forceDiscardSession(roomId: string) {
        if (!this.crypto) {
            throw new Error("End-to-End encryption disabled");
        }
        this.crypto.forceDiscardSession(roomId);
    }

    /**
     * Get a list containing all of the room keys
     *
     * This should be encrypted before returning it to the user.
     *
     * @return {Promise} a promise which resolves to a list of
     *    session export objects
     */
    public exportRoomKeys(): Promise<IMegolmSessionData[]> {
        if (!this.crypto) {
            return Promise.reject(new Error("End-to-end encryption disabled"));
        }
        return this.crypto.exportRoomKeys();
    }

    /**
     * Import a list of room keys previously exported by exportRoomKeys
     *
     * @param {Object[]} keys a list of session export objects
     * @param {Object} opts
     * @param {Function} opts.progressCallback called with an object that has a "stage" param
     *
     * @return {Promise} a promise which resolves when the keys
     *    have been imported
     */
    public importRoomKeys(keys: IMegolmSessionData[], opts?: IImportRoomKeysOpts): Promise<void> {
        if (!this.crypto) {
            throw new Error("End-to-end encryption disabled");
        }
        return this.crypto.importRoomKeys(keys, opts);
    }

    /**
     * Force a re-check of the local key backup status against
     * what's on the server.
     *
     * @returns {Object} Object with backup info (as returned by
     *     getKeyBackupVersion) in backupInfo and
     *     trust information (as returned by isKeyBackupTrusted)
     *     in trustInfo.
     */
    public checkKeyBackup(): Promise<IKeyBackupCheck> {
        return this.crypto.backupManager.checkKeyBackup();
    }

    /**
     * Get information about the current key backup.
     * @returns {Promise<IKeyBackupInfo | null>} Information object from API or null
     */
    public async getKeyBackupVersion(): Promise<IKeyBackupInfo | null> {
        let res: IKeyBackupInfo;
        try {
            res = await this.http.authedRequest<IKeyBackupInfo>(
                undefined, Method.Get, "/room_keys/version", undefined, undefined,
                { prefix: PREFIX_UNSTABLE },
            );
        } catch (e) {
            if (e.errcode === 'M_NOT_FOUND') {
                return null;
            } else {
                throw e;
            }
        }
        BackupManager.checkBackupVersion(res);
        return res;
    }

    /**
     * @param {object} info key backup info dict from getKeyBackupVersion()
     * @return {object} {
     *     usable: [bool], // is the backup trusted, true iff there is a sig that is valid & from a trusted device
     *     sigs: [
     *         valid: [bool],
     *         device: [DeviceInfo],
     *     ]
     * }
     */
    public isKeyBackupTrusted(info: IKeyBackupInfo): Promise<TrustInfo> {
        return this.crypto.backupManager.isKeyBackupTrusted(info);
    }

    /**
     * @returns {boolean} true if the client is configured to back up keys to
     *     the server, otherwise false. If we haven't completed a successful check
     *     of key backup status yet, returns null.
     */
    public getKeyBackupEnabled(): boolean {
        if (!this.crypto) {
            throw new Error("End-to-end encryption disabled");
        }
        return this.crypto.backupManager.getKeyBackupEnabled();
    }

    /**
     * Enable backing up of keys, using data previously returned from
     * getKeyBackupVersion.
     *
     * @param {object} info Backup information object as returned by getKeyBackupVersion
     * @returns {Promise<void>} Resolves when complete.
     */
    public enableKeyBackup(info: IKeyBackupInfo): Promise<void> {
        if (!this.crypto) {
            throw new Error("End-to-end encryption disabled");
        }

        return this.crypto.backupManager.enableKeyBackup(info);
    }

    /**
     * Disable backing up of keys.
     */
    public disableKeyBackup() {
        if (!this.crypto) {
            throw new Error("End-to-end encryption disabled");
        }

        this.crypto.backupManager.disableKeyBackup();
    }

    /**
     * Set up the data required to create a new backup version.  The backup version
     * will not be created and enabled until createKeyBackupVersion is called.
     *
     * @param {string} password Passphrase string that can be entered by the user
     *     when restoring the backup as an alternative to entering the recovery key.
     *     Optional.
     * @param {boolean} [opts.secureSecretStorage = false] Whether to use Secure
     *     Secret Storage to store the key encrypting key backups.
     *     Optional, defaults to false.
     *
     * @returns {Promise<object>} Object that can be passed to createKeyBackupVersion and
     *     additionally has a 'recovery_key' member with the user-facing recovery key string.
     */
    // TODO: Verify types
    public async prepareKeyBackupVersion(
        password?: string,
        opts: IKeyBackupPrepareOpts = { secureSecretStorage: false },
    ): Promise<Pick<IPreparedKeyBackupVersion, "algorithm" | "auth_data" | "recovery_key">> {
        if (!this.crypto) {
            throw new Error("End-to-end encryption disabled");
        }

        // eslint-disable-next-line camelcase
        const { algorithm, auth_data, recovery_key, privateKey } =
            await this.crypto.backupManager.prepareKeyBackupVersion(password);

        if (opts.secureSecretStorage) {
            await this.storeSecret("m.megolm_backup.v1", encodeBase64(privateKey));
            logger.info("Key backup private key stored in secret storage");
        }

        return {
            algorithm,
            /* eslint-disable camelcase */
            auth_data,
            recovery_key,
            /* eslint-enable camelcase */
        };
    }

    /**
     * Check whether the key backup private key is stored in secret storage.
     * @return {Promise<object?>} map of key name to key info the secret is
     *     encrypted with, or null if it is not present or not encrypted with a
     *     trusted key
     */
    public isKeyBackupKeyStored(): Promise<Record<string, ISecretStorageKeyInfo> | null> {
        return Promise.resolve(this.isSecretStored("m.megolm_backup.v1"));
    }

    /**
     * Create a new key backup version and enable it, using the information return
     * from prepareKeyBackupVersion.
     *
     * @param {object} info Info object from prepareKeyBackupVersion
     * @returns {Promise<object>} Object with 'version' param indicating the version created
     */
    public async createKeyBackupVersion(info: IKeyBackupInfo): Promise<IKeyBackupInfo> {
        if (!this.crypto) {
            throw new Error("End-to-end encryption disabled");
        }

        await this.crypto.backupManager.createKeyBackupVersion(info);

        const data = {
            algorithm: info.algorithm,
            auth_data: info.auth_data,
        };

        // Sign the backup auth data with the device key for backwards compat with
        // older devices with cross-signing. This can probably go away very soon in
        // favour of just signing with the cross-singing master key.
        // XXX: Private member access
        await this.crypto.signObject(data.auth_data);

        if (
            this.cryptoCallbacks.getCrossSigningKey &&
            // XXX: Private member access
            this.crypto.crossSigningInfo.getId()
        ) {
            // now also sign the auth data with the cross-signing master key
            // we check for the callback explicitly here because we still want to be able
            // to create an un-cross-signed key backup if there is a cross-signing key but
            // no callback supplied.
            // XXX: Private member access
            await this.crypto.crossSigningInfo.signObject(data.auth_data, "master");
        }

        const res = await this.http.authedRequest<IKeyBackupInfo>(
            undefined, Method.Post, "/room_keys/version", undefined, data,
            { prefix: PREFIX_UNSTABLE },
        );

        // We could assume everything's okay and enable directly, but this ensures
        // we run the same signature verification that will be used for future
        // sessions.
        await this.checkKeyBackup();
        if (!this.getKeyBackupEnabled()) {
            logger.error("Key backup not usable even though we just created it");
        }

        return res;
    }

    public deleteKeyBackupVersion(version: string): Promise<void> {
        if (!this.crypto) {
            throw new Error("End-to-end encryption disabled");
        }

        // If we're currently backing up to this backup... stop.
        // (We start using it automatically in createKeyBackupVersion
        // so this is symmetrical).
        if (this.crypto.backupManager.version) {
            this.crypto.backupManager.disableKeyBackup();
        }

        const path = utils.encodeUri("/room_keys/version/$version", {
            $version: version,
        });

        return this.http.authedRequest(
            undefined, Method.Delete, path, undefined, undefined,
            { prefix: PREFIX_UNSTABLE },
        );
    }

    private makeKeyBackupPath(roomId: undefined, sessionId: undefined, version: string): IKeyBackupPath;
    private makeKeyBackupPath(roomId: string, sessionId: undefined, version: string): IKeyBackupPath;
    private makeKeyBackupPath(roomId: string, sessionId: string, version: string): IKeyBackupPath;
    private makeKeyBackupPath(
        roomId: string | undefined,
        sessionId: string | undefined,
        version: string,
    ): IKeyBackupPath {
        let path;
        if (sessionId !== undefined) {
            path = utils.encodeUri("/room_keys/keys/$roomId/$sessionId", {
                $roomId: roomId,
                $sessionId: sessionId,
            });
        } else if (roomId !== undefined) {
            path = utils.encodeUri("/room_keys/keys/$roomId", {
                $roomId: roomId,
            });
        } else {
            path = "/room_keys/keys";
        }
        const queryData = version === undefined ? undefined : { version };
        return { path, queryData };
    }

    /**
     * Back up session keys to the homeserver.
     * @param {string} roomId ID of the room that the keys are for Optional.
     * @param {string} sessionId ID of the session that the keys are for Optional.
     * @param {number} version backup version Optional.
     * @param {object} data Object keys to send
     * @return {Promise} a promise that will resolve when the keys
     * are uploaded
     */
    public sendKeyBackup(roomId: undefined, sessionId: undefined, version: string, data: IKeyBackup): Promise<void>;
    public sendKeyBackup(roomId: string, sessionId: undefined, version: string, data: IKeyBackup): Promise<void>;
    public sendKeyBackup(roomId: string, sessionId: string, version: string, data: IKeyBackup): Promise<void>;
    public sendKeyBackup(
        roomId: string,
        sessionId: string | undefined,
        version: string | undefined,
        data: IKeyBackup,
    ): Promise<void> {
        if (!this.crypto) {
            throw new Error("End-to-end encryption disabled");
        }

        const path = this.makeKeyBackupPath(roomId, sessionId, version);
        return this.http.authedRequest(
            undefined, Method.Put, path.path, path.queryData, data,
            { prefix: PREFIX_UNSTABLE },
        );
    }

    /**
     * Marks all group sessions as needing to be backed up and schedules them to
     * upload in the background as soon as possible.
     */
    public async scheduleAllGroupSessionsForBackup() {
        if (!this.crypto) {
            throw new Error("End-to-end encryption disabled");
        }

        await this.crypto.backupManager.scheduleAllGroupSessionsForBackup();
    }

    /**
     * Marks all group sessions as needing to be backed up without scheduling
     * them to upload in the background.
     * @returns {Promise<int>} Resolves to the number of sessions requiring a backup.
     */
    public flagAllGroupSessionsForBackup(): Promise<number> {
        if (!this.crypto) {
            throw new Error("End-to-end encryption disabled");
        }

        return this.crypto.backupManager.flagAllGroupSessionsForBackup();
    }

    public isValidRecoveryKey(recoveryKey: string): boolean {
        try {
            decodeRecoveryKey(recoveryKey);
            return true;
        } catch (e) {
            return false;
        }
    }

    /**
     * Get the raw key for a key backup from the password
     * Used when migrating key backups into SSSS
     *
     * The cross-signing API is currently UNSTABLE and may change without notice.
     *
     * @param {string} password Passphrase
     * @param {object} backupInfo Backup metadata from `checkKeyBackup`
     * @return {Promise<Uint8Array>} key backup key
     */
    public keyBackupKeyFromPassword(password: string, backupInfo: IKeyBackupInfo): Promise<Uint8Array> {
        return keyFromAuthData(backupInfo.auth_data, password);
    }

    /**
     * Get the raw key for a key backup from the recovery key
     * Used when migrating key backups into SSSS
     *
     * The cross-signing API is currently UNSTABLE and may change without notice.
     *
     * @param {string} recoveryKey The recovery key
     * @return {Uint8Array} key backup key
     */
    public keyBackupKeyFromRecoveryKey(recoveryKey: string): Uint8Array {
        return decodeRecoveryKey(recoveryKey);
    }

    /**
     * Restore from an existing key backup via a passphrase.
     *
     * @param {string} password Passphrase
     * @param {string} [targetRoomId] Room ID to target a specific room.
     * Restores all rooms if omitted.
     * @param {string} [targetSessionId] Session ID to target a specific session.
     * Restores all sessions if omitted.
     * @param {object} backupInfo Backup metadata from `checkKeyBackup`
     * @param {object} opts Optional params such as callbacks
     * @return {Promise<object>} Status of restoration with `total` and `imported`
     * key counts.
     */
    public async restoreKeyBackupWithPassword(
        password: string,
        targetRoomId: undefined,
        targetSessionId: undefined,
        backupInfo: IKeyBackupInfo,
        opts: IKeyBackupRestoreOpts,
    ): Promise<IKeyBackupRestoreResult>;
    public async restoreKeyBackupWithPassword(
        password: string,
        targetRoomId: string,
        targetSessionId: undefined,
        backupInfo: IKeyBackupInfo,
        opts: IKeyBackupRestoreOpts,
    ): Promise<IKeyBackupRestoreResult>;
    public async restoreKeyBackupWithPassword(
        password: string,
        targetRoomId: string,
        targetSessionId: string,
        backupInfo: IKeyBackupInfo,
        opts: IKeyBackupRestoreOpts,
    ): Promise<IKeyBackupRestoreResult>;
    public async restoreKeyBackupWithPassword(
        password: string,
        targetRoomId: string | undefined,
        targetSessionId: string | undefined,
        backupInfo: IKeyBackupInfo,
        opts: IKeyBackupRestoreOpts,
    ): Promise<IKeyBackupRestoreResult> {
        const privKey = await keyFromAuthData(backupInfo.auth_data, password);
        return this.restoreKeyBackup(
            privKey, targetRoomId, targetSessionId, backupInfo, opts,
        );
    }

    /**
     * Restore from an existing key backup via a private key stored in secret
     * storage.
     *
     * @param {object} backupInfo Backup metadata from `checkKeyBackup`
     * @param {string} [targetRoomId] Room ID to target a specific room.
     * Restores all rooms if omitted.
     * @param {string} [targetSessionId] Session ID to target a specific session.
     * Restores all sessions if omitted.
     * @param {object} opts Optional params such as callbacks
     * @return {Promise<object>} Status of restoration with `total` and `imported`
     * key counts.
     */
    public async restoreKeyBackupWithSecretStorage(
        backupInfo: IKeyBackupInfo,
        targetRoomId?: string,
        targetSessionId?: string,
        opts?: IKeyBackupRestoreOpts,
    ): Promise<IKeyBackupRestoreResult> {
        const storedKey = await this.getSecret("m.megolm_backup.v1");

        // ensure that the key is in the right format.  If not, fix the key and
        // store the fixed version
        const fixedKey = fixBackupKey(storedKey);
        if (fixedKey) {
            const [keyId] = await this.crypto.getSecretStorageKey();
            await this.storeSecret("m.megolm_backup.v1", fixedKey, [keyId]);
        }

        const privKey = decodeBase64(fixedKey || storedKey);
        return this.restoreKeyBackup(
            privKey, targetRoomId, targetSessionId, backupInfo, opts,
        );
    }

    /**
     * Restore from an existing key backup via an encoded recovery key.
     *
     * @param {string} recoveryKey Encoded recovery key
     * @param {string} [targetRoomId] Room ID to target a specific room.
     * Restores all rooms if omitted.
     * @param {string} [targetSessionId] Session ID to target a specific session.
     * Restores all sessions if omitted.
     * @param {object} backupInfo Backup metadata from `checkKeyBackup`
     * @param {object} opts Optional params such as callbacks

     * @return {Promise<object>} Status of restoration with `total` and `imported`
     * key counts.
     */
    public restoreKeyBackupWithRecoveryKey(
        recoveryKey: string,
        targetRoomId: undefined,
        targetSessionId: undefined,
        backupInfo: IKeyBackupInfo,
        opts: IKeyBackupRestoreOpts,
    ): Promise<IKeyBackupRestoreResult>;
    public restoreKeyBackupWithRecoveryKey(
        recoveryKey: string,
        targetRoomId: string,
        targetSessionId: undefined,
        backupInfo: IKeyBackupInfo,
        opts: IKeyBackupRestoreOpts,
    ): Promise<IKeyBackupRestoreResult>;
    public restoreKeyBackupWithRecoveryKey(
        recoveryKey: string,
        targetRoomId: string,
        targetSessionId: string,
        backupInfo: IKeyBackupInfo,
        opts: IKeyBackupRestoreOpts,
    ): Promise<IKeyBackupRestoreResult>;
    public restoreKeyBackupWithRecoveryKey(
        recoveryKey: string,
        targetRoomId: string | undefined,
        targetSessionId: string | undefined,
        backupInfo: IKeyBackupInfo,
        opts: IKeyBackupRestoreOpts,
    ): Promise<IKeyBackupRestoreResult> {
        const privKey = decodeRecoveryKey(recoveryKey);
        return this.restoreKeyBackup(privKey, targetRoomId, targetSessionId, backupInfo, opts);
    }

    public async restoreKeyBackupWithCache(
        targetRoomId: undefined,
        targetSessionId: undefined,
        backupInfo: IKeyBackupInfo,
        opts?: IKeyBackupRestoreOpts,
    ): Promise<IKeyBackupRestoreResult>;
    public async restoreKeyBackupWithCache(
        targetRoomId: string,
        targetSessionId: undefined,
        backupInfo: IKeyBackupInfo,
        opts?: IKeyBackupRestoreOpts,
    ): Promise<IKeyBackupRestoreResult>;
    public async restoreKeyBackupWithCache(
        targetRoomId: string,
        targetSessionId: string,
        backupInfo: IKeyBackupInfo,
        opts?: IKeyBackupRestoreOpts,
    ): Promise<IKeyBackupRestoreResult>;
    public async restoreKeyBackupWithCache(
        targetRoomId: string | undefined,
        targetSessionId: string | undefined,
        backupInfo: IKeyBackupInfo,
        opts?: IKeyBackupRestoreOpts,
    ): Promise<IKeyBackupRestoreResult> {
        const privKey = await this.crypto.getSessionBackupPrivateKey();
        if (!privKey) {
            throw new Error("Couldn't get key");
        }
        return this.restoreKeyBackup(privKey, targetRoomId, targetSessionId, backupInfo, opts);
    }

    private async restoreKeyBackup(
        privKey: ArrayLike<number>,
        targetRoomId: undefined,
        targetSessionId: undefined,
        backupInfo: IKeyBackupInfo,
        opts?: IKeyBackupRestoreOpts,
    ): Promise<IKeyBackupRestoreResult>;
    private async restoreKeyBackup(
        privKey: ArrayLike<number>,
        targetRoomId: string,
        targetSessionId: undefined,
        backupInfo: IKeyBackupInfo,
        opts?: IKeyBackupRestoreOpts,
    ): Promise<IKeyBackupRestoreResult>;
    private async restoreKeyBackup(
        privKey: ArrayLike<number>,
        targetRoomId: string,
        targetSessionId: string,
        backupInfo: IKeyBackupInfo,
        opts?: IKeyBackupRestoreOpts,
    ): Promise<IKeyBackupRestoreResult>;
    private async restoreKeyBackup(
        privKey: ArrayLike<number>,
        targetRoomId: string | undefined,
        targetSessionId: string | undefined,
        backupInfo: IKeyBackupInfo,
        opts?: IKeyBackupRestoreOpts,
    ): Promise<IKeyBackupRestoreResult> {
        const cacheCompleteCallback = opts?.cacheCompleteCallback;
        const progressCallback = opts?.progressCallback;

        if (!this.crypto) {
            throw new Error("End-to-end encryption disabled");
        }

        let totalKeyCount = 0;
        let keys: IMegolmSessionData[] = [];

        const path = this.makeKeyBackupPath(targetRoomId, targetSessionId, backupInfo.version);

        const algorithm = await BackupManager.makeAlgorithm(backupInfo, async () => { return privKey; });

        const untrusted = algorithm.untrusted;

        try {
            // If the pubkey computed from the private data we've been given
            // doesn't match the one in the auth_data, the user has entered
            // a different recovery key / the wrong passphrase.
            if (!await algorithm.keyMatches(privKey)) {
                return Promise.reject(new MatrixError({ errcode: MatrixClient.RESTORE_BACKUP_ERROR_BAD_KEY }));
            }

            // Cache the key, if possible.
            // This is async.
            this.crypto.storeSessionBackupPrivateKey(privKey)
                .catch((e) => {
                    logger.warn("Error caching session backup key:", e);
                }).then(cacheCompleteCallback);

            if (progressCallback) {
                progressCallback({
                    stage: "fetch",
                });
            }

            const res = await this.http.authedRequest<IRoomsKeysResponse | IRoomKeysResponse | IKeyBackupSession>(
                undefined, Method.Get, path.path, path.queryData, undefined,
                { prefix: PREFIX_UNSTABLE },
            );

            if ((res as IRoomsKeysResponse).rooms) {
                const rooms = (res as IRoomsKeysResponse).rooms;
                for (const [roomId, roomData] of Object.entries(rooms)) {
                    if (!roomData.sessions) continue;

                    totalKeyCount += Object.keys(roomData.sessions).length;
                    const roomKeys = await algorithm.decryptSessions(roomData.sessions);
                    for (const k of roomKeys) {
                        k.room_id = roomId;
                        keys.push(k);
                    }
                }
            } else if ((res as IRoomKeysResponse).sessions) {
                const sessions = (res as IRoomKeysResponse).sessions;
                totalKeyCount = Object.keys(sessions).length;
                keys = await algorithm.decryptSessions(sessions);
                for (const k of keys) {
                    k.room_id = targetRoomId;
                }
            } else {
                totalKeyCount = 1;
                try {
                    const [key] = await algorithm.decryptSessions({
                        [targetSessionId]: res as IKeyBackupSession,
                    });
                    key.room_id = targetRoomId;
                    key.session_id = targetSessionId;
                    keys.push(key);
                } catch (e) {
                    logger.log("Failed to decrypt megolm session from backup", e);
                }
            }
        } finally {
            algorithm.free();
        }

        await this.importRoomKeys(keys, {
            progressCallback,
            untrusted,
            source: "backup",
        });

        await this.checkKeyBackup();

        return { total: totalKeyCount, imported: keys.length };
    }

    public deleteKeysFromBackup(roomId: undefined, sessionId: undefined, version: string): Promise<void>;
    public deleteKeysFromBackup(roomId: string, sessionId: undefined, version: string): Promise<void>;
    public deleteKeysFromBackup(roomId: string, sessionId: string, version: string): Promise<void>;
    public deleteKeysFromBackup(
        roomId: string | undefined,
        sessionId: string | undefined,
        version: string,
    ): Promise<void> {
        if (!this.crypto) {
            throw new Error("End-to-end encryption disabled");
        }

        const path = this.makeKeyBackupPath(roomId, sessionId, version);
        return this.http.authedRequest(
            undefined, Method.Delete, path.path, path.queryData, undefined,
            { prefix: PREFIX_UNSTABLE },
        );
    }

    /**
     * Share shared-history decryption keys with the given users.
     *
     * @param {string} roomId the room for which keys should be shared.
     * @param {array} userIds a list of users to share with.  The keys will be sent to
     *     all of the user's current devices.
     */
    public async sendSharedHistoryKeys(roomId: string, userIds: string[]) {
        if (!this.crypto) {
            throw new Error("End-to-end encryption disabled");
        }

        const roomEncryption = this.roomList.getRoomEncryption(roomId);
        if (!roomEncryption) {
            // unknown room, or unencrypted room
            logger.error("Unknown room.  Not sharing decryption keys");
            return;
        }

        const deviceInfos = await this.crypto.downloadKeys(userIds);
        const devicesByUser = {};
        for (const [userId, devices] of Object.entries(deviceInfos)) {
            devicesByUser[userId] = Object.values(devices);
        }

        // XXX: Private member access
        const alg = this.crypto.getRoomDecryptor(roomId, roomEncryption.algorithm);
        if (alg.sendSharedHistoryInboundSessions) {
            await alg.sendSharedHistoryInboundSessions(devicesByUser);
        } else {
            logger.warn("Algorithm does not support sharing previous keys", roomEncryption.algorithm);
        }
    }

    /**
     * Get the config for the media repository.
     * @param {module:client.callback} callback Optional.
     * @return {Promise} Resolves with an object containing the config.
     */
    public getMediaConfig(callback?: Callback): Promise<IMediaConfig> {
        return this.http.authedRequest(
            callback, Method.Get, "/config", undefined, undefined, {
                prefix: PREFIX_MEDIA_R0,
            },
        );
    }

    /**
     * Get the room for the given room ID.
     * This function will return a valid room for any room for which a Room event
     * has been emitted. Note in particular that other events, eg. RoomState.members
     * will be emitted for a room before this function will return the given room.
     * @param {string} roomId The room ID
     * @return {Room|null} The Room or null if it doesn't exist or there is no data store.
     */
    public getRoom(roomId: string): Room | null {
        return this.store.getRoom(roomId);
    }

    /**
     * Retrieve all known rooms.
     * @return {Room[]} A list of rooms, or an empty list if there is no data store.
     */
    public getRooms(): Room[] {
        return this.store.getRooms();
    }

    /**
     * Retrieve all rooms that should be displayed to the user
     * This is essentially getRooms() with some rooms filtered out, eg. old versions
     * of rooms that have been replaced or (in future) other rooms that have been
     * marked at the protocol level as not to be displayed to the user.
     * @return {Room[]} A list of rooms, or an empty list if there is no data store.
     */
    public getVisibleRooms(): Room[] {
        const allRooms = this.store.getRooms();

        const replacedRooms = new Set();
        for (const r of allRooms) {
            const createEvent = r.currentState.getStateEvents(EventType.RoomCreate, '');
            // invites are included in this list and we don't know their create events yet
            if (createEvent) {
                const predecessor = createEvent.getContent()['predecessor'];
                if (predecessor && predecessor['room_id']) {
                    replacedRooms.add(predecessor['room_id']);
                }
            }
        }

        return allRooms.filter((r) => {
            const tombstone = r.currentState.getStateEvents(EventType.RoomTombstone, '');
            if (tombstone && replacedRooms.has(r.roomId)) {
                return false;
            }
            return true;
        });
    }

    /**
     * Retrieve a user.
     * @param {string} userId The user ID to retrieve.
     * @return {?User} A user or null if there is no data store or the user does
     * not exist.
     */
    public getUser(userId: string): User | null {
        return this.store.getUser(userId);
    }

    /**
     * Retrieve all known users.
     * @return {User[]} A list of users, or an empty list if there is no data store.
     */
    public getUsers(): User[] {
        return this.store.getUsers();
    }

    /**
     * Set account data event for the current user.
     * It will retry the request up to 5 times.
     * @param {string} eventType The event type
     * @param {Object} content the contents object for the event
     * @param {module:client.callback} callback Optional.
     * @return {Promise} Resolves: an empty object
     * @return {module:http-api.MatrixError} Rejects: with an error response.
     */
    public setAccountData(eventType: EventType | string, content: IContent, callback?: Callback): Promise<{}> {
        const path = utils.encodeUri("/user/$userId/account_data/$type", {
            $userId: this.credentials.userId,
            $type: eventType,
        });
        const promise = retryNetworkOperation(5, () => {
            return this.http.authedRequest(undefined, Method.Put, path, undefined, content);
        });
        if (callback) {
            promise.then(result => callback(null, result), callback);
        }
        return promise;
    }

    /**
     * Get account data event of given type for the current user.
     * @param {string} eventType The event type
     * @return {?object} The contents of the given account data event
     */
    public getAccountData(eventType: string): MatrixEvent {
        return this.store.getAccountData(eventType);
    }

    /**
     * Get account data event of given type for the current user. This variant
     * gets account data directly from the homeserver if the local store is not
     * ready, which can be useful very early in startup before the initial sync.
     * @param {string} eventType The event type
     * @return {Promise} Resolves: The contents of the given account
     * data event.
     * @return {module:http-api.MatrixError} Rejects: with an error response.
     */
    public async getAccountDataFromServer<T extends {[k: string]: any}>(eventType: string): Promise<T> {
        if (this.isInitialSyncComplete()) {
            const event = this.store.getAccountData(eventType);
            if (!event) {
                return null;
            }
            // The network version below returns just the content, so this branch
            // does the same to match.
            return event.getContent();
        }
        const path = utils.encodeUri("/user/$userId/account_data/$type", {
            $userId: this.credentials.userId,
            $type: eventType,
        });
        try {
            return await this.http.authedRequest(undefined, Method.Get, path);
        } catch (e) {
            if (e.data?.errcode === 'M_NOT_FOUND') {
                return null;
            }
            throw e;
        }
    }

    /**
     * Gets the users that are ignored by this client
     * @returns {string[]} The array of users that are ignored (empty if none)
     */
    public getIgnoredUsers(): string[] {
        const event = this.getAccountData("m.ignored_user_list");
        if (!event || !event.getContent() || !event.getContent()["ignored_users"]) return [];
        return Object.keys(event.getContent()["ignored_users"]);
    }

    /**
     * Sets the users that the current user should ignore.
     * @param {string[]} userIds the user IDs to ignore
     * @param {module:client.callback} [callback] Optional.
     * @return {Promise} Resolves: an empty object
     * @return {module:http-api.MatrixError} Rejects: with an error response.
     */
    public setIgnoredUsers(userIds: string[], callback?: Callback): Promise<{}> {
        const content = { ignored_users: {} };
        userIds.forEach((u) => {
            content.ignored_users[u] = {};
        });
        return this.setAccountData("m.ignored_user_list", content, callback);
    }

    /**
     * Gets whether or not a specific user is being ignored by this client.
     * @param {string} userId the user ID to check
     * @returns {boolean} true if the user is ignored, false otherwise
     */
    public isUserIgnored(userId: string): boolean {
        return this.getIgnoredUsers().includes(userId);
    }

    /**
     * Join a room. If you have already joined the room, this will no-op.
     * @param {string} roomIdOrAlias The room ID or room alias to join.
     * @param {Object} opts Options when joining the room.
     * @param {boolean} opts.syncRoom True to do a room initial sync on the resulting
     * room. If false, the <strong>returned Room object will have no current state.
     * </strong> Default: true.
     * @param {boolean} opts.inviteSignUrl If the caller has a keypair 3pid invite, the signing URL is passed in this parameter.
     * @param {string[]} opts.viaServers The server names to try and join through in addition to those that are automatically chosen.
     * @param {module:client.callback} callback Optional.
     * @return {Promise} Resolves: Room object.
     * @return {module:http-api.MatrixError} Rejects: with an error response.
     */
    public async joinRoom(roomIdOrAlias: string, opts?: IJoinRoomOpts, callback?: Callback): Promise<Room> {
        // to help people when upgrading..
        if (utils.isFunction(opts)) {
            throw new Error("Expected 'opts' object, got function.");
        }
        opts = opts || {};
        if (opts.syncRoom === undefined) {
            opts.syncRoom = true;
        }

        const room = this.getRoom(roomIdOrAlias);
        if (room && room.hasMembershipState(this.credentials.userId, "join")) {
            return Promise.resolve(room);
        }

        let signPromise: Promise<IThirdPartySigned | void> = Promise.resolve();

        if (opts.inviteSignUrl) {
            signPromise = this.http.requestOtherUrl(
                undefined, Method.Post,
                opts.inviteSignUrl, { mxid: this.credentials.userId },
            );
        }

        const queryString: Record<string, string | string[]> = {};
        if (opts.viaServers) {
            queryString["server_name"] = opts.viaServers;
        }

        const reqOpts = { qsStringifyOptions: { arrayFormat: 'repeat' } };

        try {
            const data: IJoinRequestBody = {};
            const signedInviteObj = await signPromise;
            if (signedInviteObj) {
                data.third_party_signed = signedInviteObj;
            }

            const path = utils.encodeUri("/join/$roomid", { $roomid: roomIdOrAlias });
            const res = await this.http.authedRequest(undefined, Method.Post, path, queryString, data, reqOpts);

            const roomId = res['room_id'];
            const syncApi = new SyncApi(this, this.clientOpts);
            const room = syncApi.createRoom(roomId);
            if (opts.syncRoom) {
                // v2 will do this for us
                // return syncApi.syncRoom(room);
            }
            callback?.(null, room);
            return room;
        } catch (e) {
            callback?.(e);
            throw e; // rethrow for reject
        }
    }

    /**
     * Resend an event. Will also retry any to-device messages waiting to be sent.
     * @param {MatrixEvent} event The event to resend.
     * @param {Room} room Optional. The room the event is in. Will update the
     * timeline entry if provided.
     * @return {Promise} Resolves: to an ISendEventResponse object
     * @return {module:http-api.MatrixError} Rejects: with an error response.
     */
    public resendEvent(event: MatrixEvent, room: Room): Promise<ISendEventResponse> {
        // also kick the to-device queue to retry
        this.toDeviceMessageQueue.sendQueue();

        this.updatePendingEventStatus(room, event, EventStatus.SENDING);
        return this.encryptAndSendEvent(room, event);
    }

    /**
     * Cancel a queued or unsent event.
     *
     * @param {MatrixEvent} event   Event to cancel
     * @throws Error if the event is not in QUEUED, NOT_SENT or ENCRYPTING state
     */
    public cancelPendingEvent(event: MatrixEvent) {
        if (![EventStatus.QUEUED, EventStatus.NOT_SENT, EventStatus.ENCRYPTING].includes(event.status)) {
            throw new Error("cannot cancel an event with status " + event.status);
        }

        // if the event is currently being encrypted then
        if (event.status === EventStatus.ENCRYPTING) {
            this.pendingEventEncryption.delete(event.getId());
        } else if (this.scheduler && event.status === EventStatus.QUEUED) {
            // tell the scheduler to forget about it, if it's queued
            this.scheduler.removeEventFromQueue(event);
        }

        // then tell the room about the change of state, which will remove it
        // from the room's list of pending events.
        const room = this.getRoom(event.getRoomId());
        this.updatePendingEventStatus(room, event, EventStatus.CANCELLED);
    }

    /**
     * @param {string} roomId
     * @param {string} name
     * @param {module:client.callback} callback Optional.
     * @return {Promise} Resolves: TODO
     * @return {module:http-api.MatrixError} Rejects: with an error response.
     */
    public setRoomName(roomId: string, name: string, callback?: Callback): Promise<ISendEventResponse> {
        return this.sendStateEvent(roomId, EventType.RoomName, { name: name }, undefined, callback);
    }

    /**
     * @param {string} roomId
     * @param {string} topic
     * @param {string} htmlTopic Optional.
     * @param {module:client.callback} callback Optional.
     * @return {Promise} Resolves: TODO
     * @return {module:http-api.MatrixError} Rejects: with an error response.
     */
    public setRoomTopic(
        roomId: string,
        topic: string,
        htmlTopic?: string,
    ): Promise<ISendEventResponse>;
    public setRoomTopic(
        roomId: string,
        topic: string,
        callback?: Callback,
    ): Promise<ISendEventResponse>;
    public setRoomTopic(
        roomId: string,
        topic: string,
        htmlTopicOrCallback?: string | Callback,
    ): Promise<ISendEventResponse> {
        const isCallback = typeof htmlTopicOrCallback === 'function';
        const htmlTopic = isCallback ? undefined : htmlTopicOrCallback;
        const callback = isCallback ? htmlTopicOrCallback : undefined;
        const content = ContentHelpers.makeTopicContent(topic, htmlTopic);
        return this.sendStateEvent(roomId, EventType.RoomTopic, content, undefined, callback);
    }

    /**
     * @param {string} roomId
     * @param {module:client.callback} callback Optional.
     * @return {Promise} Resolves: to an object keyed by tagId with objects containing a numeric order field.
     * @return {module:http-api.MatrixError} Rejects: with an error response.
     */
    public getRoomTags(roomId: string, callback?: Callback): Promise<ITagsResponse> {
        const path = utils.encodeUri("/user/$userId/rooms/$roomId/tags", {
            $userId: this.credentials.userId,
            $roomId: roomId,
        });
        return this.http.authedRequest(callback, Method.Get, path);
    }

    /**
     * @param {string} roomId
     * @param {string} tagName name of room tag to be set
     * @param {object} metadata associated with that tag to be stored
     * @param {module:client.callback} callback Optional.
     * @return {Promise} Resolves: to an empty object
     * @return {module:http-api.MatrixError} Rejects: with an error response.
     */
    public setRoomTag(roomId: string, tagName: string, metadata: ITagMetadata, callback?: Callback): Promise<{}> {
        const path = utils.encodeUri("/user/$userId/rooms/$roomId/tags/$tag", {
            $userId: this.credentials.userId,
            $roomId: roomId,
            $tag: tagName,
        });
        return this.http.authedRequest(callback, Method.Put, path, undefined, metadata);
    }

    /**
     * @param {string} roomId
     * @param {string} tagName name of room tag to be removed
     * @param {module:client.callback} callback Optional.
     * @return {Promise} Resolves: void
     * @return {module:http-api.MatrixError} Rejects: with an error response.
     */
    public deleteRoomTag(roomId: string, tagName: string, callback?: Callback): Promise<void> {
        const path = utils.encodeUri("/user/$userId/rooms/$roomId/tags/$tag", {
            $userId: this.credentials.userId,
            $roomId: roomId,
            $tag: tagName,
        });
        return this.http.authedRequest(callback, Method.Delete, path);
    }

    /**
     * @param {string} roomId
     * @param {string} eventType event type to be set
     * @param {object} content event content
     * @param {module:client.callback} callback Optional.
     * @return {Promise} Resolves: to an empty object {}
     * @return {module:http-api.MatrixError} Rejects: with an error response.
     */
    public setRoomAccountData(
        roomId: string,
        eventType: string,
        content: Record<string, any>,
        callback?: Callback,
    ): Promise<{}> {
        const path = utils.encodeUri("/user/$userId/rooms/$roomId/account_data/$type", {
            $userId: this.credentials.userId,
            $roomId: roomId,
            $type: eventType,
        });
        return this.http.authedRequest(callback, Method.Put, path, undefined, content);
    }

    /**
     * Set a user's power level.
     * @param {string} roomId
     * @param {string} userId
     * @param {Number} powerLevel
     * @param {MatrixEvent} event
     * @param {module:client.callback} callback Optional.
     * @return {Promise} Resolves: to an ISendEventResponse object
     * @return {module:http-api.MatrixError} Rejects: with an error response.
     */
    public setPowerLevel(
        roomId: string,
        userId: string,
        powerLevel: number,
        event: MatrixEvent,
        callback?: Callback,
    ): Promise<ISendEventResponse> {
        let content = {
            users: {},
        };
        if (event?.getType() === EventType.RoomPowerLevels) {
            // take a copy of the content to ensure we don't corrupt
            // existing client state with a failed power level change
            content = utils.deepCopy(event.getContent());
        }
        content.users[userId] = powerLevel;
        const path = utils.encodeUri("/rooms/$roomId/state/m.room.power_levels", {
            $roomId: roomId,
        });
        return this.http.authedRequest(callback, Method.Put, path, undefined, content);
    }

    /**
     * Create an m.beacon_info event
     * @param {string} roomId
     * @param {MBeaconInfoEventContent} beaconInfoContent
     * @returns {ISendEventResponse}
     */
    // eslint-disable-next-line @typescript-eslint/naming-convention
    public async unstable_createLiveBeacon(
        roomId: Room["roomId"],
        beaconInfoContent: MBeaconInfoEventContent,
    ) {
        return this.unstable_setLiveBeacon(roomId, beaconInfoContent);
    }

    /**
     * Upsert a live beacon event
     * using a specific m.beacon_info.* event variable type
     * @param {string} roomId string
     * @param {MBeaconInfoEventContent} beaconInfoContent
     * @returns {ISendEventResponse}
     */
    // eslint-disable-next-line @typescript-eslint/naming-convention
    public async unstable_setLiveBeacon(
        roomId: string,
        beaconInfoContent: MBeaconInfoEventContent,
    ) {
        const userId = this.getUserId();
        return this.sendStateEvent(roomId, M_BEACON_INFO.name, beaconInfoContent, userId);
    }

    /**
     * @param {string} roomId
     * @param {string} threadId
     * @param {string} eventType
     * @param {Object} content
     * @param {string} txnId Optional.
     * @param {module:client.callback} callback Optional. Deprecated
     * @return {Promise} Resolves: to an empty object {}
     * @return {module:http-api.MatrixError} Rejects: with an error response.
     */
    public sendEvent(
        roomId: string,
        eventType: string,
        content: IContent,
        txnId?: string,
        callback?: Callback,
    ): Promise<ISendEventResponse>;
    public sendEvent(
        roomId: string,
        threadId: string | null,
        eventType: string,
        content: IContent,
        txnId?: string,
        callback?: Callback,
    ): Promise<ISendEventResponse>;
    public sendEvent(
        roomId: string,
        threadId: string | null,
        eventType: string | IContent,
        content: IContent | string,
        txnId?: string | Callback,
        callback?: Callback,
    ): Promise<ISendEventResponse> {
        if (!threadId?.startsWith(EVENT_ID_PREFIX) && threadId !== null) {
            callback = txnId as Callback;
            txnId = content as string;
            content = eventType as IContent;
            eventType = threadId;
            threadId = null;
        }

        // If we expect that an event is part of a thread but is missing the relation
        // we need to add it manually, as well as the reply fallback
        if (threadId && !content["m.relates_to"]?.rel_type) {
            const isReply = !!content["m.relates_to"]?.["m.in_reply_to"];
            content["m.relates_to"] = {
                ...content["m.relates_to"],
                "rel_type": THREAD_RELATION_TYPE.name,
                "event_id": threadId,
                // Set is_falling_back to true unless this is actually intended to be a reply
                "is_falling_back": !isReply,
            };
            const thread = this.getRoom(roomId)?.getThread(threadId);
            if (thread && !isReply) {
                content["m.relates_to"]["m.in_reply_to"] = {
                    "event_id": thread.lastReply((ev: MatrixEvent) => {
                        return ev.isRelation(THREAD_RELATION_TYPE.name) && !ev.status;
                    })?.getId() ?? threadId,
                };
            }
        }

        return this.sendCompleteEvent(roomId, threadId, { type: eventType, content }, txnId as string, callback);
    }

    /**
     * @param {string} roomId
     * @param {string} threadId
     * @param {object} eventObject An object with the partial structure of an event, to which event_id, user_id, room_id and origin_server_ts will be added.
     * @param {string} txnId Optional.
     * @param {module:client.callback} callback Optional. Deprecated
     * @return {Promise} Resolves: to an empty object {}
     * @return {module:http-api.MatrixError} Rejects: with an error response.
     */
    private sendCompleteEvent(
        roomId: string,
        threadId: string | null,
        eventObject: any,
        txnId?: string,
        callback?: Callback,
    ): Promise<ISendEventResponse> {
        if (utils.isFunction(txnId)) {
            callback = txnId as any as Callback; // convert for legacy
            txnId = undefined;
        }

        if (!txnId) {
            txnId = this.makeTxnId();
        }

        // We always construct a MatrixEvent when sending because the store and scheduler use them.
        // We'll extract the params back out if it turns out the client has no scheduler or store.
        const localEvent = new MatrixEvent(Object.assign(eventObject, {
            event_id: "~" + roomId + ":" + txnId,
            user_id: this.credentials.userId,
            sender: this.credentials.userId,
            room_id: roomId,
            origin_server_ts: new Date().getTime(),
        }));

        const room = this.getRoom(roomId);
        const thread = room?.getThread(threadId);
        if (thread) {
            localEvent.setThread(thread);
        }

        // set up re-emitter for this new event - this is normally the job of EventMapper but we don't use it here
        this.reEmitter.reEmit(localEvent, [
            MatrixEventEvent.Replaced,
            MatrixEventEvent.VisibilityChange,
        ]);
        room?.reEmitter.reEmit(localEvent, [
            MatrixEventEvent.BeforeRedaction,
        ]);

        // if this is a relation or redaction of an event
        // that hasn't been sent yet (e.g. with a local id starting with a ~)
        // then listen for the remote echo of that event so that by the time
        // this event does get sent, we have the correct event_id
        const targetId = localEvent.getAssociatedId();
        if (targetId?.startsWith("~")) {
            const target = room.getPendingEvents().find(e => e.getId() === targetId);
            target.once(MatrixEventEvent.LocalEventIdReplaced, () => {
                localEvent.updateAssociatedId(target.getId());
            });
        }

        const type = localEvent.getType();
        logger.log(`sendEvent of type ${type} in ${roomId} with txnId ${txnId}`);

        localEvent.setTxnId(txnId);
        localEvent.setStatus(EventStatus.SENDING);

        // add this event immediately to the local store as 'sending'.
        room?.addPendingEvent(localEvent, txnId);

        // addPendingEvent can change the state to NOT_SENT if it believes
        // that there's other events that have failed. We won't bother to
        // try sending the event if the state has changed as such.
        if (localEvent.status === EventStatus.NOT_SENT) {
            return Promise.reject(new Error("Event blocked by other events not yet sent"));
        }

        return this.encryptAndSendEvent(room, localEvent, callback);
    }

    /**
     * encrypts the event if necessary; adds the event to the queue, or sends it; marks the event as sent/unsent
     * @param room
     * @param event
     * @param callback
     * @returns {Promise} returns a promise which resolves with the result of the send request
     * @private
     */
    private encryptAndSendEvent(room: Room, event: MatrixEvent, callback?: Callback): Promise<ISendEventResponse> {
        let cancelled = false;
        // Add an extra Promise.resolve() to turn synchronous exceptions into promise rejections,
        // so that we can handle synchronous and asynchronous exceptions with the
        // same code path.
        return Promise.resolve().then(() => {
            const encryptionPromise = this.encryptEventIfNeeded(event, room);
            if (!encryptionPromise) return null; // doesn't need encryption

            this.pendingEventEncryption.set(event.getId(), encryptionPromise);
            this.updatePendingEventStatus(room, event, EventStatus.ENCRYPTING);
            return encryptionPromise.then(() => {
                if (!this.pendingEventEncryption.has(event.getId())) {
                    // cancelled via MatrixClient::cancelPendingEvent
                    cancelled = true;
                    return;
                }
                this.updatePendingEventStatus(room, event, EventStatus.SENDING);
            });
        }).then(() => {
            if (cancelled) return {} as ISendEventResponse;
            let promise: Promise<ISendEventResponse>;
            if (this.scheduler) {
                // if this returns a promise then the scheduler has control now and will
                // resolve/reject when it is done. Internally, the scheduler will invoke
                // processFn which is set to this._sendEventHttpRequest so the same code
                // path is executed regardless.
                promise = this.scheduler.queueEvent(event);
                if (promise && this.scheduler.getQueueForEvent(event).length > 1) {
                    // event is processed FIFO so if the length is 2 or more we know
                    // this event is stuck behind an earlier event.
                    this.updatePendingEventStatus(room, event, EventStatus.QUEUED);
                }
            }

            if (!promise) {
                promise = this.sendEventHttpRequest(event);
                if (room) {
                    promise = promise.then(res => {
                        room.updatePendingEvent(event, EventStatus.SENT, res['event_id']);
                        return res;
                    });
                }
            }

            return promise;
        }).then(res => {
            callback?.(null, res);
            return res;
        }).catch(err => {
            logger.error("Error sending event", err.stack || err);
            try {
                // set the error on the event before we update the status:
                // updating the status emits the event, so the state should be
                // consistent at that point.
                event.error = err;
                this.updatePendingEventStatus(room, event, EventStatus.NOT_SENT);
                // also put the event object on the error: the caller will need this
                // to resend or cancel the event
                err.event = event;

                callback?.(err);
            } catch (e) {
                logger.error("Exception in error handler!", e.stack || err);
            }
            throw err;
        });
    }

    private encryptEventIfNeeded(event: MatrixEvent, room?: Room): Promise<void> | null {
        if (event.isEncrypted()) {
            // this event has already been encrypted; this happens if the
            // encryption step succeeded, but the send step failed on the first
            // attempt.
            return null;
        }

        if (event.isRedaction()) {
            // Redactions do not support encryption in the spec at this time,
            // whilst it mostly worked in some clients, it wasn't compliant.
            return null;
        }

        if (!this.isRoomEncrypted(event.getRoomId())) {
            return null;
        }

        if (!this.crypto && this.usingExternalCrypto) {
            // The client has opted to allow sending messages to encrypted
            // rooms even if the room is encrypted, and we haven't setup
            // crypto. This is useful for users of matrix-org/pantalaimon
            return null;
        }

        if (event.getType() === EventType.Reaction) {
            // For reactions, there is a very little gained by encrypting the entire
            // event, as relation data is already kept in the clear. Event
            // encryption for a reaction effectively only obscures the event type,
            // but the purpose is still obvious from the relation data, so nothing
            // is really gained. It also causes quite a few problems, such as:
            //   * triggers notifications via default push rules
            //   * prevents server-side bundling for reactions
            // The reaction key / content / emoji value does warrant encrypting, but
            // this will be handled separately by encrypting just this value.
            // See https://github.com/matrix-org/matrix-doc/pull/1849#pullrequestreview-248763642
            return null;
        }

        if (!this.crypto) {
            throw new Error(
                "This room is configured to use encryption, but your client does " +
                "not support encryption.",
            );
        }

        return this.crypto.encryptEvent(event, room);
    }

    /**
     * Returns the eventType that should be used taking encryption into account
     * for a given eventType.
     * @param {string} roomId the room for the events `eventType` relates to
     * @param {string} eventType the event type
     * @return {string} the event type taking encryption into account
     */
    private getEncryptedIfNeededEventType(roomId: string, eventType: string): string {
        if (eventType === EventType.Reaction) return eventType;
        return this.isRoomEncrypted(roomId) ? EventType.RoomMessageEncrypted : eventType;
    }

    private updatePendingEventStatus(room: Room | null, event: MatrixEvent, newStatus: EventStatus) {
        if (room) {
            room.updatePendingEvent(event, newStatus);
        } else {
            event.setStatus(newStatus);
        }
    }

    private sendEventHttpRequest(event: MatrixEvent): Promise<ISendEventResponse> {
        let txnId = event.getTxnId();
        if (!txnId) {
            txnId = this.makeTxnId();
            event.setTxnId(txnId);
        }

        const pathParams = {
            $roomId: event.getRoomId(),
            $eventType: event.getWireType(),
            $stateKey: event.getStateKey(),
            $txnId: txnId,
        };

        let path: string;

        if (event.isState()) {
            let pathTemplate = "/rooms/$roomId/state/$eventType";
            if (event.getStateKey() && event.getStateKey().length > 0) {
                pathTemplate = "/rooms/$roomId/state/$eventType/$stateKey";
            }
            path = utils.encodeUri(pathTemplate, pathParams);
        } else if (event.isRedaction()) {
            const pathTemplate = `/rooms/$roomId/redact/$redactsEventId/$txnId`;
            path = utils.encodeUri(pathTemplate, Object.assign({
                $redactsEventId: event.event.redacts,
            }, pathParams));
        } else {
            path = utils.encodeUri("/rooms/$roomId/send/$eventType/$txnId", pathParams);
        }

        return this.http.authedRequest<ISendEventResponse>(
            undefined, Method.Put, path, undefined, event.getWireContent(),
        ).then((res) => {
            logger.log(`Event sent to ${event.getRoomId()} with event id ${res.event_id}`);
            return res;
        });
    }

    /**
     * @param {string} roomId
     * @param {string} eventId
     * @param {string} [txnId]  transaction id. One will be made up if not
     *    supplied.
     * @param {object|module:client.callback} cbOrOpts
     *    Options to pass on, may contain `reason`.
     *    Can be callback for backwards compatibility. Deprecated
     * @return {Promise} Resolves: TODO
     * @return {module:http-api.MatrixError} Rejects: with an error response.
     */
    public redactEvent(
        roomId: string,
        eventId: string,
        txnId?: string | undefined,
        cbOrOpts?: Callback | IRedactOpts,
    ): Promise<ISendEventResponse>;
    public redactEvent(
        roomId: string,
        threadId: string | null,
        eventId: string,
        txnId?: string | undefined,
        cbOrOpts?: Callback | IRedactOpts,
    ): Promise<ISendEventResponse>;
    public redactEvent(
        roomId: string,
        threadId: string | null,
        eventId?: string,
        txnId?: string | Callback | IRedactOpts,
        cbOrOpts?: Callback | IRedactOpts,
    ): Promise<ISendEventResponse> {
        if (!eventId?.startsWith(EVENT_ID_PREFIX)) {
            cbOrOpts = txnId as (Callback | IRedactOpts);
            txnId = eventId;
            eventId = threadId;
            threadId = null;
        }
        const opts = typeof (cbOrOpts) === 'object' ? cbOrOpts : {};
        const reason = opts.reason;
        const callback = typeof (cbOrOpts) === 'function' ? cbOrOpts : undefined;
        return this.sendCompleteEvent(roomId, threadId, {
            type: EventType.RoomRedaction,
            content: { reason },
            redacts: eventId,
        }, txnId as string, callback);
    }

    /**
     * @param {string} roomId
     * @param {string} threadId
     * @param {Object} content
     * @param {string} txnId Optional.
     * @param {module:client.callback} callback Optional. Deprecated
     * @return {Promise} Resolves: to an ISendEventResponse object
     * @return {module:http-api.MatrixError} Rejects: with an error response.
     */
    public sendMessage(
        roomId: string,
        content: IContent,
        txnId?: string,
        callback?: Callback,
    ): Promise<ISendEventResponse>;
    public sendMessage(
        roomId: string,
        threadId: string | null,
        content: IContent,
        txnId?: string,
        callback?: Callback,
    ): Promise<ISendEventResponse>;
    public sendMessage(
        roomId: string,
        threadId: string | null | IContent,
        content: IContent | string,
        txnId?: string | Callback,
        callback?: Callback,
    ): Promise<ISendEventResponse> {
        if (typeof threadId !== "string" && threadId !== null) {
            callback = txnId as Callback;
            txnId = content as string;
            content = threadId as IContent;
            threadId = null;
        }
        if (utils.isFunction(txnId)) {
            callback = txnId as any as Callback; // for legacy
            txnId = undefined;
        }

        // Populate all outbound events with Extensible Events metadata to ensure there's a
        // reasonably large pool of messages to parse.
        let eventType: string = EventType.RoomMessage;
        let sendContent: IContent = content as IContent;
        const makeContentExtensible = (content: IContent = {}, recurse = true): IPartialEvent<object> => {
            let newEvent: IPartialEvent<object> = null;

            if (content['msgtype'] === MsgType.Text) {
                newEvent = MessageEvent.from(content['body'], content['formatted_body']).serialize();
            } else if (content['msgtype'] === MsgType.Emote) {
                newEvent = EmoteEvent.from(content['body'], content['formatted_body']).serialize();
            } else if (content['msgtype'] === MsgType.Notice) {
                newEvent = NoticeEvent.from(content['body'], content['formatted_body']).serialize();
            }

            if (newEvent && content['m.new_content'] && recurse) {
                const newContent = makeContentExtensible(content['m.new_content'], false);
                if (newContent) {
                    newEvent.content['m.new_content'] = newContent.content;
                }
            }

            if (newEvent) {
                // copy over all other fields we don't know about
                for (const [k, v] of Object.entries(content)) {
                    if (!newEvent.content.hasOwnProperty(k)) {
                        newEvent.content[k] = v;
                    }
                }
            }

            return newEvent;
        };
        const result = makeContentExtensible(sendContent);
        if (result) {
            eventType = result.type;
            sendContent = result.content;
        }

        return this.sendEvent(
            roomId,
            threadId as (string | null),
            eventType,
            sendContent,
            txnId as string,
            callback,
        );
    }

    /**
     * @param {string} roomId
     * @param {string} threadId
     * @param {string} body
     * @param {string} txnId Optional.
     * @param {module:client.callback} callback Optional. Deprecated
     * @return {Promise} Resolves: to an empty object {}
     * @return {module:http-api.MatrixError} Rejects: with an error response.
     */
    public sendTextMessage(
        roomId: string,
        body: string,
        txnId?: string,
        callback?: Callback,
    ): Promise<ISendEventResponse>;
    public sendTextMessage(
        roomId: string,
        threadId: string | null,
        body: string,
        txnId?: string,
        callback?: Callback,
    ): Promise<ISendEventResponse>;
    public sendTextMessage(
        roomId: string,
        threadId: string | null,
        body: string,
        txnId?: string | Callback,
        callback?: Callback,
    ): Promise<ISendEventResponse> {
        if (!threadId?.startsWith(EVENT_ID_PREFIX) && threadId !== null) {
            callback = txnId as Callback;
            txnId = body;
            body = threadId;
            threadId = null;
        }
        const content = ContentHelpers.makeTextMessage(body);
        return this.sendMessage(roomId, threadId, content, txnId as string, callback);
    }

    /**
     * @param {string} roomId
     * @param {string} threadId
     * @param {string} body
     * @param {string} txnId Optional.
     * @param {module:client.callback} callback Optional. Deprecated
     * @return {Promise} Resolves: to a ISendEventResponse object
     * @return {module:http-api.MatrixError} Rejects: with an error response.
     */
    public sendNotice(
        roomId: string,
        body: string,
        txnId?: string,
        callback?: Callback,
    ): Promise<ISendEventResponse>;
    public sendNotice(
        roomId: string,
        threadId: string | null,
        body: string,
        txnId?: string,
        callback?: Callback,
    ): Promise<ISendEventResponse>;
    public sendNotice(
        roomId: string,
        threadId: string | null,
        body: string,
        txnId?: string | Callback,
        callback?: Callback,
    ): Promise<ISendEventResponse> {
        if (!threadId?.startsWith(EVENT_ID_PREFIX) && threadId !== null) {
            callback = txnId as Callback;
            txnId = body;
            body = threadId;
            threadId = null;
        }
        const content = ContentHelpers.makeNotice(body);
        return this.sendMessage(roomId, threadId, content, txnId as string, callback);
    }

    /**
     * @param {string} roomId
     * @param {string} threadId
     * @param {string} body
     * @param {string} txnId Optional.
     * @param {module:client.callback} callback Optional. Deprecated
     * @return {Promise} Resolves: to a ISendEventResponse object
     * @return {module:http-api.MatrixError} Rejects: with an error response.
     */
    public sendEmoteMessage(
        roomId: string,
        body: string,
        txnId?: string,
        callback?: Callback,
    ): Promise<ISendEventResponse>;
    public sendEmoteMessage(
        roomId: string,
        threadId: string | null,
        body: string,
        txnId?: string,
        callback?: Callback,
    ): Promise<ISendEventResponse>;
    public sendEmoteMessage(
        roomId: string,
        threadId: string | null,
        body: string,
        txnId?: string | Callback,
        callback?: Callback,
    ): Promise<ISendEventResponse> {
        if (!threadId?.startsWith(EVENT_ID_PREFIX) && threadId !== null) {
            callback = txnId as Callback;
            txnId = body;
            body = threadId;
            threadId = null;
        }
        const content = ContentHelpers.makeEmoteMessage(body);
        return this.sendMessage(roomId, threadId, content, txnId as string, callback);
    }

    /**
     * @param {string} roomId
     * @param {string} threadId
     * @param {string} url
     * @param {Object} info
     * @param {string} text
     * @param {module:client.callback} callback Optional. Deprecated
     * @return {Promise} Resolves: to a ISendEventResponse object
     * @return {module:http-api.MatrixError} Rejects: with an error response.
     */
    public sendImageMessage(
        roomId: string,
        url: string,
        info?: IImageInfo,
        text?: string,
        callback?: Callback,
    ): Promise<ISendEventResponse>;
    public sendImageMessage(
        roomId: string,
        threadId: string | null,
        url: string,
        info?: IImageInfo,
        text?: string,
        callback?: Callback,
    ): Promise<ISendEventResponse>;
    public sendImageMessage(
        roomId: string,
        threadId: string | null,
        url: string | IImageInfo,
        info?: IImageInfo | string,
        text: Callback | string = "Image",
        callback?: Callback,
    ): Promise<ISendEventResponse> {
        if (!threadId?.startsWith(EVENT_ID_PREFIX) && threadId !== null) {
            callback = text as Callback;
            text = info as string || "Image";
            info = url as IImageInfo;
            url = threadId as string;
            threadId = null;
        }
        if (utils.isFunction(text)) {
            callback = text as any as Callback; // legacy
            text = undefined;
        }
        const content = {
            msgtype: MsgType.Image,
            url: url,
            info: info,
            body: text,
        };
        return this.sendMessage(roomId, threadId, content, undefined, callback);
    }

    /**
     * @param {string} roomId
     * @param {string} threadId
     * @param {string} url
     * @param {Object} info
     * @param {string} text
     * @param {module:client.callback} callback Optional. Deprecated
     * @return {Promise} Resolves: to a ISendEventResponse object
     * @return {module:http-api.MatrixError} Rejects: with an error response.
     */
    public sendStickerMessage(
        roomId: string,
        url: string,
        info?: IImageInfo,
        text?: string,
        callback?: Callback,
    ): Promise<ISendEventResponse>;
    public sendStickerMessage(
        roomId: string,
        threadId: string | null,
        url: string,
        info?: IImageInfo,
        text?: string,
        callback?: Callback,
    ): Promise<ISendEventResponse>;
    public sendStickerMessage(
        roomId: string,
        threadId: string | null,
        url: string | IImageInfo,
        info?: IImageInfo | string,
        text: Callback | string = "Sticker",
        callback?: Callback,
    ): Promise<ISendEventResponse> {
        if (!threadId?.startsWith(EVENT_ID_PREFIX) && threadId !== null) {
            callback = text as Callback;
            text = info as string || "Sticker";
            info = url as IImageInfo;
            url = threadId as string;
            threadId = null;
        }
        if (utils.isFunction(text)) {
            callback = text as any as Callback; // legacy
            text = undefined;
        }
        const content = {
            url: url,
            info: info,
            body: text,
        };

        return this.sendEvent(roomId, threadId, EventType.Sticker, content, undefined, callback);
    }

    /**
     * @param {string} roomId
     * @param {string} threadId
     * @param {string} body
     * @param {string} htmlBody
     * @param {module:client.callback} callback Optional. Deprecated
     * @return {Promise} Resolves: to a ISendEventResponse object
     * @return {module:http-api.MatrixError} Rejects: with an error response.
     */
    public sendHtmlMessage(
        roomId: string,
        body: string,
        htmlBody: string,
        callback?: Callback,
    ): Promise<ISendEventResponse>;
    public sendHtmlMessage(
        roomId: string,
        threadId: string | null,
        body: string,
        htmlBody: string,
        callback?: Callback,
    ): Promise<ISendEventResponse>;
    public sendHtmlMessage(
        roomId: string,
        threadId: string | null,
        body: string,
        htmlBody: string | Callback,
        callback?: Callback,
    ): Promise<ISendEventResponse> {
        if (!threadId?.startsWith(EVENT_ID_PREFIX) && threadId !== null) {
            callback = htmlBody as Callback;
            htmlBody = body as string;
            body = threadId;
            threadId = null;
        }
        const content = ContentHelpers.makeHtmlMessage(body, htmlBody as string);
        return this.sendMessage(roomId, threadId, content, undefined, callback);
    }

    /**
     * @param {string} roomId
     * @param {string} body
     * @param {string} htmlBody
     * @param {module:client.callback} callback Optional. Deprecated
     * @return {Promise} Resolves: to a ISendEventResponse object
     * @return {module:http-api.MatrixError} Rejects: with an error response.
     */
    public sendHtmlNotice(
        roomId: string,
        body: string,
        htmlBody: string,
        callback?: Callback,
    ): Promise<ISendEventResponse>;
    public sendHtmlNotice(
        roomId: string,
        threadId: string | null,
        body: string,
        htmlBody: string,
        callback?: Callback,
    ): Promise<ISendEventResponse>;
    public sendHtmlNotice(
        roomId: string,
        threadId: string | null,
        body: string,
        htmlBody: string | Callback,
        callback?: Callback,
    ): Promise<ISendEventResponse> {
        if (!threadId?.startsWith(EVENT_ID_PREFIX) && threadId !== null) {
            callback = htmlBody as Callback;
            htmlBody = body as string;
            body = threadId;
            threadId = null;
        }
        const content = ContentHelpers.makeHtmlNotice(body, htmlBody as string);
        return this.sendMessage(roomId, threadId, content, undefined, callback);
    }

    /**
     * @param {string} roomId
     * @param {string} threadId
     * @param {string} body
     * @param {string} htmlBody
     * @param {module:client.callback} callback Optional. Deprecated
     * @return {Promise} Resolves: to a ISendEventResponse object
     * @return {module:http-api.MatrixError} Rejects: with an error response.
     */
    public sendHtmlEmote(
        roomId: string,
        body: string,
        htmlBody: string,
        callback?: Callback,
    ): Promise<ISendEventResponse>;
    public sendHtmlEmote(
        roomId: string,
        threadId: string | null,
        body: string,
        htmlBody: string,
        callback?: Callback,
    ): Promise<ISendEventResponse>;
    public sendHtmlEmote(
        roomId: string,
        threadId: string | null,
        body: string,
        htmlBody: string | Callback,
        callback?: Callback,
    ): Promise<ISendEventResponse> {
        if (!threadId?.startsWith(EVENT_ID_PREFIX) && threadId !== null) {
            callback = htmlBody as Callback;
            htmlBody = body as string;
            body = threadId;
            threadId = null;
        }
        const content = ContentHelpers.makeHtmlEmote(body, htmlBody as string);
        return this.sendMessage(roomId, threadId, content, undefined, callback);
    }

    /**
     * Send a receipt.
     * @param {Event} event The event being acknowledged
     * @param {ReceiptType} receiptType The kind of receipt e.g. "m.read". Other than
     * ReceiptType.Read are experimental!
     * @param {object} body Additional content to send alongside the receipt.
     * @param {module:client.callback} callback Optional.
     * @return {Promise} Resolves: to an empty object {}
     * @return {module:http-api.MatrixError} Rejects: with an error response.
     */
    public sendReceipt(event: MatrixEvent, receiptType: ReceiptType, body: any, callback?: Callback): Promise<{}> {
        if (typeof (body) === 'function') {
            callback = body as any as Callback; // legacy
            body = {};
        }

        if (this.isGuest()) {
            return Promise.resolve({}); // guests cannot send receipts so don't bother.
        }

        const path = utils.encodeUri("/rooms/$roomId/receipt/$receiptType/$eventId", {
            $roomId: event.getRoomId(),
            $receiptType: receiptType,
            $eventId: event.getId(),
        });
        const promise = this.http.authedRequest(callback, Method.Post, path, undefined, body || {});

        const room = this.getRoom(event.getRoomId());
        if (room) {
            room.addLocalEchoReceipt(this.credentials.userId, event, receiptType);
        }
        return promise;
    }

    /**
     * Send a read receipt.
     * @param {Event} event The event that has been read.
     * @param {ReceiptType} receiptType other than ReceiptType.Read are experimental! Optional.
     * @param {module:client.callback} callback Optional.
     * @return {Promise} Resolves: to an empty object {}
     * @return {module:http-api.MatrixError} Rejects: with an error response.
     */
    public async sendReadReceipt(event: MatrixEvent, receiptType = ReceiptType.Read, callback?: Callback): Promise<{}> {
        const eventId = event.getId();
        const room = this.getRoom(event.getRoomId());
        if (room && room.hasPendingEvent(eventId)) {
            throw new Error(`Cannot set read receipt to a pending event (${eventId})`);
        }

        return this.sendReceipt(event, receiptType, {}, callback);
    }

    /**
     * Set a marker to indicate the point in a room before which the user has read every
     * event. This can be retrieved from room account data (the event type is `m.fully_read`)
     * and displayed as a horizontal line in the timeline that is visually distinct to the
     * position of the user's own read receipt.
     * @param {string} roomId ID of the room that has been read
     * @param {string} rmEventId ID of the event that has been read
     * @param {MatrixEvent} rrEvent the event tracked by the read receipt. This is here for
     * convenience because the RR and the RM are commonly updated at the same time as each
     * other. The local echo of this receipt will be done if set. Optional.
     * @param {MatrixEvent} rpEvent the m.read.private read receipt event for when we don't
     * want other users to see the read receipts. This is experimental. Optional.
     * @return {Promise} Resolves: the empty object, {}.
     */
    public async setRoomReadMarkers(
        roomId: string,
        rmEventId: string,
        rrEvent?: MatrixEvent,
        rpEvent?: MatrixEvent,
    ): Promise<{}> {
        const room = this.getRoom(roomId);
        if (room && room.hasPendingEvent(rmEventId)) {
            throw new Error(`Cannot set read marker to a pending event (${rmEventId})`);
        }

        // Add the optional RR update, do local echo like `sendReceipt`
        let rrEventId: string;
        if (rrEvent) {
            rrEventId = rrEvent.getId();
            if (room?.hasPendingEvent(rrEventId)) {
                throw new Error(`Cannot set read receipt to a pending event (${rrEventId})`);
            }
            room?.addLocalEchoReceipt(this.credentials.userId, rrEvent, ReceiptType.Read);
        }

        // Add the optional private RR update, do local echo like `sendReceipt`
        let rpEventId: string;
        if (rpEvent) {
            rpEventId = rpEvent.getId();
            if (room?.hasPendingEvent(rpEventId)) {
                throw new Error(`Cannot set read receipt to a pending event (${rpEventId})`);
            }
            room?.addLocalEchoReceipt(this.credentials.userId, rpEvent, ReceiptType.ReadPrivate);
        }

        return this.setRoomReadMarkersHttpRequest(roomId, rmEventId, rrEventId, rpEventId);
    }

    /**
     * Get a preview of the given URL as of (roughly) the given point in time,
     * described as an object with OpenGraph keys and associated values.
     * Attributes may be synthesized where actual OG metadata is lacking.
     * Caches results to prevent hammering the server.
     * @param {string} url The URL to get preview data for
     * @param {Number} ts The preferred point in time that the preview should
     * describe (ms since epoch).  The preview returned will either be the most
     * recent one preceding this timestamp if available, or failing that the next
     * most recent available preview.
     * @param {module:client.callback} callback Optional.
     * @return {Promise} Resolves: Object of OG metadata.
     * @return {module:http-api.MatrixError} Rejects: with an error response.
     * May return synthesized attributes if the URL lacked OG meta.
     */
    public getUrlPreview(url: string, ts: number, callback?: Callback): Promise<IPreviewUrlResponse> {
        // bucket the timestamp to the nearest minute to prevent excessive spam to the server
        // Surely 60-second accuracy is enough for anyone.
        ts = Math.floor(ts / 60000) * 60000;

        const parsed = new URL(url);
        parsed.hash = ""; // strip the hash as it won't affect the preview
        url = parsed.toString();

        const key = ts + "_" + url;

        // If there's already a request in flight (or we've handled it), return that instead.
        const cachedPreview = this.urlPreviewCache[key];
        if (cachedPreview) {
            if (callback) {
                cachedPreview.then(callback).catch(callback);
            }
            return cachedPreview;
        }

        const resp = this.http.authedRequest(
            callback, Method.Get, "/preview_url", {
                url,
                ts: ts.toString(),
            }, undefined, {
                prefix: PREFIX_MEDIA_R0,
            },
        );
        // TODO: Expire the URL preview cache sometimes
        this.urlPreviewCache[key] = resp;
        return resp;
    }

    /**
     * @param {string} roomId
     * @param {boolean} isTyping
     * @param {Number} timeoutMs
     * @param {module:client.callback} callback Optional.
     * @return {Promise} Resolves: to an empty object {}
     * @return {module:http-api.MatrixError} Rejects: with an error response.
     */
    public sendTyping(roomId: string, isTyping: boolean, timeoutMs: number, callback?: Callback): Promise<{}> {
        if (this.isGuest()) {
            return Promise.resolve({}); // guests cannot send typing notifications so don't bother.
        }

        const path = utils.encodeUri("/rooms/$roomId/typing/$userId", {
            $roomId: roomId,
            $userId: this.credentials.userId,
        });
        const data: any = {
            typing: isTyping,
        };
        if (isTyping) {
            data.timeout = timeoutMs ? timeoutMs : 20000;
        }
        return this.http.authedRequest(callback, Method.Put, path, undefined, data);
    }

    /**
     * Determines the history of room upgrades for a given room, as far as the
     * client can see. Returns an array of Rooms where the first entry is the
     * oldest and the last entry is the newest (likely current) room. If the
     * provided room is not found, this returns an empty list. This works in
     * both directions, looking for older and newer rooms of the given room.
     * @param {string} roomId The room ID to search from
     * @param {boolean} verifyLinks If true, the function will only return rooms
     * which can be proven to be linked. For example, rooms which have a create
     * event pointing to an old room which the client is not aware of or doesn't
     * have a matching tombstone would not be returned.
     * @return {Room[]} An array of rooms representing the upgrade
     * history.
     */
    public getRoomUpgradeHistory(roomId: string, verifyLinks = false): Room[] {
        let currentRoom = this.getRoom(roomId);
        if (!currentRoom) return [];

        const upgradeHistory = [currentRoom];

        // Work backwards first, looking at create events.
        let createEvent = currentRoom.currentState.getStateEvents(EventType.RoomCreate, "");
        while (createEvent) {
            const predecessor = createEvent.getContent()['predecessor'];
            if (predecessor && predecessor['room_id']) {
                const refRoom = this.getRoom(predecessor['room_id']);
                if (!refRoom) break; // end of the chain

                if (verifyLinks) {
                    const tombstone = refRoom.currentState.getStateEvents(EventType.RoomTombstone, "");

                    if (!tombstone
                        || tombstone.getContent()['replacement_room'] !== refRoom.roomId) {
                        break;
                    }
                }

                // Insert at the front because we're working backwards from the currentRoom
                upgradeHistory.splice(0, 0, refRoom);
                createEvent = refRoom.currentState.getStateEvents(EventType.RoomCreate, "");
            } else {
                // No further create events to look at
                break;
            }
        }

        // Work forwards next, looking at tombstone events
        let tombstoneEvent = currentRoom.currentState.getStateEvents(EventType.RoomTombstone, "");
        while (tombstoneEvent) {
            const refRoom = this.getRoom(tombstoneEvent.getContent()['replacement_room']);
            if (!refRoom) break; // end of the chain
            if (refRoom.roomId === currentRoom.roomId) break; // Tombstone is referencing it's own room

            if (verifyLinks) {
                createEvent = refRoom.currentState.getStateEvents(EventType.RoomCreate, "");
                if (!createEvent || !createEvent.getContent()['predecessor']) break;

                const predecessor = createEvent.getContent()['predecessor'];
                if (predecessor['room_id'] !== currentRoom.roomId) break;
            }

            // Push to the end because we're looking forwards
            upgradeHistory.push(refRoom);
            const roomIds = new Set(upgradeHistory.map((ref) => ref.roomId));
            if (roomIds.size < upgradeHistory.length) {
                // The last room added to the list introduced a previous roomId
                // To avoid recursion, return the last rooms - 1
                return upgradeHistory.slice(0, upgradeHistory.length - 1);
            }

            // Set the current room to the reference room so we know where we're at
            currentRoom = refRoom;
            tombstoneEvent = currentRoom.currentState.getStateEvents(EventType.RoomTombstone, "");
        }

        return upgradeHistory;
    }

    /**
     * @param {string} roomId
     * @param {string} userId
     * @param {module:client.callback} callback Optional.
     * @param {string} reason Optional.
     * @return {Promise} Resolves: {} an empty object.
     * @return {module:http-api.MatrixError} Rejects: with an error response.
     */
    public invite(roomId: string, userId: string, callback?: Callback, reason?: string): Promise<{}> {
        return this.membershipChange(roomId, userId, "invite", reason, callback);
    }

    /**
     * Invite a user to a room based on their email address.
     * @param {string} roomId The room to invite the user to.
     * @param {string} email The email address to invite.
     * @param {module:client.callback} callback Optional.
     * @return {Promise} Resolves: {} an empty object.
     * @return {module:http-api.MatrixError} Rejects: with an error response.
     */
    public inviteByEmail(roomId: string, email: string, callback?: Callback): Promise<{}> {
        return this.inviteByThreePid(roomId, "email", email, callback);
    }

    /**
     * Invite a user to a room based on a third-party identifier.
     * @param {string} roomId The room to invite the user to.
     * @param {string} medium The medium to invite the user e.g. "email".
     * @param {string} address The address for the specified medium.
     * @param {module:client.callback} callback Optional.
     * @return {Promise} Resolves: {} an empty object.
     * @return {module:http-api.MatrixError} Rejects: with an error response.
     */
    public async inviteByThreePid(roomId: string, medium: string, address: string, callback?: Callback): Promise<{}> {
        const path = utils.encodeUri(
            "/rooms/$roomId/invite",
            { $roomId: roomId },
        );

        const identityServerUrl = this.getIdentityServerUrl(true);
        if (!identityServerUrl) {
            return Promise.reject(new MatrixError({
                error: "No supplied identity server URL",
                errcode: "ORG.MATRIX.JSSDK_MISSING_PARAM",
            }));
        }
        const params: Record<string, string> = {
            id_server: identityServerUrl,
            medium: medium,
            address: address,
        };

        if (
            this.identityServer?.getAccessToken &&
            await this.doesServerAcceptIdentityAccessToken()
        ) {
            const identityAccessToken = await this.identityServer.getAccessToken();
            if (identityAccessToken) {
                params['id_access_token'] = identityAccessToken;
            }
        }

        return this.http.authedRequest(callback, Method.Post, path, undefined, params);
    }

    /**
     * @param {string} roomId
     * @param {module:client.callback} callback Optional.
     * @return {Promise} Resolves: {} an empty object.
     * @return {module:http-api.MatrixError} Rejects: with an error response.
     */
    public leave(roomId: string, callback?: Callback): Promise<{}> {
        return this.membershipChange(roomId, undefined, "leave", undefined, callback);
    }

    /**
     * Leaves all rooms in the chain of room upgrades based on the given room. By
     * default, this will leave all the previous and upgraded rooms, including the
     * given room. To only leave the given room and any previous rooms, keeping the
     * upgraded (modern) rooms untouched supply `false` to `includeFuture`.
     * @param {string} roomId The room ID to start leaving at
     * @param {boolean} includeFuture If true, the whole chain (past and future) of
     * upgraded rooms will be left.
     * @return {Promise} Resolves when completed with an object keyed
     * by room ID and value of the error encountered when leaving or null.
     */
    public leaveRoomChain(
        roomId: string,
        includeFuture = true,
    ): Promise<{ [roomId: string]: Error | MatrixError | null }> {
        const upgradeHistory = this.getRoomUpgradeHistory(roomId);

        let eligibleToLeave = upgradeHistory;
        if (!includeFuture) {
            eligibleToLeave = [];
            for (const room of upgradeHistory) {
                eligibleToLeave.push(room);
                if (room.roomId === roomId) {
                    break;
                }
            }
        }

        const populationResults: { [roomId: string]: Error } = {};
        const promises = [];

        const doLeave = (roomId: string) => {
            return this.leave(roomId).then(() => {
                populationResults[roomId] = null;
            }).catch((err) => {
                populationResults[roomId] = err;
                return null; // suppress error
            });
        };

        for (const room of eligibleToLeave) {
            promises.push(doLeave(room.roomId));
        }

        return Promise.all(promises).then(() => populationResults);
    }

    /**
     * @param {string} roomId
     * @param {string} userId
     * @param {string} reason Optional.
     * @param {module:client.callback} callback Optional.
     * @return {Promise} Resolves: TODO
     * @return {module:http-api.MatrixError} Rejects: with an error response.
     */
    public ban(roomId: string, userId: string, reason?: string, callback?: Callback) {
        return this.membershipChange(roomId, userId, "ban", reason, callback);
    }

    /**
     * @param {string} roomId
     * @param {boolean} deleteRoom True to delete the room from the store on success.
     * Default: true.
     * @param {module:client.callback} callback Optional.
     * @return {Promise} Resolves: {} an empty object.
     * @return {module:http-api.MatrixError} Rejects: with an error response.
     */
    public forget(roomId: string, deleteRoom?: boolean, callback?: Callback): Promise<{}> {
        if (deleteRoom === undefined) {
            deleteRoom = true;
        }
        const promise = this.membershipChange(roomId, undefined, "forget", undefined,
            callback);
        if (!deleteRoom) {
            return promise;
        }
        return promise.then((response) => {
            this.store.removeRoom(roomId);
            this.emit(ClientEvent.DeleteRoom, roomId);
            return response;
        });
    }

    /**
     * @param {string} roomId
     * @param {string} userId
     * @param {module:client.callback} callback Optional.
     * @return {Promise} Resolves: Object (currently empty)
     * @return {module:http-api.MatrixError} Rejects: with an error response.
     */
    public unban(roomId: string, userId: string, callback?: Callback): Promise<void> {
        // unbanning != set their state to leave: this used to be
        // the case, but was then changed so that leaving was always
        // a revoking of privilege, otherwise two people racing to
        // kick / ban someone could end up banning and then un-banning
        // them.
        const path = utils.encodeUri("/rooms/$roomId/unban", {
            $roomId: roomId,
        });
        const data = {
            user_id: userId,
        };
        return this.http.authedRequest(
            callback, Method.Post, path, undefined, data,
        );
    }

    /**
     * @param {string} roomId
     * @param {string} userId
     * @param {string} reason Optional.
     * @param {module:client.callback} callback Optional.
     * @return {Promise} Resolves: {} an empty object.
     * @return {module:http-api.MatrixError} Rejects: with an error response.
     */
    public kick(roomId: string, userId: string, reason?: string, callback?: Callback): Promise<{}> {
        const path = utils.encodeUri("/rooms/$roomId/kick", {
            $roomId: roomId,
        });
        const data = {
            user_id: userId,
            reason: reason,
        };
        return this.http.authedRequest(
            callback, Method.Post, path, undefined, data,
        );
    }

    private membershipChange(
        roomId: string,
        userId: string,
        membership: string,
        reason?: string,
        callback?: Callback,
    ): Promise<{}> { // API returns an empty object
        if (utils.isFunction(reason)) {
            callback = reason as any as Callback; // legacy
            reason = undefined;
        }

        const path = utils.encodeUri("/rooms/$room_id/$membership", {
            $room_id: roomId,
            $membership: membership,
        });
        return this.http.authedRequest(
            callback, Method.Post, path, undefined, {
                user_id: userId,  // may be undefined e.g. on leave
                reason: reason,
            },
        );
    }

    /**
     * Obtain a dict of actions which should be performed for this event according
     * to the push rules for this user.  Caches the dict on the event.
     * @param {MatrixEvent} event The event to get push actions for.
     * @param {boolean} forceRecalculate forces to recalculate actions for an event
     * Useful when an event just got decrypted
     * @return {module:pushprocessor~PushAction} A dict of actions to perform.
     */
    public getPushActionsForEvent(event: MatrixEvent, forceRecalculate = false): IActionsObject {
        if (!event.getPushActions() || forceRecalculate) {
            event.setPushActions(this.pushProcessor.actionsForEvent(event));
        }
        return event.getPushActions();
    }

    /**
     * @param {string} info The kind of info to set (e.g. 'avatar_url')
     * @param {Object} data The JSON object to set.
     * @param {module:client.callback} callback Optional.
     * @return {Promise} Resolves: to an empty object {}
     * @return {module:http-api.MatrixError} Rejects: with an error response.
     */
    // eslint-disable-next-line camelcase
    public setProfileInfo(info: "avatar_url", data: { avatar_url: string }, callback?: Callback): Promise<{}>;
    public setProfileInfo(info: "displayname", data: { displayname: string }, callback?: Callback): Promise<{}>;
    public setProfileInfo(info: "avatar_url" | "displayname", data: object, callback?: Callback): Promise<{}> {
        const path = utils.encodeUri("/profile/$userId/$info", {
            $userId: this.credentials.userId,
            $info: info,
        });
        return this.http.authedRequest(callback, Method.Put, path, undefined, data);
    }

    /**
     * @param {string} name
     * @param {module:client.callback} callback Optional.
     * @return {Promise} Resolves: {} an empty object.
     * @return {module:http-api.MatrixError} Rejects: with an error response.
     */
    public async setDisplayName(name: string, callback?: Callback): Promise<{}> {
        const prom = await this.setProfileInfo("displayname", { displayname: name }, callback);
        // XXX: synthesise a profile update for ourselves because Synapse is broken and won't
        const user = this.getUser(this.getUserId());
        if (user) {
            user.displayName = name;
            user.emit(UserEvent.DisplayName, user.events.presence, user);
        }
        return prom;
    }

    /**
     * @param {string} url
     * @param {module:client.callback} callback Optional.
     * @return {Promise} Resolves: {} an empty object.
     * @return {module:http-api.MatrixError} Rejects: with an error response.
     */
    public async setAvatarUrl(url: string, callback?: Callback): Promise<{}> {
        const prom = await this.setProfileInfo("avatar_url", { avatar_url: url }, callback);
        // XXX: synthesise a profile update for ourselves because Synapse is broken and won't
        const user = this.getUser(this.getUserId());
        if (user) {
            user.avatarUrl = url;
            user.emit(UserEvent.AvatarUrl, user.events.presence, user);
        }
        return prom;
    }

    /**
     * Turn an MXC URL into an HTTP one. <strong>This method is experimental and
     * may change.</strong>
     * @param {string} mxcUrl The MXC URL
     * @param {Number} width The desired width of the thumbnail.
     * @param {Number} height The desired height of the thumbnail.
     * @param {string} resizeMethod The thumbnail resize method to use, either
     * "crop" or "scale".
     * @param {Boolean} allowDirectLinks If true, return any non-mxc URLs
     * directly. Fetching such URLs will leak information about the user to
     * anyone they share a room with. If false, will return null for such URLs.
     * @return {?string} the avatar URL or null.
     */
    public mxcUrlToHttp(
        mxcUrl: string,
        width?: number,
        height?: number,
        resizeMethod?: string,
        allowDirectLinks?: boolean,
    ): string | null {
        return getHttpUriForMxc(this.baseUrl, mxcUrl, width, height, resizeMethod, allowDirectLinks);
    }

    /**
     * @param {Object} opts Options to apply
     * @param {string} opts.presence One of "online", "offline" or "unavailable"
     * @param {string} opts.status_msg The status message to attach.
     * @param {module:client.callback} callback Optional.
     * @return {Promise} Resolves: TODO
     * @return {module:http-api.MatrixError} Rejects: with an error response.
     * @throws If 'presence' isn't a valid presence enum value.
     */
    public setPresence(opts: IPresenceOpts, callback?: Callback): Promise<void> {
        const path = utils.encodeUri("/presence/$userId/status", {
            $userId: this.credentials.userId,
        });

        if (typeof opts === "string") {
            opts = { presence: opts }; // legacy
        }

        const validStates = ["offline", "online", "unavailable"];
        if (validStates.indexOf(opts.presence) === -1) {
            throw new Error("Bad presence value: " + opts.presence);
        }
        return this.http.authedRequest(
            callback, Method.Put, path, undefined, opts,
        );
    }

    /**
     * @param {string} userId The user to get presence for
     * @param {module:client.callback} callback Optional.
     * @return {Promise} Resolves: The presence state for this user.
     * @return {module:http-api.MatrixError} Rejects: with an error response.
     */
    public getPresence(userId: string, callback?: Callback): Promise<IStatusResponse> {
        const path = utils.encodeUri("/presence/$userId/status", {
            $userId: userId,
        });

        return this.http.authedRequest(callback, Method.Get, path);
    }

    /**
     * Retrieve older messages from the given room and put them in the timeline.
     *
     * If this is called multiple times whilst a request is ongoing, the <i>same</i>
     * Promise will be returned. If there was a problem requesting scrollback, there
     * will be a small delay before another request can be made (to prevent tight-looping
     * when there is no connection).
     *
     * @param {Room} room The room to get older messages in.
     * @param {number} limit Optional. The maximum number of previous events to
     * pull in. Default: 30.
     * @param {module:client.callback} callback Optional.
     * @return {Promise} Resolves: Room. If you are at the beginning
     * of the timeline, <code>Room.oldState.paginationToken</code> will be
     * <code>null</code>.
     * @return {module:http-api.MatrixError} Rejects: with an error response.
     */
    public scrollback(room: Room, limit = 30, callback?: Callback): Promise<Room> {
        if (utils.isFunction(limit)) {
            callback = limit as any as Callback; // legacy
            limit = undefined;
        }
        let timeToWaitMs = 0;

        let info = this.ongoingScrollbacks[room.roomId] || {};
        if (info.promise) {
            return info.promise;
        } else if (info.errorTs) {
            const timeWaitedMs = Date.now() - info.errorTs;
            timeToWaitMs = Math.max(SCROLLBACK_DELAY_MS - timeWaitedMs, 0);
        }

        if (room.oldState.paginationToken === null) {
            return Promise.resolve(room); // already at the start.
        }
        // attempt to grab more events from the store first
        const numAdded = this.store.scrollback(room, limit).length;
        if (numAdded === limit) {
            // store contained everything we needed.
            return Promise.resolve(room);
        }
        // reduce the required number of events appropriately
        limit = limit - numAdded;

        const prom = new Promise<Room>((resolve, reject) => {
            // wait for a time before doing this request
            // (which may be 0 in order not to special case the code paths)
            sleep(timeToWaitMs).then(() => {
                return this.createMessagesRequest(
                    room.roomId,
                    room.oldState.paginationToken,
                    limit,
                    Direction.Backward,
                );
            }).then((res: IMessagesResponse) => {
                const matrixEvents = res.chunk.map(this.getEventMapper());
                if (res.state) {
                    const stateEvents = res.state.map(this.getEventMapper());
                    room.currentState.setUnknownStateEvents(stateEvents);
                }

                const [timelineEvents, threadedEvents] = room.partitionThreadedEvents(matrixEvents);

                this.processBeaconEvents(room, timelineEvents);
                room.addEventsToTimeline(timelineEvents, true, room.getLiveTimeline());
                this.processThreadEvents(room, threadedEvents, true);

                room.oldState.paginationToken = res.end;
                if (res.chunk.length === 0) {
                    room.oldState.paginationToken = null;
                }
                this.store.storeEvents(room, matrixEvents, res.end, true);
                this.ongoingScrollbacks[room.roomId] = null;
                callback?.(null, room);
                resolve(room);
            }).catch((err) => {
                this.ongoingScrollbacks[room.roomId] = {
                    errorTs: Date.now(),
                };
                callback?.(err);
                reject(err);
            });
        });

        info = {
            promise: prom,
            errorTs: null,
        };

        this.ongoingScrollbacks[room.roomId] = info;
        return prom;
    }

    /**
     * @param {object} [options]
     * @param {boolean} options.preventReEmit don't re-emit events emitted on an event mapped by this mapper on the client
     * @param {boolean} options.decrypt decrypt event proactively
     * @return {Function}
     */
    public getEventMapper(options?: MapperOpts): EventMapper {
        return eventMapperFor(this, options || {});
    }

    /**
     * Get an EventTimeline for the given event
     *
     * <p>If the EventTimelineSet object already has the given event in its store, the
     * corresponding timeline will be returned. Otherwise, a /context request is
     * made, and used to construct an EventTimeline.
     * If the event does not belong to this EventTimelineSet then undefined will be returned.
     *
     * @param {EventTimelineSet} timelineSet  The timelineSet to look for the event in, must be bound to a room
     * @param {string} eventId  The ID of the event to look for
     *
     * @return {Promise} Resolves:
     *    {@link module:models/event-timeline~EventTimeline} including the given event
     */
    public async getEventTimeline(timelineSet: EventTimelineSet, eventId: string): Promise<EventTimeline | undefined> {
        // don't allow any timeline support unless it's been enabled.
        if (!this.timelineSupport) {
            throw new Error("timeline support is disabled. Set the 'timelineSupport'" +
                " parameter to true when creating MatrixClient to enable it.");
        }

        if (timelineSet.getTimelineForEvent(eventId)) {
            return timelineSet.getTimelineForEvent(eventId);
        }

        const path = utils.encodeUri(
            "/rooms/$roomId/context/$eventId", {
                $roomId: timelineSet.room.roomId,
                $eventId: eventId,
            },
        );

        let params: Record<string, string | string[]> = undefined;
        if (this.clientOpts.lazyLoadMembers) {
            params = { filter: JSON.stringify(Filter.LAZY_LOADING_MESSAGES_FILTER) };
        }

        // TODO: we should implement a backoff (as per scrollback()) to deal more nicely with HTTP errors.
        const res = await this.http.authedRequest<IContextResponse>(undefined, Method.Get, path, params);
        if (!res.event) {
            throw new Error("'event' not in '/context' result - homeserver too old?");
        }

        // by the time the request completes, the event might have ended up in the timeline.
        if (timelineSet.getTimelineForEvent(eventId)) {
            return timelineSet.getTimelineForEvent(eventId);
        }

        const mapper = this.getEventMapper();
        const event = mapper(res.event);
        const events = [
            // Order events from most recent to oldest (reverse-chronological).
            // We start with the last event, since that's the point at which we have known state.
            // events_after is already backwards; events_before is forwards.
            ...res.events_after.reverse().map(mapper),
            event,
            ...res.events_before.map(mapper),
        ];

        if (this.supportsExperimentalThreads()) {
            if (!timelineSet.canContain(event)) {
                return undefined;
            }

            // Where the event is a thread reply (not a root) and running in MSC-enabled mode the Thread timeline only
            // functions contiguously, so we have to jump through some hoops to get our target event in it.
            // XXX: workaround for https://github.com/vector-im/element-meta/issues/150
            if (Thread.hasServerSideSupport && timelineSet.thread) {
                const thread = timelineSet.thread;
                const opts: IRelationsRequestOpts = {
                    direction: Direction.Backward,
                    limit: 50,
                };

                await thread.fetchInitialEvents();
                let nextBatch = thread.liveTimeline.getPaginationToken(Direction.Backward);

                // Fetch events until we find the one we were asked for, or we run out of pages
                while (!thread.findEventById(eventId)) {
                    if (nextBatch) {
                        opts.from = nextBatch;
                    }

                    ({ nextBatch } = await thread.fetchEvents(opts));
                    if (!nextBatch) break;
                }

                return thread.liveTimeline;
            }
        }

        // Here we handle non-thread timelines only, but still process any thread events to populate thread summaries.
        let timeline = timelineSet.getTimelineForEvent(events[0].getId());
        if (timeline) {
            timeline.getState(EventTimeline.BACKWARDS).setUnknownStateEvents(res.state.map(mapper));
        } else {
            timeline = timelineSet.addTimeline();
            timeline.initialiseState(res.state.map(mapper));
            timeline.getState(EventTimeline.FORWARDS).paginationToken = res.end;
        }

        const [timelineEvents, threadedEvents] = timelineSet.room.partitionThreadedEvents(events);
        timelineSet.addEventsToTimeline(timelineEvents, true, timeline, res.start);
        // The target event is not in a thread but process the contextual events, so we can show any threads around it.
        this.processThreadEvents(timelineSet.room, threadedEvents, true);
        this.processBeaconEvents(timelineSet.room, timelineEvents);

        // There is no guarantee that the event ended up in "timeline" (we might have switched to a neighbouring
        // timeline) - so check the room's index again. On the other hand, there's no guarantee the event ended up
        // anywhere, if it was later redacted, so we just return the timeline we first thought of.
        return timelineSet.getTimelineForEvent(eventId)
            ?? timelineSet.room.findThreadForEvent(event)?.liveTimeline // for Threads degraded support
            ?? timeline;
    }

    /**
     * Get an EventTimeline for the latest events in the room. This will just
     * call `/messages` to get the latest message in the room, then use
     * `client.getEventTimeline(...)` to construct a new timeline from it.
     *
     * @param {EventTimelineSet} timelineSet  The timelineSet to find or add the timeline to
     *
     * @return {Promise} Resolves:
     *    {@link module:models/event-timeline~EventTimeline} timeline with the latest events in the room
     */
    public async getLatestTimeline(timelineSet: EventTimelineSet): Promise<EventTimeline> {
        // don't allow any timeline support unless it's been enabled.
        if (!this.timelineSupport) {
            throw new Error("timeline support is disabled. Set the 'timelineSupport'" +
                " parameter to true when creating MatrixClient to enable it.");
        }

        const messagesPath = utils.encodeUri(
            "/rooms/$roomId/messages", {
                $roomId: timelineSet.room.roomId,
            },
        );

        const params: Record<string, string | string[]> = {
            dir: 'b',
        };
        if (this.clientOpts.lazyLoadMembers) {
            params.filter = JSON.stringify(Filter.LAZY_LOADING_MESSAGES_FILTER);
        }

        const res = await this.http.authedRequest<IMessagesResponse>(undefined, Method.Get, messagesPath, params);
        const event = res.chunk?.[0];
        if (!event) {
            throw new Error("No message returned from /messages when trying to construct getLatestTimeline");
        }

        return this.getEventTimeline(timelineSet, event.event_id);
    }

    /**
     * Makes a request to /messages with the appropriate lazy loading filter set.
     * XXX: if we do get rid of scrollback (as it's not used at the moment),
     * we could inline this method again in paginateEventTimeline as that would
     * then be the only call-site
     * @param {string} roomId
     * @param {string} fromToken
     * @param {number} limit the maximum amount of events the retrieve
     * @param {string} dir 'f' or 'b'
     * @param {Filter} timelineFilter the timeline filter to pass
     * @return {Promise}
     */
    // XXX: Intended private, used in code.
    public createMessagesRequest(
        roomId: string,
        fromToken: string | null,
        limit = 30,
        dir: Direction,
        timelineFilter?: Filter,
    ): Promise<IMessagesResponse> {
        const path = utils.encodeUri("/rooms/$roomId/messages", { $roomId: roomId });

        const params: Record<string, string> = {
            limit: limit.toString(),
            dir: dir,
        };

        if (fromToken) {
            params.from = fromToken;
        }

        let filter = null;
        if (this.clientOpts.lazyLoadMembers) {
            // create a shallow copy of LAZY_LOADING_MESSAGES_FILTER,
            // so the timelineFilter doesn't get written into it below
            filter = Object.assign({}, Filter.LAZY_LOADING_MESSAGES_FILTER);
        }
        if (timelineFilter) {
            // XXX: it's horrific that /messages' filter parameter doesn't match
            // /sync's one - see https://matrix.org/jira/browse/SPEC-451
            filter = filter || {};
            Object.assign(filter, timelineFilter.getRoomTimelineFilterComponent()?.toJSON());
        }
        if (filter) {
            params.filter = JSON.stringify(filter);
        }
        return this.http.authedRequest(undefined, Method.Get, path, params);
    }

    /**
     * Take an EventTimeline, and back/forward-fill results.
     *
     * @param {module:models/event-timeline~EventTimeline} eventTimeline timeline
     *    object to be updated
     * @param {Object}   [opts]
     * @param {boolean}     [opts.backwards = false]  true to fill backwards,
     *    false to go forwards
     * @param {number}   [opts.limit = 30]         number of events to request
     *
     * @return {Promise} Resolves to a boolean: false if there are no
     *    events and we reached either end of the timeline; else true.
     */
    public paginateEventTimeline(eventTimeline: EventTimeline, opts: IPaginateOpts): Promise<boolean> {
        const isNotifTimeline = (eventTimeline.getTimelineSet() === this.notifTimelineSet);

        // TODO: we should implement a backoff (as per scrollback()) to deal more
        // nicely with HTTP errors.
        opts = opts || {};
        const backwards = opts.backwards || false;

        if (isNotifTimeline) {
            if (!backwards) {
                throw new Error("paginateNotifTimeline can only paginate backwards");
            }
        }

        const dir = backwards ? EventTimeline.BACKWARDS : EventTimeline.FORWARDS;

        const token = eventTimeline.getPaginationToken(dir);
        const pendingRequest = eventTimeline.paginationRequests[dir];

        if (pendingRequest) {
            // already a request in progress - return the existing promise
            return pendingRequest;
        }

        let path: string;
        let params: Record<string, string>;
        let promise: Promise<boolean>;

        if (isNotifTimeline) {
            path = "/notifications";
            params = {
                limit: (opts.limit ?? 30).toString(),
                only: 'highlight',
            };

            if (token !== "end") {
                params.from = token;
            }

            promise = this.http.authedRequest<INotificationsResponse>(
                undefined, Method.Get, path, params,
            ).then(async (res) => {
                const token = res.next_token;
                const matrixEvents = [];

                for (let i = 0; i < res.notifications.length; i++) {
                    const notification = res.notifications[i];
                    const event = this.getEventMapper()(notification.event);
                    event.setPushActions(
                        PushProcessor.actionListToActionsObject(notification.actions),
                    );
                    event.event.room_id = notification.room_id; // XXX: gutwrenching
                    matrixEvents[i] = event;
                }

                // No need to partition events for threads here, everything lives
                // in the notification timeline set
                const timelineSet = eventTimeline.getTimelineSet();
                timelineSet.addEventsToTimeline(matrixEvents, backwards, eventTimeline, token);
                this.processBeaconEvents(timelineSet.room, matrixEvents);

                // if we've hit the end of the timeline, we need to stop trying to
                // paginate. We need to keep the 'forwards' token though, to make sure
                // we can recover from gappy syncs.
                if (backwards && !res.next_token) {
                    eventTimeline.setPaginationToken(null, dir);
                }
                return res.next_token ? true : false;
            }).finally(() => {
                eventTimeline.paginationRequests[dir] = null;
            });
            eventTimeline.paginationRequests[dir] = promise;
        } else {
            const room = this.getRoom(eventTimeline.getRoomId());
            if (!room) {
                throw new Error("Unknown room " + eventTimeline.getRoomId());
            }

            promise = this.createMessagesRequest(
                eventTimeline.getRoomId(),
                token,
                opts.limit,
                dir,
                eventTimeline.getFilter(),
            ).then((res) => {
                if (res.state) {
                    const roomState = eventTimeline.getState(dir);
                    const stateEvents = res.state.map(this.getEventMapper());
                    roomState.setUnknownStateEvents(stateEvents);
                }
                const token = res.end;
                const matrixEvents = res.chunk.map(this.getEventMapper());

                const timelineSet = eventTimeline.getTimelineSet();
                const [timelineEvents, threadedEvents] = timelineSet.room.partitionThreadedEvents(matrixEvents);
                timelineSet.addEventsToTimeline(timelineEvents, backwards, eventTimeline, token);
                this.processBeaconEvents(timelineSet.room, timelineEvents);
                this.processThreadEvents(room, threadedEvents, backwards);

                // if we've hit the end of the timeline, we need to stop trying to
                // paginate. We need to keep the 'forwards' token though, to make sure
                // we can recover from gappy syncs.
                if (backwards && res.end == res.start) {
                    eventTimeline.setPaginationToken(null, dir);
                }
                return res.end != res.start;
            }).finally(() => {
                eventTimeline.paginationRequests[dir] = null;
            });
            eventTimeline.paginationRequests[dir] = promise;
        }

        return promise;
    }

    /**
     * Reset the notifTimelineSet entirely, paginating in some historical notifs as
     * a starting point for subsequent pagination.
     */
    public resetNotifTimelineSet() {
        if (!this.notifTimelineSet) {
            return;
        }

        // FIXME: This thing is a total hack, and results in duplicate events being
        // added to the timeline both from /sync and /notifications, and lots of
        // slow and wasteful processing and pagination.  The correct solution is to
        // extend /messages or /search or something to filter on notifications.

        // use the fictitious token 'end'. in practice we would ideally give it
        // the oldest backwards pagination token from /sync, but /sync doesn't
        // know about /notifications, so we have no choice but to start paginating
        // from the current point in time.  This may well overlap with historical
        // notifs which are then inserted into the timeline by /sync responses.
        this.notifTimelineSet.resetLiveTimeline('end', null);

        // we could try to paginate a single event at this point in order to get
        // a more valid pagination token, but it just ends up with an out of order
        // timeline. given what a mess this is and given we're going to have duplicate
        // events anyway, just leave it with the dummy token for now.
        /*
        this.paginateNotifTimeline(this._notifTimelineSet.getLiveTimeline(), {
            backwards: true,
            limit: 1
        });
        */
    }

    /**
     * Peek into a room and receive updates about the room. This only works if the
     * history visibility for the room is world_readable.
     * @param {String} roomId The room to attempt to peek into.
     * @return {Promise} Resolves: Room object
     * @return {module:http-api.MatrixError} Rejects: with an error response.
     */
    public peekInRoom(roomId: string): Promise<Room> {
        if (this.peekSync) {
            this.peekSync.stopPeeking();
        }
        this.peekSync = new SyncApi(this, this.clientOpts);
        return this.peekSync.peek(roomId);
    }

    /**
     * Stop any ongoing room peeking.
     */
    public stopPeeking() {
        if (this.peekSync) {
            this.peekSync.stopPeeking();
            this.peekSync = null;
        }
    }

    /**
     * Set r/w flags for guest access in a room.
     * @param {string} roomId The room to configure guest access in.
     * @param {Object} opts Options
     * @param {boolean} opts.allowJoin True to allow guests to join this room. This
     * implicitly gives guests write access. If false or not given, guests are
     * explicitly forbidden from joining the room.
     * @param {boolean} opts.allowRead True to set history visibility to
     * be world_readable. This gives guests read access *from this point forward*.
     * If false or not given, history visibility is not modified.
     * @return {Promise} Resolves: TODO
     * @return {module:http-api.MatrixError} Rejects: with an error response.
     */
    public setGuestAccess(roomId: string, opts: IGuestAccessOpts): Promise<void> {
        const writePromise = this.sendStateEvent(roomId, EventType.RoomGuestAccess, {
            guest_access: opts.allowJoin ? "can_join" : "forbidden",
        }, "");

        let readPromise: Promise<any> = Promise.resolve<any>(undefined);
        if (opts.allowRead) {
            readPromise = this.sendStateEvent(roomId, EventType.RoomHistoryVisibility, {
                history_visibility: "world_readable",
            }, "");
        }

        return Promise.all([readPromise, writePromise]).then(); // .then() to hide results for contract
    }

    /**
     * Requests an email verification token for the purposes of registration.
     * This API requests a token from the homeserver.
     * The doesServerRequireIdServerParam() method can be used to determine if
     * the server requires the id_server parameter to be provided.
     *
     * Parameters and return value are as for requestEmailToken

     * @param {string} email As requestEmailToken
     * @param {string} clientSecret As requestEmailToken
     * @param {number} sendAttempt As requestEmailToken
     * @param {string} nextLink As requestEmailToken
     * @return {Promise} Resolves: As requestEmailToken
     */
    public requestRegisterEmailToken(
        email: string,
        clientSecret: string,
        sendAttempt: number,
        nextLink?: string,
    ): Promise<IRequestTokenResponse> {
        return this.requestTokenFromEndpoint(
            "/register/email/requestToken",
            {
                email: email,
                client_secret: clientSecret,
                send_attempt: sendAttempt,
                next_link: nextLink,
            },
        );
    }

    /**
     * Requests a text message verification token for the purposes of registration.
     * This API requests a token from the homeserver.
     * The doesServerRequireIdServerParam() method can be used to determine if
     * the server requires the id_server parameter to be provided.
     *
     * @param {string} phoneCountry The ISO 3166-1 alpha-2 code for the country in which
     *    phoneNumber should be parsed relative to.
     * @param {string} phoneNumber The phone number, in national or international format
     * @param {string} clientSecret As requestEmailToken
     * @param {number} sendAttempt As requestEmailToken
     * @param {string} nextLink As requestEmailToken
     * @return {Promise} Resolves: As requestEmailToken
     */
    public requestRegisterMsisdnToken(
        phoneCountry: string,
        phoneNumber: string,
        clientSecret: string,
        sendAttempt: number,
        nextLink?: string,
    ): Promise<IRequestMsisdnTokenResponse> {
        return this.requestTokenFromEndpoint(
            "/register/msisdn/requestToken",
            {
                country: phoneCountry,
                phone_number: phoneNumber,
                client_secret: clientSecret,
                send_attempt: sendAttempt,
                next_link: nextLink,
            },
        );
    }

    /**
     * Requests an email verification token for the purposes of adding a
     * third party identifier to an account.
     * This API requests a token from the homeserver.
     * The doesServerRequireIdServerParam() method can be used to determine if
     * the server requires the id_server parameter to be provided.
     * If an account with the given email address already exists and is
     * associated with an account other than the one the user is authed as,
     * it will either send an email to the address informing them of this
     * or return M_THREEPID_IN_USE (which one is up to the homeserver).
     *
     * @param {string} email As requestEmailToken
     * @param {string} clientSecret As requestEmailToken
     * @param {number} sendAttempt As requestEmailToken
     * @param {string} nextLink As requestEmailToken
     * @return {Promise} Resolves: As requestEmailToken
     */
    public requestAdd3pidEmailToken(
        email: string,
        clientSecret: string,
        sendAttempt: number,
        nextLink?: string,
    ): Promise<IRequestTokenResponse> {
        return this.requestTokenFromEndpoint(
            "/account/3pid/email/requestToken",
            {
                email: email,
                client_secret: clientSecret,
                send_attempt: sendAttempt,
                next_link: nextLink,
            },
        );
    }

    /**
     * Requests a text message verification token for the purposes of adding a
     * third party identifier to an account.
     * This API proxies the identity server /validate/email/requestToken API,
     * adding specific behaviour for the addition of phone numbers to an
     * account, as requestAdd3pidEmailToken.
     *
     * @param {string} phoneCountry As requestRegisterMsisdnToken
     * @param {string} phoneNumber As requestRegisterMsisdnToken
     * @param {string} clientSecret As requestEmailToken
     * @param {number} sendAttempt As requestEmailToken
     * @param {string} nextLink As requestEmailToken
     * @return {Promise} Resolves: As requestEmailToken
     */
    public requestAdd3pidMsisdnToken(
        phoneCountry: string,
        phoneNumber: string,
        clientSecret: string,
        sendAttempt: number,
        nextLink?: string,
    ): Promise<IRequestMsisdnTokenResponse> {
        return this.requestTokenFromEndpoint(
            "/account/3pid/msisdn/requestToken",
            {
                country: phoneCountry,
                phone_number: phoneNumber,
                client_secret: clientSecret,
                send_attempt: sendAttempt,
                next_link: nextLink,
            },
        );
    }

    /**
     * Requests an email verification token for the purposes of resetting
     * the password on an account.
     * This API proxies the identity server /validate/email/requestToken API,
     * adding specific behaviour for the password resetting. Specifically,
     * if no account with the given email address exists, it may either
     * return M_THREEPID_NOT_FOUND or send an email
     * to the address informing them of this (which one is up to the homeserver).
     *
     * requestEmailToken calls the equivalent API directly on the identity server,
     * therefore bypassing the password reset specific logic.
     *
     * @param {string} email As requestEmailToken
     * @param {string} clientSecret As requestEmailToken
     * @param {number} sendAttempt As requestEmailToken
     * @param {string} nextLink As requestEmailToken
     * @param {module:client.callback} callback Optional. As requestEmailToken
     * @return {Promise} Resolves: As requestEmailToken
     */
    public requestPasswordEmailToken(
        email: string,
        clientSecret: string,
        sendAttempt: number,
        nextLink?: string,
    ): Promise<IRequestTokenResponse> {
        return this.requestTokenFromEndpoint(
            "/account/password/email/requestToken",
            {
                email: email,
                client_secret: clientSecret,
                send_attempt: sendAttempt,
                next_link: nextLink,
            },
        );
    }

    /**
     * Requests a text message verification token for the purposes of resetting
     * the password on an account.
     * This API proxies the identity server /validate/email/requestToken API,
     * adding specific behaviour for the password resetting, as requestPasswordEmailToken.
     *
     * @param {string} phoneCountry As requestRegisterMsisdnToken
     * @param {string} phoneNumber As requestRegisterMsisdnToken
     * @param {string} clientSecret As requestEmailToken
     * @param {number} sendAttempt As requestEmailToken
     * @param {string} nextLink As requestEmailToken
     * @return {Promise} Resolves: As requestEmailToken
     */
    public requestPasswordMsisdnToken(
        phoneCountry: string,
        phoneNumber: string,
        clientSecret: string,
        sendAttempt: number,
        nextLink: string,
    ): Promise<IRequestMsisdnTokenResponse> {
        return this.requestTokenFromEndpoint(
            "/account/password/msisdn/requestToken",
            {
                country: phoneCountry,
                phone_number: phoneNumber,
                client_secret: clientSecret,
                send_attempt: sendAttempt,
                next_link: nextLink,
            },
        );
    }

    /**
     * Internal utility function for requesting validation tokens from usage-specific
     * requestToken endpoints.
     *
     * @param {string} endpoint The endpoint to send the request to
     * @param {object} params Parameters for the POST request
     * @return {Promise} Resolves: As requestEmailToken
     */
    private async requestTokenFromEndpoint<T extends IRequestTokenResponse>(
        endpoint: string,
        params: Record<string, any>,
    ): Promise<T> {
        const postParams = Object.assign({}, params);

        // If the HS supports separate add and bind, then requestToken endpoints
        // don't need an IS as they are all validated by the HS directly.
        if (!await this.doesServerSupportSeparateAddAndBind() && this.idBaseUrl) {
            const idServerUrl = new URL(this.idBaseUrl);
            postParams.id_server = idServerUrl.host;

            if (this.identityServer?.getAccessToken && await this.doesServerAcceptIdentityAccessToken()) {
                const identityAccessToken = await this.identityServer.getAccessToken();
                if (identityAccessToken) {
                    postParams.id_access_token = identityAccessToken;
                }
            }
        }

        return this.http.request(undefined, Method.Post, endpoint, undefined, postParams);
    }

    /**
     * Get the room-kind push rule associated with a room.
     * @param {string} scope "global" or device-specific.
     * @param {string} roomId the id of the room.
     * @return {object} the rule or undefined.
     */
    public getRoomPushRule(scope: string, roomId: string): IPushRule | undefined {
        // There can be only room-kind push rule per room
        // and its id is the room id.
        if (this.pushRules) {
            if (!this.pushRules[scope] || !this.pushRules[scope].room) {
                return;
            }
            for (let i = 0; i < this.pushRules[scope].room.length; i++) {
                const rule = this.pushRules[scope].room[i];
                if (rule.rule_id === roomId) {
                    return rule;
                }
            }
        } else {
            throw new Error(
                "SyncApi.sync() must be done before accessing to push rules.",
            );
        }
    }

    /**
     * Set a room-kind muting push rule in a room.
     * The operation also updates MatrixClient.pushRules at the end.
     * @param {string} scope "global" or device-specific.
     * @param {string} roomId the id of the room.
     * @param {boolean} mute the mute state.
     * @return {Promise} Resolves: result object
     * @return {module:http-api.MatrixError} Rejects: with an error response.
     */
    public setRoomMutePushRule(scope: string, roomId: string, mute: boolean): Promise<void> | void {
        let promise: Promise<unknown>;
        let hasDontNotifyRule = false;

        // Get the existing room-kind push rule if any
        const roomPushRule = this.getRoomPushRule(scope, roomId);
        if (roomPushRule?.actions.includes(PushRuleActionName.DontNotify)) {
            hasDontNotifyRule = true;
        }

        if (!mute) {
            // Remove the rule only if it is a muting rule
            if (hasDontNotifyRule) {
                promise = this.deletePushRule(scope, PushRuleKind.RoomSpecific, roomPushRule.rule_id);
            }
        } else {
            if (!roomPushRule) {
                promise = this.addPushRule(scope, PushRuleKind.RoomSpecific, roomId, {
                    actions: [PushRuleActionName.DontNotify],
                });
            } else if (!hasDontNotifyRule) {
                // Remove the existing one before setting the mute push rule
                // This is a workaround to SYN-590 (Push rule update fails)
                const deferred = utils.defer();
                this.deletePushRule(scope, PushRuleKind.RoomSpecific, roomPushRule.rule_id).then(() => {
                    this.addPushRule(scope, PushRuleKind.RoomSpecific, roomId, {
                        actions: [PushRuleActionName.DontNotify],
                    }).then(() => {
                        deferred.resolve();
                    }).catch((err) => {
                        deferred.reject(err);
                    });
                }).catch((err) => {
                    deferred.reject(err);
                });

                promise = deferred.promise;
            }
        }

        if (promise) {
            return new Promise<void>((resolve, reject) => {
                // Update this.pushRules when the operation completes
                promise.then(() => {
                    this.getPushRules().then((result) => {
                        this.pushRules = result;
                        resolve();
                    }).catch((err) => {
                        reject(err);
                    });
                }).catch((err: Error) => {
                    // Update it even if the previous operation fails. This can help the
                    // app to recover when push settings has been modified from another client
                    this.getPushRules().then((result) => {
                        this.pushRules = result;
                        reject(err);
                    }).catch((err2) => {
                        reject(err);
                    });
                });
            });
        }
    }

    public searchMessageText(opts: ISearchOpts, callback?: Callback): Promise<ISearchResponse> {
        const roomEvents: ISearchRequestBody["search_categories"]["room_events"] = {
            search_term: opts.query,
        };

        if ('keys' in opts) {
            roomEvents.keys = opts.keys;
        }

        return this.search({
            body: {
                search_categories: {
                    room_events: roomEvents,
                },
            },
        }, callback);
    }

    /**
     * Perform a server-side search for room events.
     *
     * The returned promise resolves to an object containing the fields:
     *
     *  * {number}  count:       estimate of the number of results
     *  * {string}  next_batch:  token for back-pagination; if undefined, there are
     *                           no more results
     *  * {Array}   highlights:  a list of words to highlight from the stemming
     *                           algorithm
     *  * {Array}   results:     a list of results
     *
     * Each entry in the results list is a {module:models/search-result.SearchResult}.
     *
     * @param {Object} opts
     * @param {string} opts.term     the term to search for
     * @param {Object} opts.filter   a JSON filter object to pass in the request
     * @return {Promise} Resolves: result object
     * @return {module:http-api.MatrixError} Rejects: with an error response.
     */
    public searchRoomEvents(opts: IEventSearchOpts): Promise<ISearchResults> {
        // TODO: support search groups

        const body = {
            search_categories: {
                room_events: {
                    search_term: opts.term,
                    filter: opts.filter,
                    order_by: SearchOrderBy.Recent,
                    event_context: {
                        before_limit: 1,
                        after_limit: 1,
                        include_profile: true,
                    },
                },
            },
        };

        const searchResults: ISearchResults = {
            _query: body,
            results: [],
            highlights: [],
        };

        return this.search({ body: body }).then(res => this.processRoomEventsSearch(searchResults, res));
    }

    /**
     * Take a result from an earlier searchRoomEvents call, and backfill results.
     *
     * @param  {object} searchResults  the results object to be updated
     * @return {Promise} Resolves: updated result object
     * @return {Error} Rejects: with an error response.
     */
    public backPaginateRoomEventsSearch<T extends ISearchResults>(searchResults: T): Promise<T> {
        // TODO: we should implement a backoff (as per scrollback()) to deal more
        // nicely with HTTP errors.

        if (!searchResults.next_batch) {
            return Promise.reject(new Error("Cannot backpaginate event search any further"));
        }

        if (searchResults.pendingRequest) {
            // already a request in progress - return the existing promise
            return searchResults.pendingRequest as Promise<T>;
        }

        const searchOpts = {
            body: searchResults._query,
            next_batch: searchResults.next_batch,
        };

        const promise = this.search(searchOpts)
            .then(res => this.processRoomEventsSearch(searchResults, res))
            .finally(() => {
                searchResults.pendingRequest = null;
            });
        searchResults.pendingRequest = promise;

        return promise;
    }

    /**
     * helper for searchRoomEvents and backPaginateRoomEventsSearch. Processes the
     * response from the API call and updates the searchResults
     *
     * @param {Object} searchResults
     * @param {Object} response
     * @return {Object} searchResults
     * @private
     */
    // XXX: Intended private, used in code
    public processRoomEventsSearch<T extends ISearchResults>(searchResults: T, response: ISearchResponse): T {
        const roomEvents = response.search_categories.room_events;

        searchResults.count = roomEvents.count;
        searchResults.next_batch = roomEvents.next_batch;

        // combine the highlight list with our existing list;
        const highlights = new Set<string>(roomEvents.highlights);
        searchResults.highlights.forEach((hl) => {
            highlights.add(hl);
        });

        // turn it back into a list.
        searchResults.highlights = Array.from(highlights);

        const mapper = this.getEventMapper();

        // append the new results to our existing results
        const resultsLength = roomEvents.results?.length ?? 0;
        for (let i = 0; i < resultsLength; i++) {
            const sr = SearchResult.fromJson(roomEvents.results[i], mapper);
            const room = this.getRoom(sr.context.getEvent().getRoomId());
            if (room) {
                // Copy over a known event sender if we can
                for (const ev of sr.context.getTimeline()) {
                    const sender = room.getMember(ev.getSender());
                    if (!ev.sender && sender) ev.sender = sender;
                }
            }
            searchResults.results.push(sr);
        }
        return searchResults;
    }

    /**
     * Populate the store with rooms the user has left.
     * @return {Promise} Resolves: TODO - Resolved when the rooms have
     * been added to the data store.
     * @return {module:http-api.MatrixError} Rejects: with an error response.
     */
    public syncLeftRooms(): Promise<Room[]> {
        // Guard against multiple calls whilst ongoing and multiple calls post success
        if (this.syncedLeftRooms) {
            return Promise.resolve([]); // don't call syncRooms again if it succeeded.
        }
        if (this.syncLeftRoomsPromise) {
            return this.syncLeftRoomsPromise; // return the ongoing request
        }
        const syncApi = new SyncApi(this, this.clientOpts);
        this.syncLeftRoomsPromise = syncApi.syncLeftRooms();

        // cleanup locks
        this.syncLeftRoomsPromise.then(() => {
            logger.log("Marking success of sync left room request");
            this.syncedLeftRooms = true; // flip the bit on success
        }).finally(() => {
            this.syncLeftRoomsPromise = null; // cleanup ongoing request state
        });

        return this.syncLeftRoomsPromise;
    }

    /**
     * Create a new filter.
     * @param {Object} content The HTTP body for the request
     * @return {Filter} Resolves to a Filter object.
     * @return {module:http-api.MatrixError} Rejects: with an error response.
     */
    public createFilter(content: IFilterDefinition): Promise<Filter> {
        const path = utils.encodeUri("/user/$userId/filter", {
            $userId: this.credentials.userId,
        });
        return this.http.authedRequest<IFilterResponse>(undefined, Method.Post, path, undefined, content)
            .then((response) => {
                // persist the filter
                const filter = Filter.fromJson(this.credentials.userId, response.filter_id, content);
                this.store.storeFilter(filter);
                return filter;
            });
    }

    /**
     * Retrieve a filter.
     * @param {string} userId The user ID of the filter owner
     * @param {string} filterId The filter ID to retrieve
     * @param {boolean} allowCached True to allow cached filters to be returned.
     * Default: True.
     * @return {Promise} Resolves: a Filter object
     * @return {module:http-api.MatrixError} Rejects: with an error response.
     */
    public getFilter(userId: string, filterId: string, allowCached: boolean): Promise<Filter> {
        if (allowCached) {
            const filter = this.store.getFilter(userId, filterId);
            if (filter) {
                return Promise.resolve(filter);
            }
        }

        const path = utils.encodeUri("/user/$userId/filter/$filterId", {
            $userId: userId,
            $filterId: filterId,
        });

        return this.http.authedRequest<IFilterDefinition>(undefined, Method.Get, path).then((response) => {
            // persist the filter
            const filter = Filter.fromJson(userId, filterId, response);
            this.store.storeFilter(filter);
            return filter;
        });
    }

    /**
     * @param {string} filterName
     * @param {Filter} filter
     * @return {Promise<String>} Filter ID
     */
    public async getOrCreateFilter(filterName: string, filter: Filter): Promise<string> {
        const filterId = this.store.getFilterIdByName(filterName);
        let existingId = undefined;

        if (filterId) {
            // check that the existing filter matches our expectations
            try {
                const existingFilter =
                    await this.getFilter(this.credentials.userId, filterId, true);
                if (existingFilter) {
                    const oldDef = existingFilter.getDefinition();
                    const newDef = filter.getDefinition();

                    if (utils.deepCompare(oldDef, newDef)) {
                        // super, just use that.
                        // debuglog("Using existing filter ID %s: %s", filterId,
                        //          JSON.stringify(oldDef));
                        existingId = filterId;
                    }
                }
            } catch (error) {
                // Synapse currently returns the following when the filter cannot be found:
                // {
                //     errcode: "M_UNKNOWN",
                //     name: "M_UNKNOWN",
                //     message: "No row found",
                // }
                if (error.errcode !== "M_UNKNOWN" && error.errcode !== "M_NOT_FOUND") {
                    throw error;
                }
            }
            // if the filter doesn't exist anymore on the server, remove from store
            if (!existingId) {
                this.store.setFilterIdByName(filterName, undefined);
            }
        }

        if (existingId) {
            return existingId;
        }

        // create a new filter
        const createdFilter = await this.createFilter(filter.getDefinition());

        // debuglog("Created new filter ID %s: %s", createdFilter.filterId,
        //          JSON.stringify(createdFilter.getDefinition()));
        this.store.setFilterIdByName(filterName, createdFilter.filterId);
        return createdFilter.filterId;
    }

    /**
     * Gets a bearer token from the homeserver that the user can
     * present to a third party in order to prove their ownership
     * of the Matrix account they are logged into.
     * @return {Promise} Resolves: Token object
     * @return {module:http-api.MatrixError} Rejects: with an error response.
     */
    public getOpenIdToken(): Promise<IOpenIDToken> {
        const path = utils.encodeUri("/user/$userId/openid/request_token", {
            $userId: this.credentials.userId,
        });

        return this.http.authedRequest(
            undefined, Method.Post, path, undefined, {},
        );
    }

    private startCallEventHandler = (): void => {
        if (this.isInitialSyncComplete()) {
            this.callEventHandler.start();
            this.off(ClientEvent.Sync, this.startCallEventHandler);
        }
    };

    /**
     * @param {module:client.callback} callback Optional.
     * @return {Promise} Resolves: ITurnServerResponse object
     * @return {module:http-api.MatrixError} Rejects: with an error response.
     */
    public turnServer(callback?: Callback): Promise<ITurnServerResponse> {
        return this.http.authedRequest(callback, Method.Get, "/voip/turnServer");
    }

    /**
     * Get the TURN servers for this homeserver.
     * @return {Array<Object>} The servers or an empty list.
     */
    public getTurnServers(): ITurnServer[] {
        return this.turnServers || [];
    }

    /**
     * Get the unix timestamp (in milliseconds) at which the current
     * TURN credentials (from getTurnServers) expire
     * @return {number} The expiry timestamp, in milliseconds, or null if no credentials
     */
    public getTurnServersExpiry(): number | null {
        return this.turnServersExpiry;
    }

    public get pollingTurnServers(): boolean {
        return this.checkTurnServersIntervalID !== null;
    }

    // XXX: Intended private, used in code.
    public async checkTurnServers(): Promise<boolean> {
        if (!this.canSupportVoip) {
            return;
        }

        let credentialsGood = false;
        const remainingTime = this.turnServersExpiry - Date.now();
        if (remainingTime > TURN_CHECK_INTERVAL) {
            logger.debug("TURN creds are valid for another " + remainingTime + " ms: not fetching new ones.");
            credentialsGood = true;
        } else {
            logger.debug("Fetching new TURN credentials");
            try {
                const res = await this.turnServer();
                if (res.uris) {
                    logger.log("Got TURN URIs: " + res.uris + " refresh in " + res.ttl + " secs");
                    // map the response to a format that can be fed to RTCPeerConnection
                    const servers: ITurnServer = {
                        urls: res.uris,
                        username: res.username,
                        credential: res.password,
                    };
                    this.turnServers = [servers];
                    // The TTL is in seconds but we work in ms
                    this.turnServersExpiry = Date.now() + (res.ttl * 1000);
                    credentialsGood = true;
                    this.emit(ClientEvent.TurnServers, this.turnServers);
                }
            } catch (err) {
                logger.error("Failed to get TURN URIs", err);
                if (err.httpStatus === 403) {
                    // We got a 403, so there's no point in looping forever.
                    logger.info("TURN access unavailable for this account: stopping credentials checks");
                    if (this.checkTurnServersIntervalID !== null) global.clearInterval(this.checkTurnServersIntervalID);
                    this.checkTurnServersIntervalID = null;
                    this.emit(ClientEvent.TurnServersError, err, true); // fatal
                } else {
                    // otherwise, if we failed for whatever reason, try again the next time we're called.
                    this.emit(ClientEvent.TurnServersError, err, false); // non-fatal
                }
            }
        }

        return credentialsGood;
    }

    /**
     * Set whether to allow a fallback ICE server should be used for negotiating a
     * WebRTC connection if the homeserver doesn't provide any servers. Defaults to
     * false.
     *
     * @param {boolean} allow
     */
    public setFallbackICEServerAllowed(allow: boolean) {
        this.fallbackICEServerAllowed = allow;
    }

    /**
     * Get whether to allow a fallback ICE server should be used for negotiating a
     * WebRTC connection if the homeserver doesn't provide any servers. Defaults to
     * false.
     *
     * @returns {boolean}
     */
    public isFallbackICEServerAllowed(): boolean {
        return this.fallbackICEServerAllowed;
    }

    /**
     * Determines if the current user is an administrator of the Synapse homeserver.
     * Returns false if untrue or the homeserver does not appear to be a Synapse
     * homeserver. <strong>This function is implementation specific and may change
     * as a result.</strong>
     * @return {boolean} true if the user appears to be a Synapse administrator.
     */
    public isSynapseAdministrator(): Promise<boolean> {
        const path = utils.encodeUri(
            "/_synapse/admin/v1/users/$userId/admin",
            { $userId: this.getUserId() },
        );
        return this.http.authedRequest(
            undefined, Method.Get, path, undefined, undefined, { prefix: '' },
        ).then(r => r['admin']); // pull out the specific boolean we want
    }

    /**
     * Performs a whois lookup on a user using Synapse's administrator API.
     * <strong>This function is implementation specific and may change as a
     * result.</strong>
     * @param {string} userId the User ID to look up.
     * @return {object} the whois response - see Synapse docs for information.
     */
    public whoisSynapseUser(userId: string): Promise<ISynapseAdminWhoisResponse> {
        const path = utils.encodeUri(
            "/_synapse/admin/v1/whois/$userId",
            { $userId: userId },
        );
        return this.http.authedRequest(undefined, Method.Get, path, undefined, undefined, { prefix: '' });
    }

    /**
     * Deactivates a user using Synapse's administrator API. <strong>This
     * function is implementation specific and may change as a result.</strong>
     * @param {string} userId the User ID to deactivate.
     * @return {object} the deactivate response - see Synapse docs for information.
     */
    public deactivateSynapseUser(userId: string): Promise<ISynapseAdminDeactivateResponse> {
        const path = utils.encodeUri(
            "/_synapse/admin/v1/deactivate/$userId",
            { $userId: userId },
        );
        return this.http.authedRequest(
            undefined, Method.Post, path, undefined, undefined, { prefix: '' },
        );
    }

    private async fetchClientWellKnown(): Promise<void> {
        // `getRawClientConfig` does not throw or reject on network errors, instead
        // it absorbs errors and returns `{}`.
        this.clientWellKnownPromise = AutoDiscovery.getRawClientConfig(this.getDomain());
        this.clientWellKnown = await this.clientWellKnownPromise;
        this.emit(ClientEvent.ClientWellKnown, this.clientWellKnown);
    }

    public getClientWellKnown(): IClientWellKnown {
        return this.clientWellKnown;
    }

    public waitForClientWellKnown(): Promise<IClientWellKnown> {
        return this.clientWellKnownPromise;
    }

    /**
     * store client options with boolean/string/numeric values
     * to know in the next session what flags the sync data was
     * created with (e.g. lazy loading)
     * @param {object} opts the complete set of client options
     * @return {Promise} for store operation
     */
    public storeClientOptions(): Promise<void> { // XXX: Intended private, used in code
        const primTypes = ["boolean", "string", "number"];
        const serializableOpts = Object.entries(this.clientOpts)
            .filter(([key, value]) => {
                return primTypes.includes(typeof value);
            })
            .reduce((obj, [key, value]) => {
                obj[key] = value;
                return obj;
            }, {});
        return this.store.storeClientOptions(serializableOpts);
    }

    /**
     * Gets a set of room IDs in common with another user
     * @param {string} userId The userId to check.
     * @return {Promise<string[]>} Resolves to a set of rooms
     * @return {module:http-api.MatrixError} Rejects: with an error response.
     */
    public async _unstable_getSharedRooms(userId: string): Promise<string[]> { // eslint-disable-line
        const sharedRoomsSupport = await this.doesServerSupportUnstableFeature("uk.half-shot.msc2666");
        const mutualRoomsSupport = await this.doesServerSupportUnstableFeature("uk.half-shot.msc2666.mutual_rooms");

        if (!sharedRoomsSupport && !mutualRoomsSupport) {
            throw Error('Server does not support mutual_rooms API');
        }

        const path = utils.encodeUri(
            `/uk.half-shot.msc2666/user/${mutualRoomsSupport ? 'mutual_rooms' : 'shared_rooms'}/$userId`,
            { $userId: userId },
        );

        const res = await this.http.authedRequest<{ joined: string[] }>(
            undefined, Method.Get, path, undefined, undefined,
            { prefix: PREFIX_UNSTABLE },
        );
        return res.joined;
    }

    /**
     * Get the API versions supported by the server, along with any
     * unstable APIs it supports
     * @return {Promise<object>} The server /versions response
     */
    public getVersions(): Promise<IServerVersions> {
        if (this.serverVersionsPromise) {
            return this.serverVersionsPromise;
        }

        this.serverVersionsPromise = this.http.request<IServerVersions>(
            undefined, // callback
            Method.Get, "/_matrix/client/versions",
            undefined, // queryParams
            undefined, // data
            {
                prefix: '',
            },
        ).catch((e: Error) => {
            // Need to unset this if it fails, otherwise we'll never retry
            this.serverVersionsPromise = null;
            // but rethrow the exception to anything that was waiting
            throw e;
        });

        return this.serverVersionsPromise;
    }

    /**
     * Check if a particular spec version is supported by the server.
     * @param {string} version The spec version (such as "r0.5.0") to check for.
     * @return {Promise<boolean>} Whether it is supported
     */
    public async isVersionSupported(version: string): Promise<boolean> {
        const { versions } = await this.getVersions();
        return versions && versions.includes(version);
    }

    /**
     * Query the server to see if it supports members lazy loading
     * @return {Promise<boolean>} true if server supports lazy loading
     */
    public async doesServerSupportLazyLoading(): Promise<boolean> {
        const response = await this.getVersions();
        if (!response) return false;

        const versions = response["versions"];
        const unstableFeatures = response["unstable_features"];

        return (versions && versions.includes("r0.5.0"))
            || (unstableFeatures && unstableFeatures["m.lazy_load_members"]);
    }

    /**
     * Query the server to see if the `id_server` parameter is required
     * when registering with an 3pid, adding a 3pid or resetting password.
     * @return {Promise<boolean>} true if id_server parameter is required
     */
    public async doesServerRequireIdServerParam(): Promise<boolean> {
        const response = await this.getVersions();
        if (!response) return true;

        const versions = response["versions"];

        // Supporting r0.6.0 is the same as having the flag set to false
        if (versions && versions.includes("r0.6.0")) {
            return false;
        }

        const unstableFeatures = response["unstable_features"];
        if (!unstableFeatures) return true;
        if (unstableFeatures["m.require_identity_server"] === undefined) {
            return true;
        } else {
            return unstableFeatures["m.require_identity_server"];
        }
    }

    /**
     * Query the server to see if the `id_access_token` parameter can be safely
     * passed to the homeserver. Some homeservers may trigger errors if they are not
     * prepared for the new parameter.
     * @return {Promise<boolean>} true if id_access_token can be sent
     */
    public async doesServerAcceptIdentityAccessToken(): Promise<boolean> {
        const response = await this.getVersions();
        if (!response) return false;

        const versions = response["versions"];
        const unstableFeatures = response["unstable_features"];
        return (versions && versions.includes("r0.6.0"))
            || (unstableFeatures && unstableFeatures["m.id_access_token"]);
    }

    /**
     * Query the server to see if it supports separate 3PID add and bind functions.
     * This affects the sequence of API calls clients should use for these operations,
     * so it's helpful to be able to check for support.
     * @return {Promise<boolean>} true if separate functions are supported
     */
    public async doesServerSupportSeparateAddAndBind(): Promise<boolean> {
        const response = await this.getVersions();
        if (!response) return false;

        const versions = response["versions"];
        const unstableFeatures = response["unstable_features"];

        return versions?.includes("r0.6.0") || unstableFeatures?.["m.separate_add_and_bind"];
    }

    /**
     * Query the server to see if it lists support for an unstable feature
     * in the /versions response
     * @param {string} feature the feature name
     * @return {Promise<boolean>} true if the feature is supported
     */
    public async doesServerSupportUnstableFeature(feature: string): Promise<boolean> {
        const response = await this.getVersions();
        if (!response) return false;
        const unstableFeatures = response["unstable_features"];
        return unstableFeatures && !!unstableFeatures[feature];
    }

    /**
     * Query the server to see if it is forcing encryption to be enabled for
     * a given room preset, based on the /versions response.
     * @param {Preset} presetName The name of the preset to check.
     * @returns {Promise<boolean>} true if the server is forcing encryption
     * for the preset.
     */
    public async doesServerForceEncryptionForPreset(presetName: Preset): Promise<boolean> {
        const response = await this.getVersions();
        if (!response) return false;
        const unstableFeatures = response["unstable_features"];

        // The preset name in the versions response will be without the _chat suffix.
        const versionsPresetName = presetName.includes("_chat")
            ? presetName.substring(0, presetName.indexOf("_chat"))
            : presetName;

        return unstableFeatures && !!unstableFeatures[`io.element.e2ee_forced.${versionsPresetName}`];
    }

    public async doesServerSupportThread(): Promise<{
        serverSupport: boolean;
        stable: boolean;
    } | null> {
        try {
            const hasUnstableSupport = await this.doesServerSupportUnstableFeature("org.matrix.msc3440");
            const hasStableSupport = await this.doesServerSupportUnstableFeature("org.matrix.msc3440.stable");

            // TODO: Use `this.isVersionSupported("v1.3")` for whatever spec version includes MSC3440 formally.

            return {
                serverSupport: hasUnstableSupport || hasStableSupport,
                stable: hasStableSupport,
            };
        } catch (e) {
            // Assume server support and stability aren't available: null/no data return.
            // XXX: This should just return an object with `false` booleans instead.
            return null;
        }
    }

    /**
     * Query the server to see if it supports the MSC2457 `logout_devices` parameter when setting password
     * @return {Promise<boolean>} true if server supports the `logout_devices` parameter
     */
    public doesServerSupportLogoutDevices(): Promise<boolean> {
        return this.isVersionSupported("r0.6.1");
    }

    /**
     * Get if lazy loading members is being used.
     * @return {boolean} Whether or not members are lazy loaded by this client
     */
    public hasLazyLoadMembersEnabled(): boolean {
        return !!this.clientOpts.lazyLoadMembers;
    }

    /**
     * Set a function which is called when /sync returns a 'limited' response.
     * It is called with a room ID and returns a boolean. It should return 'true' if the SDK
     * can SAFELY remove events from this room. It may not be safe to remove events if there
     * are other references to the timelines for this room, e.g because the client is
     * actively viewing events in this room.
     * Default: returns false.
     * @param {Function} cb The callback which will be invoked.
     */
    public setCanResetTimelineCallback(cb: ResetTimelineCallback) {
        this.canResetTimelineCallback = cb;
    }

    /**
     * Get the callback set via `setCanResetTimelineCallback`.
     * @return {?Function} The callback or null
     */
    public getCanResetTimelineCallback(): ResetTimelineCallback {
        return this.canResetTimelineCallback;
    }

    /**
     * Returns relations for a given event. Handles encryption transparently,
     * with the caveat that the amount of events returned might be 0, even though you get a nextBatch.
     * When the returned promise resolves, all messages should have finished trying to decrypt.
     * @param {string} roomId the room of the event
     * @param {string} eventId the id of the event
     * @param {string} relationType the rel_type of the relations requested
     * @param {string} eventType the event type of the relations requested
     * @param {Object} opts options with optional values for the request.
     * @return {Object} an object with `events` as `MatrixEvent[]` and optionally `nextBatch` if more relations are available.
     */
    public async relations(
        roomId: string,
        eventId: string,
        relationType?: RelationType | string | null,
        eventType?: EventType | string | null,
        opts: IRelationsRequestOpts = { direction: Direction.Backward },
    ): Promise<{
        originalEvent: MatrixEvent;
        events: MatrixEvent[];
        nextBatch?: string;
        prevBatch?: string;
    }> {
        const fetchedEventType = this.getEncryptedIfNeededEventType(roomId, eventType);
        const result = await this.fetchRelations(
            roomId,
            eventId,
            relationType,
            fetchedEventType,
            opts);
        const mapper = this.getEventMapper();

        const originalEvent = result.original_event ? mapper(result.original_event) : undefined;
        let events = result.chunk.map(mapper);

        if (fetchedEventType === EventType.RoomMessageEncrypted) {
            const allEvents = originalEvent ? events.concat(originalEvent) : events;
            await Promise.all(allEvents.map(e => this.decryptEventIfNeeded(e)));
            if (eventType !== null) {
                events = events.filter(e => e.getType() === eventType);
            }
        }

        if (originalEvent && relationType === RelationType.Replace) {
            events = events.filter(e => e.getSender() === originalEvent.getSender());
        }
        return {
            originalEvent,
            events,
            nextBatch: result.next_batch,
            prevBatch: result.prev_batch,
        };
    }

    /**
     * The app may wish to see if we have a key cached without
     * triggering a user interaction.
     * @return {object}
     */
    public getCrossSigningCacheCallbacks(): ICacheCallbacks {
        // XXX: Private member access
        return this.crypto?.crossSigningInfo.getCacheCallbacks();
    }

    /**
     * Generates a random string suitable for use as a client secret. <strong>This
     * method is experimental and may change.</strong>
     * @return {string} A new client secret
     */
    public generateClientSecret(): string {
        return randomString(32);
    }

    /**
     * Attempts to decrypt an event
     * @param {MatrixEvent} event The event to decrypt
     * @returns {Promise<void>} A decryption promise
     * @param {object} options
     * @param {boolean} options.isRetry True if this is a retry (enables more logging)
     * @param {boolean} options.emit Emits "event.decrypted" if set to true
     */
    public decryptEventIfNeeded(event: MatrixEvent, options?: IDecryptOptions): Promise<void> {
        if (event.shouldAttemptDecryption()) {
            event.attemptDecryption(this.crypto, options);
        }

        if (event.isBeingDecrypted()) {
            return event.getDecryptionPromise();
        } else {
            return Promise.resolve();
        }
    }

    private termsUrlForService(serviceType: SERVICE_TYPES, baseUrl: string) {
        switch (serviceType) {
            case SERVICE_TYPES.IS:
                return baseUrl + PREFIX_IDENTITY_V2 + '/terms';
            case SERVICE_TYPES.IM:
                return baseUrl + '/_matrix/integrations/v1/terms';
            default:
                throw new Error('Unsupported service type');
        }
    }

    /**
     * Get the Homeserver URL of this client
     * @return {string} Homeserver URL of this client
     */
    public getHomeserverUrl(): string {
        return this.baseUrl;
    }

    /**
     * Get the identity server URL of this client
     * @param {boolean} stripProto whether or not to strip the protocol from the URL
     * @return {string} Identity server URL of this client
     */
    public getIdentityServerUrl(stripProto = false): string {
        if (stripProto && (this.idBaseUrl.startsWith("http://") ||
            this.idBaseUrl.startsWith("https://"))) {
            return this.idBaseUrl.split("://")[1];
        }
        return this.idBaseUrl;
    }

    /**
     * Set the identity server URL of this client
     * @param {string} url New identity server URL
     */
    public setIdentityServerUrl(url: string) {
        this.idBaseUrl = utils.ensureNoTrailingSlash(url);
        this.http.setIdBaseUrl(this.idBaseUrl);
    }

    /**
     * Get the access token associated with this account.
     * @return {?String} The access_token or null
     */
    public getAccessToken(): string | null {
        return this.http.opts.accessToken || null;
    }

    /**
     * Set the access token associated with this account.
     * @param {string} token The new access token.
     */
    public setAccessToken(token: string) {
        this.http.opts.accessToken = token;
    }

    /**
     * @return {boolean} true if there is a valid access_token for this client.
     */
    public isLoggedIn(): boolean {
        return this.http.opts.accessToken !== undefined;
    }

    /**
     * Make up a new transaction id
     *
     * @return {string} a new, unique, transaction id
     */
    public makeTxnId(): string {
        return "m" + new Date().getTime() + "." + (this.txnCtr++);
    }

    /**
     * Check whether a username is available prior to registration. An error response
     * indicates an invalid/unavailable username.
     * @param {string} username The username to check the availability of.
     * @return {Promise} Resolves: to boolean of whether the username is available.
     */
    public isUsernameAvailable(username: string): Promise<boolean> {
        return this.http.authedRequest<{ available: true }>(
            undefined, Method.Get, '/register/available', { username },
        ).then((response) => {
            return response.available;
        }).catch(response => {
            if (response.errcode === "M_USER_IN_USE") {
                return false;
            }
            return Promise.reject(response);
        });
    }

    /**
     * @param {string} username
     * @param {string} password
     * @param {string} sessionId
     * @param {Object} auth
     * @param {Object} bindThreepids Set key 'email' to true to bind any email
     *     threepid uses during registration in the identity server. Set 'msisdn' to
     *     true to bind msisdn.
     * @param {string} guestAccessToken
     * @param {string} inhibitLogin
     * @param {module:client.callback} callback Optional.
     * @return {Promise} Resolves: TODO
     * @return {module:http-api.MatrixError} Rejects: with an error response.
     */
    public register(
        username: string,
        password: string,
        sessionId: string | null,
        auth: { session?: string, type: string },
        bindThreepids?: boolean | null | { email?: boolean, msisdn?: boolean },
        guestAccessToken?: string,
        inhibitLogin?: boolean,
        callback?: Callback,
    ): Promise<IAuthData> {
        // backwards compat
        if (bindThreepids === true) {
            bindThreepids = { email: true };
        } else if (bindThreepids === null || bindThreepids === undefined || bindThreepids === false) {
            bindThreepids = {};
        }
        if (typeof inhibitLogin === 'function') {
            callback = inhibitLogin;
            inhibitLogin = undefined;
        }

        if (sessionId) {
            auth.session = sessionId;
        }

        const params: IRegisterRequestParams = {
            auth: auth,
            refresh_token: true, // always ask for a refresh token - does nothing if unsupported
        };
        if (username !== undefined && username !== null) {
            params.username = username;
        }
        if (password !== undefined && password !== null) {
            params.password = password;
        }
        if (bindThreepids.email) {
            params.bind_email = true;
        }
        if (bindThreepids.msisdn) {
            params.bind_msisdn = true;
        }
        if (guestAccessToken !== undefined && guestAccessToken !== null) {
            params.guest_access_token = guestAccessToken;
        }
        if (inhibitLogin !== undefined && inhibitLogin !== null) {
            params.inhibit_login = inhibitLogin;
        }
        // Temporary parameter added to make the register endpoint advertise
        // msisdn flows. This exists because there are clients that break
        // when given stages they don't recognise. This parameter will cease
        // to be necessary once these old clients are gone.
        // Only send it if we send any params at all (the password param is
        // mandatory, so if we send any params, we'll send the password param)
        if (password !== undefined && password !== null) {
            params.x_show_msisdn = true;
        }

        return this.registerRequest(params, undefined, callback);
    }

    /**
     * Register a guest account.
     * This method returns the auth info needed to create a new authenticated client,
     * Remember to call `setGuest(true)` on the (guest-)authenticated client, e.g:
     * ```javascript
     * const tmpClient = await sdk.createClient(MATRIX_INSTANCE);
     * const { user_id, device_id, access_token } = tmpClient.registerGuest();
     * const client = createClient({
     *   baseUrl: MATRIX_INSTANCE,
     *   accessToken: access_token,
     *   userId: user_id,
     *   deviceId: device_id,
     * })
     * client.setGuest(true);
     * ```
     *
     * @param {Object=} opts Registration options
     * @param {Object} opts.body JSON HTTP body to provide.
     * @param {module:client.callback} callback Optional.
     * @return {Promise} Resolves: JSON object that contains:
     *                   { user_id, device_id, access_token, home_server }
     * @return {module:http-api.MatrixError} Rejects: with an error response.
     */
    public registerGuest(opts: { body?: any }, callback?: Callback): Promise<any> { // TODO: Types
        opts = opts || {};
        opts.body = opts.body || {};
        return this.registerRequest(opts.body, "guest", callback);
    }

    /**
     * @param {Object} data   parameters for registration request
     * @param {string=} kind  type of user to register. may be "guest"
     * @param {module:client.callback=} callback
     * @return {Promise} Resolves: to the /register response
     * @return {module:http-api.MatrixError} Rejects: with an error response.
     */
    public registerRequest(data: IRegisterRequestParams, kind?: string, callback?: Callback): Promise<IAuthData> {
        const params: { kind?: string } = {};
        if (kind) {
            params.kind = kind;
        }

        return this.http.request(callback, Method.Post, "/register", params, data);
    }

    /**
     * Refreshes an access token using a provided refresh token. The refresh token
     * must be valid for the current access token known to the client instance.
     *
     * Note that this function will not cause a logout if the token is deemed
     * unknown by the server - the caller is responsible for managing logout
     * actions on error.
     * @param {string} refreshToken The refresh token.
     * @return {Promise<IRefreshTokenResponse>} Resolves to the new token.
     * @return {module:http-api.MatrixError} Rejects with an error response.
     */
    public refreshToken(refreshToken: string): Promise<IRefreshTokenResponse> {
        return this.http.authedRequest(
            undefined,
            Method.Post,
            "/refresh",
            undefined,
            { refresh_token: refreshToken },
            {
                prefix: PREFIX_V1,
                inhibitLogoutEmit: true, // we don't want to cause logout loops
            },
        );
    }

    /**
     * @param {module:client.callback} callback Optional.
     * @return {Promise} Resolves: TODO
     * @return {module:http-api.MatrixError} Rejects: with an error response.
     */
    public loginFlows(callback?: Callback): Promise<any> { // TODO: Types
        return this.http.request(callback, Method.Get, "/login");
    }

    /**
     * @param {string} loginType
     * @param {Object} data
     * @param {module:client.callback} callback Optional.
     * @return {Promise} Resolves: TODO
     * @return {module:http-api.MatrixError} Rejects: with an error response.
     */
    public login(loginType: string, data: any, callback?: Callback): Promise<any> { // TODO: Types
        const loginData = {
            type: loginType,
        };

        // merge data into loginData
        Object.assign(loginData, data);

        return this.http.authedRequest(
            (error, response) => {
                if (response && response.access_token && response.user_id) {
                    this.http.opts.accessToken = response.access_token;
                    this.credentials = {
                        userId: response.user_id,
                    };
                }

                if (callback) {
                    callback(error, response);
                }
            }, Method.Post, "/login", undefined, loginData,
        );
    }

    /**
     * @param {string} user
     * @param {string} password
     * @param {module:client.callback} callback Optional.
     * @return {Promise} Resolves: TODO
     * @return {module:http-api.MatrixError} Rejects: with an error response.
     */
    public loginWithPassword(user: string, password: string, callback?: Callback): Promise<any> { // TODO: Types
        return this.login("m.login.password", {
            user: user,
            password: password,
        }, callback);
    }

    /**
     * @param {string} relayState URL Callback after SAML2 Authentication
     * @param {module:client.callback} callback Optional.
     * @return {Promise} Resolves: TODO
     * @return {module:http-api.MatrixError} Rejects: with an error response.
     */
    public loginWithSAML2(relayState: string, callback?: Callback): Promise<any> { // TODO: Types
        return this.login("m.login.saml2", {
            relay_state: relayState,
        }, callback);
    }

    /**
     * @param {string} redirectUrl The URL to redirect to after the HS
     * authenticates with CAS.
     * @return {string} The HS URL to hit to begin the CAS login process.
     */
    public getCasLoginUrl(redirectUrl: string): string {
        return this.getSsoLoginUrl(redirectUrl, "cas");
    }

    /**
     * @param {string} redirectUrl The URL to redirect to after the HS
     *     authenticates with the SSO.
     * @param {string} loginType The type of SSO login we are doing (sso or cas).
     *     Defaults to 'sso'.
     * @param {string} idpId The ID of the Identity Provider being targeted, optional.
     * @return {string} The HS URL to hit to begin the SSO login process.
     */
    public getSsoLoginUrl(redirectUrl: string, loginType = "sso", idpId?: string): string {
        let url = "/login/" + loginType + "/redirect";
        if (idpId) {
            url += "/" + idpId;
        }

        return this.http.getUrl(url, { redirectUrl }, PREFIX_R0);
    }

    /**
     * @param {string} token Login token previously received from homeserver
     * @param {module:client.callback} callback Optional.
     * @return {Promise} Resolves: TODO
     * @return {module:http-api.MatrixError} Rejects: with an error response.
     */
    public loginWithToken(token: string, callback?: Callback): Promise<any> { // TODO: Types
        return this.login("m.login.token", {
            token: token,
        }, callback);
    }

    /**
     * Logs out the current session.
     * Obviously, further calls that require authorisation should fail after this
     * method is called. The state of the MatrixClient object is not affected:
     * it is up to the caller to either reset or destroy the MatrixClient after
     * this method succeeds.
     * @param {module:client.callback} callback Optional.
     * @param {boolean} stopClient whether to stop the client before calling /logout to prevent invalid token errors.
     * @return {Promise} Resolves: On success, the empty object {}
     */
    public async logout(callback?: Callback, stopClient = false): Promise<{}> {
        if (this.crypto?.backupManager?.getKeyBackupEnabled()) {
            try {
                while (await this.crypto.backupManager.backupPendingKeys(200) > 0);
            } catch (err) {
                logger.error(
                    "Key backup request failed when logging out. Some keys may be missing from backup",
                    err,
                );
            }
        }

        if (stopClient) {
            this.stopClient();
        }

        return this.http.authedRequest(
            callback, Method.Post, '/logout',
        );
    }

    /**
     * Deactivates the logged-in account.
     * Obviously, further calls that require authorisation should fail after this
     * method is called. The state of the MatrixClient object is not affected:
     * it is up to the caller to either reset or destroy the MatrixClient after
     * this method succeeds.
     * @param {object} auth Optional. Auth data to supply for User-Interactive auth.
     * @param {boolean} erase Optional. If set, send as `erase` attribute in the
     * JSON request body, indicating whether the account should be erased. Defaults
     * to false.
     * @return {Promise} Resolves: On success, the empty object
     */
    public deactivateAccount(auth?: any, erase?: boolean): Promise<{}> {
        if (typeof (erase) === 'function') {
            throw new Error('deactivateAccount no longer accepts a callback parameter');
        }

        const body: any = {};
        if (auth) {
            body.auth = auth;
        }
        if (erase !== undefined) {
            body.erase = erase;
        }

        return this.http.authedRequest(undefined, Method.Post, '/account/deactivate', undefined, body);
    }

    /**
     * Get the fallback URL to use for unknown interactive-auth stages.
     *
     * @param {string} loginType     the type of stage being attempted
     * @param {string} authSessionId the auth session ID provided by the homeserver
     *
     * @return {string} HS URL to hit to for the fallback interface
     */
    public getFallbackAuthUrl(loginType: string, authSessionId: string): string {
        const path = utils.encodeUri("/auth/$loginType/fallback/web", {
            $loginType: loginType,
        });

        return this.http.getUrl(path, {
            session: authSessionId,
        }, PREFIX_R0);
    }

    /**
     * Create a new room.
     * @param {Object} options a list of options to pass to the /createRoom API.
     * @param {string} options.room_alias_name The alias localpart to assign to
     * this room.
     * @param {string} options.visibility Either 'public' or 'private'.
     * @param {string[]} options.invite A list of user IDs to invite to this room.
     * @param {string} options.name The name to give this room.
     * @param {string} options.topic The topic to give this room.
     * @param {module:client.callback} callback Optional.
     * @return {Promise} Resolves: <code>{room_id: {string}}</code>
     * @return {module:http-api.MatrixError} Rejects: with an error response.
     */
    public async createRoom(
        options: ICreateRoomOpts,
        callback?: Callback,
    ): Promise<{ room_id: string }> { // eslint-disable-line camelcase
        // some valid options include: room_alias_name, visibility, invite

        // inject the id_access_token if inviting 3rd party addresses
        const invitesNeedingToken = (options.invite_3pid || [])
            .filter(i => !i.id_access_token);
        if (
            invitesNeedingToken.length > 0 &&
            this.identityServer?.getAccessToken &&
            await this.doesServerAcceptIdentityAccessToken()
        ) {
            const identityAccessToken = await this.identityServer.getAccessToken();
            if (identityAccessToken) {
                for (const invite of invitesNeedingToken) {
                    invite.id_access_token = identityAccessToken;
                }
            }
        }

        return this.http.authedRequest(callback, Method.Post, "/createRoom", undefined, options);
    }

    /**
     * Fetches relations for a given event
     * @param {string} roomId the room of the event
     * @param {string} eventId the id of the event
     * @param {string} [relationType] the rel_type of the relations requested
     * @param {string} [eventType] the event type of the relations requested
     * @param {Object} [opts] options with optional values for the request.
    * @return {Object} the response, with chunk, prev_batch and, next_batch.
     */
    public fetchRelations(
        roomId: string,
        eventId: string,
        relationType?: RelationType | string | null,
        eventType?: EventType | string | null,
        opts: IRelationsRequestOpts = { direction: Direction.Backward },
    ): Promise<IRelationsResponse> {
        const queryString = utils.encodeParams(opts as Record<string, string | number>);

        let templatedUrl = "/rooms/$roomId/relations/$eventId";
        if (relationType !== null) {
            templatedUrl += "/$relationType";
            if (eventType !== null) {
                templatedUrl += "/$eventType";
            }
        } else if (eventType !== null) {
            logger.warn(`eventType: ${eventType} ignored when fetching
            relations as relationType is null`);
            eventType = null;
        }

        const path = utils.encodeUri(
            templatedUrl + "?" + queryString, {
                $roomId: roomId,
                $eventId: eventId,
                $relationType: relationType,
                $eventType: eventType,
            });
        return this.http.authedRequest(
            undefined, Method.Get, path, null, null, {
                prefix: PREFIX_UNSTABLE,
            },
        );
    }

    /**
     * @param {string} roomId
     * @param {module:client.callback} callback Optional.
     * @return {Promise} Resolves: TODO
     * @return {module:http-api.MatrixError} Rejects: with an error response.
     */
    public roomState(roomId: string, callback?: Callback): Promise<IStateEventWithRoomId[]> {
        const path = utils.encodeUri("/rooms/$roomId/state", { $roomId: roomId });
        return this.http.authedRequest(callback, Method.Get, path);
    }

    /**
     * Get an event in a room by its event id.
     * @param {string} roomId
     * @param {string} eventId
     * @param {module:client.callback} callback Optional.
     *
     * @return {Promise} Resolves to an object containing the event.
     * @return {module:http-api.MatrixError} Rejects: with an error response.
     */
    public fetchRoomEvent(
        roomId: string,
        eventId: string,
        callback?: Callback,
    ): Promise<IMinimalEvent> {
        const path = utils.encodeUri(
            "/rooms/$roomId/event/$eventId", {
                $roomId: roomId,
                $eventId: eventId,
            },
        );
        return this.http.authedRequest(callback, Method.Get, path);
    }

    /**
     * @param {string} roomId
     * @param {string} includeMembership the membership type to include in the response
     * @param {string} excludeMembership the membership type to exclude from the response
     * @param {string} atEventId the id of the event for which moment in the timeline the members should be returned for
     * @param {module:client.callback} callback Optional.
     * @return {Promise} Resolves: dictionary of userid to profile information
     * @return {module:http-api.MatrixError} Rejects: with an error response.
     */
    public members(
        roomId: string,
        includeMembership?: string,
        excludeMembership?: string,
        atEventId?: string,
        callback?: Callback,
    ): Promise<{ [userId: string]: IStateEventWithRoomId[] }> {
        const queryParams: Record<string, string> = {};
        if (includeMembership) {
            queryParams.membership = includeMembership;
        }
        if (excludeMembership) {
            queryParams.not_membership = excludeMembership;
        }
        if (atEventId) {
            queryParams.at = atEventId;
        }

        const queryString = utils.encodeParams(queryParams);

        const path = utils.encodeUri("/rooms/$roomId/members?" + queryString,
            { $roomId: roomId });
        return this.http.authedRequest(callback, Method.Get, path);
    }

    /**
     * Upgrades a room to a new protocol version
     * @param {string} roomId
     * @param {string} newVersion The target version to upgrade to
     * @return {Promise} Resolves: Object with key 'replacement_room'
     * @return {module:http-api.MatrixError} Rejects: with an error response.
     */
    public upgradeRoom(
        roomId: string,
        newVersion: string,
    ): Promise<{ replacement_room: string }> { // eslint-disable-line camelcase
        const path = utils.encodeUri("/rooms/$roomId/upgrade", { $roomId: roomId });
        return this.http.authedRequest(
            undefined, Method.Post, path, undefined, { new_version: newVersion },
        );
    }

    /**
     * Retrieve a state event.
     * @param {string} roomId
     * @param {string} eventType
     * @param {string} stateKey
     * @param {module:client.callback} callback Optional.
     * @return {Promise} Resolves: TODO
     * @return {module:http-api.MatrixError} Rejects: with an error response.
     */
    public getStateEvent(
        roomId: string,
        eventType: string,
        stateKey: string,
        callback?: Callback,
    ): Promise<Record<string, any>> {
        const pathParams = {
            $roomId: roomId,
            $eventType: eventType,
            $stateKey: stateKey,
        };
        let path = utils.encodeUri("/rooms/$roomId/state/$eventType", pathParams);
        if (stateKey !== undefined) {
            path = utils.encodeUri(path + "/$stateKey", pathParams);
        }
        return this.http.authedRequest(
            callback, Method.Get, path,
        );
    }

    /**
     * @param {string} roomId
     * @param {string} eventType
     * @param {Object} content
     * @param {string} stateKey
     * @param {module:client.callback} callback Optional.
     * @return {Promise} Resolves: TODO
     * @return {module:http-api.MatrixError} Rejects: with an error response.
     */
    public sendStateEvent(
        roomId: string,
        eventType: string,
        content: any,
        stateKey = "",
        callback?: Callback,
    ): Promise<ISendEventResponse> {
        const pathParams = {
            $roomId: roomId,
            $eventType: eventType,
            $stateKey: stateKey,
        };
        let path = utils.encodeUri("/rooms/$roomId/state/$eventType", pathParams);
        if (stateKey !== undefined) {
            path = utils.encodeUri(path + "/$stateKey", pathParams);
        }
        return this.http.authedRequest(callback, Method.Put, path, undefined, content);
    }

    /**
     * @param {string} roomId
     * @param {Number} limit
     * @param {module:client.callback} callback Optional.
     * @return {Promise} Resolves: TODO
     * @return {module:http-api.MatrixError} Rejects: with an error response.
     */
    public roomInitialSync(roomId: string, limit: number, callback?: Callback): Promise<IRoomInitialSyncResponse> {
        if (utils.isFunction(limit)) {
            callback = limit as any as Callback; // legacy
            limit = undefined;
        }

        const path = utils.encodeUri("/rooms/$roomId/initialSync",
            { $roomId: roomId },
        );

        return this.http.authedRequest(callback, Method.Get, path, { limit: limit?.toString() ?? "30" });
    }

    /**
     * Set a marker to indicate the point in a room before which the user has read every
     * event. This can be retrieved from room account data (the event type is `m.fully_read`)
     * and displayed as a horizontal line in the timeline that is visually distinct to the
     * position of the user's own read receipt.
     * @param {string} roomId ID of the room that has been read
     * @param {string} rmEventId ID of the event that has been read
     * @param {string} rrEventId ID of the event tracked by the read receipt. This is here
     * for convenience because the RR and the RM are commonly updated at the same time as
     * each other. Optional.
     * @param {string} rpEventId rpEvent the m.read.private read receipt event for when we
     * don't want other users to see the read receipts. This is experimental. Optional.
     * @return {Promise} Resolves: the empty object, {}.
     */
    public setRoomReadMarkersHttpRequest(
        roomId: string,
        rmEventId: string,
        rrEventId: string,
        rpEventId: string,
    ): Promise<{}> {
        const path = utils.encodeUri("/rooms/$roomId/read_markers", {
            $roomId: roomId,
        });

        const content = {
            [ReceiptType.FullyRead]: rmEventId,
            [ReceiptType.Read]: rrEventId,
            [ReceiptType.ReadPrivate]: rpEventId,
        };

        return this.http.authedRequest(undefined, Method.Post, path, undefined, content);
    }

    /**
     * @return {Promise} Resolves: A list of the user's current rooms
     * @return {module:http-api.MatrixError} Rejects: with an error response.
     */
    public getJoinedRooms(): Promise<IJoinedRoomsResponse> {
        const path = utils.encodeUri("/joined_rooms", {});
        return this.http.authedRequest(undefined, Method.Get, path);
    }

    /**
     * Retrieve membership info. for a room.
     * @param {string} roomId ID of the room to get membership for
     * @return {Promise} Resolves: A list of currently joined users
     *                                 and their profile data.
     * @return {module:http-api.MatrixError} Rejects: with an error response.
     */
    public getJoinedRoomMembers(roomId: string): Promise<IJoinedMembersResponse> {
        const path = utils.encodeUri("/rooms/$roomId/joined_members", {
            $roomId: roomId,
        });
        return this.http.authedRequest(undefined, Method.Get, path);
    }

    /**
     * @param {Object} options Options for this request
     * @param {string} options.server The remote server to query for the room list.
     *                                Optional. If unspecified, get the local home
     *                                server's public room list.
     * @param {number} options.limit Maximum number of entries to return
     * @param {string} options.since Token to paginate from
     * @param {object} options.filter Filter parameters
     * @param {string} options.filter.generic_search_term String to search for
     * @param {module:client.callback} callback Optional.
     * @return {Promise} Resolves: TODO
     * @return {module:http-api.MatrixError} Rejects: with an error response.
     */
    public publicRooms(options: IRoomDirectoryOptions, callback?: Callback): Promise<IPublicRoomsResponse> {
        if (typeof (options) == 'function') {
            callback = options;
            options = {};
        }
        if (options === undefined) {
            options = {};
        }

        const queryParams: any = {};
        if (options.server) {
            queryParams.server = options.server;
            delete options.server;
        }

        if (Object.keys(options).length === 0 && Object.keys(queryParams).length === 0) {
            return this.http.authedRequest(callback, Method.Get, "/publicRooms");
        } else {
            return this.http.authedRequest(callback, Method.Post, "/publicRooms", queryParams, options);
        }
    }

    /**
     * Create an alias to room ID mapping.
     * @param {string} alias The room alias to create.
     * @param {string} roomId The room ID to link the alias to.
     * @param {module:client.callback} callback Optional.
     * @return {Promise} Resolves: an empty object {}
     * @return {module:http-api.MatrixError} Rejects: with an error response.
     */
    public createAlias(alias: string, roomId: string, callback?: Callback): Promise<{}> {
        const path = utils.encodeUri("/directory/room/$alias", {
            $alias: alias,
        });
        const data = {
            room_id: roomId,
        };
        return this.http.authedRequest(callback, Method.Put, path, undefined, data);
    }

    /**
     * Delete an alias to room ID mapping. This alias must be on your local server,
     * and you must have sufficient access to do this operation.
     * @param {string} alias The room alias to delete.
     * @param {module:client.callback} callback Optional.
     * @return {Promise} Resolves: an empty object {}.
     * @return {module:http-api.MatrixError} Rejects: with an error response.
     */
    public deleteAlias(alias: string, callback?: Callback): Promise<{}> {
        const path = utils.encodeUri("/directory/room/$alias", {
            $alias: alias,
        });
        return this.http.authedRequest(callback, Method.Delete, path);
    }

    /**
     * Gets the local aliases for the room. Note: this includes all local aliases, unlike the
     * curated list from the m.room.canonical_alias state event.
     * @param {string} roomId The room ID to get local aliases for.
     * @return {Promise} Resolves: an object with an `aliases` property, containing an array of local aliases
     * @return {module:http-api.MatrixError} Rejects: with an error response.
     */
    public getLocalAliases(roomId: string): Promise<{ aliases: string[] }> {
        const path = utils.encodeUri("/rooms/$roomId/aliases", { $roomId: roomId });
        const prefix = PREFIX_V3;
        return this.http.authedRequest(undefined, Method.Get, path, null, null, { prefix });
    }

    /**
     * Get room info for the given alias.
     * @param {string} alias The room alias to resolve.
     * @param {module:client.callback} callback Optional.
     * @return {Promise} Resolves: Object with room_id and servers.
     * @return {module:http-api.MatrixError} Rejects: with an error response.
     */
    public getRoomIdForAlias(
        alias: string,
        callback?: Callback,
    ): Promise<{ room_id: string, servers: string[] }> { // eslint-disable-line camelcase
        // TODO: deprecate this or resolveRoomAlias
        const path = utils.encodeUri("/directory/room/$alias", {
            $alias: alias,
        });
        return this.http.authedRequest(callback, Method.Get, path);
    }

    /**
     * @param {string} roomAlias
     * @param {module:client.callback} callback Optional.
     * @return {Promise} Resolves: Object with room_id and servers.
     * @return {module:http-api.MatrixError} Rejects: with an error response.
     */
    // eslint-disable-next-line camelcase
    public resolveRoomAlias(roomAlias: string, callback?: Callback): Promise<{ room_id: string, servers: string[] }> {
        // TODO: deprecate this or getRoomIdForAlias
        const path = utils.encodeUri("/directory/room/$alias", { $alias: roomAlias });
        return this.http.request(callback, Method.Get, path);
    }

    /**
     * Get the visibility of a room in the current HS's room directory
     * @param {string} roomId
     * @param {module:client.callback} callback Optional.
     * @return {Promise} Resolves: TODO
     * @return {module:http-api.MatrixError} Rejects: with an error response.
     */
    public getRoomDirectoryVisibility(roomId: string, callback?: Callback): Promise<{ visibility: Visibility }> {
        const path = utils.encodeUri("/directory/list/room/$roomId", {
            $roomId: roomId,
        });
        return this.http.authedRequest(callback, Method.Get, path);
    }

    /**
     * Set the visbility of a room in the current HS's room directory
     * @param {string} roomId
     * @param {string} visibility "public" to make the room visible
     *                 in the public directory, or "private" to make
     *                 it invisible.
     * @param {module:client.callback} callback Optional.
     * @return {Promise} Resolves: to an empty object {}
     * @return {module:http-api.MatrixError} Rejects: with an error response.
     */
    public setRoomDirectoryVisibility(roomId: string, visibility: Visibility, callback?: Callback): Promise<{}> {
        const path = utils.encodeUri("/directory/list/room/$roomId", {
            $roomId: roomId,
        });
        return this.http.authedRequest(callback, Method.Put, path, undefined, { visibility });
    }

    /**
     * Set the visbility of a room bridged to a 3rd party network in
     * the current HS's room directory.
     * @param {string} networkId the network ID of the 3rd party
     *                 instance under which this room is published under.
     * @param {string} roomId
     * @param {string} visibility "public" to make the room visible
     *                 in the public directory, or "private" to make
     *                 it invisible.
     * @param {module:client.callback} callback Optional.
     * @return {Promise} Resolves: result object
     * @return {module:http-api.MatrixError} Rejects: with an error response.
     */
    public setRoomDirectoryVisibilityAppService(
        networkId: string,
        roomId: string,
        visibility: "public" | "private",
        callback?: Callback,
    ): Promise<any> { // TODO: Types
        const path = utils.encodeUri("/directory/list/appservice/$networkId/$roomId", {
            $networkId: networkId,
            $roomId: roomId,
        });
        return this.http.authedRequest(
            callback, Method.Put, path, undefined, { "visibility": visibility },
        );
    }

    /**
     * Query the user directory with a term matching user IDs, display names and domains.
     * @param {object} opts options
     * @param {string} opts.term the term with which to search.
     * @param {number} opts.limit the maximum number of results to return. The server will
     *                 apply a limit if unspecified.
     * @return {Promise} Resolves: an array of results.
     */
    public searchUserDirectory(opts: { term: string, limit?: number }): Promise<IUserDirectoryResponse> {
        const body: any = {
            search_term: opts.term,
        };

        if (opts.limit !== undefined) {
            body.limit = opts.limit;
        }

        return this.http.authedRequest(undefined, Method.Post, "/user_directory/search", undefined, body);
    }

    /**
     * Upload a file to the media repository on the homeserver.
     *
     * @param {object} file The object to upload. On a browser, something that
     *   can be sent to XMLHttpRequest.send (typically a File).  Under node.js,
     *   a a Buffer, String or ReadStream.
     *
     * @param {object} opts  options object
     *
     * @param {string=} opts.name   Name to give the file on the server. Defaults
     *   to <tt>file.name</tt>.
     *
     * @param {boolean=} opts.includeFilename if false will not send the filename,
     *   e.g for encrypted file uploads where filename leaks are undesirable.
     *   Defaults to true.
     *
     * @param {string=} opts.type   Content-type for the upload. Defaults to
     *   <tt>file.type</tt>, or <tt>applicaton/octet-stream</tt>.
     *
     * @param {boolean=} opts.rawResponse Return the raw body, rather than
     *   parsing the JSON. Defaults to false (except on node.js, where it
     *   defaults to true for backwards compatibility).
     *
     * @param {boolean=} opts.onlyContentUri Just return the content URI,
     *   rather than the whole body. Defaults to false (except on browsers,
     *   where it defaults to true for backwards compatibility). Ignored if
     *   opts.rawResponse is true.
     *
     * @param {Function=} opts.callback Deprecated. Optional. The callback to
     *    invoke on success/failure. See the promise return values for more
     *    information.
     *
     * @param {Function=} opts.progressHandler Optional. Called when a chunk of
     *    data has been uploaded, with an object containing the fields `loaded`
     *    (number of bytes transferred) and `total` (total size, if known).
     *
     * @return {Promise} Resolves to response object, as
     *    determined by this.opts.onlyData, opts.rawResponse, and
     *    opts.onlyContentUri.  Rejects with an error (usually a MatrixError).
     */
    public uploadContent<O extends IUploadOpts>(
        file: FileType,
        opts?: O,
    ): IAbortablePromise<UploadContentResponseType<O>> {
        return this.http.uploadContent<O>(file, opts);
    }

    /**
     * Cancel a file upload in progress
     * @param {Promise} promise The promise returned from uploadContent
     * @return {boolean} true if canceled, otherwise false
     */
    public cancelUpload(promise: IAbortablePromise<any>): boolean {
        return this.http.cancelUpload(promise);
    }

    /**
     * Get a list of all file uploads in progress
     * @return {array} Array of objects representing current uploads.
     * Currently in progress is element 0. Keys:
     *  - promise: The promise associated with the upload
     *  - loaded: Number of bytes uploaded
     *  - total: Total number of bytes to upload
     */
    public getCurrentUploads(): IUpload[] {
        return this.http.getCurrentUploads();
    }

    /**
     * @param {string} userId
     * @param {string} info The kind of info to retrieve (e.g. 'displayname',
     * 'avatar_url').
     * @param {module:client.callback} callback Optional.
     * @return {Promise} Resolves: TODO
     * @return {module:http-api.MatrixError} Rejects: with an error response.
     */
    public getProfileInfo(
        userId: string,
        info?: string,
        callback?: Callback,
        // eslint-disable-next-line camelcase
    ): Promise<{ avatar_url?: string, displayname?: string }> {
        if (utils.isFunction(info)) {
            callback = info as any as Callback; // legacy
            info = undefined;
        }

        const path = info ?
            utils.encodeUri("/profile/$userId/$info",
                { $userId: userId, $info: info }) :
            utils.encodeUri("/profile/$userId",
                { $userId: userId });
        return this.http.authedRequest(callback, Method.Get, path);
    }

    /**
     * @param {module:client.callback} callback Optional.
     * @return {Promise} Resolves to a list of the user's threepids.
     * @return {module:http-api.MatrixError} Rejects: with an error response.
     */
    public getThreePids(callback?: Callback): Promise<{ threepids: IThreepid[] }> {
        return this.http.authedRequest(callback, Method.Get, "/account/3pid");
    }

    /**
     * Add a 3PID to your homeserver account and optionally bind it to an identity
     * server as well. An identity server is required as part of the `creds` object.
     *
     * This API is deprecated, and you should instead use `addThreePidOnly`
     * for homeservers that support it.
     *
     * @param {Object} creds
     * @param {boolean} bind
     * @param {module:client.callback} callback Optional.
     * @return {Promise} Resolves: on success
     * @return {module:http-api.MatrixError} Rejects: with an error response.
     */
    public addThreePid(creds: any, bind: boolean, callback?: Callback): Promise<any> { // TODO: Types
        const path = "/account/3pid";
        const data = {
            'threePidCreds': creds,
            'bind': bind,
        };
        return this.http.authedRequest(
            callback, Method.Post, path, null, data,
        );
    }

    /**
     * Add a 3PID to your homeserver account. This API does not use an identity
     * server, as the homeserver is expected to handle 3PID ownership validation.
     *
     * You can check whether a homeserver supports this API via
     * `doesServerSupportSeparateAddAndBind`.
     *
     * @param {Object} data A object with 3PID validation data from having called
     * `account/3pid/<medium>/requestToken` on the homeserver.
     * @return {Promise} Resolves: to an empty object {}
     * @return {module:http-api.MatrixError} Rejects: with an error response.
     */
    public async addThreePidOnly(data: IAddThreePidOnlyBody): Promise<{}> {
        const path = "/account/3pid/add";
        const prefix = await this.isVersionSupported("r0.6.0") ? PREFIX_R0 : PREFIX_UNSTABLE;
        return this.http.authedRequest(undefined, Method.Post, path, null, data, { prefix });
    }

    /**
     * Bind a 3PID for discovery onto an identity server via the homeserver. The
     * identity server handles 3PID ownership validation and the homeserver records
     * the new binding to track where all 3PIDs for the account are bound.
     *
     * You can check whether a homeserver supports this API via
     * `doesServerSupportSeparateAddAndBind`.
     *
     * @param {Object} data A object with 3PID validation data from having called
     * `validate/<medium>/requestToken` on the identity server. It should also
     * contain `id_server` and `id_access_token` fields as well.
     * @return {Promise} Resolves: to an empty object {}
     * @return {module:http-api.MatrixError} Rejects: with an error response.
     */
    public async bindThreePid(data: IBindThreePidBody): Promise<{}> {
        const path = "/account/3pid/bind";
        const prefix = await this.isVersionSupported("r0.6.0") ?
            PREFIX_R0 : PREFIX_UNSTABLE;
        return this.http.authedRequest(
            undefined, Method.Post, path, null, data, { prefix },
        );
    }

    /**
     * Unbind a 3PID for discovery on an identity server via the homeserver. The
     * homeserver removes its record of the binding to keep an updated record of
     * where all 3PIDs for the account are bound.
     *
     * @param {string} medium The threepid medium (eg. 'email')
     * @param {string} address The threepid address (eg. 'bob@example.com')
     *        this must be as returned by getThreePids.
     * @return {Promise} Resolves: on success
     * @return {module:http-api.MatrixError} Rejects: with an error response.
     */
    public async unbindThreePid(
        medium: string,
        address: string,
        // eslint-disable-next-line camelcase
    ): Promise<{ id_server_unbind_result: IdServerUnbindResult }> {
        const path = "/account/3pid/unbind";
        const data = {
            medium,
            address,
            id_server: this.getIdentityServerUrl(true),
        };
        const prefix = await this.isVersionSupported("r0.6.0") ? PREFIX_R0 : PREFIX_UNSTABLE;
        return this.http.authedRequest(undefined, Method.Post, path, null, data, { prefix });
    }

    /**
     * @param {string} medium The threepid medium (eg. 'email')
     * @param {string} address The threepid address (eg. 'bob@example.com')
     *        this must be as returned by getThreePids.
     * @return {Promise} Resolves: The server response on success
     *     (generally the empty JSON object)
     * @return {module:http-api.MatrixError} Rejects: with an error response.
     */
    public deleteThreePid(
        medium: string,
        address: string,
        // eslint-disable-next-line camelcase
    ): Promise<{ id_server_unbind_result: IdServerUnbindResult }> {
        const path = "/account/3pid/delete";
        return this.http.authedRequest(undefined, Method.Post, path, null, { medium, address });
    }

    /**
     * Make a request to change your password.
     * @param {Object} authDict
     * @param {string} newPassword The new desired password.
     * @param {boolean} logoutDevices Should all sessions be logged out after the password change. Defaults to true.
     * @param {module:client.callback} callback Optional.
     * @return {Promise} Resolves: to an empty object {}
     * @return {module:http-api.MatrixError} Rejects: with an error response.
     */
    public setPassword(
        authDict: any,
        newPassword: string,
        callback?: Callback,
    ): Promise<{}>;
    public setPassword(
        authDict: any,
        newPassword: string,
        logoutDevices: boolean,
        callback?: Callback,
    ): Promise<{}>;
    public setPassword(
        authDict: any,
        newPassword: string,
        logoutDevices?: Callback | boolean,
        callback?: Callback,
    ): Promise<{}> {
        if (typeof logoutDevices === 'function') {
            callback = logoutDevices;
        }
        if (typeof logoutDevices !== 'boolean') {
            // Use backwards compatible behaviour of not specifying logout_devices
            // This way it is left up to the server:
            logoutDevices = undefined;
        }

        const path = "/account/password";
        const data = {
            'auth': authDict,
            'new_password': newPassword,
            'logout_devices': logoutDevices,
        };

        return this.http.authedRequest<{}>(
            callback, Method.Post, path, null, data,
        );
    }

    /**
     * Gets all devices recorded for the logged-in user
     * @return {Promise} Resolves: result object
     * @return {module:http-api.MatrixError} Rejects: with an error response.
     */
    public getDevices(): Promise<{ devices: IMyDevice[] }> {
        return this.http.authedRequest(undefined, Method.Get, "/devices");
    }

    /**
     * Gets specific device details for the logged-in user
     * @param {string} deviceId  device to query
     * @return {Promise} Resolves: result object
     * @return {module:http-api.MatrixError} Rejects: with an error response.
     */
    public getDevice(deviceId: string): Promise<IMyDevice> {
        const path = utils.encodeUri("/devices/$device_id", {
            $device_id: deviceId,
        });
        return this.http.authedRequest(undefined, Method.Get, path);
    }

    /**
     * Update the given device
     *
     * @param {string} deviceId  device to update
     * @param {Object} body       body of request
     * @return {Promise} Resolves: to an empty object {}
     * @return {module:http-api.MatrixError} Rejects: with an error response.
     */
    // eslint-disable-next-line camelcase
    public setDeviceDetails(deviceId: string, body: { display_name: string }): Promise<{}> {
        const path = utils.encodeUri("/devices/$device_id", {
            $device_id: deviceId,
        });

        return this.http.authedRequest(undefined, Method.Put, path, undefined, body);
    }

    /**
     * Delete the given device
     *
     * @param {string} deviceId  device to delete
     * @param {object} auth Optional. Auth data to supply for User-Interactive auth.
     * @return {Promise} Resolves: result object
     * @return {module:http-api.MatrixError} Rejects: with an error response.
     */
    public deleteDevice(deviceId: string, auth?: IAuthDict): Promise<IAuthData | {}> {
        const path = utils.encodeUri("/devices/$device_id", {
            $device_id: deviceId,
        });

        const body: any = {};

        if (auth) {
            body.auth = auth;
        }

        return this.http.authedRequest(undefined, Method.Delete, path, undefined, body);
    }

    /**
     * Delete multiple device
     *
     * @param {string[]} devices IDs of the devices to delete
     * @param {object} auth Optional. Auth data to supply for User-Interactive auth.
     * @return {Promise} Resolves: result object
     * @return {module:http-api.MatrixError} Rejects: with an error response.
     */
    public deleteMultipleDevices(devices: string[], auth?: IAuthDict): Promise<IAuthData | {}> {
        const body: any = { devices };

        if (auth) {
            body.auth = auth;
        }

        const path = "/delete_devices";
        return this.http.authedRequest(undefined, Method.Post, path, undefined, body);
    }

    /**
     * Gets all pushers registered for the logged-in user
     *
     * @param {module:client.callback} callback Optional.
     * @return {Promise} Resolves: Array of objects representing pushers
     * @return {module:http-api.MatrixError} Rejects: with an error response.
     */
    public getPushers(callback?: Callback): Promise<{ pushers: IPusher[] }> {
        return this.http.authedRequest(callback, Method.Get, "/pushers");
    }

    /**
     * Adds a new pusher or updates an existing pusher
     *
     * @param {IPusherRequest} pusher Object representing a pusher
     * @param {module:client.callback} callback Optional.
     * @return {Promise} Resolves: Empty json object on success
     * @return {module:http-api.MatrixError} Rejects: with an error response.
     */
    public setPusher(pusher: IPusherRequest, callback?: Callback): Promise<{}> {
        const path = "/pushers/set";
        return this.http.authedRequest(callback, Method.Post, path, null, pusher);
    }

    /**
     * Get the push rules for the account from the server.
     * @param {module:client.callback} callback Optional.
     * @return {Promise} Resolves to the push rules.
     * @return {module:http-api.MatrixError} Rejects: with an error response.
     */
    public getPushRules(callback?: Callback): Promise<IPushRules> {
        return this.http.authedRequest(callback, Method.Get, "/pushrules/").then((rules: IPushRules) => {
            return PushProcessor.rewriteDefaultRules(rules);
        });
    }

    /**
     * @param {string} scope
     * @param {string} kind
     * @param {string} ruleId
     * @param {Object} body
     * @param {module:client.callback} callback Optional.
     * @return {Promise} Resolves: an empty object {}
     * @return {module:http-api.MatrixError} Rejects: with an error response.
     */
    public addPushRule(
        scope: string,
        kind: PushRuleKind,
        ruleId: Exclude<string, RuleId>,
        body: Pick<IPushRule, "actions" | "conditions" | "pattern">,
        callback?: Callback,
    ): Promise<{}> {
        // NB. Scope not uri encoded because devices need the '/'
        const path = utils.encodeUri("/pushrules/" + scope + "/$kind/$ruleId", {
            $kind: kind,
            $ruleId: ruleId,
        });
        return this.http.authedRequest(callback, Method.Put, path, undefined, body);
    }

    /**
     * @param {string} scope
     * @param {string} kind
     * @param {string} ruleId
     * @param {module:client.callback} callback Optional.
     * @return {Promise} Resolves: an empty object {}
     * @return {module:http-api.MatrixError} Rejects: with an error response.
     */
    public deletePushRule(
        scope: string,
        kind: PushRuleKind,
        ruleId: Exclude<string, RuleId>,
        callback?: Callback,
    ): Promise<{}> {
        // NB. Scope not uri encoded because devices need the '/'
        const path = utils.encodeUri("/pushrules/" + scope + "/$kind/$ruleId", {
            $kind: kind,
            $ruleId: ruleId,
        });
        return this.http.authedRequest(callback, Method.Delete, path);
    }

    /**
     * Enable or disable a push notification rule.
     * @param {string} scope
     * @param {string} kind
     * @param {string} ruleId
     * @param {boolean} enabled
     * @param {module:client.callback} callback Optional.
     * @return {Promise} Resolves: to an empty object {}
     * @return {module:http-api.MatrixError} Rejects: with an error response.
     */
    public setPushRuleEnabled(
        scope: string,
        kind: PushRuleKind,
        ruleId: RuleId | string,
        enabled: boolean,
        callback?: Callback,
    ): Promise<{}> {
        const path = utils.encodeUri("/pushrules/" + scope + "/$kind/$ruleId/enabled", {
            $kind: kind,
            $ruleId: ruleId,
        });
        return this.http.authedRequest(
            callback, Method.Put, path, undefined, { "enabled": enabled },
        );
    }

    /**
     * Set the actions for a push notification rule.
     * @param {string} scope
     * @param {string} kind
     * @param {string} ruleId
     * @param {array} actions
     * @param {module:client.callback} callback Optional.
     * @return {Promise} Resolves: to an empty object {}
     * @return {module:http-api.MatrixError} Rejects: with an error response.
     */
    public setPushRuleActions(
        scope: string,
        kind: PushRuleKind,
        ruleId: RuleId | string,
        actions: PushRuleAction[],
        callback?: Callback,
    ): Promise<{}> {
        const path = utils.encodeUri("/pushrules/" + scope + "/$kind/$ruleId/actions", {
            $kind: kind,
            $ruleId: ruleId,
        });
        return this.http.authedRequest(
            callback, Method.Put, path, undefined, { "actions": actions },
        );
    }

    /**
     * Perform a server-side search.
     * @param {Object} opts
     * @param {string} opts.next_batch the batch token to pass in the query string
     * @param {Object} opts.body the JSON object to pass to the request body.
     * @param {module:client.callback} callback Optional.
     * @return {Promise} Resolves: TODO
     * @return {module:http-api.MatrixError} Rejects: with an error response.
     */
    public search(
        opts: { body: ISearchRequestBody, next_batch?: string }, // eslint-disable-line camelcase
        callback?: Callback,
    ): Promise<ISearchResponse> {
        const queryParams: any = {};
        if (opts.next_batch) {
            queryParams.next_batch = opts.next_batch;
        }
        return this.http.authedRequest(callback, Method.Post, "/search", queryParams, opts.body);
    }

    /**
     * Upload keys
     *
     * @param {Object} content  body of upload request
     *
     * @param {Object=} opts this method no longer takes any opts,
     *  used to take opts.device_id but this was not removed from the spec as a redundant parameter
     *
     * @param {module:client.callback=} callback
     *
     * @return {Promise} Resolves: result object. Rejects: with
     *     an error response ({@link module:http-api.MatrixError}).
     */
    public uploadKeysRequest(
        content: IUploadKeysRequest,
        opts?: void,
        callback?: Callback,
    ): Promise<IKeysUploadResponse> {
        return this.http.authedRequest(callback, Method.Post, "/keys/upload", undefined, content);
    }

    public uploadKeySignatures(content: KeySignatures): Promise<IUploadKeySignaturesResponse> {
        return this.http.authedRequest(
            undefined, Method.Post, '/keys/signatures/upload', undefined,
            content, {
                prefix: PREFIX_UNSTABLE,
            },
        );
    }

    /**
     * Download device keys
     *
     * @param {string[]} userIds  list of users to get keys for
     *
     * @param {Object=} opts
     *
     * @param {string=} opts.token   sync token to pass in the query request, to help
     *   the HS give the most recent results
     *
     * @return {Promise} Resolves: result object. Rejects: with
     *     an error response ({@link module:http-api.MatrixError}).
     */
    public downloadKeysForUsers(userIds: string[], opts: { token?: string }): Promise<IDownloadKeyResult> {
        if (utils.isFunction(opts)) {
            // opts used to be 'callback'.
            throw new Error('downloadKeysForUsers no longer accepts a callback parameter');
        }
        opts = opts || {};

        const content: any = {
            device_keys: {},
        };
        if ('token' in opts) {
            content.token = opts.token;
        }
        userIds.forEach((u) => {
            content.device_keys[u] = [];
        });

        return this.http.authedRequest(undefined, Method.Post, "/keys/query", undefined, content);
    }

    /**
     * Claim one-time keys
     *
     * @param {string[]} devices  a list of [userId, deviceId] pairs
     *
     * @param {string} [keyAlgorithm = signed_curve25519]  desired key type
     *
     * @param {number} [timeout] the time (in milliseconds) to wait for keys from remote
     *     servers
     *
     * @return {Promise} Resolves: result object. Rejects: with
     *     an error response ({@link module:http-api.MatrixError}).
     */
    public claimOneTimeKeys(
        devices: [string, string][],
        keyAlgorithm = "signed_curve25519",
        timeout?: number,
    ): Promise<IClaimOTKsResult> {
        const queries: Record<string, Record<string, string>> = {};

        if (keyAlgorithm === undefined) {
            keyAlgorithm = "signed_curve25519";
        }

        for (let i = 0; i < devices.length; ++i) {
            const userId = devices[i][0];
            const deviceId = devices[i][1];
            const query = queries[userId] || {};
            queries[userId] = query;
            query[deviceId] = keyAlgorithm;
        }
        const content: any = { one_time_keys: queries };
        if (timeout) {
            content.timeout = timeout;
        }
        const path = "/keys/claim";
        return this.http.authedRequest(undefined, Method.Post, path, undefined, content);
    }

    /**
     * Ask the server for a list of users who have changed their device lists
     * between a pair of sync tokens
     *
     * @param {string} oldToken
     * @param {string} newToken
     *
     * @return {Promise} Resolves: result object. Rejects: with
     *     an error response ({@link module:http-api.MatrixError}).
     */
    public getKeyChanges(oldToken: string, newToken: string): Promise<{ changed: string[], left: string[] }> {
        const qps = {
            from: oldToken,
            to: newToken,
        };

        return this.http.authedRequest(undefined, Method.Get, "/keys/changes", qps);
    }

    public uploadDeviceSigningKeys(auth?: IAuthData, keys?: CrossSigningKeys): Promise<{}> { // API returns empty object
        const data = Object.assign({}, keys);
        if (auth) Object.assign(data, { auth });
        return this.http.authedRequest(
            undefined, Method.Post, "/keys/device_signing/upload", undefined, data, {
                prefix: PREFIX_UNSTABLE,
            },
        );
    }

    /**
     * Register with an identity server using the OpenID token from the user's
     * Homeserver, which can be retrieved via
     * {@link module:client~MatrixClient#getOpenIdToken}.
     *
     * Note that the `/account/register` endpoint (as well as IS authentication in
     * general) was added as part of the v2 API version.
     *
     * @param {object} hsOpenIdToken
     * @return {Promise} Resolves: with object containing an Identity
     * Server access token.
     * @return {module:http-api.MatrixError} Rejects: with an error response.
     */
    public registerWithIdentityServer(hsOpenIdToken: any): Promise<any> { // TODO: Types
        if (!this.idBaseUrl) {
            throw new Error("No identity server base URL set");
        }

        const uri = this.idBaseUrl + PREFIX_IDENTITY_V2 + "/account/register";
        return this.http.requestOtherUrl(
            undefined, Method.Post, uri,
            null, hsOpenIdToken,
        );
    }

    /**
     * Requests an email verification token directly from an identity server.
     *
     * This API is used as part of binding an email for discovery on an identity
     * server. The validation data that results should be passed to the
     * `bindThreePid` method to complete the binding process.
     *
     * @param {string} email The email address to request a token for
     * @param {string} clientSecret A secret binary string generated by the client.
     *                 It is recommended this be around 16 ASCII characters.
     * @param {number} sendAttempt If an identity server sees a duplicate request
     *                 with the same sendAttempt, it will not send another email.
     *                 To request another email to be sent, use a larger value for
     *                 the sendAttempt param as was used in the previous request.
     * @param {string} nextLink Optional If specified, the client will be redirected
     *                 to this link after validation.
     * @param {module:client.callback} callback Optional.
     * @param {string} identityAccessToken The `access_token` field of the identity
     * server `/account/register` response (see {@link registerWithIdentityServer}).
     *
     * @return {Promise} Resolves: TODO
     * @return {module:http-api.MatrixError} Rejects: with an error response.
     * @throws Error if no identity server is set
     */
    public requestEmailToken(
        email: string,
        clientSecret: string,
        sendAttempt: number,
        nextLink: string,
        callback?: Callback,
        identityAccessToken?: string,
    ): Promise<any> { // TODO: Types
        const params = {
            client_secret: clientSecret,
            email: email,
            send_attempt: sendAttempt?.toString(),
            next_link: nextLink,
        };

        return this.http.idServerRequest(
            callback, Method.Post, "/validate/email/requestToken",
            params, PREFIX_IDENTITY_V2, identityAccessToken,
        );
    }

    /**
     * Requests a MSISDN verification token directly from an identity server.
     *
     * This API is used as part of binding a MSISDN for discovery on an identity
     * server. The validation data that results should be passed to the
     * `bindThreePid` method to complete the binding process.
     *
     * @param {string} phoneCountry The ISO 3166-1 alpha-2 code for the country in
     *                 which phoneNumber should be parsed relative to.
     * @param {string} phoneNumber The phone number, in national or international
     *                 format
     * @param {string} clientSecret A secret binary string generated by the client.
     *                 It is recommended this be around 16 ASCII characters.
     * @param {number} sendAttempt If an identity server sees a duplicate request
     *                 with the same sendAttempt, it will not send another SMS.
     *                 To request another SMS to be sent, use a larger value for
     *                 the sendAttempt param as was used in the previous request.
     * @param {string} nextLink Optional If specified, the client will be redirected
     *                 to this link after validation.
     * @param {module:client.callback} callback Optional.
     * @param {string} identityAccessToken The `access_token` field of the Identity
     * Server `/account/register` response (see {@link registerWithIdentityServer}).
     *
     * @return {Promise} Resolves: TODO
     * @return {module:http-api.MatrixError} Rejects: with an error response.
     * @throws Error if no identity server is set
     */
    public requestMsisdnToken(
        phoneCountry: string,
        phoneNumber: string,
        clientSecret: string,
        sendAttempt: number,
        nextLink: string,
        callback?: Callback,
        identityAccessToken?: string,
    ): Promise<any> { // TODO: Types
        const params = {
            client_secret: clientSecret,
            country: phoneCountry,
            phone_number: phoneNumber,
            send_attempt: sendAttempt?.toString(),
            next_link: nextLink,
        };

        return this.http.idServerRequest(
            callback, Method.Post, "/validate/msisdn/requestToken",
            params, PREFIX_IDENTITY_V2, identityAccessToken,
        );
    }

    /**
     * Submits a MSISDN token to the identity server
     *
     * This is used when submitting the code sent by SMS to a phone number.
     * The identity server has an equivalent API for email but the js-sdk does
     * not expose this, since email is normally validated by the user clicking
     * a link rather than entering a code.
     *
     * @param {string} sid The sid given in the response to requestToken
     * @param {string} clientSecret A secret binary string generated by the client.
     *                 This must be the same value submitted in the requestToken call.
     * @param {string} msisdnToken The MSISDN token, as enetered by the user.
     * @param {string} identityAccessToken The `access_token` field of the Identity
     * Server `/account/register` response (see {@link registerWithIdentityServer}).
     *
     * @return {Promise} Resolves: Object, currently with no parameters.
     * @return {module:http-api.MatrixError} Rejects: with an error response.
     * @throws Error if No identity server is set
     */
    public submitMsisdnToken(
        sid: string,
        clientSecret: string,
        msisdnToken: string,
        identityAccessToken: string,
    ): Promise<any> { // TODO: Types
        const params = {
            sid: sid,
            client_secret: clientSecret,
            token: msisdnToken,
        };

        return this.http.idServerRequest(
            undefined, Method.Post, "/validate/msisdn/submitToken",
            params, PREFIX_IDENTITY_V2, identityAccessToken,
        );
    }

    /**
     * Submits a MSISDN token to an arbitrary URL.
     *
     * This is used when submitting the code sent by SMS to a phone number in the
     * newer 3PID flow where the homeserver validates 3PID ownership (as part of
     * `requestAdd3pidMsisdnToken`). The homeserver response may include a
     * `submit_url` to specify where the token should be sent, and this helper can
     * be used to pass the token to this URL.
     *
     * @param {string} url The URL to submit the token to
     * @param {string} sid The sid given in the response to requestToken
     * @param {string} clientSecret A secret binary string generated by the client.
     *                 This must be the same value submitted in the requestToken call.
     * @param {string} msisdnToken The MSISDN token, as enetered by the user.
     *
     * @return {Promise} Resolves: Object, currently with no parameters.
     * @return {module:http-api.MatrixError} Rejects: with an error response.
     */
    public submitMsisdnTokenOtherUrl(
        url: string,
        sid: string,
        clientSecret: string,
        msisdnToken: string,
    ): Promise<any> { // TODO: Types
        const params = {
            sid: sid,
            client_secret: clientSecret,
            token: msisdnToken,
        };

        return this.http.requestOtherUrl(
            undefined, Method.Post, url, undefined, params,
        );
    }

    /**
     * Gets the V2 hashing information from the identity server. Primarily useful for
     * lookups.
     * @param {string} identityAccessToken The access token for the identity server.
     * @returns {Promise<object>} The hashing information for the identity server.
     */
    public getIdentityHashDetails(identityAccessToken: string): Promise<any> { // TODO: Types
        return this.http.idServerRequest(
            undefined, Method.Get, "/hash_details",
            null, PREFIX_IDENTITY_V2, identityAccessToken,
        );
    }

    /**
     * Performs a hashed lookup of addresses against the identity server. This is
     * only supported on identity servers which have at least the version 2 API.
     * @param {Array<Array<string,string>>} addressPairs An array of 2 element arrays.
     * The first element of each pair is the address, the second is the 3PID medium.
     * Eg: ["email@example.org", "email"]
     * @param {string} identityAccessToken The access token for the identity server.
     * @returns {Promise<Array<{address, mxid}>>} A collection of address mappings to
     * found MXIDs. Results where no user could be found will not be listed.
     */
    public async identityHashedLookup(
        addressPairs: [string, string][],
        identityAccessToken: string,
    ): Promise<{ address: string, mxid: string }[]> {
        const params: Record<string, string | string[]> = {
            // addresses: ["email@example.org", "10005550000"],
            // algorithm: "sha256",
            // pepper: "abc123"
        };

        // Get hash information first before trying to do a lookup
        const hashes = await this.getIdentityHashDetails(identityAccessToken);
        if (!hashes || !hashes['lookup_pepper'] || !hashes['algorithms']) {
            throw new Error("Unsupported identity server: bad response");
        }

        params['pepper'] = hashes['lookup_pepper'];

        const localMapping: Record<string, string> = {
            // hashed identifier => plain text address
            // For use in this function's return format
        };

        // When picking an algorithm, we pick the hashed over no hashes
        if (hashes['algorithms'].includes('sha256')) {
            // Abuse the olm hashing
            const olmutil = new global.Olm.Utility();
            params["addresses"] = addressPairs.map(p => {
                const addr = p[0].toLowerCase(); // lowercase to get consistent hashes
                const med = p[1].toLowerCase();
                const hashed = olmutil.sha256(`${addr} ${med} ${params['pepper']}`)
                    .replace(/\+/g, '-').replace(/\//g, '_'); // URL-safe base64
                // Map the hash to a known (case-sensitive) address. We use the case
                // sensitive version because the caller might be expecting that.
                localMapping[hashed] = p[0];
                return hashed;
            });
            params["algorithm"] = "sha256";
        } else if (hashes['algorithms'].includes('none')) {
            params["addresses"] = addressPairs.map(p => {
                const addr = p[0].toLowerCase(); // lowercase to get consistent hashes
                const med = p[1].toLowerCase();
                const unhashed = `${addr} ${med}`;
                // Map the unhashed values to a known (case-sensitive) address. We use
                // the case sensitive version because the caller might be expecting that.
                localMapping[unhashed] = p[0];
                return unhashed;
            });
            params["algorithm"] = "none";
        } else {
            throw new Error("Unsupported identity server: unknown hash algorithm");
        }

        const response = await this.http.idServerRequest(
            undefined, Method.Post, "/lookup",
            params, PREFIX_IDENTITY_V2, identityAccessToken,
        );

        if (!response || !response['mappings']) return []; // no results

        const foundAddresses = [/* {address: "plain@example.org", mxid} */];
        for (const hashed of Object.keys(response['mappings'])) {
            const mxid = response['mappings'][hashed];
            const plainAddress = localMapping[hashed];
            if (!plainAddress) {
                throw new Error("Identity server returned more results than expected");
            }

            foundAddresses.push({ address: plainAddress, mxid });
        }
        return foundAddresses;
    }

    /**
     * Looks up the public Matrix ID mapping for a given 3rd party
     * identifier from the identity server
     *
     * @param {string} medium The medium of the threepid, eg. 'email'
     * @param {string} address The textual address of the threepid
     * @param {module:client.callback} callback Optional.
     * @param {string} identityAccessToken The `access_token` field of the Identity
     * Server `/account/register` response (see {@link registerWithIdentityServer}).
     *
     * @return {Promise} Resolves: A threepid mapping
     *                                 object or the empty object if no mapping
     *                                 exists
     * @return {module:http-api.MatrixError} Rejects: with an error response.
     */
    public async lookupThreePid(
        medium: string,
        address: string,
        callback?: Callback,
        identityAccessToken?: string,
    ): Promise<any> { // TODO: Types
        // Note: we're using the V2 API by calling this function, but our
        // function contract requires a V1 response. We therefore have to
        // convert it manually.
        const response = await this.identityHashedLookup(
            [[address, medium]], identityAccessToken,
        );
        const result = response.find(p => p.address === address);
        if (!result) {
            if (callback) callback(null, {});
            return {};
        }

        const mapping = {
            address,
            medium,
            mxid: result.mxid,

            // We can't reasonably fill these parameters:
            // not_before
            // not_after
            // ts
            // signatures
        };

        if (callback) callback(null, mapping);
        return mapping;
    }

    /**
     * Looks up the public Matrix ID mappings for multiple 3PIDs.
     *
     * @param {Array.<Array.<string>>} query Array of arrays containing
     * [medium, address]
     * @param {string} identityAccessToken The `access_token` field of the Identity
     * Server `/account/register` response (see {@link registerWithIdentityServer}).
     *
     * @return {Promise} Resolves: Lookup results from IS.
     * @return {module:http-api.MatrixError} Rejects: with an error response.
     */
    public async bulkLookupThreePids(query: [string, string][], identityAccessToken: string): Promise<any> { // TODO: Types
        // Note: we're using the V2 API by calling this function, but our
        // function contract requires a V1 response. We therefore have to
        // convert it manually.
        const response = await this.identityHashedLookup(
            // We have to reverse the query order to get [address, medium] pairs
            query.map(p => [p[1], p[0]]), identityAccessToken,
        );

        const v1results = [];
        for (const mapping of response) {
            const originalQuery = query.find(p => p[1] === mapping.address);
            if (!originalQuery) {
                throw new Error("Identity sever returned unexpected results");
            }

            v1results.push([
                originalQuery[0], // medium
                mapping.address,
                mapping.mxid,
            ]);
        }

        return { threepids: v1results };
    }

    /**
     * Get account info from the identity server. This is useful as a neutral check
     * to verify that other APIs are likely to approve access by testing that the
     * token is valid, terms have been agreed, etc.
     *
     * @param {string} identityAccessToken The `access_token` field of the Identity
     * Server `/account/register` response (see {@link registerWithIdentityServer}).
     *
     * @return {Promise} Resolves: an object with account info.
     * @return {module:http-api.MatrixError} Rejects: with an error response.
     */
    public getIdentityAccount(identityAccessToken: string): Promise<any> { // TODO: Types
        return this.http.idServerRequest(
            undefined, Method.Get, "/account",
            undefined, PREFIX_IDENTITY_V2, identityAccessToken,
        );
    }

    /**
     * Send an event to a specific list of devices.
     * This is a low-level API that simply wraps the HTTP API
     * call to send to-device messages. We recommend using
     * queueToDevice() which is a higher level API.
     *
     * @param {string} eventType  type of event to send
     * @param {Object.<string, Object<string, Object>>} contentMap
     *    content to send. Map from user_id to device_id to content object.
     * @param {string=} txnId     transaction id. One will be made up if not
     *    supplied.
     * @return {Promise} Resolves: to an empty object {}
     */
    public sendToDevice(
        eventType: string,
        contentMap: { [userId: string]: { [deviceId: string]: Record<string, any> } },
        txnId?: string,
    ): Promise<{}> {
        const path = utils.encodeUri("/sendToDevice/$eventType/$txnId", {
            $eventType: eventType,
            $txnId: txnId ? txnId : this.makeTxnId(),
        });

        const body = {
            messages: contentMap,
        };

        const targets = Object.keys(contentMap).reduce((obj, key) => {
            obj[key] = Object.keys(contentMap[key]);
            return obj;
        }, {});
        logger.log(`PUT ${path}`, targets);

        return this.http.authedRequest(undefined, Method.Put, path, undefined, body);
    }

    /**
     * Sends events directly to specific devices using Matrix's to-device
     * messaging system. The batch will be split up into appropriately sized
     * batches for sending and stored in the store so they can be retried
     * later if they fail to send. Retries will happen automatically.
     * @param batch The to-device messages to send
     */
    public queueToDevice(batch: ToDeviceBatch): Promise<void> {
        return this.toDeviceMessageQueue.queueBatch(batch);
    }

    /**
     * Get the third party protocols that can be reached using
     * this HS
     * @return {Promise} Resolves to the result object
     */
    public getThirdpartyProtocols(): Promise<{ [protocol: string]: IProtocol }> {
        return this.http.authedRequest<Record<string, IProtocol>>(
            undefined, Method.Get, "/thirdparty/protocols",
        ).then((response) => {
            // sanity check
            if (!response || typeof (response) !== 'object') {
                throw new Error(`/thirdparty/protocols did not return an object: ${response}`);
            }
            return response;
        });
    }

    /**
     * Get information on how a specific place on a third party protocol
     * may be reached.
     * @param {string} protocol The protocol given in getThirdpartyProtocols()
     * @param {object} params Protocol-specific parameters, as given in the
     *                        response to getThirdpartyProtocols()
     * @return {Promise} Resolves to the result object
     */
    public getThirdpartyLocation(
        protocol: string,
        params: { searchFields?: string[] },
    ): Promise<IThirdPartyLocation[]> {
        const path = utils.encodeUri("/thirdparty/location/$protocol", {
            $protocol: protocol,
        });

        return this.http.authedRequest(undefined, Method.Get, path, params);
    }

    /**
     * Get information on how a specific user on a third party protocol
     * may be reached.
     * @param {string} protocol The protocol given in getThirdpartyProtocols()
     * @param {object} params Protocol-specific parameters, as given in the
     *                        response to getThirdpartyProtocols()
     * @return {Promise} Resolves to the result object
     */
    public getThirdpartyUser(protocol: string, params: any): Promise<IThirdPartyUser[]> { // TODO: Types
        const path = utils.encodeUri("/thirdparty/user/$protocol", {
            $protocol: protocol,
        });

        return this.http.authedRequest(undefined, Method.Get, path, params);
    }

    public getTerms(serviceType: SERVICE_TYPES, baseUrl: string): Promise<any> { // TODO: Types
        const url = this.termsUrlForService(serviceType, baseUrl);
        return this.http.requestOtherUrl(undefined, Method.Get, url);
    }

    public agreeToTerms(
        serviceType: SERVICE_TYPES,
        baseUrl: string,
        accessToken: string,
        termsUrls: string[],
    ): Promise<any> { // TODO: Types
        const url = this.termsUrlForService(serviceType, baseUrl);
        const headers = {
            Authorization: "Bearer " + accessToken,
        };
        return this.http.requestOtherUrl(undefined, Method.Post, url, null, { user_accepts: termsUrls }, { headers });
    }

    /**
     * Reports an event as inappropriate to the server, which may then notify the appropriate people.
     * @param {string} roomId The room in which the event being reported is located.
     * @param {string} eventId The event to report.
     * @param {number} score The score to rate this content as where -100 is most offensive and 0 is inoffensive.
     * @param {string} reason The reason the content is being reported. May be blank.
     * @returns {Promise} Resolves to an empty object if successful
     */
    public reportEvent(roomId: string, eventId: string, score: number, reason: string): Promise<{}> {
        const path = utils.encodeUri("/rooms/$roomId/report/$eventId", {
            $roomId: roomId,
            $eventId: eventId,
        });

        return this.http.authedRequest(undefined, Method.Post, path, null, { score, reason });
    }

    /**
     * Fetches or paginates a room hierarchy as defined by MSC2946.
     * Falls back gracefully to sourcing its data from `getSpaceSummary` if this API is not yet supported by the server.
     * @param {string} roomId The ID of the space-room to use as the root of the summary.
     * @param {number?} limit The maximum number of rooms to return per page.
     * @param {number?} maxDepth The maximum depth in the tree from the root room to return.
     * @param {boolean?} suggestedOnly Whether to only return rooms with suggested=true.
     * @param {string?} fromToken The opaque token to paginate a previous request.
     * @returns {Promise} the response, with next_batch & rooms fields.
     */
    public getRoomHierarchy(
        roomId: string,
        limit?: number,
        maxDepth?: number,
        suggestedOnly = false,
        fromToken?: string,
    ): Promise<IRoomHierarchy> {
        const path = utils.encodeUri("/rooms/$roomId/hierarchy", {
            $roomId: roomId,
        });

        const queryParams: Record<string, string | string[]> = {
            suggested_only: String(suggestedOnly),
            max_depth: maxDepth?.toString(),
            from: fromToken,
            limit: limit?.toString(),
        };

        return this.http.authedRequest<IRoomHierarchy>(undefined, Method.Get, path, queryParams, undefined, {
            prefix: PREFIX_V1,
        }).catch(e => {
            if (e.errcode === "M_UNRECOGNIZED") {
                // fall back to the prefixed hierarchy API.
                return this.http.authedRequest<IRoomHierarchy>(undefined, Method.Get, path, queryParams, undefined, {
                    prefix: "/_matrix/client/unstable/org.matrix.msc2946",
                });
            }

            throw e;
        });
    }

    /**
     * Creates a new file tree space with the given name. The client will pick
     * defaults for how it expects to be able to support the remaining API offered
     * by the returned class.
     *
     * Note that this is UNSTABLE and may have breaking changes without notice.
     * @param {string} name The name of the tree space.
     * @returns {Promise<MSC3089TreeSpace>} Resolves to the created space.
     */
    public async unstableCreateFileTree(name: string): Promise<MSC3089TreeSpace> {
        const { room_id: roomId } = await this.createRoom({
            name: name,
            preset: Preset.PrivateChat,
            power_level_content_override: {
                ...DEFAULT_TREE_POWER_LEVELS_TEMPLATE,
                users: {
                    [this.getUserId()]: 100,
                },
            },
            creation_content: {
                [RoomCreateTypeField]: RoomType.Space,
            },
            initial_state: [
                {
                    type: UNSTABLE_MSC3088_PURPOSE.name,
                    state_key: UNSTABLE_MSC3089_TREE_SUBTYPE.name,
                    content: {
                        [UNSTABLE_MSC3088_ENABLED.name]: true,
                    },
                },
                {
                    type: EventType.RoomEncryption,
                    state_key: "",
                    content: {
                        algorithm: olmlib.MEGOLM_ALGORITHM,
                    },
                },
            ],
        });
        return new MSC3089TreeSpace(this, roomId);
    }

    /**
     * Gets a reference to a tree space, if the room ID given is a tree space. If the room
     * does not appear to be a tree space then null is returned.
     *
     * Note that this is UNSTABLE and may have breaking changes without notice.
     * @param {string} roomId The room ID to get a tree space reference for.
     * @returns {MSC3089TreeSpace} The tree space, or null if not a tree space.
     */
    public unstableGetFileTreeSpace(roomId: string): MSC3089TreeSpace | null {
        const room = this.getRoom(roomId);
        if (room?.getMyMembership() !== 'join') return null;

        const createEvent = room.currentState.getStateEvents(EventType.RoomCreate, "");
        const purposeEvent = room.currentState.getStateEvents(
            UNSTABLE_MSC3088_PURPOSE.name,
            UNSTABLE_MSC3089_TREE_SUBTYPE.name);

        if (!createEvent) throw new Error("Expected single room create event");

        if (!purposeEvent?.getContent()?.[UNSTABLE_MSC3088_ENABLED.name]) return null;
        if (createEvent.getContent()?.[RoomCreateTypeField] !== RoomType.Space) return null;

        return new MSC3089TreeSpace(this, roomId);
    }

    /**
     * Perform a single MSC3575 sliding sync request.
     * @param {MSC3575SlidingSyncRequest} req The request to make.
     * @param {string} proxyBaseUrl The base URL for the sliding sync proxy.
     * @returns {MSC3575SlidingSyncResponse} The sliding sync response, or a standard error.
     * @throws on non 2xx status codes with an object with a field "httpStatus":number.
     */
    public slidingSync(
        req: MSC3575SlidingSyncRequest, proxyBaseUrl?: string,
    ): IAbortablePromise<MSC3575SlidingSyncResponse> {
        const qps: Record<string, any> = {};
        if (req.pos) {
            qps.pos = req.pos;
            delete req.pos;
        }
        if (req.timeout) {
            qps.timeout = req.timeout;
            delete req.timeout;
        }
        const clientTimeout = req.clientTimeout;
        delete req.clientTimeout;
        return this.http.authedRequest<MSC3575SlidingSyncResponse>(
            undefined,
            Method.Post,
            "/sync",
            qps,
            req,
            {
                prefix: "/_matrix/client/unstable/org.matrix.msc3575",
                baseUrl: proxyBaseUrl,
                localTimeoutMs: clientTimeout,
            },
        );
    }

    /**
     * @experimental
     */
    public supportsExperimentalThreads(): boolean {
        return this.clientOpts?.experimentalThreadSupport || false;
    }

    /**
     * Fetches the summary of a room as defined by an initial version of MSC3266 and implemented in Synapse
     * Proposed at https://github.com/matrix-org/matrix-doc/pull/3266
     * @param {string} roomIdOrAlias The ID or alias of the room to get the summary of.
     * @param {string[]?} via The list of servers which know about the room if only an ID was provided.
     */
    public async getRoomSummary(roomIdOrAlias: string, via?: string[]): Promise<IRoomSummary> {
        const path = utils.encodeUri("/rooms/$roomid/summary", { $roomid: roomIdOrAlias });
        return this.http.authedRequest(undefined, Method.Get, path, { via }, null, {
            qsStringifyOptions: { arrayFormat: 'repeat' },
            prefix: "/_matrix/client/unstable/im.nheko.summary",
        });
    }

    /**
     * @experimental
     */
    public processThreadEvents(room: Room, threadedEvents: MatrixEvent[], toStartOfTimeline: boolean): void {
        room.processThreadedEvents(threadedEvents, toStartOfTimeline);
    }

    public processBeaconEvents(
        room?: Room,
        events?: MatrixEvent[],
    ): void {
        if (!events?.length) return;
        if (!room) return;

        room.currentState.processBeaconEvents(events, this);
    }

    /**
     * Fetches the user_id of the configured access token.
     */
    public async whoami(): Promise<{ user_id: string }> { // eslint-disable-line camelcase
        return this.http.authedRequest(undefined, Method.Get, "/account/whoami");
    }

    /**
     * Find the event_id closest to the given timestamp in the given direction.
     * @return {Promise} A promise of an object containing the event_id and
     *    origin_server_ts of the closest event to the timestamp in the given
     *    direction
     */
    public timestampToEvent(
        roomId: string,
        timestamp: number,
        dir: Direction,
    ): Promise<ITimestampToEventResponse> {
        const path = utils.encodeUri("/rooms/$roomId/timestamp_to_event", {
            $roomId: roomId,
        });

        return this.http.authedRequest(
            undefined,
            Method.Get,
            path,
            {
                ts: timestamp.toString(),
                dir: dir,
            },
            undefined,
            {
                prefix: "/_matrix/client/unstable/org.matrix.msc3030",
            },
        );
    }
}

/**
 * Fires whenever the SDK receives a new event.
 * <p>
 * This is only fired for live events received via /sync - it is not fired for
 * events received over context, search, or pagination APIs.
 *
 * @event module:client~MatrixClient#"event"
 * @param {MatrixEvent} event The matrix event which caused this event to fire.
 * @example
 * matrixClient.on("event", function(event){
 *   var sender = event.getSender();
 * });
 */

/**
 * Fires whenever the SDK receives a new to-device event.
 * @event module:client~MatrixClient#"toDeviceEvent"
 * @param {MatrixEvent} event The matrix event which caused this event to fire.
 * @example
 * matrixClient.on("toDeviceEvent", function(event){
 *   var sender = event.getSender();
 * });
 */

/**
 * Fires whenever the SDK's syncing state is updated. The state can be one of:
 * <ul>
 *
 * <li>PREPARED: The client has synced with the server at least once and is
 * ready for methods to be called on it. This will be immediately followed by
 * a state of SYNCING. <i>This is the equivalent of "syncComplete" in the
 * previous API.</i></li>
 *
 * <li>CATCHUP: The client has detected the connection to the server might be
 * available again and will now try to do a sync again. As this sync might take
 * a long time (depending how long ago was last synced, and general server
 * performance) the client is put in this mode so the UI can reflect trying
 * to catch up with the server after losing connection.</li>
 *
 * <li>SYNCING : The client is currently polling for new events from the server.
 * This will be called <i>after</i> processing latest events from a sync.</li>
 *
 * <li>ERROR : The client has had a problem syncing with the server. If this is
 * called <i>before</i> PREPARED then there was a problem performing the initial
 * sync. If this is called <i>after</i> PREPARED then there was a problem polling
 * the server for updates. This may be called multiple times even if the state is
 * already ERROR. <i>This is the equivalent of "syncError" in the previous
 * API.</i></li>
 *
 * <li>RECONNECTING: The sync connection has dropped, but not (yet) in a way that
 * should be considered erroneous.
 * </li>
 *
 * <li>STOPPED: The client has stopped syncing with server due to stopClient
 * being called.
 * </li>
 * </ul>
 * State transition diagram:
 * <pre>
 *                                          +---->STOPPED
 *                                          |
 *              +----->PREPARED -------> SYNCING <--+
 *              |                        ^  |  ^    |
 *              |      CATCHUP ----------+  |  |    |
 *              |        ^                  V  |    |
 *   null ------+        |  +------- RECONNECTING   |
 *              |        V  V                       |
 *              +------->ERROR ---------------------+
 *
 * NB: 'null' will never be emitted by this event.
 *
 * </pre>
 * Transitions:
 * <ul>
 *
 * <li><code>null -> PREPARED</code> : Occurs when the initial sync is completed
 * first time. This involves setting up filters and obtaining push rules.
 *
 * <li><code>null -> ERROR</code> : Occurs when the initial sync failed first time.
 *
 * <li><code>ERROR -> PREPARED</code> : Occurs when the initial sync succeeds
 * after previously failing.
 *
 * <li><code>PREPARED -> SYNCING</code> : Occurs immediately after transitioning
 * to PREPARED. Starts listening for live updates rather than catching up.
 *
 * <li><code>SYNCING -> RECONNECTING</code> : Occurs when the live update fails.
 *
 * <li><code>RECONNECTING -> RECONNECTING</code> : Can occur if the update calls
 * continue to fail, but the keepalive calls (to /versions) succeed.
 *
 * <li><code>RECONNECTING -> ERROR</code> : Occurs when the keepalive call also fails
 *
 * <li><code>ERROR -> SYNCING</code> : Occurs when the client has performed a
 * live update after having previously failed.
 *
 * <li><code>ERROR -> ERROR</code> : Occurs when the client has failed to keepalive
 * for a second time or more.</li>
 *
 * <li><code>SYNCING -> SYNCING</code> : Occurs when the client has performed a live
 * update. This is called <i>after</i> processing.</li>
 *
 * <li><code>* -> STOPPED</code> : Occurs once the client has stopped syncing or
 * trying to sync after stopClient has been called.</li>
 * </ul>
 *
 * @event module:client~MatrixClient#"sync"
 *
 * @param {string} state An enum representing the syncing state. One of "PREPARED",
 * "SYNCING", "ERROR", "STOPPED".
 *
 * @param {?string} prevState An enum representing the previous syncing state.
 * One of "PREPARED", "SYNCING", "ERROR", "STOPPED" <b>or null</b>.
 *
 * @param {?Object} data Data about this transition.
 *
 * @param {MatrixError} data.error The matrix error if <code>state=ERROR</code>.
 *
 * @param {String} data.oldSyncToken The 'since' token passed to /sync.
 *    <code>null</code> for the first successful sync since this client was
 *    started. Only present if <code>state=PREPARED</code> or
 *    <code>state=SYNCING</code>.
 *
 * @param {String} data.nextSyncToken The 'next_batch' result from /sync, which
 *    will become the 'since' token for the next call to /sync. Only present if
 *    <code>state=PREPARED</code> or <code>state=SYNCING</code>.
 *
 * @param {boolean} data.catchingUp True if we are working our way through a
 *    backlog of events after connecting. Only present if <code>state=SYNCING</code>.
 *
 * @example
 * matrixClient.on("sync", function(state, prevState, data) {
 *   switch (state) {
 *     case "ERROR":
 *       // update UI to say "Connection Lost"
 *       break;
 *     case "SYNCING":
 *       // update UI to remove any "Connection Lost" message
 *       break;
 *     case "PREPARED":
 *       // the client instance is ready to be queried.
 *       var rooms = matrixClient.getRooms();
 *       break;
 *   }
 * });
 */

/**
 * Fires whenever a new Room is added. This will fire when you are invited to a
 * room, as well as when you join a room. <strong>This event is experimental and
 * may change.</strong>
 * @event module:client~MatrixClient#"Room"
 * @param {Room} room The newly created, fully populated room.
 * @example
 * matrixClient.on("Room", function(room){
 *   var roomId = room.roomId;
 * });
 */

/**
 * Fires whenever a Room is removed. This will fire when you forget a room.
 * <strong>This event is experimental and may change.</strong>
 * @event module:client~MatrixClient#"deleteRoom"
 * @param {string} roomId The deleted room ID.
 * @example
 * matrixClient.on("deleteRoom", function(roomId){
 *   // update UI from getRooms()
 * });
 */

/**
 * Fires whenever an incoming call arrives.
 * @event module:client~MatrixClient#"Call.incoming"
 * @param {module:webrtc/call~MatrixCall} call The incoming call.
 * @example
 * matrixClient.on("Call.incoming", function(call){
 *   call.answer(); // auto-answer
 * });
 */

/**
 * Fires whenever the login session the JS SDK is using is no
 * longer valid and the user must log in again.
 * NB. This only fires when action is required from the user, not
 * when then login session can be renewed by using a refresh token.
 * @event module:client~MatrixClient#"Session.logged_out"
 * @example
 * matrixClient.on("Session.logged_out", function(errorObj){
 *   // show the login screen
 * });
 */

/**
 * Fires when the JS SDK receives a M_CONSENT_NOT_GIVEN error in response
 * to a HTTP request.
 * @event module:client~MatrixClient#"no_consent"
 * @example
 * matrixClient.on("no_consent", function(message, contentUri) {
 *     console.info(message + ' Go to ' + contentUri);
 * });
 */

/**
 * Fires when a device is marked as verified/unverified/blocked/unblocked by
 * {@link module:client~MatrixClient#setDeviceVerified|MatrixClient.setDeviceVerified} or
 * {@link module:client~MatrixClient#setDeviceBlocked|MatrixClient.setDeviceBlocked}.
 *
 * @event module:client~MatrixClient#"deviceVerificationChanged"
 * @param {string} userId the owner of the verified device
 * @param {string} deviceId the id of the verified device
 * @param {module:crypto/deviceinfo} deviceInfo updated device information
 */

/**
 * Fires when the trust status of a user changes
 * If userId is the userId of the logged in user, this indicated a change
 * in the trust status of the cross-signing data on the account.
 *
 * The cross-signing API is currently UNSTABLE and may change without notice.
 *
 * @event module:client~MatrixClient#"userTrustStatusChanged"
 * @param {string} userId the userId of the user in question
 * @param {UserTrustLevel} trustLevel The new trust level of the user
 */

/**
 * Fires when the user's cross-signing keys have changed or cross-signing
 * has been enabled/disabled. The client can use getStoredCrossSigningForUser
 * with the user ID of the logged in user to check if cross-signing is
 * enabled on the account. If enabled, it can test whether the current key
 * is trusted using with checkUserTrust with the user ID of the logged
 * in user. The checkOwnCrossSigningTrust function may be used to reconcile
 * the trust in the account key.
 *
 * The cross-signing API is currently UNSTABLE and may change without notice.
 *
 * @event module:client~MatrixClient#"crossSigning.keysChanged"
 */

/**
 * Fires whenever new user-scoped account_data is added.
 * @event module:client~MatrixClient#"accountData"
 * @param {MatrixEvent} event The event describing the account_data just added
 * @param {MatrixEvent} event The previous account data, if known.
 * @example
 * matrixClient.on("accountData", function(event, oldEvent){
 *   myAccountData[event.type] = event.content;
 * });
 */

/**
 * Fires whenever the stored devices for a user have changed
 * @event module:client~MatrixClient#"crypto.devicesUpdated"
 * @param {String[]} users A list of user IDs that were updated
 * @param {boolean} initialFetch If true, the store was empty (apart
 *     from our own device) and has been seeded.
 */

/**
 * Fires whenever the stored devices for a user will be updated
 * @event module:client~MatrixClient#"crypto.willUpdateDevices"
 * @param {String[]} users A list of user IDs that will be updated
 * @param {boolean} initialFetch If true, the store is empty (apart
 *     from our own device) and is being seeded.
 */

/**
 * Fires whenever the status of e2e key backup changes, as returned by getKeyBackupEnabled()
 * @event module:client~MatrixClient#"crypto.keyBackupStatus"
 * @param {boolean} enabled true if key backup has been enabled, otherwise false
 * @example
 * matrixClient.on("crypto.keyBackupStatus", function(enabled){
 *   if (enabled) {
 *     [...]
 *   }
 * });
 */

/**
 * Fires when we want to suggest to the user that they restore their megolm keys
 * from backup or by cross-signing the device.
 *
 * @event module:client~MatrixClient#"crypto.suggestKeyRestore"
 */

/**
 * Fires when a key verification is requested.
 * @event module:client~MatrixClient#"crypto.verification.request"
 * @param {object} data
 * @param {MatrixEvent} data.event the original verification request message
 * @param {Array} data.methods the verification methods that can be used
 * @param {Number} data.timeout the amount of milliseconds that should be waited
 *                 before cancelling the request automatically.
 * @param {Function} data.beginKeyVerification a function to call if a key
 *     verification should be performed.  The function takes one argument: the
 *     name of the key verification method (taken from data.methods) to use.
 * @param {Function} data.cancel a function to call if the key verification is
 *     rejected.
 */

/**
 * Fires when a key verification is requested with an unknown method.
 * @event module:client~MatrixClient#"crypto.verification.request.unknown"
 * @param {string} userId the user ID who requested the key verification
 * @param {Function} cancel a function that will send a cancellation message to
 *     reject the key verification.
 */

/**
 * Fires when a secret request has been cancelled.  If the client is prompting
 * the user to ask whether they want to share a secret, the prompt can be
 * dismissed.
 *
 * The Secure Secret Storage API is currently UNSTABLE and may change without notice.
 *
 * @event module:client~MatrixClient#"crypto.secrets.requestCancelled"
 * @param {object} data
 * @param {string} data.user_id The user ID of the client that had requested the secret.
 * @param {string} data.device_id The device ID of the client that had requested the
 *     secret.
 * @param {string} data.request_id The ID of the original request.
 */

/**
 * Fires when the client .well-known info is fetched.
 *
 * @event module:client~MatrixClient#"WellKnown.client"
 * @param {object} data The JSON object returned by the server
 */<|MERGE_RESOLUTION|>--- conflicted
+++ resolved
@@ -941,13 +941,8 @@
     protected clientWellKnownPromise: Promise<IClientWellKnown>;
     protected turnServers: ITurnServer[] = [];
     protected turnServersExpiry = 0;
-<<<<<<< HEAD
     protected checkTurnServersIntervalID: ReturnType<typeof setInterval> | null = null;
-    protected exportedOlmDeviceToImport: IOlmDevice;
-=======
-    protected checkTurnServersIntervalID: ReturnType<typeof setInterval>;
     protected exportedOlmDeviceToImport: IExportedOlmDevice;
->>>>>>> d867affc
     protected txnCtr = 0;
     protected mediaHandler = new MediaHandler(this);
     protected pendingEventEncryption = new Map<string, Promise<void>>();
