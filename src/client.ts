/*
Copyright 2015-2022 The Matrix.org Foundation C.I.C.

Licensed under the Apache License, Version 2.0 (the "License");
you may not use this file except in compliance with the License.
You may obtain a copy of the License at

    http://www.apache.org/licenses/LICENSE-2.0

Unless required by applicable law or agreed to in writing, software
distributed under the License is distributed on an "AS IS" BASIS,
WITHOUT WARRANTIES OR CONDITIONS OF ANY KIND, either express or implied.
See the License for the specific language governing permissions and
limitations under the License.
*/

/**
 * This is an internal module. See {@link MatrixClient} for the public class.
 * @module client
 */

import { EmoteEvent, IPartialEvent, MessageEvent, NoticeEvent, Optional } from "matrix-events-sdk";

import { ISyncStateData, SyncApi, SyncState } from "./sync";
import {
    EventStatus,
    IContent,
    IDecryptOptions,
    IEvent,
    MatrixEvent,
    MatrixEventEvent,
    MatrixEventHandlerMap,
} from "./models/event";
import { StubStore } from "./store/stub";
import { CallEvent, CallEventHandlerMap, createNewMatrixCall, MatrixCall, supportsMatrixCall } from "./webrtc/call";
import { Filter, IFilterDefinition, IRoomEventFilter } from "./filter";
import { CallEventHandlerEvent, CallEventHandler, CallEventHandlerEventHandlerMap } from './webrtc/callEventHandler';
import * as utils from './utils';
import { QueryDict, sleep } from './utils';
import { Direction, EventTimeline } from "./models/event-timeline";
import { IActionsObject, PushProcessor } from "./pushprocessor";
import { AutoDiscovery, AutoDiscoveryAction } from "./autodiscovery";
import * as olmlib from "./crypto/olmlib";
import { decodeBase64, encodeBase64 } from "./crypto/olmlib";
import { IExportedDevice as IExportedOlmDevice } from "./crypto/OlmDevice";
import { IOlmDevice } from "./crypto/algorithms/megolm";
import { TypedReEmitter } from './ReEmitter';
import { IRoomEncryption, RoomList } from './crypto/RoomList';
import { logger } from './logger';
import { SERVICE_TYPES } from './service-types';
import {
    HttpApiEvent,
    HttpApiEventHandlerMap,
    Upload,
    UploadOpts,
    MatrixError,
    MatrixHttpApi,
    Method,
    retryNetworkOperation,
    ClientPrefix,
    MediaPrefix,
    IdentityPrefix, IHttpOpts, FileType, UploadResponse,
} from "./http-api";
import {
    Crypto,
    CryptoEvent,
    CryptoEventHandlerMap,
    fixBackupKey,
    IBootstrapCrossSigningOpts,
    ICheckOwnCrossSigningTrustOpts,
    IMegolmSessionData,
    isCryptoAvailable,
    VerificationMethod,
} from './crypto';
import { DeviceInfo, IDevice } from "./crypto/deviceinfo";
import { decodeRecoveryKey } from './crypto/recoverykey';
import { keyFromAuthData } from './crypto/key_passphrase';
import { User, UserEvent, UserEventHandlerMap } from "./models/user";
import { getHttpUriForMxc } from "./content-repo";
import { SearchResult } from "./models/search-result";
import {
    DEHYDRATION_ALGORITHM,
    IDehydratedDevice,
    IDehydratedDeviceKeyInfo,
    IDeviceKeys,
    IOneTimeKey,
} from "./crypto/dehydration";
import {
    IKeyBackupInfo,
    IKeyBackupPrepareOpts,
    IKeyBackupRestoreOpts,
    IKeyBackupRestoreResult,
    IKeyBackupRoomSessions,
    IKeyBackupSession,
} from "./crypto/keybackup";
import { IIdentityServerProvider } from "./@types/IIdentityServerProvider";
import { MatrixScheduler } from "./scheduler";
import {
    IAuthData,
    ICryptoCallbacks,
    IMinimalEvent,
    IRoomEvent,
    IStateEvent,
    NotificationCountType,
    BeaconEvent,
    BeaconEventHandlerMap,
    RoomEvent,
    RoomEventHandlerMap,
    RoomMemberEvent,
    RoomMemberEventHandlerMap,
    RoomStateEvent,
    RoomStateEventHandlerMap,
    INotificationsResponse,
    IFilterResponse,
    ITagsResponse,
    IStatusResponse,
    IPushRule,
    PushRuleActionName,
    IAuthDict,
} from "./matrix";
import {
    CrossSigningKey,
    IAddSecretStorageKeyOpts,
    ICreateSecretStorageOpts,
    IEncryptedEventInfo,
    IImportRoomKeysOpts,
    IRecoveryKey,
    ISecretStorageKeyInfo,
} from "./crypto/api";
import { EventTimelineSet } from "./models/event-timeline-set";
import { VerificationRequest } from "./crypto/verification/request/VerificationRequest";
import { VerificationBase as Verification } from "./crypto/verification/Base";
import * as ContentHelpers from "./content-helpers";
import { CrossSigningInfo, DeviceTrustLevel, ICacheCallbacks, UserTrustLevel } from "./crypto/CrossSigning";
import { Room, RoomNameState } from "./models/room";
import {
    IAddThreePidOnlyBody,
    IBindThreePidBody,
    IContextResponse,
    ICreateRoomOpts,
    IEventSearchOpts,
    IGuestAccessOpts,
    IJoinRoomOpts,
    IPaginateOpts,
    IPresenceOpts,
    IRedactOpts,
    IRelationsRequestOpts,
    IRelationsResponse,
    IRoomDirectoryOptions,
    ISearchOpts,
    ISendEventResponse,
} from "./@types/requests";
import {
    EventType,
    LOCAL_NOTIFICATION_SETTINGS_PREFIX,
    MsgType,
    PUSHER_ENABLED,
    RelationType,
    RoomCreateTypeField,
    RoomType,
    UNSTABLE_MSC3088_ENABLED,
    UNSTABLE_MSC3088_PURPOSE,
    UNSTABLE_MSC3089_TREE_SUBTYPE,
} from "./@types/event";
import { IdServerUnbindResult, IImageInfo, Preset, Visibility } from "./@types/partials";
import { EventMapper, eventMapperFor, MapperOpts } from "./event-mapper";
import { randomString } from "./randomstring";
import { BackupManager, IKeyBackup, IKeyBackupCheck, IPreparedKeyBackupVersion, TrustInfo } from "./crypto/backup";
import { DEFAULT_TREE_POWER_LEVELS_TEMPLATE, MSC3089TreeSpace } from "./models/MSC3089TreeSpace";
import { ISignatures } from "./@types/signed";
import { IStore } from "./store";
import { ISecretRequest } from "./crypto/SecretStorage";
import {
    IEventWithRoomId,
    ISearchRequestBody,
    ISearchResponse,
    ISearchResults,
    IStateEventWithRoomId,
    SearchOrderBy,
} from "./@types/search";
import { ISynapseAdminDeactivateResponse, ISynapseAdminWhoisResponse } from "./@types/synapse";
import { IHierarchyRoom } from "./@types/spaces";
import { IPusher, IPusherRequest, IPushRules, PushRuleAction, PushRuleKind, RuleId } from "./@types/PushRules";
import { IThreepid } from "./@types/threepids";
import { CryptoStore } from "./crypto/store/base";
import { MediaHandler } from "./webrtc/mediaHandler";
import { LoginTokenPostResponse, ILoginFlowsResponse, IRefreshTokenResponse, SSOAction } from "./@types/auth";
import { TypedEventEmitter } from "./models/typed-event-emitter";
import { ReceiptType } from "./@types/read_receipts";
import { MSC3575SlidingSyncRequest, MSC3575SlidingSyncResponse, SlidingSync } from "./sliding-sync";
import { SlidingSyncSdk } from "./sliding-sync-sdk";
import { FeatureSupport, Thread, THREAD_RELATION_TYPE, determineFeatureSupport } from "./models/thread";
import { MBeaconInfoEventContent, M_BEACON_INFO } from "./@types/beacon";
import { UnstableValue } from "./NamespacedValue";
import { ToDeviceMessageQueue } from "./ToDeviceMessageQueue";
import { ToDeviceBatch } from "./models/ToDeviceMessage";
import { MAIN_ROOM_TIMELINE } from "./models/read-receipt";
import { IgnoredInvites } from "./models/invites-ignorer";
import { UIARequest, UIAResponse } from "./@types/uia";
import { LocalNotificationSettings } from "./@types/local_notifications";
import { UNREAD_THREAD_NOTIFICATIONS } from "./@types/sync";
import { buildFeatureSupportMap, Feature, ServerSupport } from "./feature";

export type Store = IStore;

export type ResetTimelineCallback = (roomId: string) => boolean;

const SCROLLBACK_DELAY_MS = 3000;
export const CRYPTO_ENABLED: boolean = isCryptoAvailable();
const CAPABILITIES_CACHE_MS = 21600000; // 6 hours - an arbitrary value
const TURN_CHECK_INTERVAL = 10 * 60 * 1000; // poll for turn credentials every 10 minutes

export const UNSTABLE_MSC3852_LAST_SEEN_UA = new UnstableValue(
    "last_seen_user_agent",
    "org.matrix.msc3852.last_seen_user_agent",
);

interface IExportedDevice {
    olmDevice: IExportedOlmDevice;
    userId: string;
    deviceId: string;
}

export interface IKeysUploadResponse {
    one_time_key_counts: { // eslint-disable-line camelcase
        [algorithm: string]: number;
    };
}

export interface ICreateClientOpts {
    baseUrl: string;

    idBaseUrl?: string;

    /**
     * The data store used for sync data from the homeserver. If not specified,
     * this client will not store any HTTP responses. The `createClient` helper
     * will create a default store if needed.
     */
    store?: Store;

    /**
     * A store to be used for end-to-end crypto session data. If not specified,
     * end-to-end crypto will be disabled. The `createClient` helper will create
     * a default store if needed.
     */
    cryptoStore?: CryptoStore;

    /**
     * The scheduler to use. If not
     * specified, this client will not retry requests on failure. This client
     * will supply its own processing function to
     * {@link module:scheduler~MatrixScheduler#setProcessFunction}.
     */
    scheduler?: MatrixScheduler;

    /**
     * The function to invoke for HTTP requests.
     * Most supported environments have a global `fetch` registered to which this will fall back.
     */
    fetchFn?: typeof global.fetch;

    userId?: string;

    /**
     * A unique identifier for this device; used for tracking things like crypto
     * keys and access tokens. If not specified, end-to-end encryption will be
     * disabled.
     */
    deviceId?: string;

    accessToken?: string;

    /**
     * Identity server provider to retrieve the user's access token when accessing
     * the identity server. See also https://github.com/vector-im/element-web/issues/10615
     * which seeks to replace the previous approach of manual access tokens params
     * with this callback throughout the SDK.
     */
    identityServer?: IIdentityServerProvider;

    /**
     * The default maximum amount of
     * time to wait before timing out HTTP requests. If not specified, there is no timeout.
     */
    localTimeoutMs?: number;

    /**
     * Set to true to use
     * Authorization header instead of query param to send the access token to the server.
     *
     * Default false.
     */
    useAuthorizationHeader?: boolean;

    /**
     * Set to true to enable
     * improved timeline support ({@link module:client~MatrixClient#getEventTimeline getEventTimeline}). It is
     * disabled by default for compatibility with older clients - in particular to
     * maintain support for back-paginating the live timeline after a '/sync'
     * result with a gap.
     */
    timelineSupport?: boolean;

    /**
     * Extra query parameters to append
     * to all requests with this client. Useful for application services which require
     * <code>?user_id=</code>.
     */
    queryParams?: Record<string, string>;

    /**
     * Device data exported with
     * "exportDevice" method that must be imported to recreate this device.
     * Should only be useful for devices with end-to-end crypto enabled.
     * If provided, deviceId and userId should **NOT** be provided at the top
     * level (they are present in the exported data).
     */
    deviceToImport?: IExportedDevice;

    /**
     * Key used to pickle olm objects or other sensitive data.
     */
    pickleKey?: string;

    verificationMethods?: Array<VerificationMethod>;

    /**
     * Whether relaying calls through a TURN server should be forced. Default false.
     */
    forceTURN?: boolean;

    /**
     * Up to this many ICE candidates will be gathered when an incoming call arrives.
     * Gathering does not send data to the caller, but will communicate with the configured TURN
     * server. Default 0.
     */
    iceCandidatePoolSize?: number;

    /**
     * True to advertise support for call transfers to other parties on Matrix calls. Default false.
     */
    supportsCallTransfer?: boolean;

    /**
     * Whether to allow a fallback ICE server should be used for negotiating a
     * WebRTC connection if the homeserver doesn't provide any servers. Defaults to false.
     */
    fallbackICEServerAllowed?: boolean;

    cryptoCallbacks?: ICryptoCallbacks;

    /**
     * Method to generate room names for empty rooms and rooms names based on membership.
     * Defaults to a built-in English handler with basic pluralisation.
     */
    roomNameGenerator?: (roomId: string, state: RoomNameState) => string | null;
}

export interface IMatrixClientCreateOpts extends ICreateClientOpts {
    /**
     * Whether to allow sending messages to encrypted rooms when encryption
     * is not available internally within this SDK. This is useful if you are using an external
     * E2E proxy, for example. Defaults to false.
     */
    usingExternalCrypto?: boolean;
}

export enum PendingEventOrdering {
    Chronological = "chronological",
    Detached = "detached",
}

export interface IStartClientOpts {
    /**
     * The event <code>limit=</code> to apply to initial sync. Default: 8.
     */
    initialSyncLimit?: number;

    /**
     * True to put <code>archived=true</code> on the <code>/initialSync</code> request. Default: false.
     */
    includeArchivedRooms?: boolean;

    /**
     * True to do /profile requests on every invite event if the displayname/avatar_url is not known for this user ID. Default: false.
     */
    resolveInvitesToProfiles?: boolean;

    /**
     * Controls where pending messages appear in a room's timeline. If "<b>chronological</b>", messages will
     * appear in the timeline when the call to <code>sendEvent</code> was made. If "<b>detached</b>",
     * pending messages will appear in a separate list, accessbile via {@link module:models/room#getPendingEvents}.
     * Default: "chronological".
     */
    pendingEventOrdering?: PendingEventOrdering;

    /**
     * The number of milliseconds to wait on /sync. Default: 30000 (30 seconds).
     */
    pollTimeout?: number;

    /**
     * The filter to apply to /sync calls.
     */
    filter?: Filter;

    /**
     * True to perform syncing without automatically updating presence.
     */
    disablePresence?: boolean;

    /**
     * True to not load all membership events during initial sync but fetch them when needed by calling
     * `loadOutOfBandMembers` This will override the filter option at this moment.
     */
    lazyLoadMembers?: boolean;

    /**
     * The number of seconds between polls to /.well-known/matrix/client, undefined to disable.
     * This should be in the order of hours. Default: undefined.
     */
    clientWellKnownPollPeriod?: number;

    /**
     * @experimental
     */
    experimentalThreadSupport?: boolean;

    /**
     * @experimental
     */
     slidingSync?: SlidingSync;
}

export interface IStoredClientOpts extends IStartClientOpts {
    crypto: Crypto;
    canResetEntireTimeline: ResetTimelineCallback;
}

export enum RoomVersionStability {
    Stable = "stable",
    Unstable = "unstable",
}

export interface IRoomVersionsCapability {
    default: string;
    available: Record<string, RoomVersionStability>;
}

export interface ICapability {
    enabled: boolean;
}

export interface IChangePasswordCapability extends ICapability {}

export interface IThreadsCapability extends ICapability {}

interface ICapabilities {
    [key: string]: any;
    "m.change_password"?: IChangePasswordCapability;
    "m.room_versions"?: IRoomVersionsCapability;
    "io.element.thread"?: IThreadsCapability;
}

/* eslint-disable camelcase */
export interface ICrossSigningKey {
    keys: { [algorithm: string]: string };
    signatures?: ISignatures;
    usage: string[];
    user_id: string;
}

enum CrossSigningKeyType {
    MasterKey = "master_key",
    SelfSigningKey = "self_signing_key",
    UserSigningKey = "user_signing_key",
}

export type CrossSigningKeys = Record<CrossSigningKeyType, ICrossSigningKey>;

export interface ISignedKey {
    keys: Record<string, string>;
    signatures: ISignatures;
    user_id: string;
    algorithms: string[];
    device_id: string;
}

export type KeySignatures = Record<string, Record<string, ICrossSigningKey | ISignedKey>>;
export interface IUploadKeySignaturesResponse {
    failures: Record<string, Record<string, {
        errcode: string;
        error: string;
    }>>;
}

export interface IPreviewUrlResponse {
    [key: string]: string | number;
    "og:title": string;
    "og:type": string;
    "og:url": string;
    "og:image"?: string;
    "og:image:type"?: string;
    "og:image:height"?: number;
    "og:image:width"?: number;
    "og:description"?: string;
    "matrix:image:size"?: number;
}

interface ITurnServerResponse {
    uris: string[];
    username: string;
    password: string;
    ttl: number;
}

export interface ITurnServer {
    urls: string[];
    username: string;
    credential: string;
}

export interface IServerVersions {
    versions: string[];
    unstable_features: Record<string, boolean>;
}

export const M_AUTHENTICATION = new UnstableValue(
    "m.authentication",
    "org.matrix.msc2965.authentication",
);

export interface IClientWellKnown {
    [key: string]: any;
    "m.homeserver"?: IWellKnownConfig;
    "m.identity_server"?: IWellKnownConfig;
    [M_AUTHENTICATION.name]?: IDelegatedAuthConfig; // MSC2965
}

export interface IWellKnownConfig {
    raw?: any; // todo typings
    action?: AutoDiscoveryAction;
    reason?: string;
    error?: Error | string;
    // eslint-disable-next-line
    base_url?: string | null;
}

export interface IDelegatedAuthConfig { // MSC2965
    /** The OIDC Provider/issuer the client should use */
    issuer: string;
    /** The optional URL of the web UI where the user can manage their account */
    account?: string;
}

interface IKeyBackupPath {
    path: string;
    queryData?: {
        version: string;
    };
}

interface IMediaConfig {
    [key: string]: any; // extensible
    "m.upload.size"?: number;
}

interface IThirdPartySigned {
    sender: string;
    mxid: string;
    token: string;
    signatures: ISignatures;
}

interface IJoinRequestBody {
    third_party_signed?: IThirdPartySigned;
}

interface ITagMetadata {
    [key: string]: any;
    order: number;
}

interface IMessagesResponse {
    start: string;
    end: string;
    chunk: IRoomEvent[];
    state: IStateEvent[];
}

interface IThreadedMessagesResponse {
    prev_batch: string;
    next_batch: string;
    chunk: IRoomEvent[];
    state: IStateEvent[];
}

export interface IRequestTokenResponse {
    sid: string;
    submit_url?: string;
}

export interface IRequestMsisdnTokenResponse extends IRequestTokenResponse {
    msisdn: string;
    success: boolean;
    intl_fmt: string;
}

export interface IUploadKeysRequest {
    device_keys?: Required<IDeviceKeys>;
    one_time_keys?: Record<string, IOneTimeKey>;
    "org.matrix.msc2732.fallback_keys"?: Record<string, IOneTimeKey>;
}

export interface IOpenIDToken {
    access_token: string;
    token_type: "Bearer" | string;
    matrix_server_name: string;
    expires_in: number;
}

interface IRoomInitialSyncResponse {
    room_id: string;
    membership: "invite" | "join" | "leave" | "ban";
    messages?: {
        start?: string;
        end?: string;
        chunk: IEventWithRoomId[];
    };
    state?: IStateEventWithRoomId[];
    visibility: Visibility;
    account_data?: IMinimalEvent[];
    presence: Partial<IEvent>; // legacy and undocumented, api is deprecated so this won't get attention
}

interface IJoinedRoomsResponse {
    joined_rooms: string[];
}

interface IJoinedMembersResponse {
    joined: {
        [userId: string]: {
            display_name: string;
            avatar_url: string;
        };
    };
}

export interface IRegisterRequestParams {
    auth?: IAuthData;
    username?: string;
    password?: string;
    refresh_token?: boolean;
    guest_access_token?: string;
    x_show_msisdn?: boolean;
    bind_msisdn?: boolean;
    bind_email?: boolean;
    inhibit_login?: boolean;
    initial_device_display_name?: string;
}

export interface IPublicRoomsChunkRoom {
    room_id: string;
    name?: string;
    avatar_url?: string;
    topic?: string;
    canonical_alias?: string;
    aliases?: string[];
    world_readable: boolean;
    guest_can_join: boolean;
    num_joined_members: number;
}

interface IPublicRoomsResponse {
    chunk: IPublicRoomsChunkRoom[];
    next_batch?: string;
    prev_batch?: string;
    total_room_count_estimate?: number;
}

interface IUserDirectoryResponse {
    results: {
        user_id: string;
        display_name?: string;
        avatar_url?: string;
    }[];
    limited: boolean;
}

export interface IMyDevice {
    device_id: string;
    display_name?: string;
    last_seen_ip?: string;
    last_seen_ts?: number;
    [UNSTABLE_MSC3852_LAST_SEEN_UA.stable]?: string;
    [UNSTABLE_MSC3852_LAST_SEEN_UA.unstable]?: string;
}

export interface IDownloadKeyResult {
    failures: { [serverName: string]: object };
    device_keys: {
        [userId: string]: {
            [deviceId: string]: IDeviceKeys & {
                unsigned?: {
                    device_display_name: string;
                };
            };
        };
    };
    // the following three fields were added in 1.1
    master_keys?: {
        [userId: string]: {
            keys: { [keyId: string]: string };
            usage: string[];
            user_id: string;
        };
    };
    self_signing_keys?: {
        [userId: string]: {
            keys: { [keyId: string]: string };
            signatures: ISignatures;
            usage: string[];
            user_id: string;
        };
    };
    user_signing_keys?: {
        [userId: string]: {
            keys: { [keyId: string]: string };
            signatures: ISignatures;
            usage: string[];
            user_id: string;
        };
    };
}

export interface IClaimOTKsResult {
    failures: { [serverName: string]: object };
    one_time_keys: {
        [userId: string]: {
            [deviceId: string]: {
                [keyId: string]: {
                    key: string;
                    signatures: ISignatures;
                };
            };
        };
    };
}

export interface IFieldType {
    regexp: string;
    placeholder: string;
}

export interface IInstance {
    desc: string;
    icon?: string;
    fields: object;
    network_id: string;
    // XXX: this is undocumented but we rely on it: https://github.com/matrix-org/matrix-doc/issues/3203
    instance_id: string;
}

export interface IProtocol {
    user_fields: string[];
    location_fields: string[];
    icon: string;
    field_types: Record<string, IFieldType>;
    instances: IInstance[];
}

interface IThirdPartyLocation {
    alias: string;
    protocol: string;
    fields: object;
}

interface IThirdPartyUser {
    userid: string;
    protocol: string;
    fields: object;
}

interface IRoomSummary extends Omit<IPublicRoomsChunkRoom, "canonical_alias" | "aliases"> {
    room_type?: RoomType;
    membership?: string;
    is_encrypted: boolean;
}

interface IRoomKeysResponse {
    sessions: IKeyBackupRoomSessions;
}

interface IRoomsKeysResponse {
    rooms: Record<string, IRoomKeysResponse>;
}

interface IRoomHierarchy {
    rooms: IHierarchyRoom[];
    next_batch?: string;
}

interface ITimestampToEventResponse {
    event_id: string;
    origin_server_ts: string;
}
/* eslint-enable camelcase */

// We're using this constant for methods overloading and inspect whether a variable
// contains an eventId or not. This was required to ensure backwards compatibility
// of methods for threads
// Probably not the most graceful solution but does a good enough job for now
const EVENT_ID_PREFIX = "$";

export enum ClientEvent {
    Sync = "sync",
    Event = "event",
    ToDeviceEvent = "toDeviceEvent",
    AccountData = "accountData",
    Room = "Room",
    DeleteRoom = "deleteRoom",
    SyncUnexpectedError = "sync.unexpectedError",
    ClientWellKnown = "WellKnown.client",
    TurnServers = "turnServers",
    TurnServersError = "turnServers.error",
}

type RoomEvents = RoomEvent.Name
    | RoomEvent.Redaction
    | RoomEvent.RedactionCancelled
    | RoomEvent.Receipt
    | RoomEvent.Tags
    | RoomEvent.LocalEchoUpdated
    | RoomEvent.HistoryImportedWithinTimeline
    | RoomEvent.AccountData
    | RoomEvent.MyMembership
    | RoomEvent.Timeline
    | RoomEvent.TimelineReset;

type RoomStateEvents = RoomStateEvent.Events
    | RoomStateEvent.Members
    | RoomStateEvent.NewMember
    | RoomStateEvent.Update
    | RoomStateEvent.Marker
    ;

type CryptoEvents = CryptoEvent.KeySignatureUploadFailure
    | CryptoEvent.KeyBackupStatus
    | CryptoEvent.KeyBackupFailed
    | CryptoEvent.KeyBackupSessionsRemaining
    | CryptoEvent.RoomKeyRequest
    | CryptoEvent.RoomKeyRequestCancellation
    | CryptoEvent.VerificationRequest
    | CryptoEvent.DeviceVerificationChanged
    | CryptoEvent.UserTrustStatusChanged
    | CryptoEvent.KeysChanged
    | CryptoEvent.Warning
    | CryptoEvent.DevicesUpdated
    | CryptoEvent.WillUpdateDevices;

type MatrixEventEvents = MatrixEventEvent.Decrypted | MatrixEventEvent.Replaced | MatrixEventEvent.VisibilityChange;

type RoomMemberEvents = RoomMemberEvent.Name
    | RoomMemberEvent.Typing
    | RoomMemberEvent.PowerLevel
    | RoomMemberEvent.Membership;

type UserEvents = UserEvent.AvatarUrl
    | UserEvent.DisplayName
    | UserEvent.Presence
    | UserEvent.CurrentlyActive
    | UserEvent.LastPresenceTs;

export type EmittedEvents = ClientEvent
    | RoomEvents
    | RoomStateEvents
    | CryptoEvents
    | MatrixEventEvents
    | RoomMemberEvents
    | UserEvents
    | CallEvent // re-emitted by call.ts using Object.values
    | CallEventHandlerEvent.Incoming
    | HttpApiEvent.SessionLoggedOut
    | HttpApiEvent.NoConsent
    | BeaconEvent;

export type ClientEventHandlerMap = {
    [ClientEvent.Sync]: (state: SyncState, lastState?: SyncState, data?: ISyncStateData) => void;
    [ClientEvent.Event]: (event: MatrixEvent) => void;
    [ClientEvent.ToDeviceEvent]: (event: MatrixEvent) => void;
    [ClientEvent.AccountData]: (event: MatrixEvent, lastEvent?: MatrixEvent) => void;
    [ClientEvent.Room]: (room: Room) => void;
    [ClientEvent.DeleteRoom]: (roomId: string) => void;
    [ClientEvent.SyncUnexpectedError]: (error: Error) => void;
    [ClientEvent.ClientWellKnown]: (data: IClientWellKnown) => void;
    [ClientEvent.TurnServers]: (servers: ITurnServer[]) => void;
    [ClientEvent.TurnServersError]: (error: Error, fatal: boolean) => void;
} & RoomEventHandlerMap
    & RoomStateEventHandlerMap
    & CryptoEventHandlerMap
    & MatrixEventHandlerMap
    & RoomMemberEventHandlerMap
    & UserEventHandlerMap
    & CallEventHandlerEventHandlerMap
    & CallEventHandlerMap
    & HttpApiEventHandlerMap
    & BeaconEventHandlerMap;

const SSO_ACTION_PARAM = new UnstableValue("action", "org.matrix.msc3824.action");

/**
 * Represents a Matrix Client. Only directly construct this if you want to use
 * custom modules. Normally, {@link createClient} should be used
 * as it specifies 'sensible' defaults for these modules.
 */
export class MatrixClient extends TypedEventEmitter<EmittedEvents, ClientEventHandlerMap> {
    public static readonly RESTORE_BACKUP_ERROR_BAD_KEY = 'RESTORE_BACKUP_ERROR_BAD_KEY';

    public reEmitter = new TypedReEmitter<EmittedEvents, ClientEventHandlerMap>(this);
    public olmVersion: [number, number, number] = null; // populated after initCrypto
    public usingExternalCrypto = false;
    public store: Store;
    public deviceId: string | null;
    public credentials: { userId?: string };
    public pickleKey?: string;
    public scheduler: MatrixScheduler;
    public clientRunning = false;
    public timelineSupport = false;
    public urlPreviewCache: { [key: string]: Promise<IPreviewUrlResponse> } = {};
    public identityServer: IIdentityServerProvider;
    public http: MatrixHttpApi<IHttpOpts & { onlyData: true }>; // XXX: Intended private, used in code.
    public crypto?: Crypto; // XXX: Intended private, used in code.
    public cryptoCallbacks: ICryptoCallbacks; // XXX: Intended private, used in code.
    public callEventHandler: CallEventHandler; // XXX: Intended private, used in code.
    public supportsCallTransfer = false; // XXX: Intended private, used in code.
    public forceTURN = false; // XXX: Intended private, used in code.
    public iceCandidatePoolSize = 0; // XXX: Intended private, used in code.
    public idBaseUrl: string;
    public baseUrl: string;

    // Note: these are all `protected` to let downstream consumers make mistakes if they want to.
    // We don't technically support this usage, but have reasons to do this.

    protected canSupportVoip = false;
    protected peekSync: SyncApi = null;
    protected isGuestAccount = false;
    protected ongoingScrollbacks: {[roomId: string]: {promise?: Promise<Room>, errorTs?: number}} = {};
    protected notifTimelineSet: EventTimelineSet = null;
    protected cryptoStore: CryptoStore;
    protected verificationMethods: VerificationMethod[];
    protected fallbackICEServerAllowed = false;
    protected roomList: RoomList;
    protected syncApi: SlidingSyncSdk | SyncApi;
    public roomNameGenerator?: ICreateClientOpts["roomNameGenerator"];
    public pushRules: IPushRules;
    protected syncLeftRoomsPromise: Promise<Room[]>;
    protected syncedLeftRooms = false;
    protected clientOpts: IStoredClientOpts;
    protected clientWellKnownIntervalID: ReturnType<typeof setInterval>;
    protected canResetTimelineCallback: ResetTimelineCallback;

    public canSupport = new Map<Feature, ServerSupport>();

    // The pushprocessor caches useful things, so keep one and re-use it
    protected pushProcessor = new PushProcessor(this);

    // Promise to a response of the server's /versions response
    // TODO: This should expire: https://github.com/matrix-org/matrix-js-sdk/issues/1020
    protected serverVersionsPromise: Promise<IServerVersions>;

    public cachedCapabilities: {
        capabilities: ICapabilities;
        expiration: number;
    };
    protected clientWellKnown: IClientWellKnown;
    protected clientWellKnownPromise: Promise<IClientWellKnown>;
    protected turnServers: ITurnServer[] = [];
    protected turnServersExpiry = 0;
    protected checkTurnServersIntervalID: ReturnType<typeof setInterval> | null = null;
    protected exportedOlmDeviceToImport: IExportedOlmDevice;
    protected txnCtr = 0;
    protected mediaHandler = new MediaHandler(this);
    protected pendingEventEncryption = new Map<string, Promise<void>>();

    private toDeviceMessageQueue: ToDeviceMessageQueue;

    // A manager for determining which invites should be ignored.
    public readonly ignoredInvites: IgnoredInvites;

    constructor(opts: IMatrixClientCreateOpts) {
        super();

        opts.baseUrl = utils.ensureNoTrailingSlash(opts.baseUrl);
        opts.idBaseUrl = utils.ensureNoTrailingSlash(opts.idBaseUrl);

        this.baseUrl = opts.baseUrl;
        this.idBaseUrl = opts.idBaseUrl;
        this.identityServer = opts.identityServer;

        this.usingExternalCrypto = opts.usingExternalCrypto ?? false;
        this.store = opts.store || new StubStore();
        this.deviceId = opts.deviceId || null;

        const userId = opts.userId || null;
        this.credentials = { userId };

        this.http = new MatrixHttpApi(this as ConstructorParameters<typeof MatrixHttpApi>[0], {
            fetchFn: opts.fetchFn,
            baseUrl: opts.baseUrl,
            idBaseUrl: opts.idBaseUrl,
            accessToken: opts.accessToken,
            prefix: ClientPrefix.R0,
            onlyData: true,
            extraParams: opts.queryParams,
            localTimeoutMs: opts.localTimeoutMs,
            useAuthorizationHeader: opts.useAuthorizationHeader,
        });

        if (opts.deviceToImport) {
            if (this.deviceId) {
                logger.warn(
                    'not importing device because device ID is provided to ' +
                    'constructor independently of exported data',
                );
            } else if (this.credentials.userId) {
                logger.warn(
                    'not importing device because user ID is provided to ' +
                    'constructor independently of exported data',
                );
            } else if (!opts.deviceToImport.deviceId) {
                logger.warn('not importing device because no device ID in exported data');
            } else {
                this.deviceId = opts.deviceToImport.deviceId;
                this.credentials.userId = opts.deviceToImport.userId;
                // will be used during async initialization of the crypto
                this.exportedOlmDeviceToImport = opts.deviceToImport.olmDevice;
            }
        } else if (opts.pickleKey) {
            this.pickleKey = opts.pickleKey;
        }

        this.scheduler = opts.scheduler;
        if (this.scheduler) {
            this.scheduler.setProcessFunction(async (eventToSend: MatrixEvent) => {
                const room = this.getRoom(eventToSend.getRoomId());
                if (eventToSend.status !== EventStatus.SENDING) {
                    this.updatePendingEventStatus(room, eventToSend, EventStatus.SENDING);
                }
                const res = await this.sendEventHttpRequest(eventToSend);
                if (room) {
                    // ensure we update pending event before the next scheduler run so that any listeners to event id
                    // updates on the synchronous event emitter get a chance to run first.
                    room.updatePendingEvent(eventToSend, EventStatus.SENT, res.event_id);
                }
                return res;
            });
        }

        if (supportsMatrixCall()) {
            this.callEventHandler = new CallEventHandler(this);
            this.canSupportVoip = true;
            // Start listening for calls after the initial sync is done
            // We do not need to backfill the call event buffer
            // with encrypted events that might never get decrypted
            this.on(ClientEvent.Sync, this.startCallEventHandler);
        }

        this.timelineSupport = Boolean(opts.timelineSupport);

        this.cryptoStore = opts.cryptoStore;
        this.verificationMethods = opts.verificationMethods;
        this.cryptoCallbacks = opts.cryptoCallbacks || {};

        this.forceTURN = opts.forceTURN || false;
        this.iceCandidatePoolSize = opts.iceCandidatePoolSize === undefined ? 0 : opts.iceCandidatePoolSize;
        this.supportsCallTransfer = opts.supportsCallTransfer || false;
        this.fallbackICEServerAllowed = opts.fallbackICEServerAllowed || false;

        // List of which rooms have encryption enabled: separate from crypto because
        // we still want to know which rooms are encrypted even if crypto is disabled:
        // we don't want to start sending unencrypted events to them.
        this.roomList = new RoomList(this.cryptoStore);
        this.roomNameGenerator = opts.roomNameGenerator;

        this.toDeviceMessageQueue = new ToDeviceMessageQueue(this);

        // The SDK doesn't really provide a clean way for events to recalculate the push
        // actions for themselves, so we have to kinda help them out when they are encrypted.
        // We do this so that push rules are correctly executed on events in their decrypted
        // state, such as highlights when the user's name is mentioned.
        this.on(MatrixEventEvent.Decrypted, (event) => {
            fixNotificationCountOnDecryption(this, event);
        });

        // Like above, we have to listen for read receipts from ourselves in order to
        // correctly handle notification counts on encrypted rooms.
        // This fixes https://github.com/vector-im/element-web/issues/9421
        this.on(RoomEvent.Receipt, (event, room) => {
            if (room && this.isRoomEncrypted(room.roomId)) {
                // Figure out if we've read something or if it's just informational
                const content = event.getContent();
                const isSelf = Object.keys(content).filter(eid => {
                    for (const [key, value] of Object.entries(content[eid])) {
                        if (!utils.isSupportedReceiptType(key)) continue;
                        if (!value) continue;

                        if (Object.keys(value).includes(this.getUserId())) return true;
                    }

                    return false;
                }).length > 0;

                if (!isSelf) return;

                // Work backwards to determine how many events are unread. We also set
                // a limit for how back we'll look to avoid spinning CPU for too long.
                // If we hit the limit, we assume the count is unchanged.
                const maxHistory = 20;
                const events = room.getLiveTimeline().getEvents();

                let highlightCount = 0;

                for (let i = events.length - 1; i >= 0; i--) {
                    if (i === events.length - maxHistory) return; // limit reached

                    const event = events[i];

                    if (room.hasUserReadEvent(this.getUserId(), event.getId())) {
                        // If the user has read the event, then the counting is done.
                        break;
                    }

                    const pushActions = this.getPushActionsForEvent(event);
                    highlightCount += pushActions.tweaks &&
                    pushActions.tweaks.highlight ? 1 : 0;
                }

                // Note: we don't need to handle 'total' notifications because the counts
                // will come from the server.
                room.setUnreadNotificationCount(NotificationCountType.Highlight, highlightCount);
            }
        });

        this.ignoredInvites = new IgnoredInvites(this);
    }

    /**
     * High level helper method to begin syncing and poll for new events. To listen for these
     * events, add a listener for {@link module:client~MatrixClient#event:"event"}
     * via {@link module:client~MatrixClient#on}. Alternatively, listen for specific
     * state change events.
     * @param {Object=} opts Options to apply when syncing.
     */
    public async startClient(opts?: IStartClientOpts): Promise<void> {
        if (this.clientRunning) {
            // client is already running.
            return;
        }
        this.clientRunning = true;
        // backwards compat for when 'opts' was 'historyLen'.
        if (typeof opts === "number") {
            opts = {
                initialSyncLimit: opts,
            };
        }

        // Create our own user object artificially (instead of waiting for sync)
        // so it's always available, even if the user is not in any rooms etc.
        const userId = this.getUserId();
        if (userId) {
            this.store.storeUser(new User(userId));
        }

        if (this.crypto) {
            this.crypto.uploadDeviceKeys();
            this.crypto.start();
        }

        // periodically poll for turn servers if we support voip
        if (this.canSupportVoip) {
            this.checkTurnServersIntervalID = setInterval(() => {
                this.checkTurnServers();
            }, TURN_CHECK_INTERVAL);
            // noinspection ES6MissingAwait
            this.checkTurnServers();
        }

        if (this.syncApi) {
            // This shouldn't happen since we thought the client was not running
            logger.error("Still have sync object whilst not running: stopping old one");
            this.syncApi.stop();
        }

        const serverVersions = await this.getVersions();
        this.canSupport = await buildFeatureSupportMap(serverVersions);

        const support = this.canSupport.get(Feature.ThreadUnreadNotifications);
        UNREAD_THREAD_NOTIFICATIONS.setPreferUnstable(support === ServerSupport.Unstable);

        const { threads, list } = await this.doesServerSupportThread();
        Thread.setServerSideSupport(threads);
        Thread.setServerSideListSupport(list);

        // shallow-copy the opts dict before modifying and storing it
        this.clientOpts = Object.assign({}, opts) as IStoredClientOpts;
        this.clientOpts.crypto = this.crypto;
        this.clientOpts.canResetEntireTimeline = (roomId) => {
            if (!this.canResetTimelineCallback) {
                return false;
            }
            return this.canResetTimelineCallback(roomId);
        };
        if (this.clientOpts.slidingSync) {
            this.syncApi = new SlidingSyncSdk(this.clientOpts.slidingSync, this, this.clientOpts);
        } else {
            this.syncApi = new SyncApi(this, this.clientOpts);
        }
        this.syncApi.sync();

        if (this.clientOpts.clientWellKnownPollPeriod !== undefined) {
            this.clientWellKnownIntervalID = setInterval(() => {
                this.fetchClientWellKnown();
            }, 1000 * this.clientOpts.clientWellKnownPollPeriod);
            this.fetchClientWellKnown();
        }

        this.toDeviceMessageQueue.start();
    }

    /**
     * High level helper method to stop the client from polling and allow a
     * clean shutdown.
     */
    public stopClient() {
        this.crypto?.stop(); // crypto might have been initialised even if the client wasn't fully started

        if (!this.clientRunning) return; // already stopped

        logger.log('stopping MatrixClient');

        this.clientRunning = false;

        this.syncApi?.stop();
        this.syncApi = null;

        this.peekSync?.stopPeeking();

        this.callEventHandler?.stop();
        this.callEventHandler = null;

        global.clearInterval(this.checkTurnServersIntervalID);
        this.checkTurnServersIntervalID = null;

        if (this.clientWellKnownIntervalID !== undefined) {
            global.clearInterval(this.clientWellKnownIntervalID);
        }

        this.toDeviceMessageQueue.stop();
    }

    /**
     * Try to rehydrate a device if available.  The client must have been
     * initialized with a `cryptoCallback.getDehydrationKey` option, and this
     * function must be called before initCrypto and startClient are called.
     *
     * @return {Promise<string>} Resolves to undefined if a device could not be dehydrated, or
     *     to the new device ID if the dehydration was successful.
     * @return {module:http-api.MatrixError} Rejects: with an error response.
     */
    public async rehydrateDevice(): Promise<string> {
        if (this.crypto) {
            throw new Error("Cannot rehydrate device after crypto is initialized");
        }

        if (!this.cryptoCallbacks.getDehydrationKey) {
            return;
        }

        const getDeviceResult = await this.getDehydratedDevice();
        if (!getDeviceResult) {
            return;
        }

        if (!getDeviceResult.device_data || !getDeviceResult.device_id) {
            logger.info("no dehydrated device found");
            return;
        }

        const account = new global.Olm.Account();
        try {
            const deviceData = getDeviceResult.device_data;
            if (deviceData.algorithm !== DEHYDRATION_ALGORITHM) {
                logger.warn("Wrong algorithm for dehydrated device");
                return;
            }
            logger.log("unpickling dehydrated device");
            const key = await this.cryptoCallbacks.getDehydrationKey(
                deviceData,
                (k) => {
                    // copy the key so that it doesn't get clobbered
                    account.unpickle(new Uint8Array(k), deviceData.account);
                },
            );
            account.unpickle(key, deviceData.account);
            logger.log("unpickled device");

            const rehydrateResult = await this.http.authedRequest<{ success: boolean }>(
                Method.Post,
                "/dehydrated_device/claim",
                undefined,
                {
                    device_id: getDeviceResult.device_id,
                },
                {
                    prefix: "/_matrix/client/unstable/org.matrix.msc2697.v2",
                },
            );

            if (rehydrateResult.success === true) {
                this.deviceId = getDeviceResult.device_id;
                logger.info("using dehydrated device");
                const pickleKey = this.pickleKey || "DEFAULT_KEY";
                this.exportedOlmDeviceToImport = {
                    pickledAccount: account.pickle(pickleKey),
                    sessions: [],
                    pickleKey: pickleKey,
                };
                account.free();
                return this.deviceId;
            } else {
                account.free();
                logger.info("not using dehydrated device");
                return;
            }
        } catch (e) {
            account.free();
            logger.warn("could not unpickle", e);
        }
    }

    /**
     * Get the current dehydrated device, if any
     * @return {Promise} A promise of an object containing the dehydrated device
     */
    public async getDehydratedDevice(): Promise<IDehydratedDevice> {
        try {
            return await this.http.authedRequest<IDehydratedDevice>(
                Method.Get,
                "/dehydrated_device",
                undefined, undefined,
                {
                    prefix: "/_matrix/client/unstable/org.matrix.msc2697.v2",
                },
            );
        } catch (e) {
            logger.info("could not get dehydrated device", e.toString());
            return;
        }
    }

    /**
     * Set the dehydration key.  This will also periodically dehydrate devices to
     * the server.
     *
     * @param {Uint8Array} key the dehydration key
     * @param {IDehydratedDeviceKeyInfo} [keyInfo] Information about the key.  Primarily for
     *     information about how to generate the key from a passphrase.
     * @param {string} [deviceDisplayName] The device display name for the
     *     dehydrated device.
     * @return {Promise} A promise that resolves when the dehydrated device is stored.
     */
    public setDehydrationKey(
        key: Uint8Array,
        keyInfo: IDehydratedDeviceKeyInfo,
        deviceDisplayName?: string,
    ): Promise<void> {
        if (!this.crypto) {
            logger.warn('not dehydrating device if crypto is not enabled');
            return;
        }
        return this.crypto.dehydrationManager.setKeyAndQueueDehydration(key, keyInfo, deviceDisplayName);
    }

    /**
     * Creates a new dehydrated device (without queuing periodic dehydration)
     * @param {Uint8Array} key the dehydration key
     * @param {IDehydratedDeviceKeyInfo} [keyInfo] Information about the key.  Primarily for
     *     information about how to generate the key from a passphrase.
     * @param {string} [deviceDisplayName] The device display name for the
     *     dehydrated device.
     * @return {Promise<String>} the device id of the newly created dehydrated device
     */
    public async createDehydratedDevice(
        key: Uint8Array,
        keyInfo: IDehydratedDeviceKeyInfo,
        deviceDisplayName?: string,
    ): Promise<string> {
        if (!this.crypto) {
            logger.warn('not dehydrating device if crypto is not enabled');
            return;
        }
        await this.crypto.dehydrationManager.setKey(key, keyInfo, deviceDisplayName);
        return this.crypto.dehydrationManager.dehydrateDevice();
    }

    public async exportDevice(): Promise<IExportedDevice> {
        if (!this.crypto) {
            logger.warn('not exporting device if crypto is not enabled');
            return;
        }
        return {
            userId: this.credentials.userId,
            deviceId: this.deviceId,
            // XXX: Private member access.
            olmDevice: await this.crypto.olmDevice.export(),
        };
    }

    /**
     * Clear any data out of the persistent stores used by the client.
     *
     * @returns {Promise} Promise which resolves when the stores have been cleared.
     */
    public clearStores(): Promise<void> {
        if (this.clientRunning) {
            throw new Error("Cannot clear stores while client is running");
        }

        const promises = [];

        promises.push(this.store.deleteAllData());
        if (this.cryptoStore) {
            promises.push(this.cryptoStore.deleteAllData());
        }
        return Promise.all(promises).then(); // .then to fix types
    }

    /**
     * Get the user-id of the logged-in user
     *
     * @return {?string} MXID for the logged-in user, or null if not logged in
     */
    public getUserId(): string | null {
        if (this.credentials && this.credentials.userId) {
            return this.credentials.userId;
        }
        return null;
    }

    /**
     * Get the domain for this client's MXID
     * @return {?string} Domain of this MXID
     */
    public getDomain(): string {
        if (this.credentials && this.credentials.userId) {
            return this.credentials.userId.replace(/^.*?:/, '');
        }
        return null;
    }

    /**
     * Get the local part of the current user ID e.g. "foo" in "@foo:bar".
     * @return {?string} The user ID localpart or null.
     */
    public getUserIdLocalpart(): string | null {
        if (this.credentials && this.credentials.userId) {
            return this.credentials.userId.split(":")[0].substring(1);
        }
        return null;
    }

    /**
     * Get the device ID of this client
     * @return {?string} device ID
     */
    public getDeviceId(): string {
        return this.deviceId;
    }

    /**
     * Check if the runtime environment supports VoIP calling.
     * @return {boolean} True if VoIP is supported.
     */
    public supportsVoip(): boolean {
        return this.canSupportVoip;
    }

    /**
     * @returns {MediaHandler}
     */
    public getMediaHandler(): MediaHandler {
        return this.mediaHandler;
    }

    /**
     * Set whether VoIP calls are forced to use only TURN
     * candidates. This is the same as the forceTURN option
     * when creating the client.
     * @param {boolean} force True to force use of TURN servers
     */
    public setForceTURN(force: boolean) {
        this.forceTURN = force;
    }

    /**
     * Set whether to advertise transfer support to other parties on Matrix calls.
     * @param {boolean} support True to advertise the 'm.call.transferee' capability
     */
    public setSupportsCallTransfer(support: boolean) {
        this.supportsCallTransfer = support;
    }

    /**
     * Creates a new call.
     * The place*Call methods on the returned call can be used to actually place a call
     *
     * @param {string} roomId The room the call is to be placed in.
     * @return {MatrixCall} the call or null if the browser doesn't support calling.
     */
    public createCall(roomId: string): MatrixCall | null {
        return createNewMatrixCall(this, roomId);
    }

    /**
     * Get the current sync state.
     * @return {?SyncState} the sync state, which may be null.
     * @see module:client~MatrixClient#event:"sync"
     */
    public getSyncState(): SyncState {
        if (!this.syncApi) {
            return null;
        }
        return this.syncApi.getSyncState();
    }

    /**
     * Returns the additional data object associated with
     * the current sync state, or null if there is no
     * such data.
     * Sync errors, if available, are put in the 'error' key of
     * this object.
     * @return {?Object}
     */
    public getSyncStateData(): ISyncStateData | null {
        if (!this.syncApi) {
            return null;
        }
        return this.syncApi.getSyncStateData();
    }

    /**
     * Whether the initial sync has completed.
     * @return {boolean} True if at least one sync has happened.
     */
    public isInitialSyncComplete(): boolean {
        const state = this.getSyncState();
        if (!state) {
            return false;
        }
        return state === SyncState.Prepared || state === SyncState.Syncing;
    }

    /**
     * Return whether the client is configured for a guest account.
     * @return {boolean} True if this is a guest access_token (or no token is supplied).
     */
    public isGuest(): boolean {
        return this.isGuestAccount;
    }

    /**
     * Set whether this client is a guest account. <b>This method is experimental
     * and may change without warning.</b>
     * @param {boolean} guest True if this is a guest account.
     */
    public setGuest(guest: boolean) {
        // EXPERIMENTAL:
        // If the token is a macaroon, it should be encoded in it that it is a 'guest'
        // access token, which means that the SDK can determine this entirely without
        // the dev manually flipping this flag.
        this.isGuestAccount = guest;
    }

    /**
     * Return the provided scheduler, if any.
     * @return {?module:scheduler~MatrixScheduler} The scheduler or null
     */
    public getScheduler(): MatrixScheduler {
        return this.scheduler;
    }

    /**
     * Retry a backed off syncing request immediately. This should only be used when
     * the user <b>explicitly</b> attempts to retry their lost connection.
     * Will also retry any outbound to-device messages currently in the queue to be sent
     * (retries of regular outgoing events are handled separately, per-event).
     * @return {boolean} True if this resulted in a request being retried.
     */
    public retryImmediately(): boolean {
        // don't await for this promise: we just want to kick it off
        this.toDeviceMessageQueue.sendQueue();
        return this.syncApi.retryImmediately();
    }

    /**
     * Return the global notification EventTimelineSet, if any
     *
     * @return {EventTimelineSet} the globl notification EventTimelineSet
     */
    public getNotifTimelineSet(): EventTimelineSet {
        return this.notifTimelineSet;
    }

    /**
     * Set the global notification EventTimelineSet
     *
     * @param {EventTimelineSet} set
     */
    public setNotifTimelineSet(set: EventTimelineSet) {
        this.notifTimelineSet = set;
    }

    /**
     * Gets the capabilities of the homeserver. Always returns an object of
     * capability keys and their options, which may be empty.
     * @param {boolean} fresh True to ignore any cached values.
     * @return {Promise} Resolves to the capabilities of the homeserver
     * @return {module:http-api.MatrixError} Rejects: with an error response.
     */
    public getCapabilities(fresh = false): Promise<ICapabilities> {
        const now = new Date().getTime();

        if (this.cachedCapabilities && !fresh) {
            if (now < this.cachedCapabilities.expiration) {
                logger.log("Returning cached capabilities");
                return Promise.resolve(this.cachedCapabilities.capabilities);
            }
        }

        return this.http.authedRequest(Method.Get, "/capabilities").catch((e: Error): void => {
            // We swallow errors because we need a default object anyhow
            logger.error(e);
        }).then((r: { capabilities?: ICapabilities } = {}) => {
            const capabilities: ICapabilities = r["capabilities"] || {};

            // If the capabilities missed the cache, cache it for a shorter amount
            // of time to try and refresh them later.
            const cacheMs = Object.keys(capabilities).length
                ? CAPABILITIES_CACHE_MS
                : 60000 + (Math.random() * 5000);

            this.cachedCapabilities = {
                capabilities,
                expiration: now + cacheMs,
            };

            logger.log("Caching capabilities: ", capabilities);
            return capabilities;
        });
    }

    /**
     * Initialise support for end-to-end encryption in this client
     *
     * You should call this method after creating the matrixclient, but *before*
     * calling `startClient`, if you want to support end-to-end encryption.
     *
     * It will return a Promise which will resolve when the crypto layer has been
     * successfully initialised.
     */
    public async initCrypto(): Promise<void> {
        if (!isCryptoAvailable()) {
            throw new Error(
                `End-to-end encryption not supported in this js-sdk build: did ` +
                `you remember to load the olm library?`,
            );
        }

        if (this.crypto) {
            logger.warn("Attempt to re-initialise e2e encryption on MatrixClient");
            return;
        }

        if (!this.cryptoStore) {
            // the cryptostore is provided by sdk.createClient, so this shouldn't happen
            throw new Error(`Cannot enable encryption: no cryptoStore provided`);
        }

        logger.log("Crypto: Starting up crypto store...");
        await this.cryptoStore.startup();

        // initialise the list of encrypted rooms (whether or not crypto is enabled)
        logger.log("Crypto: initialising roomlist...");
        await this.roomList.init();

        const userId = this.getUserId();
        if (userId === null) {
            throw new Error(
                `Cannot enable encryption on MatrixClient with unknown userId: ` +
                `ensure userId is passed in createClient().`,
            );
        }
        if (this.deviceId === null) {
            throw new Error(
                `Cannot enable encryption on MatrixClient with unknown deviceId: ` +
                `ensure deviceId is passed in createClient().`,
            );
        }

        const crypto = new Crypto(
            this,
            userId,
            this.deviceId,
            this.store,
            this.cryptoStore,
            this.roomList,
            this.verificationMethods,
        );

        this.reEmitter.reEmit(crypto, [
            CryptoEvent.KeyBackupFailed,
            CryptoEvent.KeyBackupSessionsRemaining,
            CryptoEvent.RoomKeyRequest,
            CryptoEvent.RoomKeyRequestCancellation,
            CryptoEvent.Warning,
            CryptoEvent.DevicesUpdated,
            CryptoEvent.WillUpdateDevices,
            CryptoEvent.DeviceVerificationChanged,
            CryptoEvent.UserTrustStatusChanged,
            CryptoEvent.KeysChanged,
        ]);

        logger.log("Crypto: initialising crypto object...");
        await crypto.init({
            exportedOlmDevice: this.exportedOlmDeviceToImport,
            pickleKey: this.pickleKey,
        });
        delete this.exportedOlmDeviceToImport;

        this.olmVersion = Crypto.getOlmVersion();

        // if crypto initialisation was successful, tell it to attach its event handlers.
        crypto.registerEventHandlers(this as Parameters<Crypto["registerEventHandlers"]>[0]);
        this.crypto = crypto;
    }

    /**
     * Is end-to-end crypto enabled for this client.
     * @return {boolean} True if end-to-end is enabled.
     */
    public isCryptoEnabled(): boolean {
        return !!this.crypto;
    }

    /**
     * Get the Ed25519 key for this device
     *
     * @return {?string} base64-encoded ed25519 key. Null if crypto is
     *    disabled.
     */
    public getDeviceEd25519Key(): string {
        if (!this.crypto) return null;
        return this.crypto.getDeviceEd25519Key();
    }

    /**
     * Get the Curve25519 key for this device
     *
     * @return {?string} base64-encoded curve25519 key. Null if crypto is
     *    disabled.
     */
    public getDeviceCurve25519Key(): string {
        if (!this.crypto) return null;
        return this.crypto.getDeviceCurve25519Key();
    }

    /**
     * Upload the device keys to the homeserver.
     * @return {Promise<void>} A promise that will resolve when the keys are uploaded.
     */
    public async uploadKeys(): Promise<void> {
        if (!this.crypto) {
            throw new Error("End-to-end encryption disabled");
        }

        await this.crypto.uploadDeviceKeys();
    }

    /**
     * Download the keys for a list of users and stores the keys in the session
     * store.
     * @param {Array} userIds The users to fetch.
     * @param {boolean} forceDownload Always download the keys even if cached.
     *
     * @return {Promise} A promise which resolves to a map userId->deviceId->{@link
        * module:crypto~DeviceInfo|DeviceInfo}.
     */
    public downloadKeys(
        userIds: string[],
        forceDownload?: boolean,
    ): Promise<Record<string, Record<string, IDevice>>> {
        if (!this.crypto) {
            return Promise.reject(new Error("End-to-end encryption disabled"));
        }
        return this.crypto.downloadKeys(userIds, forceDownload);
    }

    /**
     * Get the stored device keys for a user id
     *
     * @param {string} userId the user to list keys for.
     *
     * @return {module:crypto/deviceinfo[]} list of devices
     */
    public getStoredDevicesForUser(userId: string): DeviceInfo[] {
        if (!this.crypto) {
            throw new Error("End-to-end encryption disabled");
        }
        return this.crypto.getStoredDevicesForUser(userId) || [];
    }

    /**
     * Get the stored device key for a user id and device id
     *
     * @param {string} userId the user to list keys for.
     * @param {string} deviceId unique identifier for the device
     *
     * @return {module:crypto/deviceinfo} device or null
     */
    public getStoredDevice(userId: string, deviceId: string): DeviceInfo | null {
        if (!this.crypto) {
            throw new Error("End-to-end encryption disabled");
        }
        return this.crypto.getStoredDevice(userId, deviceId) || null;
    }

    /**
     * Mark the given device as verified
     *
     * @param {string} userId owner of the device
     * @param {string} deviceId unique identifier for the device or user's
     * cross-signing public key ID.
     *
     * @param {boolean=} verified whether to mark the device as verified. defaults
     *   to 'true'.
     *
     * @returns {Promise}
     *
     * @fires module:client~event:MatrixClient"deviceVerificationChanged"
     */
    public setDeviceVerified(userId: string, deviceId: string, verified = true): Promise<void> {
        const prom = this.setDeviceVerification(userId, deviceId, verified, null, null);

        // if one of the user's own devices is being marked as verified / unverified,
        // check the key backup status, since whether or not we use this depends on
        // whether it has a signature from a verified device
        if (userId == this.credentials.userId) {
            this.checkKeyBackup();
        }
        return prom;
    }

    /**
     * Mark the given device as blocked/unblocked
     *
     * @param {string} userId owner of the device
     * @param {string} deviceId unique identifier for the device or user's
     * cross-signing public key ID.
     *
     * @param {boolean=} blocked whether to mark the device as blocked. defaults
     *   to 'true'.
     *
     * @returns {Promise}
     *
     * @fires module:client~event:MatrixClient"deviceVerificationChanged"
     */
    public setDeviceBlocked(userId: string, deviceId: string, blocked = true): Promise<void> {
        return this.setDeviceVerification(userId, deviceId, null, blocked, null);
    }

    /**
     * Mark the given device as known/unknown
     *
     * @param {string} userId owner of the device
     * @param {string} deviceId unique identifier for the device or user's
     * cross-signing public key ID.
     *
     * @param {boolean=} known whether to mark the device as known. defaults
     *   to 'true'.
     *
     * @returns {Promise}
     *
     * @fires module:client~event:MatrixClient"deviceVerificationChanged"
     */
    public setDeviceKnown(userId: string, deviceId: string, known = true): Promise<void> {
        return this.setDeviceVerification(userId, deviceId, null, null, known);
    }

    private async setDeviceVerification(
        userId: string,
        deviceId: string,
        verified: boolean,
        blocked: boolean,
        known: boolean,
    ): Promise<void> {
        if (!this.crypto) {
            throw new Error("End-to-end encryption disabled");
        }
        await this.crypto.setDeviceVerification(userId, deviceId, verified, blocked, known);
    }

    /**
     * Request a key verification from another user, using a DM.
     *
     * @param {string} userId the user to request verification with
     * @param {string} roomId the room to use for verification
     *
     * @returns {Promise<module:crypto/verification/request/VerificationRequest>} resolves to a VerificationRequest
     *    when the request has been sent to the other party.
     */
    public requestVerificationDM(userId: string, roomId: string): Promise<VerificationRequest> {
        if (!this.crypto) {
            throw new Error("End-to-end encryption disabled");
        }
        return this.crypto.requestVerificationDM(userId, roomId);
    }

    /**
     * Finds a DM verification request that is already in progress for the given room id
     *
     * @param {string} roomId the room to use for verification
     *
     * @returns {module:crypto/verification/request/VerificationRequest?} the VerificationRequest that is in progress, if any
     */
    public findVerificationRequestDMInProgress(roomId: string): VerificationRequest {
        if (!this.crypto) {
            throw new Error("End-to-end encryption disabled");
        }
        return this.crypto.findVerificationRequestDMInProgress(roomId);
    }

    /**
     * Returns all to-device verification requests that are already in progress for the given user id
     *
     * @param {string} userId the ID of the user to query
     *
     * @returns {module:crypto/verification/request/VerificationRequest[]} the VerificationRequests that are in progress
     */
    public getVerificationRequestsToDeviceInProgress(userId: string): VerificationRequest[] {
        if (!this.crypto) {
            throw new Error("End-to-end encryption disabled");
        }
        return this.crypto.getVerificationRequestsToDeviceInProgress(userId);
    }

    /**
     * Request a key verification from another user.
     *
     * @param {string} userId the user to request verification with
     * @param {Array} devices array of device IDs to send requests to.  Defaults to
     *    all devices owned by the user
     *
     * @returns {Promise<module:crypto/verification/request/VerificationRequest>} resolves to a VerificationRequest
     *    when the request has been sent to the other party.
     */
    public requestVerification(userId: string, devices?: string[]): Promise<VerificationRequest> {
        if (!this.crypto) {
            throw new Error("End-to-end encryption disabled");
        }
        return this.crypto.requestVerification(userId, devices);
    }

    /**
     * Begin a key verification.
     *
     * @param {string} method the verification method to use
     * @param {string} userId the user to verify keys with
     * @param {string} deviceId the device to verify
     *
     * @returns {Verification} a verification object
     * @deprecated Use `requestVerification` instead.
     */
    public beginKeyVerification(method: string, userId: string, deviceId: string): Verification<any, any> {
        if (!this.crypto) {
            throw new Error("End-to-end encryption disabled");
        }
        return this.crypto.beginKeyVerification(method, userId, deviceId);
    }

    public checkSecretStorageKey(key: Uint8Array, info: ISecretStorageKeyInfo): Promise<boolean> {
        if (!this.crypto) {
            throw new Error("End-to-end encryption disabled");
        }
        return this.crypto.checkSecretStorageKey(key, info);
    }

    /**
     * Set the global override for whether the client should ever send encrypted
     * messages to unverified devices.  This provides the default for rooms which
     * do not specify a value.
     *
     * @param {boolean} value whether to blacklist all unverified devices by default
     */
    public setGlobalBlacklistUnverifiedDevices(value: boolean) {
        if (!this.crypto) {
            throw new Error("End-to-end encryption disabled");
        }
        return this.crypto.setGlobalBlacklistUnverifiedDevices(value);
    }

    /**
     * @return {boolean} whether to blacklist all unverified devices by default
     */
    public getGlobalBlacklistUnverifiedDevices(): boolean {
        if (!this.crypto) {
            throw new Error("End-to-end encryption disabled");
        }
        return this.crypto.getGlobalBlacklistUnverifiedDevices();
    }

    /**
     * Set whether sendMessage in a room with unknown and unverified devices
     * should throw an error and not send them message. This has 'Global' for
     * symmetry with setGlobalBlacklistUnverifiedDevices but there is currently
     * no room-level equivalent for this setting.
     *
     * This API is currently UNSTABLE and may change or be removed without notice.
     *
     * @param {boolean} value whether error on unknown devices
     */
    public setGlobalErrorOnUnknownDevices(value: boolean) {
        if (!this.crypto) {
            throw new Error("End-to-end encryption disabled");
        }
        return this.crypto.setGlobalErrorOnUnknownDevices(value);
    }

    /**
     * @return {boolean} whether to error on unknown devices
     *
     * This API is currently UNSTABLE and may change or be removed without notice.
     */
    public getGlobalErrorOnUnknownDevices(): boolean {
        if (!this.crypto) {
            throw new Error("End-to-end encryption disabled");
        }
        return this.crypto.getGlobalErrorOnUnknownDevices();
    }

    /**
     * Get the user's cross-signing key ID.
     *
     * The cross-signing API is currently UNSTABLE and may change without notice.
     *
     * @param {CrossSigningKey} [type=master] The type of key to get the ID of.  One of
     *     "master", "self_signing", or "user_signing".  Defaults to "master".
     *
     * @returns {string} the key ID
     */
    public getCrossSigningId(type: CrossSigningKey | string = CrossSigningKey.Master): string {
        if (!this.crypto) {
            throw new Error("End-to-end encryption disabled");
        }
        return this.crypto.getCrossSigningId(type);
    }

    /**
     * Get the cross signing information for a given user.
     *
     * The cross-signing API is currently UNSTABLE and may change without notice.
     *
     * @param {string} userId the user ID to get the cross-signing info for.
     *
     * @returns {CrossSigningInfo} the cross signing information for the user.
     */
    public getStoredCrossSigningForUser(userId: string): CrossSigningInfo {
        if (!this.crypto) {
            throw new Error("End-to-end encryption disabled");
        }
        return this.crypto.getStoredCrossSigningForUser(userId);
    }

    /**
     * Check whether a given user is trusted.
     *
     * The cross-signing API is currently UNSTABLE and may change without notice.
     *
     * @param {string} userId The ID of the user to check.
     *
     * @returns {UserTrustLevel}
     */
    public checkUserTrust(userId: string): UserTrustLevel {
        if (!this.crypto) {
            throw new Error("End-to-end encryption disabled");
        }
        return this.crypto.checkUserTrust(userId);
    }

    /**
     * Check whether a given device is trusted.
     *
     * The cross-signing API is currently UNSTABLE and may change without notice.
     *
     * @function module:client~MatrixClient#checkDeviceTrust
     * @param {string} userId The ID of the user whose devices is to be checked.
     * @param {string} deviceId The ID of the device to check
     *
     * @returns {DeviceTrustLevel}
     */
    public checkDeviceTrust(userId: string, deviceId: string): DeviceTrustLevel {
        if (!this.crypto) {
            throw new Error("End-to-end encryption disabled");
        }
        return this.crypto.checkDeviceTrust(userId, deviceId);
    }

    /**
     * Check whether one of our own devices is cross-signed by our
     * user's stored keys, regardless of whether we trust those keys yet.
     *
     * @param {string} deviceId The ID of the device to check
     *
     * @returns {boolean} true if the device is cross-signed
     */
    public checkIfOwnDeviceCrossSigned(deviceId: string): boolean {
        if (!this.crypto) {
            throw new Error("End-to-end encryption disabled");
        }
        return this.crypto.checkIfOwnDeviceCrossSigned(deviceId);
    }

    /**
     * Check the copy of our cross-signing key that we have in the device list and
     * see if we can get the private key. If so, mark it as trusted.
     * @param {Object} opts ICheckOwnCrossSigningTrustOpts object
     */
    public checkOwnCrossSigningTrust(opts?: ICheckOwnCrossSigningTrustOpts): Promise<void> {
        if (!this.crypto) {
            throw new Error("End-to-end encryption disabled");
        }
        return this.crypto.checkOwnCrossSigningTrust(opts);
    }

    /**
     * Checks that a given cross-signing private key matches a given public key.
     * This can be used by the getCrossSigningKey callback to verify that the
     * private key it is about to supply is the one that was requested.
     * @param {Uint8Array} privateKey The private key
     * @param {string} expectedPublicKey The public key
     * @returns {boolean} true if the key matches, otherwise false
     */
    public checkCrossSigningPrivateKey(privateKey: Uint8Array, expectedPublicKey: string): boolean {
        if (!this.crypto) {
            throw new Error("End-to-end encryption disabled");
        }
        return this.crypto.checkCrossSigningPrivateKey(privateKey, expectedPublicKey);
    }

    // deprecated: use requestVerification instead
    public legacyDeviceVerification(
        userId: string,
        deviceId: string,
        method: VerificationMethod,
    ): Promise<VerificationRequest> {
        if (!this.crypto) {
            throw new Error("End-to-end encryption disabled");
        }
        return this.crypto.legacyDeviceVerification(userId, deviceId, method);
    }

    /**
     * Perform any background tasks that can be done before a message is ready to
     * send, in order to speed up sending of the message.
     * @param {module:models/room} room the room the event is in
     */
    public prepareToEncrypt(room: Room) {
        if (!this.crypto) {
            throw new Error("End-to-end encryption disabled");
        }
        return this.crypto.prepareToEncrypt(room);
    }

    /**
     * Checks whether cross signing:
     * - is enabled on this account and trusted by this device
     * - has private keys either cached locally or stored in secret storage
     *
     * If this function returns false, bootstrapCrossSigning() can be used
     * to fix things such that it returns true. That is to say, after
     * bootstrapCrossSigning() completes successfully, this function should
     * return true.
     * @return {boolean} True if cross-signing is ready to be used on this device
     */
    public isCrossSigningReady(): Promise<boolean> {
        if (!this.crypto) {
            throw new Error("End-to-end encryption disabled");
        }
        return this.crypto.isCrossSigningReady();
    }

    /**
     * Bootstrap cross-signing by creating keys if needed. If everything is already
     * set up, then no changes are made, so this is safe to run to ensure
     * cross-signing is ready for use.
     *
     * This function:
     * - creates new cross-signing keys if they are not found locally cached nor in
     *   secret storage (if it has been setup)
     *
     * The cross-signing API is currently UNSTABLE and may change without notice.
     *
     * @param {function} opts.authUploadDeviceSigningKeys Function
     * called to await an interactive auth flow when uploading device signing keys.
     * @param {boolean} [opts.setupNewCrossSigning] Optional. Reset even if keys
     * already exist.
     * Args:
     *     {function} A function that makes the request requiring auth. Receives the
     *     auth data as an object. Can be called multiple times, first with an empty
     *     authDict, to obtain the flows.
     */
    public bootstrapCrossSigning(opts: IBootstrapCrossSigningOpts) {
        if (!this.crypto) {
            throw new Error("End-to-end encryption disabled");
        }
        return this.crypto.bootstrapCrossSigning(opts);
    }

    /**
     * Whether to trust a others users signatures of their devices.
     * If false, devices will only be considered 'verified' if we have
     * verified that device individually (effectively disabling cross-signing).
     *
     * Default: true
     *
     * @return {boolean} True if trusting cross-signed devices
     */
    public getCryptoTrustCrossSignedDevices(): boolean {
        if (!this.crypto) {
            throw new Error("End-to-end encryption disabled");
        }
        return this.crypto.getCryptoTrustCrossSignedDevices();
    }

    /**
     * See getCryptoTrustCrossSignedDevices

     * This may be set before initCrypto() is called to ensure no races occur.
     *
     * @param {boolean} val True to trust cross-signed devices
     */
    public setCryptoTrustCrossSignedDevices(val: boolean) {
        if (!this.crypto) {
            throw new Error("End-to-end encryption disabled");
        }
        return this.crypto.setCryptoTrustCrossSignedDevices(val);
    }

    /**
     * Counts the number of end to end session keys that are waiting to be backed up
     * @returns {Promise<number>} Resolves to the number of sessions requiring backup
     */
    public countSessionsNeedingBackup(): Promise<number> {
        if (!this.crypto) {
            throw new Error("End-to-end encryption disabled");
        }
        return this.crypto.countSessionsNeedingBackup();
    }

    /**
     * Get information about the encryption of an event
     *
     * @param {module:models/event.MatrixEvent} event event to be checked
     * @returns {IEncryptedEventInfo} The event information.
     */
    public getEventEncryptionInfo(event: MatrixEvent): IEncryptedEventInfo {
        if (!this.crypto) {
            throw new Error("End-to-end encryption disabled");
        }
        return this.crypto.getEventEncryptionInfo(event);
    }

    /**
     * Create a recovery key from a user-supplied passphrase.
     *
     * The Secure Secret Storage API is currently UNSTABLE and may change without notice.
     *
     * @param {string} password Passphrase string that can be entered by the user
     *     when restoring the backup as an alternative to entering the recovery key.
     *     Optional.
     * @returns {Promise<Object>} Object with public key metadata, encoded private
     *     recovery key which should be disposed of after displaying to the user,
     *     and raw private key to avoid round tripping if needed.
     */
    public createRecoveryKeyFromPassphrase(password?: string): Promise<IRecoveryKey> {
        if (!this.crypto) {
            throw new Error("End-to-end encryption disabled");
        }
        return this.crypto.createRecoveryKeyFromPassphrase(password);
    }

    /**
     * Checks whether secret storage:
     * - is enabled on this account
     * - is storing cross-signing private keys
     * - is storing session backup key (if enabled)
     *
     * If this function returns false, bootstrapSecretStorage() can be used
     * to fix things such that it returns true. That is to say, after
     * bootstrapSecretStorage() completes successfully, this function should
     * return true.
     *
     * The Secure Secret Storage API is currently UNSTABLE and may change without notice.
     *
     * @return {boolean} True if secret storage is ready to be used on this device
     */
    public isSecretStorageReady(): Promise<boolean> {
        if (!this.crypto) {
            throw new Error("End-to-end encryption disabled");
        }
        return this.crypto.isSecretStorageReady();
    }

    /**
     * Bootstrap Secure Secret Storage if needed by creating a default key. If everything is
     * already set up, then no changes are made, so this is safe to run to ensure secret
     * storage is ready for use.
     *
     * This function
     * - creates a new Secure Secret Storage key if no default key exists
     *   - if a key backup exists, it is migrated to store the key in the Secret
     *     Storage
     * - creates a backup if none exists, and one is requested
     * - migrates Secure Secret Storage to use the latest algorithm, if an outdated
     *   algorithm is found
     *
     * @param opts
     */
    public bootstrapSecretStorage(opts: ICreateSecretStorageOpts): Promise<void> {
        if (!this.crypto) {
            throw new Error("End-to-end encryption disabled");
        }
        return this.crypto.bootstrapSecretStorage(opts);
    }

    /**
     * Add a key for encrypting secrets.
     *
     * The Secure Secret Storage API is currently UNSTABLE and may change without notice.
     *
     * @param {string} algorithm the algorithm used by the key
     * @param {object} opts the options for the algorithm.  The properties used
     *     depend on the algorithm given.
     * @param {string} [keyName] the name of the key.  If not given, a random name will be generated.
     *
     * @return {object} An object with:
     *     keyId: {string} the ID of the key
     *     keyInfo: {object} details about the key (iv, mac, passphrase)
     */
    public addSecretStorageKey(
        algorithm: string,
        opts: IAddSecretStorageKeyOpts,
        keyName?: string,
    ): Promise<{keyId: string, keyInfo: ISecretStorageKeyInfo}> {
        if (!this.crypto) {
            throw new Error("End-to-end encryption disabled");
        }
        return this.crypto.addSecretStorageKey(algorithm, opts, keyName);
    }

    /**
     * Check whether we have a key with a given ID.
     *
     * The Secure Secret Storage API is currently UNSTABLE and may change without notice.
     *
     * @param {string} [keyId = default key's ID] The ID of the key to check
     *     for. Defaults to the default key ID if not provided.
     * @return {boolean} Whether we have the key.
     */
    public hasSecretStorageKey(keyId?: string): Promise<boolean> {
        if (!this.crypto) {
            throw new Error("End-to-end encryption disabled");
        }
        return this.crypto.hasSecretStorageKey(keyId);
    }

    /**
     * Store an encrypted secret on the server.
     *
     * The Secure Secret Storage API is currently UNSTABLE and may change without notice.
     *
     * @param {string} name The name of the secret
     * @param {string} secret The secret contents.
     * @param {Array} keys The IDs of the keys to use to encrypt the secret or null/undefined
     *     to use the default (will throw if no default key is set).
     */
    public storeSecret(name: string, secret: string, keys?: string[]) {
        if (!this.crypto) {
            throw new Error("End-to-end encryption disabled");
        }
        return this.crypto.storeSecret(name, secret, keys);
    }

    /**
     * Get a secret from storage.
     *
     * The Secure Secret Storage API is currently UNSTABLE and may change without notice.
     *
     * @param {string} name the name of the secret
     *
     * @return {string} the contents of the secret
     */
    public getSecret(name: string): Promise<string> {
        if (!this.crypto) {
            throw new Error("End-to-end encryption disabled");
        }
        return this.crypto.getSecret(name);
    }

    /**
     * Check if a secret is stored on the server.
     *
     * The Secure Secret Storage API is currently UNSTABLE and may change without notice.
     *
     * @param {string} name the name of the secret
     * @return {object?} map of key name to key info the secret is encrypted
     *     with, or null if it is not present or not encrypted with a trusted
     *     key
     */
    public isSecretStored(name: string): Promise<Record<string, ISecretStorageKeyInfo> | null> {
        if (!this.crypto) {
            throw new Error("End-to-end encryption disabled");
        }
        return this.crypto.isSecretStored(name);
    }

    /**
     * Request a secret from another device.
     *
     * The Secure Secret Storage API is currently UNSTABLE and may change without notice.
     *
     * @param {string} name the name of the secret to request
     * @param {string[]} devices the devices to request the secret from
     *
     * @return {ISecretRequest} the secret request object
     */
    public requestSecret(name: string, devices: string[]): ISecretRequest {
        if (!this.crypto) {
            throw new Error("End-to-end encryption disabled");
        }
        return this.crypto.requestSecret(name, devices);
    }

    /**
     * Get the current default key ID for encrypting secrets.
     *
     * The Secure Secret Storage API is currently UNSTABLE and may change without notice.
     *
     * @return {string} The default key ID or null if no default key ID is set
     */
    public getDefaultSecretStorageKeyId(): Promise<string | null> {
        if (!this.crypto) {
            throw new Error("End-to-end encryption disabled");
        }
        return this.crypto.getDefaultSecretStorageKeyId();
    }

    /**
     * Set the current default key ID for encrypting secrets.
     *
     * The Secure Secret Storage API is currently UNSTABLE and may change without notice.
     *
     * @param {string} keyId The new default key ID
     */
    public setDefaultSecretStorageKeyId(keyId: string) {
        if (!this.crypto) {
            throw new Error("End-to-end encryption disabled");
        }
        return this.crypto.setDefaultSecretStorageKeyId(keyId);
    }

    /**
     * Checks that a given secret storage private key matches a given public key.
     * This can be used by the getSecretStorageKey callback to verify that the
     * private key it is about to supply is the one that was requested.
     *
     * The Secure Secret Storage API is currently UNSTABLE and may change without notice.
     *
     * @param {Uint8Array} privateKey The private key
     * @param {string} expectedPublicKey The public key
     * @returns {boolean} true if the key matches, otherwise false
     */
    public checkSecretStoragePrivateKey(privateKey: Uint8Array, expectedPublicKey: string): boolean {
        if (!this.crypto) {
            throw new Error("End-to-end encryption disabled");
        }
        return this.crypto.checkSecretStoragePrivateKey(privateKey, expectedPublicKey);
    }

    /**
     * Get e2e information on the device that sent an event
     *
     * @param {MatrixEvent} event event to be checked
     *
     * @return {Promise<module:crypto/deviceinfo?>}
     */
    public async getEventSenderDeviceInfo(event: MatrixEvent): Promise<DeviceInfo> {
        if (!this.crypto) {
            return null;
        }
        return this.crypto.getEventSenderDeviceInfo(event);
    }

    /**
     * Check if the sender of an event is verified
     *
     * @param {MatrixEvent} event event to be checked
     *
     * @return {boolean} true if the sender of this event has been verified using
     * {@link module:client~MatrixClient#setDeviceVerified|setDeviceVerified}.
     */
    public async isEventSenderVerified(event: MatrixEvent): Promise<boolean> {
        const device = await this.getEventSenderDeviceInfo(event);
        if (!device) {
            return false;
        }
        return device.isVerified();
    }

    /**
     * Cancel a room key request for this event if one is ongoing and resend the
     * request.
     * @param  {MatrixEvent} event event of which to cancel and resend the room
     *                            key request.
     * @return {Promise} A promise that will resolve when the key request is queued
     */
    public cancelAndResendEventRoomKeyRequest(event: MatrixEvent): Promise<void> {
        return event.cancelAndResendKeyRequest(this.crypto, this.getUserId());
    }

    /**
     * Enable end-to-end encryption for a room. This does not modify room state.
     * Any messages sent before the returned promise resolves will be sent unencrypted.
     * @param {string} roomId The room ID to enable encryption in.
     * @param {object} config The encryption config for the room.
     * @return {Promise} A promise that will resolve when encryption is set up.
     */
    public setRoomEncryption(roomId: string, config: IRoomEncryption): Promise<void> {
        if (!this.crypto) {
            throw new Error("End-to-End encryption disabled");
        }
        return this.crypto.setRoomEncryption(roomId, config);
    }

    /**
     * Whether encryption is enabled for a room.
     * @param {string} roomId the room id to query.
     * @return {boolean} whether encryption is enabled.
     */
    public isRoomEncrypted(roomId: string): boolean {
        const room = this.getRoom(roomId);
        if (!room) {
            // we don't know about this room, so can't determine if it should be
            // encrypted. Let's assume not.
            return false;
        }

        // if there is an 'm.room.encryption' event in this room, it should be
        // encrypted (independently of whether we actually support encryption)
        const ev = room.currentState.getStateEvents(EventType.RoomEncryption, "");
        if (ev) {
            return true;
        }

        // we don't have an m.room.encrypted event, but that might be because
        // the server is hiding it from us. Check the store to see if it was
        // previously encrypted.
        return this.roomList.isRoomEncrypted(roomId);
    }

    /**
     * Encrypts and sends a given object via Olm to-device messages to a given
     * set of devices.
     *
     * @param {object[]} userDeviceInfoArr
     *   mapping from userId to deviceInfo
     *
     * @param {object} payload fields to include in the encrypted payload
     *      *
     * @return {Promise<{contentMap, deviceInfoByDeviceId}>} Promise which
     *     resolves once the message has been encrypted and sent to the given
     *     userDeviceMap, and returns the { contentMap, deviceInfoByDeviceId }
     *     of the successfully sent messages.
     */
    public encryptAndSendToDevices(
        userDeviceInfoArr: IOlmDevice<DeviceInfo>[],
        payload: object,
    ): Promise<void> {
        if (!this.crypto) {
            throw new Error("End-to-End encryption disabled");
        }
        return this.crypto.encryptAndSendToDevices(userDeviceInfoArr, payload);
    }

    /**
     * Forces the current outbound group session to be discarded such
     * that another one will be created next time an event is sent.
     *
     * @param {string} roomId The ID of the room to discard the session for
     *
     * This should not normally be necessary.
     */
    public forceDiscardSession(roomId: string) {
        if (!this.crypto) {
            throw new Error("End-to-End encryption disabled");
        }
        this.crypto.forceDiscardSession(roomId);
    }

    /**
     * Get a list containing all of the room keys
     *
     * This should be encrypted before returning it to the user.
     *
     * @return {Promise} a promise which resolves to a list of
     *    session export objects
     */
    public exportRoomKeys(): Promise<IMegolmSessionData[]> {
        if (!this.crypto) {
            return Promise.reject(new Error("End-to-end encryption disabled"));
        }
        return this.crypto.exportRoomKeys();
    }

    /**
     * Import a list of room keys previously exported by exportRoomKeys
     *
     * @param {Object[]} keys a list of session export objects
     * @param {Object} opts
     * @param {Function} opts.progressCallback called with an object that has a "stage" param
     *
     * @return {Promise} a promise which resolves when the keys
     *    have been imported
     */
    public importRoomKeys(keys: IMegolmSessionData[], opts?: IImportRoomKeysOpts): Promise<void> {
        if (!this.crypto) {
            throw new Error("End-to-end encryption disabled");
        }
        return this.crypto.importRoomKeys(keys, opts);
    }

    /**
     * Force a re-check of the local key backup status against
     * what's on the server.
     *
     * @returns {Object} Object with backup info (as returned by
     *     getKeyBackupVersion) in backupInfo and
     *     trust information (as returned by isKeyBackupTrusted)
     *     in trustInfo.
     */
    public checkKeyBackup(): Promise<IKeyBackupCheck> {
        return this.crypto.backupManager.checkKeyBackup();
    }

    /**
     * Get information about the current key backup.
     * @returns {Promise<IKeyBackupInfo | null>} Information object from API or null
     */
    public async getKeyBackupVersion(): Promise<IKeyBackupInfo | null> {
        let res: IKeyBackupInfo;
        try {
            res = await this.http.authedRequest<IKeyBackupInfo>(
                Method.Get, "/room_keys/version", undefined, undefined,
                { prefix: ClientPrefix.V3 },
            );
        } catch (e) {
            if (e.errcode === 'M_NOT_FOUND') {
                return null;
            } else {
                throw e;
            }
        }
        BackupManager.checkBackupVersion(res);
        return res;
    }

    /**
     * @param {object} info key backup info dict from getKeyBackupVersion()
     * @return {object} {
     *     usable: [bool], // is the backup trusted, true iff there is a sig that is valid & from a trusted device
     *     sigs: [
     *         valid: [bool],
     *         device: [DeviceInfo],
     *     ]
     * }
     */
    public isKeyBackupTrusted(info: IKeyBackupInfo): Promise<TrustInfo> {
        return this.crypto.backupManager.isKeyBackupTrusted(info);
    }

    /**
     * @returns {boolean} true if the client is configured to back up keys to
     *     the server, otherwise false. If we haven't completed a successful check
     *     of key backup status yet, returns null.
     */
    public getKeyBackupEnabled(): boolean {
        if (!this.crypto) {
            throw new Error("End-to-end encryption disabled");
        }
        return this.crypto.backupManager.getKeyBackupEnabled();
    }

    /**
     * Enable backing up of keys, using data previously returned from
     * getKeyBackupVersion.
     *
     * @param {object} info Backup information object as returned by getKeyBackupVersion
     * @returns {Promise<void>} Resolves when complete.
     */
    public enableKeyBackup(info: IKeyBackupInfo): Promise<void> {
        if (!this.crypto) {
            throw new Error("End-to-end encryption disabled");
        }

        return this.crypto.backupManager.enableKeyBackup(info);
    }

    /**
     * Disable backing up of keys.
     */
    public disableKeyBackup() {
        if (!this.crypto) {
            throw new Error("End-to-end encryption disabled");
        }

        this.crypto.backupManager.disableKeyBackup();
    }

    /**
     * Set up the data required to create a new backup version.  The backup version
     * will not be created and enabled until createKeyBackupVersion is called.
     *
     * @param {string} password Passphrase string that can be entered by the user
     *     when restoring the backup as an alternative to entering the recovery key.
     *     Optional.
     * @param {boolean} [opts.secureSecretStorage = false] Whether to use Secure
     *     Secret Storage to store the key encrypting key backups.
     *     Optional, defaults to false.
     *
     * @returns {Promise<object>} Object that can be passed to createKeyBackupVersion and
     *     additionally has a 'recovery_key' member with the user-facing recovery key string.
     */
    // TODO: Verify types
    public async prepareKeyBackupVersion(
        password?: string,
        opts: IKeyBackupPrepareOpts = { secureSecretStorage: false },
    ): Promise<Pick<IPreparedKeyBackupVersion, "algorithm" | "auth_data" | "recovery_key">> {
        if (!this.crypto) {
            throw new Error("End-to-end encryption disabled");
        }

        // eslint-disable-next-line camelcase
        const { algorithm, auth_data, recovery_key, privateKey } =
            await this.crypto.backupManager.prepareKeyBackupVersion(password);

        if (opts.secureSecretStorage) {
            await this.storeSecret("m.megolm_backup.v1", encodeBase64(privateKey));
            logger.info("Key backup private key stored in secret storage");
        }

        return {
            algorithm,
            /* eslint-disable camelcase */
            auth_data,
            recovery_key,
            /* eslint-enable camelcase */
        };
    }

    /**
     * Check whether the key backup private key is stored in secret storage.
     * @return {Promise<object?>} map of key name to key info the secret is
     *     encrypted with, or null if it is not present or not encrypted with a
     *     trusted key
     */
    public isKeyBackupKeyStored(): Promise<Record<string, ISecretStorageKeyInfo> | null> {
        return Promise.resolve(this.isSecretStored("m.megolm_backup.v1"));
    }

    /**
     * Create a new key backup version and enable it, using the information return
     * from prepareKeyBackupVersion.
     *
     * @param {object} info Info object from prepareKeyBackupVersion
     * @returns {Promise<object>} Object with 'version' param indicating the version created
     */
    public async createKeyBackupVersion(info: IKeyBackupInfo): Promise<IKeyBackupInfo> {
        if (!this.crypto) {
            throw new Error("End-to-end encryption disabled");
        }

        await this.crypto.backupManager.createKeyBackupVersion(info);

        const data = {
            algorithm: info.algorithm,
            auth_data: info.auth_data,
        };

        // Sign the backup auth data with the device key for backwards compat with
        // older devices with cross-signing. This can probably go away very soon in
        // favour of just signing with the cross-singing master key.
        // XXX: Private member access
        await this.crypto.signObject(data.auth_data);

        if (
            this.cryptoCallbacks.getCrossSigningKey &&
            // XXX: Private member access
            this.crypto.crossSigningInfo.getId()
        ) {
            // now also sign the auth data with the cross-signing master key
            // we check for the callback explicitly here because we still want to be able
            // to create an un-cross-signed key backup if there is a cross-signing key but
            // no callback supplied.
            // XXX: Private member access
            await this.crypto.crossSigningInfo.signObject(data.auth_data, "master");
        }

        const res = await this.http.authedRequest<IKeyBackupInfo>(
            Method.Post, "/room_keys/version", undefined, data,
            { prefix: ClientPrefix.V3 },
        );

        // We could assume everything's okay and enable directly, but this ensures
        // we run the same signature verification that will be used for future
        // sessions.
        await this.checkKeyBackup();
        if (!this.getKeyBackupEnabled()) {
            logger.error("Key backup not usable even though we just created it");
        }

        return res;
    }

    public async deleteKeyBackupVersion(version: string): Promise<void> {
        if (!this.crypto) {
            throw new Error("End-to-end encryption disabled");
        }

        // If we're currently backing up to this backup... stop.
        // (We start using it automatically in createKeyBackupVersion
        // so this is symmetrical).
        if (this.crypto.backupManager.version) {
            this.crypto.backupManager.disableKeyBackup();
        }

        const path = utils.encodeUri("/room_keys/version/$version", {
            $version: version,
        });

        await this.http.authedRequest(
            Method.Delete, path, undefined, undefined,
            { prefix: ClientPrefix.V3 },
        );
    }

    private makeKeyBackupPath(roomId: undefined, sessionId: undefined, version?: string): IKeyBackupPath;
    private makeKeyBackupPath(roomId: string, sessionId: undefined, version?: string): IKeyBackupPath;
    private makeKeyBackupPath(roomId: string, sessionId: string, version?: string): IKeyBackupPath;
    private makeKeyBackupPath(roomId?: string, sessionId?: string, version?: string): IKeyBackupPath {
        let path;
        if (sessionId !== undefined) {
            path = utils.encodeUri("/room_keys/keys/$roomId/$sessionId", {
                $roomId: roomId,
                $sessionId: sessionId,
            });
        } else if (roomId !== undefined) {
            path = utils.encodeUri("/room_keys/keys/$roomId", {
                $roomId: roomId,
            });
        } else {
            path = "/room_keys/keys";
        }
        const queryData = version === undefined ? undefined : { version };
        return { path, queryData };
    }

    /**
     * Back up session keys to the homeserver.
     * @param {string} roomId ID of the room that the keys are for Optional.
     * @param {string} sessionId ID of the session that the keys are for Optional.
     * @param {number} version backup version Optional.
     * @param {object} data Object keys to send
     * @return {Promise} a promise that will resolve when the keys
     * are uploaded
     */
    public sendKeyBackup(
        roomId: undefined,
        sessionId: undefined,
        version: string | undefined,
        data: IKeyBackup,
    ): Promise<void>;
    public sendKeyBackup(
        roomId: string,
        sessionId: undefined,
        version: string | undefined,
        data: IKeyBackup,
    ): Promise<void>;
    public sendKeyBackup(
        roomId: string,
        sessionId: string,
        version: string | undefined,
        data: IKeyBackup,
    ): Promise<void>;
    public async sendKeyBackup(
        roomId: string | undefined,
        sessionId: string | undefined,
        version: string | undefined,
        data: IKeyBackup,
    ): Promise<void> {
        if (!this.crypto) {
            throw new Error("End-to-end encryption disabled");
        }

        const path = this.makeKeyBackupPath(roomId, sessionId, version);
        await this.http.authedRequest(
            Method.Put, path.path, path.queryData, data,
            { prefix: ClientPrefix.V3 },
        );
    }

    /**
     * Marks all group sessions as needing to be backed up and schedules them to
     * upload in the background as soon as possible.
     */
    public async scheduleAllGroupSessionsForBackup() {
        if (!this.crypto) {
            throw new Error("End-to-end encryption disabled");
        }

        await this.crypto.backupManager.scheduleAllGroupSessionsForBackup();
    }

    /**
     * Marks all group sessions as needing to be backed up without scheduling
     * them to upload in the background.
     * @returns {Promise<number>} Resolves to the number of sessions requiring a backup.
     */
    public flagAllGroupSessionsForBackup(): Promise<number> {
        if (!this.crypto) {
            throw new Error("End-to-end encryption disabled");
        }

        return this.crypto.backupManager.flagAllGroupSessionsForBackup();
    }

    public isValidRecoveryKey(recoveryKey: string): boolean {
        try {
            decodeRecoveryKey(recoveryKey);
            return true;
        } catch (e) {
            return false;
        }
    }

    /**
     * Get the raw key for a key backup from the password
     * Used when migrating key backups into SSSS
     *
     * The cross-signing API is currently UNSTABLE and may change without notice.
     *
     * @param {string} password Passphrase
     * @param {object} backupInfo Backup metadata from `checkKeyBackup`
     * @return {Promise<Uint8Array>} key backup key
     */
    public keyBackupKeyFromPassword(password: string, backupInfo: IKeyBackupInfo): Promise<Uint8Array> {
        return keyFromAuthData(backupInfo.auth_data, password);
    }

    /**
     * Get the raw key for a key backup from the recovery key
     * Used when migrating key backups into SSSS
     *
     * The cross-signing API is currently UNSTABLE and may change without notice.
     *
     * @param {string} recoveryKey The recovery key
     * @return {Uint8Array} key backup key
     */
    public keyBackupKeyFromRecoveryKey(recoveryKey: string): Uint8Array {
        return decodeRecoveryKey(recoveryKey);
    }

    /**
     * Restore from an existing key backup via a passphrase.
     *
     * @param {string} password Passphrase
     * @param {string} [targetRoomId] Room ID to target a specific room.
     * Restores all rooms if omitted.
     * @param {string} [targetSessionId] Session ID to target a specific session.
     * Restores all sessions if omitted.
     * @param {object} backupInfo Backup metadata from `checkKeyBackup`
     * @param {object} opts Optional params such as callbacks
     * @return {Promise<object>} Status of restoration with `total` and `imported`
     * key counts.
     */
    public async restoreKeyBackupWithPassword(
        password: string,
        targetRoomId: undefined,
        targetSessionId: undefined,
        backupInfo: IKeyBackupInfo,
        opts: IKeyBackupRestoreOpts,
    ): Promise<IKeyBackupRestoreResult>;
    public async restoreKeyBackupWithPassword(
        password: string,
        targetRoomId: string,
        targetSessionId: undefined,
        backupInfo: IKeyBackupInfo,
        opts: IKeyBackupRestoreOpts,
    ): Promise<IKeyBackupRestoreResult>;
    public async restoreKeyBackupWithPassword(
        password: string,
        targetRoomId: string,
        targetSessionId: string,
        backupInfo: IKeyBackupInfo,
        opts: IKeyBackupRestoreOpts,
    ): Promise<IKeyBackupRestoreResult>;
    public async restoreKeyBackupWithPassword(
        password: string,
        targetRoomId: string | undefined,
        targetSessionId: string | undefined,
        backupInfo: IKeyBackupInfo,
        opts: IKeyBackupRestoreOpts,
    ): Promise<IKeyBackupRestoreResult> {
        const privKey = await keyFromAuthData(backupInfo.auth_data, password);
        return this.restoreKeyBackup(
            privKey, targetRoomId, targetSessionId, backupInfo, opts,
        );
    }

    /**
     * Restore from an existing key backup via a private key stored in secret
     * storage.
     *
     * @param {object} backupInfo Backup metadata from `checkKeyBackup`
     * @param {string} [targetRoomId] Room ID to target a specific room.
     * Restores all rooms if omitted.
     * @param {string} [targetSessionId] Session ID to target a specific session.
     * Restores all sessions if omitted.
     * @param {object} opts Optional params such as callbacks
     * @return {Promise<object>} Status of restoration with `total` and `imported`
     * key counts.
     */
    public async restoreKeyBackupWithSecretStorage(
        backupInfo: IKeyBackupInfo,
        targetRoomId?: string,
        targetSessionId?: string,
        opts?: IKeyBackupRestoreOpts,
    ): Promise<IKeyBackupRestoreResult> {
        const storedKey = await this.getSecret("m.megolm_backup.v1");

        // ensure that the key is in the right format.  If not, fix the key and
        // store the fixed version
        const fixedKey = fixBackupKey(storedKey);
        if (fixedKey) {
            const [keyId] = await this.crypto.getSecretStorageKey();
            await this.storeSecret("m.megolm_backup.v1", fixedKey, [keyId]);
        }

        const privKey = decodeBase64(fixedKey || storedKey);
        return this.restoreKeyBackup(
            privKey, targetRoomId, targetSessionId, backupInfo, opts,
        );
    }

    /**
     * Restore from an existing key backup via an encoded recovery key.
     *
     * @param {string} recoveryKey Encoded recovery key
     * @param {string} [targetRoomId] Room ID to target a specific room.
     * Restores all rooms if omitted.
     * @param {string} [targetSessionId] Session ID to target a specific session.
     * Restores all sessions if omitted.
     * @param {object} backupInfo Backup metadata from `checkKeyBackup`
     * @param {object} opts Optional params such as callbacks

     * @return {Promise<object>} Status of restoration with `total` and `imported`
     * key counts.
     */
    public restoreKeyBackupWithRecoveryKey(
        recoveryKey: string,
        targetRoomId: undefined,
        targetSessionId: undefined,
        backupInfo: IKeyBackupInfo,
        opts: IKeyBackupRestoreOpts,
    ): Promise<IKeyBackupRestoreResult>;
    public restoreKeyBackupWithRecoveryKey(
        recoveryKey: string,
        targetRoomId: string,
        targetSessionId: undefined,
        backupInfo: IKeyBackupInfo,
        opts: IKeyBackupRestoreOpts,
    ): Promise<IKeyBackupRestoreResult>;
    public restoreKeyBackupWithRecoveryKey(
        recoveryKey: string,
        targetRoomId: string,
        targetSessionId: string,
        backupInfo: IKeyBackupInfo,
        opts: IKeyBackupRestoreOpts,
    ): Promise<IKeyBackupRestoreResult>;
    public restoreKeyBackupWithRecoveryKey(
        recoveryKey: string,
        targetRoomId: string | undefined,
        targetSessionId: string | undefined,
        backupInfo: IKeyBackupInfo,
        opts: IKeyBackupRestoreOpts,
    ): Promise<IKeyBackupRestoreResult> {
        const privKey = decodeRecoveryKey(recoveryKey);
        return this.restoreKeyBackup(privKey, targetRoomId, targetSessionId, backupInfo, opts);
    }

    public async restoreKeyBackupWithCache(
        targetRoomId: undefined,
        targetSessionId: undefined,
        backupInfo: IKeyBackupInfo,
        opts?: IKeyBackupRestoreOpts,
    ): Promise<IKeyBackupRestoreResult>;
    public async restoreKeyBackupWithCache(
        targetRoomId: string,
        targetSessionId: undefined,
        backupInfo: IKeyBackupInfo,
        opts?: IKeyBackupRestoreOpts,
    ): Promise<IKeyBackupRestoreResult>;
    public async restoreKeyBackupWithCache(
        targetRoomId: string,
        targetSessionId: string,
        backupInfo: IKeyBackupInfo,
        opts?: IKeyBackupRestoreOpts,
    ): Promise<IKeyBackupRestoreResult>;
    public async restoreKeyBackupWithCache(
        targetRoomId: string | undefined,
        targetSessionId: string | undefined,
        backupInfo: IKeyBackupInfo,
        opts?: IKeyBackupRestoreOpts,
    ): Promise<IKeyBackupRestoreResult> {
        const privKey = await this.crypto.getSessionBackupPrivateKey();
        if (!privKey) {
            throw new Error("Couldn't get key");
        }
        return this.restoreKeyBackup(privKey, targetRoomId, targetSessionId, backupInfo, opts);
    }

    private async restoreKeyBackup(
        privKey: ArrayLike<number>,
        targetRoomId: undefined,
        targetSessionId: undefined,
        backupInfo: IKeyBackupInfo,
        opts?: IKeyBackupRestoreOpts,
    ): Promise<IKeyBackupRestoreResult>;
    private async restoreKeyBackup(
        privKey: ArrayLike<number>,
        targetRoomId: string,
        targetSessionId: undefined,
        backupInfo: IKeyBackupInfo,
        opts?: IKeyBackupRestoreOpts,
    ): Promise<IKeyBackupRestoreResult>;
    private async restoreKeyBackup(
        privKey: ArrayLike<number>,
        targetRoomId: string,
        targetSessionId: string,
        backupInfo: IKeyBackupInfo,
        opts?: IKeyBackupRestoreOpts,
    ): Promise<IKeyBackupRestoreResult>;
    private async restoreKeyBackup(
        privKey: ArrayLike<number>,
        targetRoomId: string | undefined,
        targetSessionId: string | undefined,
        backupInfo: IKeyBackupInfo,
        opts?: IKeyBackupRestoreOpts,
    ): Promise<IKeyBackupRestoreResult> {
        const cacheCompleteCallback = opts?.cacheCompleteCallback;
        const progressCallback = opts?.progressCallback;

        if (!this.crypto) {
            throw new Error("End-to-end encryption disabled");
        }

        let totalKeyCount = 0;
        let keys: IMegolmSessionData[] = [];

        const path = this.makeKeyBackupPath(targetRoomId, targetSessionId, backupInfo.version);

        const algorithm = await BackupManager.makeAlgorithm(backupInfo, async () => { return privKey; });

        const untrusted = algorithm.untrusted;

        try {
            // If the pubkey computed from the private data we've been given
            // doesn't match the one in the auth_data, the user has entered
            // a different recovery key / the wrong passphrase.
            if (!await algorithm.keyMatches(privKey)) {
                return Promise.reject(new MatrixError({ errcode: MatrixClient.RESTORE_BACKUP_ERROR_BAD_KEY }));
            }

            // Cache the key, if possible.
            // This is async.
            this.crypto.storeSessionBackupPrivateKey(privKey)
                .catch((e) => {
                    logger.warn("Error caching session backup key:", e);
                }).then(cacheCompleteCallback);

            if (progressCallback) {
                progressCallback({
                    stage: "fetch",
                });
            }

            const res = await this.http.authedRequest<IRoomsKeysResponse | IRoomKeysResponse | IKeyBackupSession>(
                Method.Get, path.path, path.queryData, undefined,
                { prefix: ClientPrefix.V3 },
            );

            if ((res as IRoomsKeysResponse).rooms) {
                const rooms = (res as IRoomsKeysResponse).rooms;
                for (const [roomId, roomData] of Object.entries(rooms)) {
                    if (!roomData.sessions) continue;

                    totalKeyCount += Object.keys(roomData.sessions).length;
                    const roomKeys = await algorithm.decryptSessions(roomData.sessions);
                    for (const k of roomKeys) {
                        k.room_id = roomId;
                        keys.push(k);
                    }
                }
            } else if ((res as IRoomKeysResponse).sessions) {
                const sessions = (res as IRoomKeysResponse).sessions;
                totalKeyCount = Object.keys(sessions).length;
                keys = await algorithm.decryptSessions(sessions);
                for (const k of keys) {
                    k.room_id = targetRoomId;
                }
            } else {
                totalKeyCount = 1;
                try {
                    const [key] = await algorithm.decryptSessions({
                        [targetSessionId]: res as IKeyBackupSession,
                    });
                    key.room_id = targetRoomId;
                    key.session_id = targetSessionId;
                    keys.push(key);
                } catch (e) {
                    logger.log("Failed to decrypt megolm session from backup", e);
                }
            }
        } finally {
            algorithm.free();
        }

        await this.importRoomKeys(keys, {
            progressCallback,
            untrusted,
            source: "backup",
        });

        await this.checkKeyBackup();

        return { total: totalKeyCount, imported: keys.length };
    }

    public deleteKeysFromBackup(roomId: undefined, sessionId: undefined, version?: string): Promise<void>;
    public deleteKeysFromBackup(roomId: string, sessionId: undefined, version?: string): Promise<void>;
    public deleteKeysFromBackup(roomId: string, sessionId: string, version?: string): Promise<void>;
    public async deleteKeysFromBackup(roomId?: string, sessionId?: string, version?: string): Promise<void> {
        if (!this.crypto) {
            throw new Error("End-to-end encryption disabled");
        }

        const path = this.makeKeyBackupPath(roomId, sessionId, version);
        await this.http.authedRequest(
            Method.Delete, path.path, path.queryData, undefined,
            { prefix: ClientPrefix.V3 },
        );
    }

    /**
     * Share shared-history decryption keys with the given users.
     *
     * @param {string} roomId the room for which keys should be shared.
     * @param {array} userIds a list of users to share with.  The keys will be sent to
     *     all of the user's current devices.
     */
    public async sendSharedHistoryKeys(roomId: string, userIds: string[]) {
        if (!this.crypto) {
            throw new Error("End-to-end encryption disabled");
        }

        const roomEncryption = this.roomList.getRoomEncryption(roomId);
        if (!roomEncryption) {
            // unknown room, or unencrypted room
            logger.error("Unknown room.  Not sharing decryption keys");
            return;
        }

        const deviceInfos = await this.crypto.downloadKeys(userIds);
        const devicesByUser = {};
        for (const [userId, devices] of Object.entries(deviceInfos)) {
            devicesByUser[userId] = Object.values(devices);
        }

        // XXX: Private member access
        const alg = this.crypto.getRoomDecryptor(roomId, roomEncryption.algorithm);
        if (alg.sendSharedHistoryInboundSessions) {
            await alg.sendSharedHistoryInboundSessions(devicesByUser);
        } else {
            logger.warn("Algorithm does not support sharing previous keys", roomEncryption.algorithm);
        }
    }

    /**
     * Get the config for the media repository.
     * @return {Promise} Resolves with an object containing the config.
     */
    public getMediaConfig(): Promise<IMediaConfig> {
        return this.http.authedRequest(
            Method.Get, "/config", undefined, undefined, {
                prefix: MediaPrefix.R0,
            },
        );
    }

    /**
     * Get the room for the given room ID.
     * This function will return a valid room for any room for which a Room event
     * has been emitted. Note in particular that other events, eg. RoomState.members
     * will be emitted for a room before this function will return the given room.
     * @param {string} roomId The room ID
     * @return {Room|null} The Room or null if it doesn't exist or there is no data store.
     */
    public getRoom(roomId: string | undefined): Room | null {
        if (!roomId) {
            return null;
        }
        return this.store.getRoom(roomId);
    }

    /**
     * Retrieve all known rooms.
     * @return {Room[]} A list of rooms, or an empty list if there is no data store.
     */
    public getRooms(): Room[] {
        return this.store.getRooms();
    }

    /**
     * Retrieve all rooms that should be displayed to the user
     * This is essentially getRooms() with some rooms filtered out, eg. old versions
     * of rooms that have been replaced or (in future) other rooms that have been
     * marked at the protocol level as not to be displayed to the user.
     * @return {Room[]} A list of rooms, or an empty list if there is no data store.
     */
    public getVisibleRooms(): Room[] {
        const allRooms = this.store.getRooms();

        const replacedRooms = new Set();
        for (const r of allRooms) {
            const createEvent = r.currentState.getStateEvents(EventType.RoomCreate, '');
            // invites are included in this list and we don't know their create events yet
            if (createEvent) {
                const predecessor = createEvent.getContent()['predecessor'];
                if (predecessor && predecessor['room_id']) {
                    replacedRooms.add(predecessor['room_id']);
                }
            }
        }

        return allRooms.filter((r) => {
            const tombstone = r.currentState.getStateEvents(EventType.RoomTombstone, '');
            if (tombstone && replacedRooms.has(r.roomId)) {
                return false;
            }
            return true;
        });
    }

    /**
     * Retrieve a user.
     * @param {string} userId The user ID to retrieve.
     * @return {?User} A user or null if there is no data store or the user does
     * not exist.
     */
    public getUser(userId: string): User | null {
        return this.store.getUser(userId);
    }

    /**
     * Retrieve all known users.
     * @return {User[]} A list of users, or an empty list if there is no data store.
     */
    public getUsers(): User[] {
        return this.store.getUsers();
    }

    /**
     * Set account data event for the current user.
     * It will retry the request up to 5 times.
     * @param {string} eventType The event type
     * @param {Object} content the contents object for the event
     * @return {Promise} Resolves: an empty object
     * @return {module:http-api.MatrixError} Rejects: with an error response.
     */
    public setAccountData(eventType: EventType | string, content: IContent): Promise<{}> {
        const path = utils.encodeUri("/user/$userId/account_data/$type", {
            $userId: this.credentials.userId,
            $type: eventType,
        });
        return retryNetworkOperation(5, () => {
            return this.http.authedRequest(Method.Put, path, undefined, content);
        });
    }

    /**
     * Get account data event of given type for the current user.
     * @param {string} eventType The event type
     * @return {?object} The contents of the given account data event
     */
    public getAccountData(eventType: string): MatrixEvent | undefined {
        return this.store.getAccountData(eventType);
    }

    /**
     * Get account data event of given type for the current user. This variant
     * gets account data directly from the homeserver if the local store is not
     * ready, which can be useful very early in startup before the initial sync.
     * @param {string} eventType The event type
     * @return {Promise} Resolves: The contents of the given account data event.
     * @return {module:http-api.MatrixError} Rejects: with an error response.
     */
    public async getAccountDataFromServer<T extends {[k: string]: any}>(eventType: string): Promise<T | null> {
        if (this.isInitialSyncComplete()) {
            const event = this.store.getAccountData(eventType);
            if (!event) {
                return null;
            }
            // The network version below returns just the content, so this branch
            // does the same to match.
            return event.getContent<T>();
        }
        const path = utils.encodeUri("/user/$userId/account_data/$type", {
            $userId: this.credentials.userId,
            $type: eventType,
        });
        try {
            return await this.http.authedRequest(Method.Get, path);
        } catch (e) {
            if (e.data?.errcode === 'M_NOT_FOUND') {
                return null;
            }
            throw e;
        }
    }

    /**
     * Gets the users that are ignored by this client
     * @returns {string[]} The array of users that are ignored (empty if none)
     */
    public getIgnoredUsers(): string[] {
        const event = this.getAccountData("m.ignored_user_list");
        if (!event || !event.getContent() || !event.getContent()["ignored_users"]) return [];
        return Object.keys(event.getContent()["ignored_users"]);
    }

    /**
     * Sets the users that the current user should ignore.
     * @param {string[]} userIds the user IDs to ignore
     * @return {Promise} Resolves: an empty object
     * @return {module:http-api.MatrixError} Rejects: with an error response.
     */
    public setIgnoredUsers(userIds: string[]): Promise<{}> {
        const content = { ignored_users: {} };
        userIds.forEach((u) => {
            content.ignored_users[u] = {};
        });
        return this.setAccountData("m.ignored_user_list", content);
    }

    /**
     * Gets whether or not a specific user is being ignored by this client.
     * @param {string} userId the user ID to check
     * @returns {boolean} true if the user is ignored, false otherwise
     */
    public isUserIgnored(userId: string): boolean {
        return this.getIgnoredUsers().includes(userId);
    }

    /**
     * Join a room. If you have already joined the room, this will no-op.
     * @param {string} roomIdOrAlias The room ID or room alias to join.
     * @param {Object} opts Options when joining the room.
     * @param {boolean} opts.syncRoom True to do a room initial sync on the resulting
     * room. If false, the <strong>returned Room object will have no current state.
     * </strong> Default: true.
     * @param {boolean} opts.inviteSignUrl If the caller has a keypair 3pid invite, the signing URL is passed in this parameter.
     * @param {string[]} opts.viaServers The server names to try and join through in addition to those that are automatically chosen.
     * @return {Promise} Resolves: Room object.
     * @return {module:http-api.MatrixError} Rejects: with an error response.
     */
    public async joinRoom(roomIdOrAlias: string, opts: IJoinRoomOpts = {}): Promise<Room> {
        if (opts.syncRoom === undefined) {
            opts.syncRoom = true;
        }

        const room = this.getRoom(roomIdOrAlias);
        if (room?.hasMembershipState(this.credentials.userId, "join")) {
            return Promise.resolve(room);
        }

        let signPromise: Promise<IThirdPartySigned | void> = Promise.resolve();

        if (opts.inviteSignUrl) {
            signPromise = this.http.requestOtherUrl<IThirdPartySigned>(
                Method.Post,
                new URL(opts.inviteSignUrl), { mxid: this.credentials.userId },
            );
        }

        const queryString: Record<string, string | string[]> = {};
        if (opts.viaServers) {
            queryString["server_name"] = opts.viaServers;
        }

        try {
            const data: IJoinRequestBody = {};
            const signedInviteObj = await signPromise;
            if (signedInviteObj) {
                data.third_party_signed = signedInviteObj;
            }

            const path = utils.encodeUri("/join/$roomid", { $roomid: roomIdOrAlias });
            const res = await this.http.authedRequest(Method.Post, path, queryString, data);

            const roomId = res['room_id'];
            const syncApi = new SyncApi(this, this.clientOpts);
            const room = syncApi.createRoom(roomId);
            if (opts.syncRoom) {
                // v2 will do this for us
                // return syncApi.syncRoom(room);
            }
            return room;
        } catch (e) {
            throw e; // rethrow for reject
        }
    }

    /**
     * Resend an event. Will also retry any to-device messages waiting to be sent.
     * @param {MatrixEvent} event The event to resend.
     * @param {Room} room Optional. The room the event is in. Will update the
     * timeline entry if provided.
     * @return {Promise} Resolves: to an ISendEventResponse object
     * @return {module:http-api.MatrixError} Rejects: with an error response.
     */
    public resendEvent(event: MatrixEvent, room: Room): Promise<ISendEventResponse> {
        // also kick the to-device queue to retry
        this.toDeviceMessageQueue.sendQueue();

        this.updatePendingEventStatus(room, event, EventStatus.SENDING);
        return this.encryptAndSendEvent(room, event);
    }

    /**
     * Cancel a queued or unsent event.
     *
     * @param {MatrixEvent} event   Event to cancel
     * @throws Error if the event is not in QUEUED, NOT_SENT or ENCRYPTING state
     */
    public cancelPendingEvent(event: MatrixEvent) {
        if (![EventStatus.QUEUED, EventStatus.NOT_SENT, EventStatus.ENCRYPTING].includes(event.status)) {
            throw new Error("cannot cancel an event with status " + event.status);
        }

        // if the event is currently being encrypted then
        if (event.status === EventStatus.ENCRYPTING) {
            this.pendingEventEncryption.delete(event.getId());
        } else if (this.scheduler && event.status === EventStatus.QUEUED) {
            // tell the scheduler to forget about it, if it's queued
            this.scheduler.removeEventFromQueue(event);
        }

        // then tell the room about the change of state, which will remove it
        // from the room's list of pending events.
        const room = this.getRoom(event.getRoomId());
        this.updatePendingEventStatus(room, event, EventStatus.CANCELLED);
    }

    /**
     * @param {string} roomId
     * @param {string} name
     * @return {Promise} Resolves: TODO
     * @return {module:http-api.MatrixError} Rejects: with an error response.
     */
    public setRoomName(roomId: string, name: string): Promise<ISendEventResponse> {
        return this.sendStateEvent(roomId, EventType.RoomName, { name: name });
    }

    /**
     * @param {string} roomId
     * @param {string} topic
     * @param {string} htmlTopic Optional.
     * @return {Promise} Resolves: TODO
     * @return {module:http-api.MatrixError} Rejects: with an error response.
     */
    public setRoomTopic(
        roomId: string,
        topic: string,
        htmlTopic?: string,
    ): Promise<ISendEventResponse> {
        const content = ContentHelpers.makeTopicContent(topic, htmlTopic);
        return this.sendStateEvent(roomId, EventType.RoomTopic, content);
    }

    /**
     * @param {string} roomId
     * @return {Promise} Resolves: to an object keyed by tagId with objects containing a numeric order field.
     * @return {module:http-api.MatrixError} Rejects: with an error response.
     */
    public getRoomTags(roomId: string): Promise<ITagsResponse> {
        const path = utils.encodeUri("/user/$userId/rooms/$roomId/tags", {
            $userId: this.credentials.userId,
            $roomId: roomId,
        });
        return this.http.authedRequest(Method.Get, path);
    }

    /**
     * @param {string} roomId
     * @param {string} tagName name of room tag to be set
     * @param {object} metadata associated with that tag to be stored
     * @return {Promise} Resolves: to an empty object
     * @return {module:http-api.MatrixError} Rejects: with an error response.
     */
    public setRoomTag(roomId: string, tagName: string, metadata: ITagMetadata): Promise<{}> {
        const path = utils.encodeUri("/user/$userId/rooms/$roomId/tags/$tag", {
            $userId: this.credentials.userId,
            $roomId: roomId,
            $tag: tagName,
        });
        return this.http.authedRequest(Method.Put, path, undefined, metadata);
    }

    /**
     * @param {string} roomId
     * @param {string} tagName name of room tag to be removed
     * @return {Promise} Resolves: to an empty object
     * @return {module:http-api.MatrixError} Rejects: with an error response.
     */
    public deleteRoomTag(roomId: string, tagName: string): Promise<{}> {
        const path = utils.encodeUri("/user/$userId/rooms/$roomId/tags/$tag", {
            $userId: this.credentials.userId,
            $roomId: roomId,
            $tag: tagName,
        });
        return this.http.authedRequest(Method.Delete, path);
    }

    /**
     * @param {string} roomId
     * @param {string} eventType event type to be set
     * @param {object} content event content
     * @return {Promise} Resolves: to an empty object {}
     * @return {module:http-api.MatrixError} Rejects: with an error response.
     */
    public setRoomAccountData(
        roomId: string,
        eventType: string,
        content: Record<string, any>,
    ): Promise<{}> {
        const path = utils.encodeUri("/user/$userId/rooms/$roomId/account_data/$type", {
            $userId: this.credentials.userId,
            $roomId: roomId,
            $type: eventType,
        });
        return this.http.authedRequest(Method.Put, path, undefined, content);
    }

    /**
     * Set a user's power level.
     * @param {string} roomId
     * @param {string} userId
     * @param {Number} powerLevel
     * @param {MatrixEvent} event
     * @return {Promise} Resolves: to an ISendEventResponse object
     * @return {module:http-api.MatrixError} Rejects: with an error response.
     */
    public setPowerLevel(
        roomId: string,
        userId: string,
        powerLevel: number,
        event: MatrixEvent,
    ): Promise<ISendEventResponse> {
        let content = {
            users: {},
        };
        if (event?.getType() === EventType.RoomPowerLevels) {
            // take a copy of the content to ensure we don't corrupt
            // existing client state with a failed power level change
            content = utils.deepCopy(event.getContent());
        }
        content.users[userId] = powerLevel;
        const path = utils.encodeUri("/rooms/$roomId/state/m.room.power_levels", {
            $roomId: roomId,
        });
        return this.http.authedRequest(Method.Put, path, undefined, content);
    }

    /**
     * Create an m.beacon_info event
     * @param {string} roomId
     * @param {MBeaconInfoEventContent} beaconInfoContent
     * @returns {ISendEventResponse}
     */
    // eslint-disable-next-line @typescript-eslint/naming-convention
    public async unstable_createLiveBeacon(
        roomId: Room["roomId"],
        beaconInfoContent: MBeaconInfoEventContent,
    ) {
        return this.unstable_setLiveBeacon(roomId, beaconInfoContent);
    }

    /**
     * Upsert a live beacon event
     * using a specific m.beacon_info.* event variable type
     * @param {string} roomId string
     * @param {MBeaconInfoEventContent} beaconInfoContent
     * @returns {ISendEventResponse}
     */
    // eslint-disable-next-line @typescript-eslint/naming-convention
    public async unstable_setLiveBeacon(
        roomId: string,
        beaconInfoContent: MBeaconInfoEventContent,
    ) {
        const userId = this.getUserId();
        return this.sendStateEvent(roomId, M_BEACON_INFO.name, beaconInfoContent, userId);
    }

    /**
     * @param {string} roomId
     * @param {string} threadId
     * @param {string} eventType
     * @param {Object} content
     * @param {string} txnId Optional.
     * @return {Promise} Resolves: to an empty object {}
     * @return {module:http-api.MatrixError} Rejects: with an error response.
     */
    public sendEvent(
        roomId: string,
        eventType: string,
        content: IContent,
        txnId?: string,
    ): Promise<ISendEventResponse>;
    public sendEvent(
        roomId: string,
        threadId: string | null,
        eventType: string,
        content: IContent,
        txnId?: string,
    ): Promise<ISendEventResponse>;
    public sendEvent(
        roomId: string,
        threadId: string | null,
        eventType: string | IContent,
        content: IContent | string,
        txnId?: string,
    ): Promise<ISendEventResponse> {
        if (!threadId?.startsWith(EVENT_ID_PREFIX) && threadId !== null) {
            txnId = content as string;
            content = eventType as IContent;
            eventType = threadId;
            threadId = null;
        }

        // If we expect that an event is part of a thread but is missing the relation
        // we need to add it manually, as well as the reply fallback
        if (threadId && !content["m.relates_to"]?.rel_type) {
            const isReply = !!content["m.relates_to"]?.["m.in_reply_to"];
            content["m.relates_to"] = {
                ...content["m.relates_to"],
                "rel_type": THREAD_RELATION_TYPE.name,
                "event_id": threadId,
                // Set is_falling_back to true unless this is actually intended to be a reply
                "is_falling_back": !isReply,
            };
            const thread = this.getRoom(roomId)?.getThread(threadId);
            if (thread && !isReply) {
                content["m.relates_to"]["m.in_reply_to"] = {
                    "event_id": thread.lastReply((ev: MatrixEvent) => {
                        return ev.isRelation(THREAD_RELATION_TYPE.name) && !ev.status;
                    })?.getId() ?? threadId,
                };
            }
        }

        return this.sendCompleteEvent(roomId, threadId, { type: eventType, content }, txnId);
    }

    /**
     * @param {string} roomId
     * @param {string} threadId
     * @param {object} eventObject An object with the partial structure of an event, to which event_id, user_id, room_id and origin_server_ts will be added.
     * @param {string} txnId Optional.
     * @return {Promise} Resolves: to an empty object {}
     * @return {module:http-api.MatrixError} Rejects: with an error response.
     */
    private sendCompleteEvent(
        roomId: string,
        threadId: string | null,
        eventObject: any,
        txnId?: string,
    ): Promise<ISendEventResponse> {
        if (!txnId) {
            txnId = this.makeTxnId();
        }

        // We always construct a MatrixEvent when sending because the store and scheduler use them.
        // We'll extract the params back out if it turns out the client has no scheduler or store.
        const localEvent = new MatrixEvent(Object.assign(eventObject, {
            event_id: "~" + roomId + ":" + txnId,
            user_id: this.credentials.userId,
            sender: this.credentials.userId,
            room_id: roomId,
            origin_server_ts: new Date().getTime(),
        }));

        const room = this.getRoom(roomId);
        const thread = room?.getThread(threadId);
        if (thread) {
            localEvent.setThread(thread);
        }

        // set up re-emitter for this new event - this is normally the job of EventMapper but we don't use it here
        this.reEmitter.reEmit(localEvent, [
            MatrixEventEvent.Replaced,
            MatrixEventEvent.VisibilityChange,
        ]);
        room?.reEmitter.reEmit(localEvent, [
            MatrixEventEvent.BeforeRedaction,
        ]);

        // if this is a relation or redaction of an event
        // that hasn't been sent yet (e.g. with a local id starting with a ~)
        // then listen for the remote echo of that event so that by the time
        // this event does get sent, we have the correct event_id
        const targetId = localEvent.getAssociatedId();
        if (targetId?.startsWith("~")) {
            const target = room.getPendingEvents().find(e => e.getId() === targetId);
            target.once(MatrixEventEvent.LocalEventIdReplaced, () => {
                localEvent.updateAssociatedId(target.getId());
            });
        }

        const type = localEvent.getType();
        logger.log(`sendEvent of type ${type} in ${roomId} with txnId ${txnId}`);

        localEvent.setTxnId(txnId);
        localEvent.setStatus(EventStatus.SENDING);

        // add this event immediately to the local store as 'sending'.
        room?.addPendingEvent(localEvent, txnId);

        // addPendingEvent can change the state to NOT_SENT if it believes
        // that there's other events that have failed. We won't bother to
        // try sending the event if the state has changed as such.
        if (localEvent.status === EventStatus.NOT_SENT) {
            return Promise.reject(new Error("Event blocked by other events not yet sent"));
        }

        return this.encryptAndSendEvent(room, localEvent);
    }

    /**
     * encrypts the event if necessary; adds the event to the queue, or sends it; marks the event as sent/unsent
     * @param room
     * @param event
     * @returns {Promise} returns a promise which resolves with the result of the send request
     * @private
     */
    private encryptAndSendEvent(room: Room, event: MatrixEvent): Promise<ISendEventResponse> {
        let cancelled = false;
        // Add an extra Promise.resolve() to turn synchronous exceptions into promise rejections,
        // so that we can handle synchronous and asynchronous exceptions with the
        // same code path.
        return Promise.resolve().then(() => {
            const encryptionPromise = this.encryptEventIfNeeded(event, room);
            if (!encryptionPromise) return null; // doesn't need encryption

            this.pendingEventEncryption.set(event.getId(), encryptionPromise);
            this.updatePendingEventStatus(room, event, EventStatus.ENCRYPTING);
            return encryptionPromise.then(() => {
                if (!this.pendingEventEncryption.has(event.getId())) {
                    // cancelled via MatrixClient::cancelPendingEvent
                    cancelled = true;
                    return;
                }
                this.updatePendingEventStatus(room, event, EventStatus.SENDING);
            });
        }).then(() => {
            if (cancelled) return {} as ISendEventResponse;
            let promise: Promise<ISendEventResponse>;
            if (this.scheduler) {
                // if this returns a promise then the scheduler has control now and will
                // resolve/reject when it is done. Internally, the scheduler will invoke
                // processFn which is set to this._sendEventHttpRequest so the same code
                // path is executed regardless.
                promise = this.scheduler.queueEvent(event);
                if (promise && this.scheduler.getQueueForEvent(event).length > 1) {
                    // event is processed FIFO so if the length is 2 or more we know
                    // this event is stuck behind an earlier event.
                    this.updatePendingEventStatus(room, event, EventStatus.QUEUED);
                }
            }

            if (!promise) {
                promise = this.sendEventHttpRequest(event);
                if (room) {
                    promise = promise.then(res => {
                        room.updatePendingEvent(event, EventStatus.SENT, res['event_id']);
                        return res;
                    });
                }
            }

            return promise;
        }).catch(err => {
            logger.error("Error sending event", err.stack || err);
            try {
                // set the error on the event before we update the status:
                // updating the status emits the event, so the state should be
                // consistent at that point.
                event.error = err;
                this.updatePendingEventStatus(room, event, EventStatus.NOT_SENT);
                // also put the event object on the error: the caller will need this
                // to resend or cancel the event
                err.event = event;
            } catch (e) {
                logger.error("Exception in error handler!", e.stack || err);
            }
            throw err;
        });
    }

    private encryptEventIfNeeded(event: MatrixEvent, room?: Room): Promise<void> | null {
        if (event.isEncrypted()) {
            // this event has already been encrypted; this happens if the
            // encryption step succeeded, but the send step failed on the first
            // attempt.
            return null;
        }

        if (event.isRedaction()) {
            // Redactions do not support encryption in the spec at this time,
            // whilst it mostly worked in some clients, it wasn't compliant.
            return null;
        }

        if (!this.isRoomEncrypted(event.getRoomId())) {
            return null;
        }

        if (!this.crypto && this.usingExternalCrypto) {
            // The client has opted to allow sending messages to encrypted
            // rooms even if the room is encrypted, and we haven't setup
            // crypto. This is useful for users of matrix-org/pantalaimon
            return null;
        }

        if (event.getType() === EventType.Reaction) {
            // For reactions, there is a very little gained by encrypting the entire
            // event, as relation data is already kept in the clear. Event
            // encryption for a reaction effectively only obscures the event type,
            // but the purpose is still obvious from the relation data, so nothing
            // is really gained. It also causes quite a few problems, such as:
            //   * triggers notifications via default push rules
            //   * prevents server-side bundling for reactions
            // The reaction key / content / emoji value does warrant encrypting, but
            // this will be handled separately by encrypting just this value.
            // See https://github.com/matrix-org/matrix-doc/pull/1849#pullrequestreview-248763642
            return null;
        }

        if (!this.crypto) {
            throw new Error(
                "This room is configured to use encryption, but your client does " +
                "not support encryption.",
            );
        }

        return this.crypto.encryptEvent(event, room);
    }

    /**
     * Returns the eventType that should be used taking encryption into account
     * for a given eventType.
     * @param {string} roomId the room for the events `eventType` relates to
     * @param {string} eventType the event type
     * @return {string} the event type taking encryption into account
     */
    private getEncryptedIfNeededEventType(roomId: string, eventType: string): string {
        if (eventType === EventType.Reaction) return eventType;
        return this.isRoomEncrypted(roomId) ? EventType.RoomMessageEncrypted : eventType;
    }

    private updatePendingEventStatus(room: Room | null, event: MatrixEvent, newStatus: EventStatus) {
        if (room) {
            room.updatePendingEvent(event, newStatus);
        } else {
            event.setStatus(newStatus);
        }
    }

    private sendEventHttpRequest(event: MatrixEvent): Promise<ISendEventResponse> {
        let txnId = event.getTxnId();
        if (!txnId) {
            txnId = this.makeTxnId();
            event.setTxnId(txnId);
        }

        const pathParams = {
            $roomId: event.getRoomId(),
            $eventType: event.getWireType(),
            $stateKey: event.getStateKey(),
            $txnId: txnId,
        };

        let path: string;

        if (event.isState()) {
            let pathTemplate = "/rooms/$roomId/state/$eventType";
            if (event.getStateKey() && event.getStateKey().length > 0) {
                pathTemplate = "/rooms/$roomId/state/$eventType/$stateKey";
            }
            path = utils.encodeUri(pathTemplate, pathParams);
        } else if (event.isRedaction()) {
            const pathTemplate = `/rooms/$roomId/redact/$redactsEventId/$txnId`;
            path = utils.encodeUri(pathTemplate, Object.assign({
                $redactsEventId: event.event.redacts,
            }, pathParams));
        } else {
            path = utils.encodeUri("/rooms/$roomId/send/$eventType/$txnId", pathParams);
        }

        return this.http.authedRequest<ISendEventResponse>(
            Method.Put, path, undefined, event.getWireContent(),
        ).then((res) => {
            logger.log(`Event sent to ${event.getRoomId()} with event id ${res.event_id}`);
            return res;
        });
    }

    /**
     * @param {string} roomId
     * @param {string} eventId
     * @param {string} [txnId]  transaction id. One will be made up if not supplied.
     * @param {IRedactOpts} opts Options to pass on, may contain `reason`.
     * @return {Promise} Resolves: TODO
     * @return {module:http-api.MatrixError} Rejects: with an error response.
     */
    public redactEvent(
        roomId: string,
        eventId: string,
        txnId?: string | undefined,
        opts?: IRedactOpts,
    ): Promise<ISendEventResponse>;
    public redactEvent(
        roomId: string,
        threadId: string | null,
        eventId: string,
        txnId?: string | undefined,
        opts?: IRedactOpts,
    ): Promise<ISendEventResponse>;
    public redactEvent(
        roomId: string,
        threadId: string | null,
        eventId?: string,
        txnId?: string | IRedactOpts,
        opts?: IRedactOpts,
    ): Promise<ISendEventResponse> {
        if (!eventId?.startsWith(EVENT_ID_PREFIX)) {
            opts = txnId as IRedactOpts;
            txnId = eventId;
            eventId = threadId;
            threadId = null;
        }
        const reason = opts?.reason;
        return this.sendCompleteEvent(roomId, threadId, {
            type: EventType.RoomRedaction,
            content: { reason },
            redacts: eventId,
        }, txnId as string);
    }

    /**
     * @param {string} roomId
     * @param {string} threadId
     * @param {Object} content
     * @param {string} txnId Optional.
     * @return {Promise} Resolves: to an ISendEventResponse object
     * @return {module:http-api.MatrixError} Rejects: with an error response.
     */
    public sendMessage(
        roomId: string,
        content: IContent,
        txnId?: string,
    ): Promise<ISendEventResponse>;
    public sendMessage(
        roomId: string,
        threadId: string | null,
        content: IContent,
        txnId?: string,
    ): Promise<ISendEventResponse>;
    public sendMessage(
        roomId: string,
        threadId: string | null | IContent,
        content: IContent | string,
        txnId?: string,
    ): Promise<ISendEventResponse> {
        if (typeof threadId !== "string" && threadId !== null) {
            txnId = content as string;
            content = threadId as IContent;
            threadId = null;
        }

        // Populate all outbound events with Extensible Events metadata to ensure there's a
        // reasonably large pool of messages to parse.
        let eventType: string = EventType.RoomMessage;
        let sendContent: IContent = content as IContent;
        const makeContentExtensible = (content: IContent = {}, recurse = true): IPartialEvent<object> => {
            let newEvent: IPartialEvent<object> = null;

            if (content['msgtype'] === MsgType.Text) {
                newEvent = MessageEvent.from(content['body'], content['formatted_body']).serialize();
            } else if (content['msgtype'] === MsgType.Emote) {
                newEvent = EmoteEvent.from(content['body'], content['formatted_body']).serialize();
            } else if (content['msgtype'] === MsgType.Notice) {
                newEvent = NoticeEvent.from(content['body'], content['formatted_body']).serialize();
            }

            if (newEvent && content['m.new_content'] && recurse) {
                const newContent = makeContentExtensible(content['m.new_content'], false);
                if (newContent) {
                    newEvent.content['m.new_content'] = newContent.content;
                }
            }

            if (newEvent) {
                // copy over all other fields we don't know about
                for (const [k, v] of Object.entries(content)) {
                    if (!newEvent.content.hasOwnProperty(k)) {
                        newEvent.content[k] = v;
                    }
                }
            }

            return newEvent;
        };
        const result = makeContentExtensible(sendContent);
        if (result) {
            eventType = result.type;
            sendContent = result.content;
        }

        return this.sendEvent(
            roomId,
            threadId as (string | null),
            eventType,
            sendContent,
            txnId,
        );
    }

    /**
     * @param {string} roomId
     * @param {string} threadId
     * @param {string} body
     * @param {string} txnId Optional.
     * @return {Promise} Resolves: to an empty object {}
     * @return {module:http-api.MatrixError} Rejects: with an error response.
     */
    public sendTextMessage(
        roomId: string,
        body: string,
        txnId?: string,
    ): Promise<ISendEventResponse>;
    public sendTextMessage(
        roomId: string,
        threadId: string | null,
        body: string,
        txnId?: string,
    ): Promise<ISendEventResponse>;
    public sendTextMessage(
        roomId: string,
        threadId: string | null,
        body: string,
        txnId?: string,
    ): Promise<ISendEventResponse> {
        if (!threadId?.startsWith(EVENT_ID_PREFIX) && threadId !== null) {
            txnId = body;
            body = threadId;
            threadId = null;
        }
        const content = ContentHelpers.makeTextMessage(body);
        return this.sendMessage(roomId, threadId, content, txnId);
    }

    /**
     * @param {string} roomId
     * @param {string} threadId
     * @param {string} body
     * @param {string} txnId Optional.
     * @return {Promise} Resolves: to a ISendEventResponse object
     * @return {module:http-api.MatrixError} Rejects: with an error response.
     */
    public sendNotice(
        roomId: string,
        body: string,
        txnId?: string,
    ): Promise<ISendEventResponse>;
    public sendNotice(
        roomId: string,
        threadId: string | null,
        body: string,
        txnId?: string,
    ): Promise<ISendEventResponse>;
    public sendNotice(
        roomId: string,
        threadId: string | null,
        body: string,
        txnId?: string,
    ): Promise<ISendEventResponse> {
        if (!threadId?.startsWith(EVENT_ID_PREFIX) && threadId !== null) {
            txnId = body;
            body = threadId;
            threadId = null;
        }
        const content = ContentHelpers.makeNotice(body);
        return this.sendMessage(roomId, threadId, content, txnId);
    }

    /**
     * @param {string} roomId
     * @param {string} threadId
     * @param {string} body
     * @param {string} txnId Optional.
     * @return {Promise} Resolves: to a ISendEventResponse object
     * @return {module:http-api.MatrixError} Rejects: with an error response.
     */
    public sendEmoteMessage(
        roomId: string,
        body: string,
        txnId?: string,
    ): Promise<ISendEventResponse>;
    public sendEmoteMessage(
        roomId: string,
        threadId: string | null,
        body: string,
        txnId?: string,
    ): Promise<ISendEventResponse>;
    public sendEmoteMessage(
        roomId: string,
        threadId: string | null,
        body: string,
        txnId?: string,
    ): Promise<ISendEventResponse> {
        if (!threadId?.startsWith(EVENT_ID_PREFIX) && threadId !== null) {
            txnId = body;
            body = threadId;
            threadId = null;
        }
        const content = ContentHelpers.makeEmoteMessage(body);
        return this.sendMessage(roomId, threadId, content, txnId);
    }

    /**
     * @param {string} roomId
     * @param {string} threadId
     * @param {string} url
     * @param {Object} info
     * @param {string} text
     * @return {Promise} Resolves: to a ISendEventResponse object
     * @return {module:http-api.MatrixError} Rejects: with an error response.
     */
    public sendImageMessage(
        roomId: string,
        url: string,
        info?: IImageInfo,
        text?: string,
    ): Promise<ISendEventResponse>;
    public sendImageMessage(
        roomId: string,
        threadId: string | null,
        url: string,
        info?: IImageInfo,
        text?: string,
    ): Promise<ISendEventResponse>;
    public sendImageMessage(
        roomId: string,
        threadId: string | null,
        url: string | IImageInfo,
        info?: IImageInfo | string,
        text = "Image",
    ): Promise<ISendEventResponse> {
        if (!threadId?.startsWith(EVENT_ID_PREFIX) && threadId !== null) {
            text = info as string || "Image";
            info = url as IImageInfo;
            url = threadId as string;
            threadId = null;
        }
        const content = {
            msgtype: MsgType.Image,
            url: url,
            info: info,
            body: text,
        };
        return this.sendMessage(roomId, threadId, content);
    }

    /**
     * @param {string} roomId
     * @param {string} threadId
     * @param {string} url
     * @param {Object} info
     * @param {string} text
     * @return {Promise} Resolves: to a ISendEventResponse object
     * @return {module:http-api.MatrixError} Rejects: with an error response.
     */
    public sendStickerMessage(
        roomId: string,
        url: string,
        info?: IImageInfo,
        text?: string,
    ): Promise<ISendEventResponse>;
    public sendStickerMessage(
        roomId: string,
        threadId: string | null,
        url: string,
        info?: IImageInfo,
        text?: string,
    ): Promise<ISendEventResponse>;
    public sendStickerMessage(
        roomId: string,
        threadId: string | null,
        url: string | IImageInfo,
        info?: IImageInfo | string,
        text = "Sticker",
    ): Promise<ISendEventResponse> {
        if (!threadId?.startsWith(EVENT_ID_PREFIX) && threadId !== null) {
            text = info as string || "Sticker";
            info = url as IImageInfo;
            url = threadId as string;
            threadId = null;
        }
        const content = {
            url: url,
            info: info,
            body: text,
        };

        return this.sendEvent(roomId, threadId, EventType.Sticker, content);
    }

    /**
     * @param {string} roomId
     * @param {string} threadId
     * @param {string} body
     * @param {string} htmlBody
     * @return {Promise} Resolves: to a ISendEventResponse object
     * @return {module:http-api.MatrixError} Rejects: with an error response.
     */
    public sendHtmlMessage(
        roomId: string,
        body: string,
        htmlBody: string,
    ): Promise<ISendEventResponse>;
    public sendHtmlMessage(
        roomId: string,
        threadId: string | null,
        body: string,
        htmlBody: string,
    ): Promise<ISendEventResponse>;
    public sendHtmlMessage(
        roomId: string,
        threadId: string | null,
        body: string,
        htmlBody?: string,
    ): Promise<ISendEventResponse> {
        if (!threadId?.startsWith(EVENT_ID_PREFIX) && threadId !== null) {
            htmlBody = body as string;
            body = threadId;
            threadId = null;
        }
        const content = ContentHelpers.makeHtmlMessage(body, htmlBody);
        return this.sendMessage(roomId, threadId, content);
    }

    /**
     * @param {string} roomId
     * @param {string} body
     * @param {string} htmlBody
     * @return {Promise} Resolves: to a ISendEventResponse object
     * @return {module:http-api.MatrixError} Rejects: with an error response.
     */
    public sendHtmlNotice(
        roomId: string,
        body: string,
        htmlBody: string,
    ): Promise<ISendEventResponse>;
    public sendHtmlNotice(
        roomId: string,
        threadId: string | null,
        body: string,
        htmlBody: string,
    ): Promise<ISendEventResponse>;
    public sendHtmlNotice(
        roomId: string,
        threadId: string | null,
        body: string,
        htmlBody?: string,
    ): Promise<ISendEventResponse> {
        if (!threadId?.startsWith(EVENT_ID_PREFIX) && threadId !== null) {
            htmlBody = body as string;
            body = threadId;
            threadId = null;
        }
        const content = ContentHelpers.makeHtmlNotice(body, htmlBody);
        return this.sendMessage(roomId, threadId, content);
    }

    /**
     * @param {string} roomId
     * @param {string} threadId
     * @param {string} body
     * @param {string} htmlBody
     * @return {Promise} Resolves: to a ISendEventResponse object
     * @return {module:http-api.MatrixError} Rejects: with an error response.
     */
    public sendHtmlEmote(
        roomId: string,
        body: string,
        htmlBody: string,
    ): Promise<ISendEventResponse>;
    public sendHtmlEmote(
        roomId: string,
        threadId: string | null,
        body: string,
        htmlBody: string,
    ): Promise<ISendEventResponse>;
    public sendHtmlEmote(
        roomId: string,
        threadId: string | null,
        body: string,
        htmlBody?: string,
    ): Promise<ISendEventResponse> {
        if (!threadId?.startsWith(EVENT_ID_PREFIX) && threadId !== null) {
            htmlBody = body as string;
            body = threadId;
            threadId = null;
        }
        const content = ContentHelpers.makeHtmlEmote(body, htmlBody);
        return this.sendMessage(roomId, threadId, content);
    }

    /**
     * Send a receipt.
     * @param {Event} event The event being acknowledged
     * @param {ReceiptType} receiptType The kind of receipt e.g. "m.read". Other than
     * ReceiptType.Read are experimental!
     * @param {object} body Additional content to send alongside the receipt.
     * @return {Promise} Resolves: to an empty object {}
     * @return {module:http-api.MatrixError} Rejects: with an error response.
     */
    public async sendReceipt(
        event: MatrixEvent,
        receiptType: ReceiptType,
        body: any,
    ): Promise<{}> {
        if (this.isGuest()) {
            return Promise.resolve({}); // guests cannot send receipts so don't bother.
        }

        const path = utils.encodeUri("/rooms/$roomId/receipt/$receiptType/$eventId", {
            $roomId: event.getRoomId(),
            $receiptType: receiptType,
            $eventId: event.getId(),
        });

        // TODO: Add a check for which spec version this will be released in
        if (await this.doesServerSupportUnstableFeature("org.matrix.msc3771")) {
            const isThread = !!event.threadRootId;
            body.thread_id = isThread
                ? event.threadRootId
                : MAIN_ROOM_TIMELINE;
        }

        const promise = this.http.authedRequest(Method.Post, path, undefined, body || {});

        const room = this.getRoom(event.getRoomId());
        if (room && this.credentials.userId) {
            room.addLocalEchoReceipt(this.credentials.userId, event, receiptType);
        }
        return promise;
    }

    /**
     * Send a read receipt.
     * @param {Event} event The event that has been read.
     * @param {ReceiptType} receiptType other than ReceiptType.Read are experimental! Optional.
     * @return {Promise} Resolves: to an empty object {}
     * @return {module:http-api.MatrixError} Rejects: with an error response.
     */
    public async sendReadReceipt(
        event: MatrixEvent | null,
        receiptType = ReceiptType.Read,
    ): Promise<{} | undefined> {
        if (!event) return;
        const eventId = event.getId();
        const room = this.getRoom(event.getRoomId());
        if (room && room.hasPendingEvent(eventId)) {
            throw new Error(`Cannot set read receipt to a pending event (${eventId})`);
        }

        return this.sendReceipt(event, receiptType, {});
    }

    /**
     * Set a marker to indicate the point in a room before which the user has read every
     * event. This can be retrieved from room account data (the event type is `m.fully_read`)
     * and displayed as a horizontal line in the timeline that is visually distinct to the
     * position of the user's own read receipt.
     * @param {string} roomId ID of the room that has been read
     * @param {string} rmEventId ID of the event that has been read
     * @param {MatrixEvent} rrEvent the event tracked by the read receipt. This is here for
     * convenience because the RR and the RM are commonly updated at the same time as each
     * other. The local echo of this receipt will be done if set. Optional.
     * @param {MatrixEvent} rpEvent the m.read.private read receipt event for when we don't
     * want other users to see the read receipts. This is experimental. Optional.
     * @return {Promise} Resolves: the empty object, {}.
     */
    public async setRoomReadMarkers(
        roomId: string,
        rmEventId: string,
        rrEvent?: MatrixEvent,
        rpEvent?: MatrixEvent,
    ): Promise<{}> {
        const room = this.getRoom(roomId);
        if (room && room.hasPendingEvent(rmEventId)) {
            throw new Error(`Cannot set read marker to a pending event (${rmEventId})`);
        }

        // Add the optional RR update, do local echo like `sendReceipt`
        let rrEventId: string;
        if (rrEvent) {
            rrEventId = rrEvent.getId();
            if (room?.hasPendingEvent(rrEventId)) {
                throw new Error(`Cannot set read receipt to a pending event (${rrEventId})`);
            }
            room?.addLocalEchoReceipt(this.credentials.userId, rrEvent, ReceiptType.Read);
        }

        // Add the optional private RR update, do local echo like `sendReceipt`
        let rpEventId: string;
        if (rpEvent) {
            rpEventId = rpEvent.getId();
            if (room?.hasPendingEvent(rpEventId)) {
                throw new Error(`Cannot set read receipt to a pending event (${rpEventId})`);
            }
            room?.addLocalEchoReceipt(this.credentials.userId, rpEvent, ReceiptType.ReadPrivate);
        }

        return await this.setRoomReadMarkersHttpRequest(roomId, rmEventId, rrEventId, rpEventId);
    }

    /**
     * Get a preview of the given URL as of (roughly) the given point in time,
     * described as an object with OpenGraph keys and associated values.
     * Attributes may be synthesized where actual OG metadata is lacking.
     * Caches results to prevent hammering the server.
     * @param {string} url The URL to get preview data for
     * @param {Number} ts The preferred point in time that the preview should
     * describe (ms since epoch).  The preview returned will either be the most
     * recent one preceding this timestamp if available, or failing that the next
     * most recent available preview.
     * @return {Promise} Resolves: Object of OG metadata.
     * @return {module:http-api.MatrixError} Rejects: with an error response.
     * May return synthesized attributes if the URL lacked OG meta.
     */
    public getUrlPreview(url: string, ts: number): Promise<IPreviewUrlResponse> {
        // bucket the timestamp to the nearest minute to prevent excessive spam to the server
        // Surely 60-second accuracy is enough for anyone.
        ts = Math.floor(ts / 60000) * 60000;

        const parsed = new URL(url);
        parsed.hash = ""; // strip the hash as it won't affect the preview
        url = parsed.toString();

        const key = ts + "_" + url;

        // If there's already a request in flight (or we've handled it), return that instead.
        const cachedPreview = this.urlPreviewCache[key];
        if (cachedPreview) {
            return cachedPreview;
        }

        const resp = this.http.authedRequest<IPreviewUrlResponse>(Method.Get, "/preview_url", {
            url,
            ts: ts.toString(),
        }, undefined, {
            prefix: MediaPrefix.R0,
        });
        // TODO: Expire the URL preview cache sometimes
        this.urlPreviewCache[key] = resp;
        return resp;
    }

    /**
     * @param {string} roomId
     * @param {boolean} isTyping
     * @param {Number} timeoutMs
     * @return {Promise} Resolves: to an empty object {}
     * @return {module:http-api.MatrixError} Rejects: with an error response.
     */
    public sendTyping(roomId: string, isTyping: boolean, timeoutMs: number): Promise<{}> {
        if (this.isGuest()) {
            return Promise.resolve({}); // guests cannot send typing notifications so don't bother.
        }

        const path = utils.encodeUri("/rooms/$roomId/typing/$userId", {
            $roomId: roomId,
            $userId: this.credentials.userId,
        });
        const data: any = {
            typing: isTyping,
        };
        if (isTyping) {
            data.timeout = timeoutMs ? timeoutMs : 20000;
        }
        return this.http.authedRequest(Method.Put, path, undefined, data);
    }

    /**
     * Determines the history of room upgrades for a given room, as far as the
     * client can see. Returns an array of Rooms where the first entry is the
     * oldest and the last entry is the newest (likely current) room. If the
     * provided room is not found, this returns an empty list. This works in
     * both directions, looking for older and newer rooms of the given room.
     * @param {string} roomId The room ID to search from
     * @param {boolean} verifyLinks If true, the function will only return rooms
     * which can be proven to be linked. For example, rooms which have a create
     * event pointing to an old room which the client is not aware of or doesn't
     * have a matching tombstone would not be returned.
     * @return {Room[]} An array of rooms representing the upgrade
     * history.
     */
    public getRoomUpgradeHistory(roomId: string, verifyLinks = false): Room[] {
        let currentRoom = this.getRoom(roomId);
        if (!currentRoom) return [];

        const upgradeHistory = [currentRoom];

        // Work backwards first, looking at create events.
        let createEvent = currentRoom.currentState.getStateEvents(EventType.RoomCreate, "");
        while (createEvent) {
            const predecessor = createEvent.getContent()['predecessor'];
            if (predecessor && predecessor['room_id']) {
                const refRoom = this.getRoom(predecessor['room_id']);
                if (!refRoom) break; // end of the chain

                if (verifyLinks) {
                    const tombstone = refRoom.currentState.getStateEvents(EventType.RoomTombstone, "");

                    if (!tombstone
                        || tombstone.getContent()['replacement_room'] !== refRoom.roomId) {
                        break;
                    }
                }

                // Insert at the front because we're working backwards from the currentRoom
                upgradeHistory.splice(0, 0, refRoom);
                createEvent = refRoom.currentState.getStateEvents(EventType.RoomCreate, "");
            } else {
                // No further create events to look at
                break;
            }
        }

        // Work forwards next, looking at tombstone events
        let tombstoneEvent = currentRoom.currentState.getStateEvents(EventType.RoomTombstone, "");
        while (tombstoneEvent) {
            const refRoom = this.getRoom(tombstoneEvent.getContent()['replacement_room']);
            if (!refRoom) break; // end of the chain
            if (refRoom.roomId === currentRoom.roomId) break; // Tombstone is referencing it's own room

            if (verifyLinks) {
                createEvent = refRoom.currentState.getStateEvents(EventType.RoomCreate, "");
                if (!createEvent || !createEvent.getContent()['predecessor']) break;

                const predecessor = createEvent.getContent()['predecessor'];
                if (predecessor['room_id'] !== currentRoom.roomId) break;
            }

            // Push to the end because we're looking forwards
            upgradeHistory.push(refRoom);
            const roomIds = new Set(upgradeHistory.map((ref) => ref.roomId));
            if (roomIds.size < upgradeHistory.length) {
                // The last room added to the list introduced a previous roomId
                // To avoid recursion, return the last rooms - 1
                return upgradeHistory.slice(0, upgradeHistory.length - 1);
            }

            // Set the current room to the reference room so we know where we're at
            currentRoom = refRoom;
            tombstoneEvent = currentRoom.currentState.getStateEvents(EventType.RoomTombstone, "");
        }

        return upgradeHistory;
    }

    /**
     * @param {string} roomId
     * @param {string} userId
     * @param {string} reason Optional.
     * @return {Promise} Resolves: {} an empty object.
     * @return {module:http-api.MatrixError} Rejects: with an error response.
     */
    public invite(roomId: string, userId: string, reason?: string): Promise<{}> {
        return this.membershipChange(roomId, userId, "invite", reason);
    }

    /**
     * Invite a user to a room based on their email address.
     * @param {string} roomId The room to invite the user to.
     * @param {string} email The email address to invite.
     * @return {Promise} Resolves: {} an empty object.
     * @return {module:http-api.MatrixError} Rejects: with an error response.
     */
    public inviteByEmail(roomId: string, email: string): Promise<{}> {
        return this.inviteByThreePid(roomId, "email", email);
    }

    /**
     * Invite a user to a room based on a third-party identifier.
     * @param {string} roomId The room to invite the user to.
     * @param {string} medium The medium to invite the user e.g. "email".
     * @param {string} address The address for the specified medium.
     * @return {Promise} Resolves: {} an empty object.
     * @return {module:http-api.MatrixError} Rejects: with an error response.
     */
    public async inviteByThreePid(roomId: string, medium: string, address: string): Promise<{}> {
        const path = utils.encodeUri(
            "/rooms/$roomId/invite",
            { $roomId: roomId },
        );

        const identityServerUrl = this.getIdentityServerUrl(true);
        if (!identityServerUrl) {
            return Promise.reject(new MatrixError({
                error: "No supplied identity server URL",
                errcode: "ORG.MATRIX.JSSDK_MISSING_PARAM",
            }));
        }
        const params: Record<string, string> = {
            id_server: identityServerUrl,
            medium: medium,
            address: address,
        };

        if (
            this.identityServer?.getAccessToken &&
            await this.doesServerAcceptIdentityAccessToken()
        ) {
            const identityAccessToken = await this.identityServer.getAccessToken();
            if (identityAccessToken) {
                params['id_access_token'] = identityAccessToken;
            }
        }

        return this.http.authedRequest(Method.Post, path, undefined, params);
    }

    /**
     * @param {string} roomId
     * @return {Promise} Resolves: {} an empty object.
     * @return {module:http-api.MatrixError} Rejects: with an error response.
     */
    public leave(roomId: string): Promise<{}> {
        return this.membershipChange(roomId, undefined, "leave");
    }

    /**
     * Leaves all rooms in the chain of room upgrades based on the given room. By
     * default, this will leave all the previous and upgraded rooms, including the
     * given room. To only leave the given room and any previous rooms, keeping the
     * upgraded (modern) rooms untouched supply `false` to `includeFuture`.
     * @param {string} roomId The room ID to start leaving at
     * @param {boolean} includeFuture If true, the whole chain (past and future) of
     * upgraded rooms will be left.
     * @return {Promise} Resolves when completed with an object keyed
     * by room ID and value of the error encountered when leaving or null.
     */
    public leaveRoomChain(
        roomId: string,
        includeFuture = true,
    ): Promise<{ [roomId: string]: Error | MatrixError | null }> {
        const upgradeHistory = this.getRoomUpgradeHistory(roomId);

        let eligibleToLeave = upgradeHistory;
        if (!includeFuture) {
            eligibleToLeave = [];
            for (const room of upgradeHistory) {
                eligibleToLeave.push(room);
                if (room.roomId === roomId) {
                    break;
                }
            }
        }

        const populationResults: { [roomId: string]: Error } = {};
        const promises = [];

        const doLeave = (roomId: string) => {
            return this.leave(roomId).then(() => {
                populationResults[roomId] = null;
            }).catch((err) => {
                populationResults[roomId] = err;
                return null; // suppress error
            });
        };

        for (const room of eligibleToLeave) {
            promises.push(doLeave(room.roomId));
        }

        return Promise.all(promises).then(() => populationResults);
    }

    /**
     * @param {string} roomId
     * @param {string} userId
     * @param {string} reason Optional.
     * @return {Promise} Resolves: TODO
     * @return {module:http-api.MatrixError} Rejects: with an error response.
     */
    public ban(roomId: string, userId: string, reason?: string): Promise<{}> {
        return this.membershipChange(roomId, userId, "ban", reason);
    }

    /**
     * @param {string} roomId
     * @param {boolean} deleteRoom True to delete the room from the store on success.
     * Default: true.
     * @return {Promise} Resolves: {} an empty object.
     * @return {module:http-api.MatrixError} Rejects: with an error response.
     */
    public forget(roomId: string, deleteRoom = true): Promise<{}> {
        const promise = this.membershipChange(roomId, undefined, "forget");
        if (!deleteRoom) {
            return promise;
        }
        return promise.then((response) => {
            this.store.removeRoom(roomId);
            this.emit(ClientEvent.DeleteRoom, roomId);
            return response;
        });
    }

    /**
     * @param {string} roomId
     * @param {string} userId
     * @return {Promise} Resolves: Object (currently empty)
     * @return {module:http-api.MatrixError} Rejects: with an error response.
     */
    public unban(roomId: string, userId: string): Promise<{}> {
        // unbanning != set their state to leave: this used to be
        // the case, but was then changed so that leaving was always
        // a revoking of privilege, otherwise two people racing to
        // kick / ban someone could end up banning and then un-banning
        // them.
        const path = utils.encodeUri("/rooms/$roomId/unban", {
            $roomId: roomId,
        });
        const data = {
            user_id: userId,
        };
        return this.http.authedRequest(Method.Post, path, undefined, data);
    }

    /**
     * @param {string} roomId
     * @param {string} userId
     * @param {string} reason Optional.
     * @return {Promise} Resolves: {} an empty object.
     * @return {module:http-api.MatrixError} Rejects: with an error response.
     */
    public kick(roomId: string, userId: string, reason?: string): Promise<{}> {
        const path = utils.encodeUri("/rooms/$roomId/kick", {
            $roomId: roomId,
        });
        const data = {
            user_id: userId,
            reason: reason,
        };
        return this.http.authedRequest(Method.Post, path, undefined, data);
    }

    private membershipChange(
        roomId: string,
        userId: string,
        membership: string,
        reason?: string,
    ): Promise<{}> { // API returns an empty object
        const path = utils.encodeUri("/rooms/$room_id/$membership", {
            $room_id: roomId,
            $membership: membership,
        });
        return this.http.authedRequest(
            Method.Post, path, undefined, {
                user_id: userId,  // may be undefined e.g. on leave
                reason: reason,
            },
        );
    }

    /**
     * Obtain a dict of actions which should be performed for this event according
     * to the push rules for this user.  Caches the dict on the event.
     * @param {MatrixEvent} event The event to get push actions for.
     * @param {boolean} forceRecalculate forces to recalculate actions for an event
     * Useful when an event just got decrypted
     * @return {module:pushprocessor~PushAction} A dict of actions to perform.
     */
    public getPushActionsForEvent(event: MatrixEvent, forceRecalculate = false): IActionsObject {
        if (!event.getPushActions() || forceRecalculate) {
            event.setPushActions(this.pushProcessor.actionsForEvent(event));
        }
        return event.getPushActions();
    }

    /**
     * @param {string} info The kind of info to set (e.g. 'avatar_url')
     * @param {Object} data The JSON object to set.
     * @return {Promise} Resolves: to an empty object {}
     * @return {module:http-api.MatrixError} Rejects: with an error response.
     */
    // eslint-disable-next-line camelcase
    public setProfileInfo(info: "avatar_url", data: { avatar_url: string }): Promise<{}>;
    public setProfileInfo(info: "displayname", data: { displayname: string }): Promise<{}>;
    public setProfileInfo(info: "avatar_url" | "displayname", data: object): Promise<{}> {
        const path = utils.encodeUri("/profile/$userId/$info", {
            $userId: this.credentials.userId,
            $info: info,
        });
        return this.http.authedRequest(Method.Put, path, undefined, data);
    }

    /**
     * @param {string} name
     * @return {Promise} Resolves: {} an empty object.
     * @return {module:http-api.MatrixError} Rejects: with an error response.
     */
    public async setDisplayName(name: string): Promise<{}> {
        const prom = await this.setProfileInfo("displayname", { displayname: name });
        // XXX: synthesise a profile update for ourselves because Synapse is broken and won't
        const user = this.getUser(this.getUserId());
        if (user) {
            user.displayName = name;
            user.emit(UserEvent.DisplayName, user.events.presence, user);
        }
        return prom;
    }

    /**
     * @param {string} url
     * @return {Promise} Resolves: {} an empty object.
     * @return {module:http-api.MatrixError} Rejects: with an error response.
     */
    public async setAvatarUrl(url: string): Promise<{}> {
        const prom = await this.setProfileInfo("avatar_url", { avatar_url: url });
        // XXX: synthesise a profile update for ourselves because Synapse is broken and won't
        const user = this.getUser(this.getUserId());
        if (user) {
            user.avatarUrl = url;
            user.emit(UserEvent.AvatarUrl, user.events.presence, user);
        }
        return prom;
    }

    /**
     * Turn an MXC URL into an HTTP one. <strong>This method is experimental and
     * may change.</strong>
     * @param {string} mxcUrl The MXC URL
     * @param {Number} width The desired width of the thumbnail.
     * @param {Number} height The desired height of the thumbnail.
     * @param {string} resizeMethod The thumbnail resize method to use, either
     * "crop" or "scale".
     * @param {Boolean} allowDirectLinks If true, return any non-mxc URLs
     * directly. Fetching such URLs will leak information about the user to
     * anyone they share a room with. If false, will return null for such URLs.
     * @return {?string} the avatar URL or null.
     */
    public mxcUrlToHttp(
        mxcUrl: string,
        width?: number,
        height?: number,
        resizeMethod?: string,
        allowDirectLinks?: boolean,
    ): string | null {
        return getHttpUriForMxc(this.baseUrl, mxcUrl, width, height, resizeMethod, allowDirectLinks);
    }

    /**
     * @param {Object} opts Options to apply
     * @param {string} opts.presence One of "online", "offline" or "unavailable"
     * @param {string} opts.status_msg The status message to attach.
     * @return {Promise} Resolves: TODO
     * @return {module:http-api.MatrixError} Rejects: with an error response.
     * @throws If 'presence' isn't a valid presence enum value.
     */
    public async setPresence(opts: IPresenceOpts): Promise<void> {
        const path = utils.encodeUri("/presence/$userId/status", {
            $userId: this.credentials.userId,
        });

        if (typeof opts === "string") {
            opts = { presence: opts }; // legacy
        }

        const validStates = ["offline", "online", "unavailable"];
        if (validStates.indexOf(opts.presence) === -1) {
            throw new Error("Bad presence value: " + opts.presence);
        }
        await this.http.authedRequest(Method.Put, path, undefined, opts);
    }

    /**
     * @param {string} userId The user to get presence for
     * @return {Promise} Resolves: The presence state for this user.
     * @return {module:http-api.MatrixError} Rejects: with an error response.
     */
    public getPresence(userId: string): Promise<IStatusResponse> {
        const path = utils.encodeUri("/presence/$userId/status", {
            $userId: userId,
        });

        return this.http.authedRequest(Method.Get, path);
    }

    /**
     * Retrieve older messages from the given room and put them in the timeline.
     *
     * If this is called multiple times whilst a request is ongoing, the <i>same</i>
     * Promise will be returned. If there was a problem requesting scrollback, there
     * will be a small delay before another request can be made (to prevent tight-looping
     * when there is no connection).
     *
     * @param {Room} room The room to get older messages in.
     * @param {number} limit Optional. The maximum number of previous events to
     * pull in. Default: 30.
     * @return {Promise} Resolves: Room. If you are at the beginning
     * of the timeline, <code>Room.oldState.paginationToken</code> will be
     * <code>null</code>.
     * @return {module:http-api.MatrixError} Rejects: with an error response.
     */
    public scrollback(room: Room, limit = 30): Promise<Room> {
        let timeToWaitMs = 0;

        let info = this.ongoingScrollbacks[room.roomId] || {};
        if (info.promise) {
            return info.promise;
        } else if (info.errorTs) {
            const timeWaitedMs = Date.now() - info.errorTs;
            timeToWaitMs = Math.max(SCROLLBACK_DELAY_MS - timeWaitedMs, 0);
        }

        if (room.oldState.paginationToken === null) {
            return Promise.resolve(room); // already at the start.
        }
        // attempt to grab more events from the store first
        const numAdded = this.store.scrollback(room, limit).length;
        if (numAdded === limit) {
            // store contained everything we needed.
            return Promise.resolve(room);
        }
        // reduce the required number of events appropriately
        limit = limit - numAdded;

        const prom = new Promise<Room>((resolve, reject) => {
            // wait for a time before doing this request
            // (which may be 0 in order not to special case the code paths)
            sleep(timeToWaitMs).then(() => {
                return this.createMessagesRequest(
                    room.roomId,
                    room.oldState.paginationToken,
                    limit,
                    Direction.Backward,
                );
            }).then((res: IMessagesResponse) => {
                const matrixEvents = res.chunk.map(this.getEventMapper());
                if (res.state) {
                    const stateEvents = res.state.map(this.getEventMapper());
                    room.currentState.setUnknownStateEvents(stateEvents);
                }

                const [timelineEvents, threadedEvents] = room.partitionThreadedEvents(matrixEvents);

                this.processBeaconEvents(room, timelineEvents);
                room.addEventsToTimeline(timelineEvents, true, room.getLiveTimeline());
                this.processThreadEvents(room, threadedEvents, true);

                room.oldState.paginationToken = res.end;
                if (res.chunk.length === 0) {
                    room.oldState.paginationToken = null;
                }
                this.store.storeEvents(room, matrixEvents, res.end, true);
                this.ongoingScrollbacks[room.roomId] = null;
                resolve(room);
            }).catch((err) => {
                this.ongoingScrollbacks[room.roomId] = {
                    errorTs: Date.now(),
                };
                reject(err);
            });
        });

        info = {
            promise: prom,
            errorTs: null,
        };

        this.ongoingScrollbacks[room.roomId] = info;
        return prom;
    }

    /**
     * @param {object} [options]
     * @param {boolean} options.preventReEmit don't re-emit events emitted on an event mapped by this mapper on the client
     * @param {boolean} options.decrypt decrypt event proactively
     * @param {boolean} options.toDevice the event is a to_device event
     * @return {Function}
     */
    public getEventMapper(options?: MapperOpts): EventMapper {
        return eventMapperFor(this, options || {});
    }

    /**
     * Get an EventTimeline for the given event
     *
     * <p>If the EventTimelineSet object already has the given event in its store, the
     * corresponding timeline will be returned. Otherwise, a /context request is
     * made, and used to construct an EventTimeline.
     * If the event does not belong to this EventTimelineSet then it will ignored.
     *
     * @param {EventTimelineSet} timelineSet  The timelineSet to look for the event in, must be bound to a room
     * @param {string} eventId  The ID of the event to look for
     *
     * @return {Promise} Resolves:
     *    {@link module:models/event-timeline~EventTimeline} including the given event
     */
<<<<<<< HEAD
    public async getEventTimeline(timelineSet: EventTimelineSet, eventId: string): Promise<EventTimeline> {
=======
    public async getEventTimeline(timelineSet: EventTimelineSet, eventId: string): Promise<Optional<EventTimeline>> {
>>>>>>> c81d7593
        // don't allow any timeline support unless it's been enabled.
        if (!this.timelineSupport) {
            throw new Error("timeline support is disabled. Set the 'timelineSupport'" +
                " parameter to true when creating MatrixClient to enable it.");
        }

        if (!timelineSet?.room) {
            throw new Error("getEventTimeline only supports room timelines");
        }

        if (timelineSet.getTimelineForEvent(eventId)) {
            return timelineSet.getTimelineForEvent(eventId);
        }

        const path = utils.encodeUri(
            "/rooms/$roomId/context/$eventId", {
                $roomId: timelineSet.room.roomId,
                $eventId: eventId,
            },
        );

        let params: Record<string, string | string[]> | undefined = undefined;
        if (this.clientOpts.lazyLoadMembers) {
            params = { filter: JSON.stringify(Filter.LAZY_LOADING_MESSAGES_FILTER) };
        }

        // TODO: we should implement a backoff (as per scrollback()) to deal more nicely with HTTP errors.
        const res = await this.http.authedRequest<IContextResponse>(Method.Get, path, params);
        if (!res.event) {
            throw new Error("'event' not in '/context' result - homeserver too old?");
        }

        // by the time the request completes, the event might have ended up in the timeline.
        if (timelineSet.getTimelineForEvent(eventId)) {
            return timelineSet.getTimelineForEvent(eventId);
        }

        const mapper = this.getEventMapper();
        const event = mapper(res.event);
        const events = [
            // Order events from most recent to oldest (reverse-chronological).
            // We start with the last event, since that's the point at which we have known state.
            // events_after is already backwards; events_before is forwards.
            ...res.events_after.reverse().map(mapper),
            event,
            ...res.events_before.map(mapper),
        ];

        if (this.supportsExperimentalThreads()) {
            // Where the event is a thread reply (not a root) and running in MSC-enabled mode the Thread timeline only
            // functions contiguously, so we have to jump through some hoops to get our target event in it.
            // XXX: workaround for https://github.com/vector-im/element-meta/issues/150
            if (Thread.hasServerSideSupport && timelineSet.thread) {
                const thread = timelineSet.thread;
                const opts: IRelationsRequestOpts = {
                    dir: Direction.Backward,
                    limit: 50,
                };

                await thread.fetchInitialEvents();
                let nextBatch: string | null | undefined = thread.liveTimeline.getPaginationToken(Direction.Backward);

                // Fetch events until we find the one we were asked for, or we run out of pages
                while (!thread.findEventById(eventId)) {
                    if (nextBatch) {
                        opts.from = nextBatch;
                    }

                    ({ nextBatch } = await thread.fetchEvents(opts));
                    if (!nextBatch) break;
                }

                return thread.liveTimeline;
            }
        }

        // Here we handle non-thread timelines only, but still process any thread events to populate thread summaries.
        let timeline = timelineSet.getTimelineForEvent(events[0].getId());
        if (timeline) {
            timeline.getState(EventTimeline.BACKWARDS).setUnknownStateEvents(res.state.map(mapper));
        } else {
            timeline = timelineSet.addTimeline();
            timeline.initialiseState(res.state.map(mapper));
            timeline.getState(EventTimeline.FORWARDS).paginationToken = res.end;
        }

        const [timelineEvents, threadedEvents] = timelineSet.room.partitionThreadedEvents(events);
        timelineSet.addEventsToTimeline(timelineEvents, true, timeline, res.start);
        // The target event is not in a thread but process the contextual events, so we can show any threads around it.
        this.processThreadEvents(timelineSet.room, threadedEvents, true);
        this.processBeaconEvents(timelineSet.room, timelineEvents);

        // There is no guarantee that the event ended up in "timeline" (we might have switched to a neighbouring
        // timeline) - so check the room's index again. On the other hand, there's no guarantee the event ended up
        // anywhere, if it was later redacted, so we just return the timeline we first thought of.
        return timelineSet.getTimelineForEvent(eventId) ?? timeline;
    }

    /**
     * Get an EventTimeline for the latest events in the room. This will just
     * call `/messages` to get the latest message in the room, then use
     * `client.getEventTimeline(...)` to construct a new timeline from it.
     *
     * @param {EventTimelineSet} timelineSet  The timelineSet to find or add the timeline to
     *
     * @return {Promise} Resolves:
     *    {@link module:models/event-timeline~EventTimeline} timeline with the latest events in the room
     */
    public async getLatestTimeline(timelineSet: EventTimelineSet): Promise<Optional<EventTimeline>> {
        // don't allow any timeline support unless it's been enabled.
        if (!this.timelineSupport) {
            throw new Error("timeline support is disabled. Set the 'timelineSupport'" +
                " parameter to true when creating MatrixClient to enable it.");
        }

        if (!timelineSet.room) {
            throw new Error("getLatestTimeline only supports room timelines");
        }

        let res: IMessagesResponse;
        const roomId = timelineSet.room.roomId;
        if (timelineSet.isThreadTimeline) {
            res = await this.createThreadListMessagesRequest(
                roomId,
                null,
                1,
                Direction.Backward,
                timelineSet.getFilter(),
            );
        } else {
            res = await this.createMessagesRequest(
                roomId,
                null,
                1,
                Direction.Backward,
                timelineSet.getFilter(),
            );
        }
        const event = res.chunk?.[0];
        if (!event) {
            throw new Error("No message returned from /messages when trying to construct getLatestTimeline");
        }

        return this.getEventTimeline(timelineSet, event.event_id);
    }

    /**
     * Makes a request to /messages with the appropriate lazy loading filter set.
     * XXX: if we do get rid of scrollback (as it's not used at the moment),
     * we could inline this method again in paginateEventTimeline as that would
     * then be the only call-site
     * @param {string} roomId
     * @param {string} fromToken
     * @param {number} limit the maximum amount of events the retrieve
     * @param {string} dir 'f' or 'b'
     * @param {Filter} timelineFilter the timeline filter to pass
     * @return {Promise}
     */
    // XXX: Intended private, used in code.
    public createMessagesRequest(
        roomId: string,
        fromToken: string | null,
        limit = 30,
        dir: Direction,
        timelineFilter?: Filter,
    ): Promise<IMessagesResponse> {
        const path = utils.encodeUri("/rooms/$roomId/messages", { $roomId: roomId });

        const params: Record<string, string> = {
            limit: limit.toString(),
            dir: dir,
        };

        if (fromToken) {
            params.from = fromToken;
        }

        let filter: IRoomEventFilter | null = null;
        if (this.clientOpts.lazyLoadMembers) {
            // create a shallow copy of LAZY_LOADING_MESSAGES_FILTER,
            // so the timelineFilter doesn't get written into it below
            filter = Object.assign({}, Filter.LAZY_LOADING_MESSAGES_FILTER);
        }
        if (timelineFilter) {
            // XXX: it's horrific that /messages' filter parameter doesn't match
            // /sync's one - see https://matrix.org/jira/browse/SPEC-451
            filter = filter || {};
            Object.assign(filter, timelineFilter.getRoomTimelineFilterComponent()?.toJSON());
        }
        if (filter) {
            params.filter = JSON.stringify(filter);
        }
        return this.http.authedRequest(Method.Get, path, params);
    }

    /**
     * Makes a request to /messages with the appropriate lazy loading filter set.
     * XXX: if we do get rid of scrollback (as it's not used at the moment),
     * we could inline this method again in paginateEventTimeline as that would
     * then be the only call-site
     * @param {string} roomId
     * @param {string} fromToken
     * @param {number} limit the maximum amount of events the retrieve
     * @param {string} dir 'f' or 'b'
     * @param {Filter} timelineFilter the timeline filter to pass
     * @return {Promise}
     */
    // XXX: Intended private, used by room.fetchRoomThreads
    public createThreadListMessagesRequest(
        roomId: string,
        fromToken: string | null,
        limit = 30,
        dir = Direction.Backward,
        timelineFilter?: Filter,
    ): Promise<IMessagesResponse> {
        const path = utils.encodeUri("/rooms/$roomId/threads", { $roomId: roomId });

        const params: Record<string, string> = {
            limit: limit.toString(),
            dir: dir,
            include: 'all',
        };

        if (fromToken) {
            params.from = fromToken;
        }

        let filter: IRoomEventFilter | null = null;
        if (this.clientOpts.lazyLoadMembers) {
            // create a shallow copy of LAZY_LOADING_MESSAGES_FILTER,
            // so the timelineFilter doesn't get written into it below
            filter = {
                ...filter,
                ...Filter.LAZY_LOADING_MESSAGES_FILTER,
            };
        }
        if (timelineFilter) {
            // XXX: it's horrific that /messages' filter parameter doesn't match
            // /sync's one - see https://matrix.org/jira/browse/SPEC-451
            filter = {
                ...filter,
                ...timelineFilter.getRoomTimelineFilterComponent()?.toJSON(),
            };
        }
        if (filter) {
            params.filter = JSON.stringify(filter);
        }

        const opts: { prefix?: string } = {};
        if (Thread.hasServerSideListSupport === FeatureSupport.Experimental) {
            opts.prefix = "/_matrix/client/unstable/org.matrix.msc3856";
        }

        return this.http.authedRequest<IThreadedMessagesResponse>(Method.Get, path, params, undefined, opts)
            .then(res => ({
                ...res,
                start: res.prev_batch,
                end: res.next_batch,
            }));
    }

    /**
     * Take an EventTimeline, and back/forward-fill results.
     *
     * @param {module:models/event-timeline~EventTimeline} eventTimeline timeline
     *    object to be updated
     * @param {Object}   [opts]
     * @param {boolean}     [opts.backwards = false]  true to fill backwards,
     *    false to go forwards
     * @param {number}   [opts.limit = 30]         number of events to request
     *
     * @return {Promise} Resolves to a boolean: false if there are no
     *    events and we reached either end of the timeline; else true.
     */
    public paginateEventTimeline(eventTimeline: EventTimeline, opts: IPaginateOpts): Promise<boolean> {
        const isNotifTimeline = (eventTimeline.getTimelineSet() === this.notifTimelineSet);
        const room = this.getRoom(eventTimeline.getRoomId());
        const isThreadTimeline = eventTimeline.getTimelineSet().isThreadTimeline;

        // TODO: we should implement a backoff (as per scrollback()) to deal more
        // nicely with HTTP errors.
        opts = opts || {};
        const backwards = opts.backwards || false;

        if (isNotifTimeline) {
            if (!backwards) {
                throw new Error("paginateNotifTimeline can only paginate backwards");
            }
        }

        const dir = backwards ? EventTimeline.BACKWARDS : EventTimeline.FORWARDS;

        const token = eventTimeline.getPaginationToken(dir);
        const pendingRequest = eventTimeline.paginationRequests[dir];

        if (pendingRequest) {
            // already a request in progress - return the existing promise
            return pendingRequest;
        }

        let path: string;
        let params: Record<string, string>;
        let promise: Promise<boolean>;

        if (isNotifTimeline) {
            path = "/notifications";
            params = {
                limit: (opts.limit ?? 30).toString(),
                only: 'highlight',
            };

            if (token && token !== "end") {
                params.from = token;
            }

            promise = this.http.authedRequest<INotificationsResponse>(
                Method.Get, path, params,
            ).then(async (res) => {
                const token = res.next_token;
                const matrixEvents: MatrixEvent[] = [];

                for (let i = 0; i < res.notifications.length; i++) {
                    const notification = res.notifications[i];
                    const event = this.getEventMapper()(notification.event);
                    event.setPushActions(
                        PushProcessor.actionListToActionsObject(notification.actions),
                    );
                    event.event.room_id = notification.room_id; // XXX: gutwrenching
                    matrixEvents[i] = event;
                }

                // No need to partition events for threads here, everything lives
                // in the notification timeline set
                const timelineSet = eventTimeline.getTimelineSet();
                timelineSet.addEventsToTimeline(matrixEvents, backwards, eventTimeline, token);
                this.processBeaconEvents(timelineSet.room, matrixEvents);

                // if we've hit the end of the timeline, we need to stop trying to
                // paginate. We need to keep the 'forwards' token though, to make sure
                // we can recover from gappy syncs.
                if (backwards && !res.next_token) {
                    eventTimeline.setPaginationToken(null, dir);
                }
                return Boolean(res.next_token);
            }).finally(() => {
                eventTimeline.paginationRequests[dir] = null;
            });
            eventTimeline.paginationRequests[dir] = promise;
        } else if (isThreadTimeline) {
            if (!room) {
                throw new Error("Unknown room " + eventTimeline.getRoomId());
            }

            promise = this.createThreadListMessagesRequest(
                eventTimeline.getRoomId(),
                token,
                opts.limit,
                dir,
                eventTimeline.getFilter(),
            ).then((res) => {
                if (res.state) {
                    const roomState = eventTimeline.getState(dir);
                    const stateEvents = res.state.map(this.getEventMapper());
                    roomState.setUnknownStateEvents(stateEvents);
                }
                const token = res.end;
                const matrixEvents = res.chunk.map(this.getEventMapper());

                const timelineSet = eventTimeline.getTimelineSet();
                timelineSet.addEventsToTimeline(matrixEvents, backwards, eventTimeline, token);
                this.processBeaconEvents(room, matrixEvents);
                this.processThreadRoots(room, matrixEvents, backwards);

                // if we've hit the end of the timeline, we need to stop trying to
                // paginate. We need to keep the 'forwards' token though, to make sure
                // we can recover from gappy syncs.
                if (backwards && res.end == res.start) {
                    eventTimeline.setPaginationToken(null, dir);
                }
                return res.end !== res.start;
            }).finally(() => {
                eventTimeline.paginationRequests[dir] = null;
            });
            eventTimeline.paginationRequests[dir] = promise;
        } else {
            if (!room) {
                throw new Error("Unknown room " + eventTimeline.getRoomId());
            }

            promise = this.createMessagesRequest(
                eventTimeline.getRoomId(),
                token,
                opts.limit,
                dir,
                eventTimeline.getFilter(),
            ).then((res) => {
                if (res.state) {
                    const roomState = eventTimeline.getState(dir);
                    const stateEvents = res.state.map(this.getEventMapper());
                    roomState.setUnknownStateEvents(stateEvents);
                }
                const token = res.end;
                const matrixEvents = res.chunk.map(this.getEventMapper());

                const timelineSet = eventTimeline.getTimelineSet();
                const [timelineEvents, threadedEvents] = room.partitionThreadedEvents(matrixEvents);
                timelineSet.addEventsToTimeline(timelineEvents, backwards, eventTimeline, token);
                this.processBeaconEvents(room, timelineEvents);
                this.processThreadEvents(room, threadedEvents, backwards);

                const atEnd = res.end === undefined || res.end === res.start;

                // if we've hit the end of the timeline, we need to stop trying to
                // paginate. We need to keep the 'forwards' token though, to make sure
                // we can recover from gappy syncs.
                if (backwards && atEnd) {
                    eventTimeline.setPaginationToken(null, dir);
                }
                return !atEnd;
            }).finally(() => {
                eventTimeline.paginationRequests[dir] = null;
            });
            eventTimeline.paginationRequests[dir] = promise;
        }

        return promise;
    }

    /**
     * Reset the notifTimelineSet entirely, paginating in some historical notifs as
     * a starting point for subsequent pagination.
     */
    public resetNotifTimelineSet() {
        if (!this.notifTimelineSet) {
            return;
        }

        // FIXME: This thing is a total hack, and results in duplicate events being
        // added to the timeline both from /sync and /notifications, and lots of
        // slow and wasteful processing and pagination.  The correct solution is to
        // extend /messages or /search or something to filter on notifications.

        // use the fictitious token 'end'. in practice we would ideally give it
        // the oldest backwards pagination token from /sync, but /sync doesn't
        // know about /notifications, so we have no choice but to start paginating
        // from the current point in time.  This may well overlap with historical
        // notifs which are then inserted into the timeline by /sync responses.
        this.notifTimelineSet.resetLiveTimeline('end', null);

        // we could try to paginate a single event at this point in order to get
        // a more valid pagination token, but it just ends up with an out of order
        // timeline. given what a mess this is and given we're going to have duplicate
        // events anyway, just leave it with the dummy token for now.
        /*
        this.paginateNotifTimeline(this._notifTimelineSet.getLiveTimeline(), {
            backwards: true,
            limit: 1
        });
        */
    }

    /**
     * Peek into a room and receive updates about the room. This only works if the
     * history visibility for the room is world_readable.
     * @param {String} roomId The room to attempt to peek into.
     * @return {Promise} Resolves: Room object
     * @return {module:http-api.MatrixError} Rejects: with an error response.
     */
    public peekInRoom(roomId: string): Promise<Room> {
        if (this.peekSync) {
            this.peekSync.stopPeeking();
        }
        this.peekSync = new SyncApi(this, this.clientOpts);
        return this.peekSync.peek(roomId);
    }

    /**
     * Stop any ongoing room peeking.
     */
    public stopPeeking() {
        if (this.peekSync) {
            this.peekSync.stopPeeking();
            this.peekSync = null;
        }
    }

    /**
     * Set r/w flags for guest access in a room.
     * @param {string} roomId The room to configure guest access in.
     * @param {Object} opts Options
     * @param {boolean} opts.allowJoin True to allow guests to join this room. This
     * implicitly gives guests write access. If false or not given, guests are
     * explicitly forbidden from joining the room.
     * @param {boolean} opts.allowRead True to set history visibility to
     * be world_readable. This gives guests read access *from this point forward*.
     * If false or not given, history visibility is not modified.
     * @return {Promise} Resolves: TODO
     * @return {module:http-api.MatrixError} Rejects: with an error response.
     */
    public setGuestAccess(roomId: string, opts: IGuestAccessOpts): Promise<void> {
        const writePromise = this.sendStateEvent(roomId, EventType.RoomGuestAccess, {
            guest_access: opts.allowJoin ? "can_join" : "forbidden",
        }, "");

        let readPromise: Promise<any> = Promise.resolve<any>(undefined);
        if (opts.allowRead) {
            readPromise = this.sendStateEvent(roomId, EventType.RoomHistoryVisibility, {
                history_visibility: "world_readable",
            }, "");
        }

        return Promise.all([readPromise, writePromise]).then(); // .then() to hide results for contract
    }

    /**
     * Requests an email verification token for the purposes of registration.
     * This API requests a token from the homeserver.
     * The doesServerRequireIdServerParam() method can be used to determine if
     * the server requires the id_server parameter to be provided.
     *
     * Parameters and return value are as for requestEmailToken

     * @param {string} email As requestEmailToken
     * @param {string} clientSecret As requestEmailToken
     * @param {number} sendAttempt As requestEmailToken
     * @param {string} nextLink As requestEmailToken
     * @return {Promise} Resolves: As requestEmailToken
     */
    public requestRegisterEmailToken(
        email: string,
        clientSecret: string,
        sendAttempt: number,
        nextLink?: string,
    ): Promise<IRequestTokenResponse> {
        return this.requestTokenFromEndpoint(
            "/register/email/requestToken",
            {
                email: email,
                client_secret: clientSecret,
                send_attempt: sendAttempt,
                next_link: nextLink,
            },
        );
    }

    /**
     * Requests a text message verification token for the purposes of registration.
     * This API requests a token from the homeserver.
     * The doesServerRequireIdServerParam() method can be used to determine if
     * the server requires the id_server parameter to be provided.
     *
     * @param {string} phoneCountry The ISO 3166-1 alpha-2 code for the country in which
     *    phoneNumber should be parsed relative to.
     * @param {string} phoneNumber The phone number, in national or international format
     * @param {string} clientSecret As requestEmailToken
     * @param {number} sendAttempt As requestEmailToken
     * @param {string} nextLink As requestEmailToken
     * @return {Promise} Resolves: As requestEmailToken
     */
    public requestRegisterMsisdnToken(
        phoneCountry: string,
        phoneNumber: string,
        clientSecret: string,
        sendAttempt: number,
        nextLink?: string,
    ): Promise<IRequestMsisdnTokenResponse> {
        return this.requestTokenFromEndpoint(
            "/register/msisdn/requestToken",
            {
                country: phoneCountry,
                phone_number: phoneNumber,
                client_secret: clientSecret,
                send_attempt: sendAttempt,
                next_link: nextLink,
            },
        );
    }

    /**
     * Requests an email verification token for the purposes of adding a
     * third party identifier to an account.
     * This API requests a token from the homeserver.
     * The doesServerRequireIdServerParam() method can be used to determine if
     * the server requires the id_server parameter to be provided.
     * If an account with the given email address already exists and is
     * associated with an account other than the one the user is authed as,
     * it will either send an email to the address informing them of this
     * or return M_THREEPID_IN_USE (which one is up to the homeserver).
     *
     * @param {string} email As requestEmailToken
     * @param {string} clientSecret As requestEmailToken
     * @param {number} sendAttempt As requestEmailToken
     * @param {string} nextLink As requestEmailToken
     * @return {Promise} Resolves: As requestEmailToken
     */
    public requestAdd3pidEmailToken(
        email: string,
        clientSecret: string,
        sendAttempt: number,
        nextLink?: string,
    ): Promise<IRequestTokenResponse> {
        return this.requestTokenFromEndpoint(
            "/account/3pid/email/requestToken",
            {
                email: email,
                client_secret: clientSecret,
                send_attempt: sendAttempt,
                next_link: nextLink,
            },
        );
    }

    /**
     * Requests a text message verification token for the purposes of adding a
     * third party identifier to an account.
     * This API proxies the identity server /validate/email/requestToken API,
     * adding specific behaviour for the addition of phone numbers to an
     * account, as requestAdd3pidEmailToken.
     *
     * @param {string} phoneCountry As requestRegisterMsisdnToken
     * @param {string} phoneNumber As requestRegisterMsisdnToken
     * @param {string} clientSecret As requestEmailToken
     * @param {number} sendAttempt As requestEmailToken
     * @param {string} nextLink As requestEmailToken
     * @return {Promise} Resolves: As requestEmailToken
     */
    public requestAdd3pidMsisdnToken(
        phoneCountry: string,
        phoneNumber: string,
        clientSecret: string,
        sendAttempt: number,
        nextLink?: string,
    ): Promise<IRequestMsisdnTokenResponse> {
        return this.requestTokenFromEndpoint(
            "/account/3pid/msisdn/requestToken",
            {
                country: phoneCountry,
                phone_number: phoneNumber,
                client_secret: clientSecret,
                send_attempt: sendAttempt,
                next_link: nextLink,
            },
        );
    }

    /**
     * Requests an email verification token for the purposes of resetting
     * the password on an account.
     * This API proxies the identity server /validate/email/requestToken API,
     * adding specific behaviour for the password resetting. Specifically,
     * if no account with the given email address exists, it may either
     * return M_THREEPID_NOT_FOUND or send an email
     * to the address informing them of this (which one is up to the homeserver).
     *
     * requestEmailToken calls the equivalent API directly on the identity server,
     * therefore bypassing the password reset specific logic.
     *
     * @param {string} email As requestEmailToken
     * @param {string} clientSecret As requestEmailToken
     * @param {number} sendAttempt As requestEmailToken
     * @param {string} nextLink As requestEmailToken
     * @return {Promise} Resolves: As requestEmailToken
     */
    public requestPasswordEmailToken(
        email: string,
        clientSecret: string,
        sendAttempt: number,
        nextLink?: string,
    ): Promise<IRequestTokenResponse> {
        return this.requestTokenFromEndpoint(
            "/account/password/email/requestToken",
            {
                email: email,
                client_secret: clientSecret,
                send_attempt: sendAttempt,
                next_link: nextLink,
            },
        );
    }

    /**
     * Requests a text message verification token for the purposes of resetting
     * the password on an account.
     * This API proxies the identity server /validate/email/requestToken API,
     * adding specific behaviour for the password resetting, as requestPasswordEmailToken.
     *
     * @param {string} phoneCountry As requestRegisterMsisdnToken
     * @param {string} phoneNumber As requestRegisterMsisdnToken
     * @param {string} clientSecret As requestEmailToken
     * @param {number} sendAttempt As requestEmailToken
     * @param {string} nextLink As requestEmailToken
     * @return {Promise} Resolves: As requestEmailToken
     */
    public requestPasswordMsisdnToken(
        phoneCountry: string,
        phoneNumber: string,
        clientSecret: string,
        sendAttempt: number,
        nextLink: string,
    ): Promise<IRequestMsisdnTokenResponse> {
        return this.requestTokenFromEndpoint(
            "/account/password/msisdn/requestToken",
            {
                country: phoneCountry,
                phone_number: phoneNumber,
                client_secret: clientSecret,
                send_attempt: sendAttempt,
                next_link: nextLink,
            },
        );
    }

    /**
     * Internal utility function for requesting validation tokens from usage-specific
     * requestToken endpoints.
     *
     * @param {string} endpoint The endpoint to send the request to
     * @param {object} params Parameters for the POST request
     * @return {Promise} Resolves: As requestEmailToken
     */
    private async requestTokenFromEndpoint<T extends IRequestTokenResponse>(
        endpoint: string,
        params: Record<string, any>,
    ): Promise<T> {
        const postParams = Object.assign({}, params);

        // If the HS supports separate add and bind, then requestToken endpoints
        // don't need an IS as they are all validated by the HS directly.
        if (!await this.doesServerSupportSeparateAddAndBind() && this.idBaseUrl) {
            const idServerUrl = new URL(this.idBaseUrl);
            postParams.id_server = idServerUrl.host;

            if (this.identityServer?.getAccessToken && await this.doesServerAcceptIdentityAccessToken()) {
                const identityAccessToken = await this.identityServer.getAccessToken();
                if (identityAccessToken) {
                    postParams.id_access_token = identityAccessToken;
                }
            }
        }

        return this.http.request(Method.Post, endpoint, undefined, postParams);
    }

    /**
     * Get the room-kind push rule associated with a room.
     * @param {string} scope "global" or device-specific.
     * @param {string} roomId the id of the room.
     * @return {object} the rule or undefined.
     */
    public getRoomPushRule(scope: string, roomId: string): IPushRule | undefined {
        // There can be only room-kind push rule per room
        // and its id is the room id.
        if (this.pushRules) {
            if (!this.pushRules[scope] || !this.pushRules[scope].room) {
                return;
            }
            for (let i = 0; i < this.pushRules[scope].room.length; i++) {
                const rule = this.pushRules[scope].room[i];
                if (rule.rule_id === roomId) {
                    return rule;
                }
            }
        } else {
            throw new Error(
                "SyncApi.sync() must be done before accessing to push rules.",
            );
        }
    }

    /**
     * Set a room-kind muting push rule in a room.
     * The operation also updates MatrixClient.pushRules at the end.
     * @param {string} scope "global" or device-specific.
     * @param {string} roomId the id of the room.
     * @param {boolean} mute the mute state.
     * @return {Promise} Resolves: result object
     * @return {module:http-api.MatrixError} Rejects: with an error response.
     */
    public setRoomMutePushRule(scope: string, roomId: string, mute: boolean): Promise<void> | void {
        let promise: Promise<unknown>;
        let hasDontNotifyRule = false;

        // Get the existing room-kind push rule if any
        const roomPushRule = this.getRoomPushRule(scope, roomId);
        if (roomPushRule?.actions.includes(PushRuleActionName.DontNotify)) {
            hasDontNotifyRule = true;
        }

        if (!mute) {
            // Remove the rule only if it is a muting rule
            if (hasDontNotifyRule) {
                promise = this.deletePushRule(scope, PushRuleKind.RoomSpecific, roomPushRule.rule_id);
            }
        } else {
            if (!roomPushRule) {
                promise = this.addPushRule(scope, PushRuleKind.RoomSpecific, roomId, {
                    actions: [PushRuleActionName.DontNotify],
                });
            } else if (!hasDontNotifyRule) {
                // Remove the existing one before setting the mute push rule
                // This is a workaround to SYN-590 (Push rule update fails)
                const deferred = utils.defer();
                this.deletePushRule(scope, PushRuleKind.RoomSpecific, roomPushRule.rule_id).then(() => {
                    this.addPushRule(scope, PushRuleKind.RoomSpecific, roomId, {
                        actions: [PushRuleActionName.DontNotify],
                    }).then(() => {
                        deferred.resolve();
                    }).catch((err) => {
                        deferred.reject(err);
                    });
                }).catch((err) => {
                    deferred.reject(err);
                });

                promise = deferred.promise;
            }
        }

        if (promise) {
            return new Promise<void>((resolve, reject) => {
                // Update this.pushRules when the operation completes
                promise.then(() => {
                    this.getPushRules().then((result) => {
                        this.pushRules = result;
                        resolve();
                    }).catch((err) => {
                        reject(err);
                    });
                }).catch((err: Error) => {
                    // Update it even if the previous operation fails. This can help the
                    // app to recover when push settings has been modified from another client
                    this.getPushRules().then((result) => {
                        this.pushRules = result;
                        reject(err);
                    }).catch((err2) => {
                        reject(err);
                    });
                });
            });
        }
    }

    public searchMessageText(opts: ISearchOpts): Promise<ISearchResponse> {
        const roomEvents: ISearchRequestBody["search_categories"]["room_events"] = {
            search_term: opts.query,
        };

        if ('keys' in opts) {
            roomEvents.keys = opts.keys;
        }

        return this.search({
            body: {
                search_categories: {
                    room_events: roomEvents,
                },
            },
        });
    }

    /**
     * Perform a server-side search for room events.
     *
     * The returned promise resolves to an object containing the fields:
     *
     *  * {number}  count:       estimate of the number of results
     *  * {string}  next_batch:  token for back-pagination; if undefined, there are
     *                           no more results
     *  * {Array}   highlights:  a list of words to highlight from the stemming
     *                           algorithm
     *  * {Array}   results:     a list of results
     *
     * Each entry in the results list is a {module:models/search-result.SearchResult}.
     *
     * @param {Object} opts
     * @param {string} opts.term     the term to search for
     * @param {Object} opts.filter   a JSON filter object to pass in the request
     * @return {Promise} Resolves: result object
     * @return {module:http-api.MatrixError} Rejects: with an error response.
     */
    public searchRoomEvents(opts: IEventSearchOpts): Promise<ISearchResults> {
        // TODO: support search groups

        const body = {
            search_categories: {
                room_events: {
                    search_term: opts.term,
                    filter: opts.filter,
                    order_by: SearchOrderBy.Recent,
                    event_context: {
                        before_limit: 1,
                        after_limit: 1,
                        include_profile: true,
                    },
                },
            },
        };

        const searchResults: ISearchResults = {
            _query: body,
            results: [],
            highlights: [],
        };

        return this.search({ body: body }).then(res => this.processRoomEventsSearch(searchResults, res));
    }

    /**
     * Take a result from an earlier searchRoomEvents call, and backfill results.
     *
     * @param  {object} searchResults  the results object to be updated
     * @return {Promise} Resolves: updated result object
     * @return {Error} Rejects: with an error response.
     */
    public backPaginateRoomEventsSearch<T extends ISearchResults>(searchResults: T): Promise<T> {
        // TODO: we should implement a backoff (as per scrollback()) to deal more
        // nicely with HTTP errors.

        if (!searchResults.next_batch) {
            return Promise.reject(new Error("Cannot backpaginate event search any further"));
        }

        if (searchResults.pendingRequest) {
            // already a request in progress - return the existing promise
            return searchResults.pendingRequest as Promise<T>;
        }

        const searchOpts = {
            body: searchResults._query,
            next_batch: searchResults.next_batch,
        };

        const promise = this.search(searchOpts)
            .then(res => this.processRoomEventsSearch(searchResults, res))
            .finally(() => {
                searchResults.pendingRequest = null;
            });
        searchResults.pendingRequest = promise;

        return promise;
    }

    /**
     * helper for searchRoomEvents and backPaginateRoomEventsSearch. Processes the
     * response from the API call and updates the searchResults
     *
     * @param {Object} searchResults
     * @param {Object} response
     * @return {Object} searchResults
     * @private
     */
    // XXX: Intended private, used in code
    public processRoomEventsSearch<T extends ISearchResults>(searchResults: T, response: ISearchResponse): T {
        const roomEvents = response.search_categories.room_events;

        searchResults.count = roomEvents.count;
        searchResults.next_batch = roomEvents.next_batch;

        // combine the highlight list with our existing list;
        const highlights = new Set<string>(roomEvents.highlights);
        searchResults.highlights.forEach((hl) => {
            highlights.add(hl);
        });

        // turn it back into a list.
        searchResults.highlights = Array.from(highlights);

        const mapper = this.getEventMapper();

        // append the new results to our existing results
        const resultsLength = roomEvents.results?.length ?? 0;
        for (let i = 0; i < resultsLength; i++) {
            const sr = SearchResult.fromJson(roomEvents.results[i], mapper);
            const room = this.getRoom(sr.context.getEvent().getRoomId());
            if (room) {
                // Copy over a known event sender if we can
                for (const ev of sr.context.getTimeline()) {
                    const sender = room.getMember(ev.getSender());
                    if (!ev.sender && sender) ev.sender = sender;
                }
            }
            searchResults.results.push(sr);
        }
        return searchResults;
    }

    /**
     * Populate the store with rooms the user has left.
     * @return {Promise} Resolves: TODO - Resolved when the rooms have
     * been added to the data store.
     * @return {module:http-api.MatrixError} Rejects: with an error response.
     */
    public syncLeftRooms(): Promise<Room[]> {
        // Guard against multiple calls whilst ongoing and multiple calls post success
        if (this.syncedLeftRooms) {
            return Promise.resolve([]); // don't call syncRooms again if it succeeded.
        }
        if (this.syncLeftRoomsPromise) {
            return this.syncLeftRoomsPromise; // return the ongoing request
        }
        const syncApi = new SyncApi(this, this.clientOpts);
        this.syncLeftRoomsPromise = syncApi.syncLeftRooms();

        // cleanup locks
        this.syncLeftRoomsPromise.then(() => {
            logger.log("Marking success of sync left room request");
            this.syncedLeftRooms = true; // flip the bit on success
        }).finally(() => {
            this.syncLeftRoomsPromise = null; // cleanup ongoing request state
        });

        return this.syncLeftRoomsPromise;
    }

    /**
     * Create a new filter.
     * @param {Object} content The HTTP body for the request
     * @return {Filter} Resolves to a Filter object.
     * @return {module:http-api.MatrixError} Rejects: with an error response.
     */
    public createFilter(content: IFilterDefinition): Promise<Filter> {
        const path = utils.encodeUri("/user/$userId/filter", {
            $userId: this.credentials.userId,
        });
        return this.http.authedRequest<IFilterResponse>(Method.Post, path, undefined, content)
            .then((response) => {
                // persist the filter
                const filter = Filter.fromJson(this.credentials.userId, response.filter_id, content);
                this.store.storeFilter(filter);
                return filter;
            });
    }

    /**
     * Retrieve a filter.
     * @param {string} userId The user ID of the filter owner
     * @param {string} filterId The filter ID to retrieve
     * @param {boolean} allowCached True to allow cached filters to be returned.
     * Default: True.
     * @return {Promise} Resolves: a Filter object
     * @return {module:http-api.MatrixError} Rejects: with an error response.
     */
    public getFilter(userId: string, filterId: string, allowCached: boolean): Promise<Filter> {
        if (allowCached) {
            const filter = this.store.getFilter(userId, filterId);
            if (filter) {
                return Promise.resolve(filter);
            }
        }

        const path = utils.encodeUri("/user/$userId/filter/$filterId", {
            $userId: userId,
            $filterId: filterId,
        });

        return this.http.authedRequest<IFilterDefinition>(Method.Get, path).then((response) => {
            // persist the filter
            const filter = Filter.fromJson(userId, filterId, response);
            this.store.storeFilter(filter);
            return filter;
        });
    }

    /**
     * @param {string} filterName
     * @param {Filter} filter
     * @return {Promise<String>} Filter ID
     */
    public async getOrCreateFilter(filterName: string, filter: Filter): Promise<string> {
        const filterId = this.store.getFilterIdByName(filterName);
        let existingId = undefined;

        if (filterId) {
            // check that the existing filter matches our expectations
            try {
                const existingFilter =
                    await this.getFilter(this.credentials.userId, filterId, true);
                if (existingFilter) {
                    const oldDef = existingFilter.getDefinition();
                    const newDef = filter.getDefinition();

                    if (utils.deepCompare(oldDef, newDef)) {
                        // super, just use that.
                        // debuglog("Using existing filter ID %s: %s", filterId,
                        //          JSON.stringify(oldDef));
                        existingId = filterId;
                    }
                }
            } catch (error) {
                // Synapse currently returns the following when the filter cannot be found:
                // {
                //     errcode: "M_UNKNOWN",
                //     name: "M_UNKNOWN",
                //     message: "No row found",
                // }
                if (error.errcode !== "M_UNKNOWN" && error.errcode !== "M_NOT_FOUND") {
                    throw error;
                }
            }
            // if the filter doesn't exist anymore on the server, remove from store
            if (!existingId) {
                this.store.setFilterIdByName(filterName, undefined);
            }
        }

        if (existingId) {
            return existingId;
        }

        // create a new filter
        const createdFilter = await this.createFilter(filter.getDefinition());

        // debuglog("Created new filter ID %s: %s", createdFilter.filterId,
        //          JSON.stringify(createdFilter.getDefinition()));
        this.store.setFilterIdByName(filterName, createdFilter.filterId);
        return createdFilter.filterId;
    }

    /**
     * Gets a bearer token from the homeserver that the user can
     * present to a third party in order to prove their ownership
     * of the Matrix account they are logged into.
     * @return {Promise} Resolves: Token object
     * @return {module:http-api.MatrixError} Rejects: with an error response.
     */
    public getOpenIdToken(): Promise<IOpenIDToken> {
        const path = utils.encodeUri("/user/$userId/openid/request_token", {
            $userId: this.credentials.userId,
        });

        return this.http.authedRequest(Method.Post, path, undefined, {});
    }

    private startCallEventHandler = (): void => {
        if (this.isInitialSyncComplete()) {
            this.callEventHandler.start();
            this.off(ClientEvent.Sync, this.startCallEventHandler);
        }
    };

    /**
     * @return {Promise} Resolves: ITurnServerResponse object
     * @return {module:http-api.MatrixError} Rejects: with an error response.
     */
    public turnServer(): Promise<ITurnServerResponse> {
        return this.http.authedRequest(Method.Get, "/voip/turnServer");
    }

    /**
     * Get the TURN servers for this homeserver.
     * @return {Array<Object>} The servers or an empty list.
     */
    public getTurnServers(): ITurnServer[] {
        return this.turnServers || [];
    }

    /**
     * Get the unix timestamp (in milliseconds) at which the current
     * TURN credentials (from getTurnServers) expire
     * @return {number} The expiry timestamp, in milliseconds, or null if no credentials
     */
    public getTurnServersExpiry(): number | null {
        return this.turnServersExpiry;
    }

    public get pollingTurnServers(): boolean {
        return this.checkTurnServersIntervalID !== null;
    }

    // XXX: Intended private, used in code.
    public async checkTurnServers(): Promise<boolean> {
        if (!this.canSupportVoip) {
            return;
        }

        let credentialsGood = false;
        const remainingTime = this.turnServersExpiry - Date.now();
        if (remainingTime > TURN_CHECK_INTERVAL) {
            logger.debug("TURN creds are valid for another " + remainingTime + " ms: not fetching new ones.");
            credentialsGood = true;
        } else {
            logger.debug("Fetching new TURN credentials");
            try {
                const res = await this.turnServer();
                if (res.uris) {
                    logger.log("Got TURN URIs: " + res.uris + " refresh in " + res.ttl + " secs");
                    // map the response to a format that can be fed to RTCPeerConnection
                    const servers: ITurnServer = {
                        urls: res.uris,
                        username: res.username,
                        credential: res.password,
                    };
                    this.turnServers = [servers];
                    // The TTL is in seconds but we work in ms
                    this.turnServersExpiry = Date.now() + (res.ttl * 1000);
                    credentialsGood = true;
                    this.emit(ClientEvent.TurnServers, this.turnServers);
                }
            } catch (err) {
                logger.error("Failed to get TURN URIs", err);
                if (err.httpStatus === 403) {
                    // We got a 403, so there's no point in looping forever.
                    logger.info("TURN access unavailable for this account: stopping credentials checks");
                    if (this.checkTurnServersIntervalID !== null) global.clearInterval(this.checkTurnServersIntervalID);
                    this.checkTurnServersIntervalID = null;
                    this.emit(ClientEvent.TurnServersError, err, true); // fatal
                } else {
                    // otherwise, if we failed for whatever reason, try again the next time we're called.
                    this.emit(ClientEvent.TurnServersError, err, false); // non-fatal
                }
            }
        }

        return credentialsGood;
    }

    /**
     * Set whether to allow a fallback ICE server should be used for negotiating a
     * WebRTC connection if the homeserver doesn't provide any servers. Defaults to
     * false.
     *
     * @param {boolean} allow
     */
    public setFallbackICEServerAllowed(allow: boolean) {
        this.fallbackICEServerAllowed = allow;
    }

    /**
     * Get whether to allow a fallback ICE server should be used for negotiating a
     * WebRTC connection if the homeserver doesn't provide any servers. Defaults to
     * false.
     *
     * @returns {boolean}
     */
    public isFallbackICEServerAllowed(): boolean {
        return this.fallbackICEServerAllowed;
    }

    /**
     * Determines if the current user is an administrator of the Synapse homeserver.
     * Returns false if untrue or the homeserver does not appear to be a Synapse
     * homeserver. <strong>This function is implementation specific and may change
     * as a result.</strong>
     * @return {boolean} true if the user appears to be a Synapse administrator.
     */
    public isSynapseAdministrator(): Promise<boolean> {
        const path = utils.encodeUri(
            "/_synapse/admin/v1/users/$userId/admin",
            { $userId: this.getUserId() },
        );
        return this.http.authedRequest(
            Method.Get, path, undefined, undefined, { prefix: '' },
        ).then(r => r['admin']); // pull out the specific boolean we want
    }

    /**
     * Performs a whois lookup on a user using Synapse's administrator API.
     * <strong>This function is implementation specific and may change as a
     * result.</strong>
     * @param {string} userId the User ID to look up.
     * @return {object} the whois response - see Synapse docs for information.
     */
    public whoisSynapseUser(userId: string): Promise<ISynapseAdminWhoisResponse> {
        const path = utils.encodeUri(
            "/_synapse/admin/v1/whois/$userId",
            { $userId: userId },
        );
        return this.http.authedRequest(Method.Get, path, undefined, undefined, { prefix: '' });
    }

    /**
     * Deactivates a user using Synapse's administrator API. <strong>This
     * function is implementation specific and may change as a result.</strong>
     * @param {string} userId the User ID to deactivate.
     * @return {object} the deactivate response - see Synapse docs for information.
     */
    public deactivateSynapseUser(userId: string): Promise<ISynapseAdminDeactivateResponse> {
        const path = utils.encodeUri(
            "/_synapse/admin/v1/deactivate/$userId",
            { $userId: userId },
        );
        return this.http.authedRequest(Method.Post, path, undefined, undefined, { prefix: '' });
    }

    private async fetchClientWellKnown(): Promise<void> {
        // `getRawClientConfig` does not throw or reject on network errors, instead
        // it absorbs errors and returns `{}`.
        this.clientWellKnownPromise = AutoDiscovery.getRawClientConfig(this.getDomain());
        this.clientWellKnown = await this.clientWellKnownPromise;
        this.emit(ClientEvent.ClientWellKnown, this.clientWellKnown);
    }

    public getClientWellKnown(): IClientWellKnown {
        return this.clientWellKnown;
    }

    public waitForClientWellKnown(): Promise<IClientWellKnown> {
        return this.clientWellKnownPromise;
    }

    /**
     * store client options with boolean/string/numeric values
     * to know in the next session what flags the sync data was
     * created with (e.g. lazy loading)
     * @param {object} opts the complete set of client options
     * @return {Promise} for store operation
     */
    public storeClientOptions(): Promise<void> { // XXX: Intended private, used in code
        const primTypes = ["boolean", "string", "number"];
        const serializableOpts = Object.entries(this.clientOpts)
            .filter(([key, value]) => {
                return primTypes.includes(typeof value);
            })
            .reduce((obj, [key, value]) => {
                obj[key] = value;
                return obj;
            }, {});
        return this.store.storeClientOptions(serializableOpts);
    }

    /**
     * Gets a set of room IDs in common with another user
     * @param {string} userId The userId to check.
     * @return {Promise<string[]>} Resolves to a set of rooms
     * @return {module:http-api.MatrixError} Rejects: with an error response.
     */
    public async _unstable_getSharedRooms(userId: string): Promise<string[]> { // eslint-disable-line
        const sharedRoomsSupport = await this.doesServerSupportUnstableFeature("uk.half-shot.msc2666");
        const mutualRoomsSupport = await this.doesServerSupportUnstableFeature("uk.half-shot.msc2666.mutual_rooms");

        if (!sharedRoomsSupport && !mutualRoomsSupport) {
            throw Error('Server does not support mutual_rooms API');
        }

        const path = utils.encodeUri(
            `/uk.half-shot.msc2666/user/${mutualRoomsSupport ? 'mutual_rooms' : 'shared_rooms'}/$userId`,
            { $userId: userId },
        );

        const res = await this.http.authedRequest<{ joined: string[] }>(
            Method.Get, path, undefined, undefined,
            { prefix: ClientPrefix.Unstable },
        );
        return res.joined;
    }

    /**
     * Get the API versions supported by the server, along with any
     * unstable APIs it supports
     * @return {Promise<object>} The server /versions response
     */
    public getVersions(): Promise<IServerVersions> {
        if (this.serverVersionsPromise) {
            return this.serverVersionsPromise;
        }

        this.serverVersionsPromise = this.http.request<IServerVersions>(
            Method.Get, "/_matrix/client/versions",
            undefined, // queryParams
            undefined, // data
            {
                prefix: '',
            },
        ).catch((e: Error) => {
            // Need to unset this if it fails, otherwise we'll never retry
            this.serverVersionsPromise = null;
            // but rethrow the exception to anything that was waiting
            throw e;
        });

        return this.serverVersionsPromise;
    }

    /**
     * Check if a particular spec version is supported by the server.
     * @param {string} version The spec version (such as "r0.5.0") to check for.
     * @return {Promise<boolean>} Whether it is supported
     */
    public async isVersionSupported(version: string): Promise<boolean> {
        const { versions } = await this.getVersions();
        return versions && versions.includes(version);
    }

    /**
     * Query the server to see if it supports members lazy loading
     * @return {Promise<boolean>} true if server supports lazy loading
     */
    public async doesServerSupportLazyLoading(): Promise<boolean> {
        const response = await this.getVersions();
        if (!response) return false;

        const versions = response["versions"];
        const unstableFeatures = response["unstable_features"];

        return (versions && versions.includes("r0.5.0"))
            || (unstableFeatures && unstableFeatures["m.lazy_load_members"]);
    }

    /**
     * Query the server to see if the `id_server` parameter is required
     * when registering with an 3pid, adding a 3pid or resetting password.
     * @return {Promise<boolean>} true if id_server parameter is required
     */
    public async doesServerRequireIdServerParam(): Promise<boolean> {
        const response = await this.getVersions();
        if (!response) return true;

        const versions = response["versions"];

        // Supporting r0.6.0 is the same as having the flag set to false
        if (versions && versions.includes("r0.6.0")) {
            return false;
        }

        const unstableFeatures = response["unstable_features"];
        if (!unstableFeatures) return true;
        if (unstableFeatures["m.require_identity_server"] === undefined) {
            return true;
        } else {
            return unstableFeatures["m.require_identity_server"];
        }
    }

    /**
     * Query the server to see if the `id_access_token` parameter can be safely
     * passed to the homeserver. Some homeservers may trigger errors if they are not
     * prepared for the new parameter.
     * @return {Promise<boolean>} true if id_access_token can be sent
     */
    public async doesServerAcceptIdentityAccessToken(): Promise<boolean> {
        const response = await this.getVersions();
        if (!response) return false;

        const versions = response["versions"];
        const unstableFeatures = response["unstable_features"];
        return (versions && versions.includes("r0.6.0"))
            || (unstableFeatures && unstableFeatures["m.id_access_token"]);
    }

    /**
     * Query the server to see if it supports separate 3PID add and bind functions.
     * This affects the sequence of API calls clients should use for these operations,
     * so it's helpful to be able to check for support.
     * @return {Promise<boolean>} true if separate functions are supported
     */
    public async doesServerSupportSeparateAddAndBind(): Promise<boolean> {
        const response = await this.getVersions();
        if (!response) return false;

        const versions = response["versions"];
        const unstableFeatures = response["unstable_features"];

        return versions?.includes("r0.6.0") || unstableFeatures?.["m.separate_add_and_bind"];
    }

    /**
     * Query the server to see if it lists support for an unstable feature
     * in the /versions response
     * @param {string} feature the feature name
     * @return {Promise<boolean>} true if the feature is supported
     */
    public async doesServerSupportUnstableFeature(feature: string): Promise<boolean> {
        const response = await this.getVersions();
        if (!response) return false;
        const unstableFeatures = response["unstable_features"];
        return unstableFeatures && !!unstableFeatures[feature];
    }

    /**
     * Query the server to see if it is forcing encryption to be enabled for
     * a given room preset, based on the /versions response.
     * @param {Preset} presetName The name of the preset to check.
     * @returns {Promise<boolean>} true if the server is forcing encryption
     * for the preset.
     */
    public async doesServerForceEncryptionForPreset(presetName: Preset): Promise<boolean> {
        const response = await this.getVersions();
        if (!response) return false;
        const unstableFeatures = response["unstable_features"];

        // The preset name in the versions response will be without the _chat suffix.
        const versionsPresetName = presetName.includes("_chat")
            ? presetName.substring(0, presetName.indexOf("_chat"))
            : presetName;

        return unstableFeatures && !!unstableFeatures[`io.element.e2ee_forced.${versionsPresetName}`];
    }

    public async doesServerSupportThread(): Promise<{
        threads: FeatureSupport;
        list: FeatureSupport;
    }> {
        try {
            const [threadUnstable, threadStable, listUnstable, listStable] = await Promise.all([
                this.doesServerSupportUnstableFeature("org.matrix.msc3440"),
                this.doesServerSupportUnstableFeature("org.matrix.msc3440.stable"),
                this.doesServerSupportUnstableFeature("org.matrix.msc3856"),
                this.doesServerSupportUnstableFeature("org.matrix.msc3856.stable"),
            ]);

            // TODO: Use `this.isVersionSupported("v1.3")` for whatever spec version includes MSC3440 formally.

            return {
                threads: determineFeatureSupport(threadStable, threadUnstable),
                list: determineFeatureSupport(listStable, listUnstable),
            };
        } catch (e) {
            return {
                threads: FeatureSupport.None,
                list: FeatureSupport.None,
            };
        }
    }

    /**
     * Query the server to see if it supports the MSC2457 `logout_devices` parameter when setting password
     * @return {Promise<boolean>} true if server supports the `logout_devices` parameter
     */
    public doesServerSupportLogoutDevices(): Promise<boolean> {
        return this.isVersionSupported("r0.6.1");
    }

    /**
     * Get if lazy loading members is being used.
     * @return {boolean} Whether or not members are lazy loaded by this client
     */
    public hasLazyLoadMembersEnabled(): boolean {
        return !!this.clientOpts.lazyLoadMembers;
    }

    /**
     * Set a function which is called when /sync returns a 'limited' response.
     * It is called with a room ID and returns a boolean. It should return 'true' if the SDK
     * can SAFELY remove events from this room. It may not be safe to remove events if there
     * are other references to the timelines for this room, e.g because the client is
     * actively viewing events in this room.
     * Default: returns false.
     * @param {Function} cb The callback which will be invoked.
     */
    public setCanResetTimelineCallback(cb: ResetTimelineCallback) {
        this.canResetTimelineCallback = cb;
    }

    /**
     * Get the callback set via `setCanResetTimelineCallback`.
     * @return {?Function} The callback or null
     */
    public getCanResetTimelineCallback(): ResetTimelineCallback {
        return this.canResetTimelineCallback;
    }

    /**
     * Returns relations for a given event. Handles encryption transparently,
     * with the caveat that the amount of events returned might be 0, even though you get a nextBatch.
     * When the returned promise resolves, all messages should have finished trying to decrypt.
     * @param {string} roomId the room of the event
     * @param {string} eventId the id of the event
     * @param {string} relationType the rel_type of the relations requested
     * @param {string} eventType the event type of the relations requested
     * @param {Object} opts options with optional values for the request.
     * @return {Object} an object with `events` as `MatrixEvent[]` and optionally `nextBatch` if more relations are available.
     */
    public async relations(
        roomId: string,
        eventId: string,
        relationType?: RelationType | string | null,
        eventType?: EventType | string | null,
        opts: IRelationsRequestOpts = { dir: Direction.Backward },
    ): Promise<{
        originalEvent: MatrixEvent;
        events: MatrixEvent[];
        nextBatch?: string;
        prevBatch?: string;
    }> {
        const fetchedEventType = this.getEncryptedIfNeededEventType(roomId, eventType);
        const result = await this.fetchRelations(
            roomId,
            eventId,
            relationType,
            fetchedEventType,
            opts);
        const mapper = this.getEventMapper();

        const originalEvent = result.original_event ? mapper(result.original_event) : undefined;
        let events = result.chunk.map(mapper);

        if (fetchedEventType === EventType.RoomMessageEncrypted) {
            const allEvents = originalEvent ? events.concat(originalEvent) : events;
            await Promise.all(allEvents.map(e => this.decryptEventIfNeeded(e)));
            if (eventType !== null) {
                events = events.filter(e => e.getType() === eventType);
            }
        }

        if (originalEvent && relationType === RelationType.Replace) {
            events = events.filter(e => e.getSender() === originalEvent.getSender());
        }
        return {
            originalEvent,
            events,
            nextBatch: result.next_batch,
            prevBatch: result.prev_batch,
        };
    }

    /**
     * The app may wish to see if we have a key cached without
     * triggering a user interaction.
     * @return {object}
     */
    public getCrossSigningCacheCallbacks(): ICacheCallbacks {
        // XXX: Private member access
        return this.crypto?.crossSigningInfo.getCacheCallbacks();
    }

    /**
     * Generates a random string suitable for use as a client secret. <strong>This
     * method is experimental and may change.</strong>
     * @return {string} A new client secret
     */
    public generateClientSecret(): string {
        return randomString(32);
    }

    /**
     * Attempts to decrypt an event
     * @param {MatrixEvent} event The event to decrypt
     * @returns {Promise<void>} A decryption promise
     * @param {object} options
     * @param {boolean} options.isRetry True if this is a retry (enables more logging)
     * @param {boolean} options.emit Emits "event.decrypted" if set to true
     */
    public decryptEventIfNeeded(event: MatrixEvent, options?: IDecryptOptions): Promise<void> {
        if (event.shouldAttemptDecryption()) {
            event.attemptDecryption(this.crypto, options);
        }

        if (event.isBeingDecrypted()) {
            return event.getDecryptionPromise();
        } else {
            return Promise.resolve();
        }
    }

    private termsUrlForService(serviceType: SERVICE_TYPES, baseUrl: string): URL {
        switch (serviceType) {
            case SERVICE_TYPES.IS:
                return this.http.getUrl("/terms", undefined, IdentityPrefix.V2, baseUrl);
            case SERVICE_TYPES.IM:
                return this.http.getUrl("/terms", undefined, "/_matrix/integrations/v1", baseUrl);
            default:
                throw new Error('Unsupported service type');
        }
    }

    /**
     * Get the Homeserver URL of this client
     * @return {string} Homeserver URL of this client
     */
    public getHomeserverUrl(): string {
        return this.baseUrl;
    }

    /**
     * Get the identity server URL of this client
     * @param {boolean} stripProto whether or not to strip the protocol from the URL
     * @return {string} Identity server URL of this client
     */
    public getIdentityServerUrl(stripProto = false): string {
        if (stripProto && (this.idBaseUrl.startsWith("http://") ||
            this.idBaseUrl.startsWith("https://"))) {
            return this.idBaseUrl.split("://")[1];
        }
        return this.idBaseUrl;
    }

    /**
     * Set the identity server URL of this client
     * @param {string} url New identity server URL
     */
    public setIdentityServerUrl(url: string) {
        this.idBaseUrl = utils.ensureNoTrailingSlash(url);
        this.http.setIdBaseUrl(this.idBaseUrl);
    }

    /**
     * Get the access token associated with this account.
     * @return {?String} The access_token or null
     */
    public getAccessToken(): string | null {
        return this.http.opts.accessToken || null;
    }

    /**
     * Set the access token associated with this account.
     * @param {string} token The new access token.
     */
    public setAccessToken(token: string) {
        this.http.opts.accessToken = token;
    }

    /**
     * @return {boolean} true if there is a valid access_token for this client.
     */
    public isLoggedIn(): boolean {
        return this.http.opts.accessToken !== undefined;
    }

    /**
     * Make up a new transaction id
     *
     * @return {string} a new, unique, transaction id
     */
    public makeTxnId(): string {
        return "m" + new Date().getTime() + "." + (this.txnCtr++);
    }

    /**
     * Check whether a username is available prior to registration. An error response
     * indicates an invalid/unavailable username.
     * @param {string} username The username to check the availability of.
     * @return {Promise} Resolves: to boolean of whether the username is available.
     */
    public isUsernameAvailable(username: string): Promise<boolean> {
        return this.http.authedRequest<{ available: true }>(
            Method.Get, '/register/available', { username },
        ).then((response) => {
            return response.available;
        }).catch(response => {
            if (response.errcode === "M_USER_IN_USE") {
                return false;
            }
            return Promise.reject(response);
        });
    }

    /**
     * @param {string} username
     * @param {string} password
     * @param {string} sessionId
     * @param {Object} auth
     * @param {Object} bindThreepids Set key 'email' to true to bind any email
     *     threepid uses during registration in the identity server. Set 'msisdn' to
     *     true to bind msisdn.
     * @param {string} guestAccessToken
     * @param {string} inhibitLogin
     * @return {Promise} Resolves: TODO
     * @return {module:http-api.MatrixError} Rejects: with an error response.
     */
    public register(
        username: string,
        password: string,
        sessionId: string | null,
        auth: { session?: string, type: string },
        bindThreepids?: boolean | null | { email?: boolean, msisdn?: boolean },
        guestAccessToken?: string,
        inhibitLogin?: boolean,
    ): Promise<IAuthData> {
        // backwards compat
        if (bindThreepids === true) {
            bindThreepids = { email: true };
        } else if (bindThreepids === null || bindThreepids === undefined || bindThreepids === false) {
            bindThreepids = {};
        }
        if (sessionId) {
            auth.session = sessionId;
        }

        const params: IRegisterRequestParams = {
            auth: auth,
            refresh_token: true, // always ask for a refresh token - does nothing if unsupported
        };
        if (username !== undefined && username !== null) {
            params.username = username;
        }
        if (password !== undefined && password !== null) {
            params.password = password;
        }
        if (bindThreepids.email) {
            params.bind_email = true;
        }
        if (bindThreepids.msisdn) {
            params.bind_msisdn = true;
        }
        if (guestAccessToken !== undefined && guestAccessToken !== null) {
            params.guest_access_token = guestAccessToken;
        }
        if (inhibitLogin !== undefined && inhibitLogin !== null) {
            params.inhibit_login = inhibitLogin;
        }
        // Temporary parameter added to make the register endpoint advertise
        // msisdn flows. This exists because there are clients that break
        // when given stages they don't recognise. This parameter will cease
        // to be necessary once these old clients are gone.
        // Only send it if we send any params at all (the password param is
        // mandatory, so if we send any params, we'll send the password param)
        if (password !== undefined && password !== null) {
            params.x_show_msisdn = true;
        }

        return this.registerRequest(params);
    }

    /**
     * Register a guest account.
     * This method returns the auth info needed to create a new authenticated client,
     * Remember to call `setGuest(true)` on the (guest-)authenticated client, e.g:
     * ```javascript
     * const tmpClient = await sdk.createClient(MATRIX_INSTANCE);
     * const { user_id, device_id, access_token } = tmpClient.registerGuest();
     * const client = createClient({
     *   baseUrl: MATRIX_INSTANCE,
     *   accessToken: access_token,
     *   userId: user_id,
     *   deviceId: device_id,
     * })
     * client.setGuest(true);
     * ```
     *
     * @param {Object=} opts Registration options
     * @param {Object} opts.body JSON HTTP body to provide.
     * @return {Promise} Resolves: JSON object that contains:
     *                   { user_id, device_id, access_token, home_server }
     * @return {module:http-api.MatrixError} Rejects: with an error response.
     */
    public registerGuest(opts: { body?: any }): Promise<any> { // TODO: Types
        opts = opts || {};
        opts.body = opts.body || {};
        return this.registerRequest(opts.body, "guest");
    }

    /**
     * @param {Object} data   parameters for registration request
     * @param {string=} kind  type of user to register. may be "guest"
     * @return {Promise} Resolves: to the /register response
     * @return {module:http-api.MatrixError} Rejects: with an error response.
     */
    public registerRequest(data: IRegisterRequestParams, kind?: string): Promise<IAuthData> {
        const params: { kind?: string } = {};
        if (kind) {
            params.kind = kind;
        }

        return this.http.request(Method.Post, "/register", params, data);
    }

    /**
     * Refreshes an access token using a provided refresh token. The refresh token
     * must be valid for the current access token known to the client instance.
     *
     * Note that this function will not cause a logout if the token is deemed
     * unknown by the server - the caller is responsible for managing logout
     * actions on error.
     * @param {string} refreshToken The refresh token.
     * @return {Promise<IRefreshTokenResponse>} Resolves to the new token.
     * @return {module:http-api.MatrixError} Rejects with an error response.
     */
    public refreshToken(refreshToken: string): Promise<IRefreshTokenResponse> {
        return this.http.authedRequest(
            Method.Post,
            "/refresh",
            undefined,
            { refresh_token: refreshToken },
            {
                prefix: ClientPrefix.V1,
                inhibitLogoutEmit: true, // we don't want to cause logout loops
            },
        );
    }

    /**
     * @return {Promise<ILoginFlowsResponse>} Resolves to the available login flows
     * @return {module:http-api.MatrixError} Rejects: with an error response.
     */
    public loginFlows(): Promise<ILoginFlowsResponse> {
        return this.http.request(Method.Get, "/login");
    }

    /**
     * @param {string} loginType
     * @param {Object} data
     * @return {Promise} Resolves: TODO
     * @return {module:http-api.MatrixError} Rejects: with an error response.
     */
    public login(loginType: string, data: any): Promise<any> { // TODO: Types
        const loginData = {
            type: loginType,
        };

        // merge data into loginData
        Object.assign(loginData, data);

        return this.http.authedRequest<{
            access_token?: string;
            user_id?: string;
        }>(Method.Post, "/login", undefined, loginData).then(response => {
            if (response.access_token && response.user_id) {
                this.http.opts.accessToken = response.access_token;
                this.credentials = {
                    userId: response.user_id,
                };
            }
            return response;
        });
    }

    /**
     * @param {string} user
     * @param {string} password
     * @return {Promise} Resolves: TODO
     * @return {module:http-api.MatrixError} Rejects: with an error response.
     */
    public loginWithPassword(user: string, password: string): Promise<any> { // TODO: Types
        return this.login("m.login.password", {
            user: user,
            password: password,
        });
    }

    /**
     * @param {string} relayState URL Callback after SAML2 Authentication
     * @return {Promise} Resolves: TODO
     * @return {module:http-api.MatrixError} Rejects: with an error response.
     */
    public loginWithSAML2(relayState: string): Promise<any> { // TODO: Types
        return this.login("m.login.saml2", {
            relay_state: relayState,
        });
    }

    /**
     * @param {string} redirectUrl The URL to redirect to after the HS
     * authenticates with CAS.
     * @return {string} The HS URL to hit to begin the CAS login process.
     */
    public getCasLoginUrl(redirectUrl: string): string {
        return this.getSsoLoginUrl(redirectUrl, "cas");
    }

    /**
     * @param {string} redirectUrl The URL to redirect to after the HS
     *     authenticates with the SSO.
     * @param {string} loginType The type of SSO login we are doing (sso or cas).
     *     Defaults to 'sso'.
     * @param {string} idpId The ID of the Identity Provider being targeted, optional.
     * @param {SSOAction} action the SSO flow to indicate to the IdP, optional.
     * @return {string} The HS URL to hit to begin the SSO login process.
     */
    public getSsoLoginUrl(
        redirectUrl: string,
        loginType = "sso",
        idpId?: string,
        action?: SSOAction,
    ): string {
        let url = "/login/" + loginType + "/redirect";
        if (idpId) {
            url += "/" + idpId;
        }

        const params = {
            redirectUrl,
            [SSO_ACTION_PARAM.unstable!]: action,
        };

        return this.http.getUrl(url, params, ClientPrefix.R0).href;
    }

    /**
     * @param {string} token Login token previously received from homeserver
     * @return {Promise} Resolves: TODO
     * @return {module:http-api.MatrixError} Rejects: with an error response.
     */
    public loginWithToken(token: string): Promise<any> { // TODO: Types
        return this.login("m.login.token", {
            token: token,
        });
    }

    /**
     * Logs out the current session.
     * Obviously, further calls that require authorisation should fail after this
     * method is called. The state of the MatrixClient object is not affected:
     * it is up to the caller to either reset or destroy the MatrixClient after
     * this method succeeds.
     * @param {boolean} stopClient whether to stop the client before calling /logout to prevent invalid token errors.
     * @return {Promise} Resolves: On success, the empty object {}
     */
    public async logout(stopClient = false): Promise<{}> {
        if (this.crypto?.backupManager?.getKeyBackupEnabled()) {
            try {
                while (await this.crypto.backupManager.backupPendingKeys(200) > 0);
            } catch (err) {
                logger.error(
                    "Key backup request failed when logging out. Some keys may be missing from backup",
                    err,
                );
            }
        }

        if (stopClient) {
            this.stopClient();
            this.http.abort();
        }

        return this.http.authedRequest(Method.Post, '/logout');
    }

    /**
     * Deactivates the logged-in account.
     * Obviously, further calls that require authorisation should fail after this
     * method is called. The state of the MatrixClient object is not affected:
     * it is up to the caller to either reset or destroy the MatrixClient after
     * this method succeeds.
     * @param {object} auth Optional. Auth data to supply for User-Interactive auth.
     * @param {boolean} erase Optional. If set, send as `erase` attribute in the
     * JSON request body, indicating whether the account should be erased. Defaults
     * to false.
     * @return {Promise} Resolves: On success, the empty object
     */
    public deactivateAccount(auth?: any, erase?: boolean): Promise<{}> {
        const body: any = {};
        if (auth) {
            body.auth = auth;
        }
        if (erase !== undefined) {
            body.erase = erase;
        }

        return this.http.authedRequest(Method.Post, '/account/deactivate', undefined, body);
    }

    /**
     * Make a request for an `m.login.token` to be issued as per
     * [MSC3882](https://github.com/matrix-org/matrix-spec-proposals/pull/3882).
     * The server may require User-Interactive auth.
     * Note that this is UNSTABLE and subject to breaking changes without notice.
     * @param {IAuthData} auth Optional. Auth data to supply for User-Interactive auth.
     * @return {Promise<UIAResponse<LoginTokenPostResponse>>} Resolves: On success, the token response
     * or UIA auth data.
     */
    public requestLoginToken(auth?: IAuthData): Promise<UIAResponse<LoginTokenPostResponse>> {
        const body: UIARequest<{}> = { auth };
        return this.http.authedRequest(
            Method.Post,
            "/org.matrix.msc3882/login/token",
            undefined, // no query params
            body,
            { prefix: ClientPrefix.Unstable },
        );
    }

    /**
     * Get the fallback URL to use for unknown interactive-auth stages.
     *
     * @param {string} loginType     the type of stage being attempted
     * @param {string} authSessionId the auth session ID provided by the homeserver
     *
     * @return {string} HS URL to hit to for the fallback interface
     */
    public getFallbackAuthUrl(loginType: string, authSessionId: string): string {
        const path = utils.encodeUri("/auth/$loginType/fallback/web", {
            $loginType: loginType,
        });

        return this.http.getUrl(path, {
            session: authSessionId,
        }, ClientPrefix.R0).href;
    }

    /**
     * Create a new room.
     * @param {Object} options a list of options to pass to the /createRoom API.
     * @param {string} options.room_alias_name The alias localpart to assign to
     * this room.
     * @param {string} options.visibility Either 'public' or 'private'.
     * @param {string[]} options.invite A list of user IDs to invite to this room.
     * @param {string} options.name The name to give this room.
     * @param {string} options.topic The topic to give this room.
     * @return {Promise} Resolves: <code>{room_id: {string}}</code>
     * @return {module:http-api.MatrixError} Rejects: with an error response.
     */
    public async createRoom(options: ICreateRoomOpts): Promise<{ room_id: string }> { // eslint-disable-line camelcase
        // some valid options include: room_alias_name, visibility, invite

        // inject the id_access_token if inviting 3rd party addresses
        const invitesNeedingToken = (options.invite_3pid || [])
            .filter(i => !i.id_access_token);
        if (
            invitesNeedingToken.length > 0 &&
            this.identityServer?.getAccessToken &&
            await this.doesServerAcceptIdentityAccessToken()
        ) {
            const identityAccessToken = await this.identityServer.getAccessToken();
            if (identityAccessToken) {
                for (const invite of invitesNeedingToken) {
                    invite.id_access_token = identityAccessToken;
                }
            }
        }

        return this.http.authedRequest(Method.Post, "/createRoom", undefined, options);
    }

    /**
     * Fetches relations for a given event
     * @param {string} roomId the room of the event
     * @param {string} eventId the id of the event
     * @param {string} [relationType] the rel_type of the relations requested
     * @param {string} [eventType] the event type of the relations requested
     * @param {Object} [opts] options with optional values for the request.
    * @return {Object} the response, with chunk, prev_batch and, next_batch.
     */
    public fetchRelations(
        roomId: string,
        eventId: string,
        relationType?: RelationType | string | null,
        eventType?: EventType | string | null,
        opts: IRelationsRequestOpts = { dir: Direction.Backward },
    ): Promise<IRelationsResponse> {
        const queryString = utils.encodeParams(opts as Record<string, string | number>);

        let templatedUrl = "/rooms/$roomId/relations/$eventId";
        if (relationType !== null) {
            templatedUrl += "/$relationType";
            if (eventType !== null) {
                templatedUrl += "/$eventType";
            }
        } else if (eventType !== null) {
            logger.warn(`eventType: ${eventType} ignored when fetching
            relations as relationType is null`);
            eventType = null;
        }

        const path = utils.encodeUri(
            templatedUrl + "?" + queryString, {
                $roomId: roomId,
                $eventId: eventId,
                $relationType: relationType,
                $eventType: eventType,
            });
        return this.http.authedRequest(
            Method.Get, path, undefined, undefined, {
                prefix: ClientPrefix.Unstable,
            },
        );
    }

    /**
     * @param {string} roomId
     * @return {Promise} Resolves: TODO
     * @return {module:http-api.MatrixError} Rejects: with an error response.
     */
    public roomState(roomId: string): Promise<IStateEventWithRoomId[]> {
        const path = utils.encodeUri("/rooms/$roomId/state", { $roomId: roomId });
        return this.http.authedRequest(Method.Get, path);
    }

    /**
     * Get an event in a room by its event id.
     * @param {string} roomId
     * @param {string} eventId
     *
     * @return {Promise} Resolves to an object containing the event.
     * @return {module:http-api.MatrixError} Rejects: with an error response.
     */
    public fetchRoomEvent(roomId: string, eventId: string): Promise<IMinimalEvent> {
        const path = utils.encodeUri(
            "/rooms/$roomId/event/$eventId", {
                $roomId: roomId,
                $eventId: eventId,
            },
        );
        return this.http.authedRequest(Method.Get, path);
    }

    /**
     * @param {string} roomId
     * @param {string} includeMembership the membership type to include in the response
     * @param {string} excludeMembership the membership type to exclude from the response
     * @param {string} atEventId the id of the event for which moment in the timeline the members should be returned for
     * @return {Promise} Resolves: dictionary of userid to profile information
     * @return {module:http-api.MatrixError} Rejects: with an error response.
     */
    public members(
        roomId: string,
        includeMembership?: string,
        excludeMembership?: string,
        atEventId?: string,
    ): Promise<{ [userId: string]: IStateEventWithRoomId[] }> {
        const queryParams: Record<string, string> = {};
        if (includeMembership) {
            queryParams.membership = includeMembership;
        }
        if (excludeMembership) {
            queryParams.not_membership = excludeMembership;
        }
        if (atEventId) {
            queryParams.at = atEventId;
        }

        const queryString = utils.encodeParams(queryParams);

        const path = utils.encodeUri("/rooms/$roomId/members?" + queryString,
            { $roomId: roomId });
        return this.http.authedRequest(Method.Get, path);
    }

    /**
     * Upgrades a room to a new protocol version
     * @param {string} roomId
     * @param {string} newVersion The target version to upgrade to
     * @return {Promise} Resolves: Object with key 'replacement_room'
     * @return {module:http-api.MatrixError} Rejects: with an error response.
     */
    public upgradeRoom(
        roomId: string,
        newVersion: string,
    ): Promise<{ replacement_room: string }> { // eslint-disable-line camelcase
        const path = utils.encodeUri("/rooms/$roomId/upgrade", { $roomId: roomId });
        return this.http.authedRequest(Method.Post, path, undefined, { new_version: newVersion });
    }

    /**
     * Retrieve a state event.
     * @param {string} roomId
     * @param {string} eventType
     * @param {string} stateKey
     * @return {Promise} Resolves: TODO
     * @return {module:http-api.MatrixError} Rejects: with an error response.
     */
    public getStateEvent(
        roomId: string,
        eventType: string,
        stateKey: string,
    ): Promise<Record<string, any>> {
        const pathParams = {
            $roomId: roomId,
            $eventType: eventType,
            $stateKey: stateKey,
        };
        let path = utils.encodeUri("/rooms/$roomId/state/$eventType", pathParams);
        if (stateKey !== undefined) {
            path = utils.encodeUri(path + "/$stateKey", pathParams);
        }
        return this.http.authedRequest(Method.Get, path);
    }

    /**
     * @param {string} roomId
     * @param {string} eventType
     * @param {Object} content
     * @param {string} stateKey
     * @return {Promise} Resolves: TODO
     * @return {module:http-api.MatrixError} Rejects: with an error response.
     */
    public sendStateEvent(
        roomId: string,
        eventType: string,
        content: any,
        stateKey = "",
    ): Promise<ISendEventResponse> {
        const pathParams = {
            $roomId: roomId,
            $eventType: eventType,
            $stateKey: stateKey,
        };
        let path = utils.encodeUri("/rooms/$roomId/state/$eventType", pathParams);
        if (stateKey !== undefined) {
            path = utils.encodeUri(path + "/$stateKey", pathParams);
        }
        return this.http.authedRequest(Method.Put, path, undefined, content);
    }

    /**
     * @param {string} roomId
     * @param {Number} limit
     * @return {Promise} Resolves: TODO
     * @return {module:http-api.MatrixError} Rejects: with an error response.
     */
    public roomInitialSync(roomId: string, limit: number): Promise<IRoomInitialSyncResponse> {
        const path = utils.encodeUri("/rooms/$roomId/initialSync",
            { $roomId: roomId },
        );

        return this.http.authedRequest(Method.Get, path, { limit: limit?.toString() ?? "30" });
    }

    /**
     * Set a marker to indicate the point in a room before which the user has read every
     * event. This can be retrieved from room account data (the event type is `m.fully_read`)
     * and displayed as a horizontal line in the timeline that is visually distinct to the
     * position of the user's own read receipt.
     * @param {string} roomId ID of the room that has been read
     * @param {string} rmEventId ID of the event that has been read
     * @param {string} rrEventId ID of the event tracked by the read receipt. This is here
     * for convenience because the RR and the RM are commonly updated at the same time as
     * each other. Optional.
     * @param {string} rpEventId rpEvent the m.read.private read receipt event for when we
     * don't want other users to see the read receipts. This is experimental. Optional.
     * @return {Promise} Resolves: the empty object, {}.
     */
    public async setRoomReadMarkersHttpRequest(
        roomId: string,
        rmEventId: string,
        rrEventId: string,
        rpEventId: string,
    ): Promise<{}> {
        const path = utils.encodeUri("/rooms/$roomId/read_markers", {
            $roomId: roomId,
        });

        const content = {
            [ReceiptType.FullyRead]: rmEventId,
            [ReceiptType.Read]: rrEventId,
        };

        if (
            (await this.doesServerSupportUnstableFeature("org.matrix.msc2285.stable"))
            || (await this.isVersionSupported("v1.4"))
        ) {
            content[ReceiptType.ReadPrivate] = rpEventId;
        }

        return this.http.authedRequest(Method.Post, path, undefined, content);
    }

    /**
     * @return {Promise} Resolves: A list of the user's current rooms
     * @return {module:http-api.MatrixError} Rejects: with an error response.
     */
    public getJoinedRooms(): Promise<IJoinedRoomsResponse> {
        const path = utils.encodeUri("/joined_rooms", {});
        return this.http.authedRequest(Method.Get, path);
    }

    /**
     * Retrieve membership info. for a room.
     * @param {string} roomId ID of the room to get membership for
     * @return {Promise} Resolves: A list of currently joined users
     *                                 and their profile data.
     * @return {module:http-api.MatrixError} Rejects: with an error response.
     */
    public getJoinedRoomMembers(roomId: string): Promise<IJoinedMembersResponse> {
        const path = utils.encodeUri("/rooms/$roomId/joined_members", {
            $roomId: roomId,
        });
        return this.http.authedRequest(Method.Get, path);
    }

    /**
     * @param {Object} options Options for this request
     * @param {string} options.server The remote server to query for the room list.
     *                                Optional. If unspecified, get the local home
     *                                server's public room list.
     * @param {number} options.limit Maximum number of entries to return
     * @param {string} options.since Token to paginate from
     * @param {object} options.filter Filter parameters
     * @param {string} options.filter.generic_search_term String to search for
     * @return {Promise} Resolves: IPublicRoomsResponse
     * @return {module:http-api.MatrixError} Rejects: with an error response.
     */
    public publicRooms(
        { server, limit, since, ...options }: IRoomDirectoryOptions = {},
    ): Promise<IPublicRoomsResponse> {
        const queryParams: QueryDict = { server, limit, since };
        if (Object.keys(options).length === 0) {
            return this.http.authedRequest(Method.Get, "/publicRooms", queryParams);
        } else {
            return this.http.authedRequest(Method.Post, "/publicRooms", queryParams, options);
        }
    }

    /**
     * Create an alias to room ID mapping.
     * @param {string} alias The room alias to create.
     * @param {string} roomId The room ID to link the alias to.
     * @return {Promise} Resolves: an empty object {}
     * @return {module:http-api.MatrixError} Rejects: with an error response.
     */
    public createAlias(alias: string, roomId: string): Promise<{}> {
        const path = utils.encodeUri("/directory/room/$alias", {
            $alias: alias,
        });
        const data = {
            room_id: roomId,
        };
        return this.http.authedRequest(Method.Put, path, undefined, data);
    }

    /**
     * Delete an alias to room ID mapping. This alias must be on your local server,
     * and you must have sufficient access to do this operation.
     * @param {string} alias The room alias to delete.
     * @return {Promise} Resolves: an empty object {}.
     * @return {module:http-api.MatrixError} Rejects: with an error response.
     */
    public deleteAlias(alias: string): Promise<{}> {
        const path = utils.encodeUri("/directory/room/$alias", {
            $alias: alias,
        });
        return this.http.authedRequest(Method.Delete, path);
    }

    /**
     * Gets the local aliases for the room. Note: this includes all local aliases, unlike the
     * curated list from the m.room.canonical_alias state event.
     * @param {string} roomId The room ID to get local aliases for.
     * @return {Promise} Resolves: an object with an `aliases` property, containing an array of local aliases
     * @return {module:http-api.MatrixError} Rejects: with an error response.
     */
    public getLocalAliases(roomId: string): Promise<{ aliases: string[] }> {
        const path = utils.encodeUri("/rooms/$roomId/aliases", { $roomId: roomId });
        const prefix = ClientPrefix.V3;
        return this.http.authedRequest(Method.Get, path, undefined, undefined, { prefix });
    }

    /**
     * Get room info for the given alias.
     * @param {string} alias The room alias to resolve.
     * @return {Promise} Resolves: Object with room_id and servers.
     * @return {module:http-api.MatrixError} Rejects: with an error response.
     */
    public getRoomIdForAlias(
        alias: string,
    ): Promise<{ room_id: string, servers: string[] }> { // eslint-disable-line camelcase
        // TODO: deprecate this or resolveRoomAlias
        const path = utils.encodeUri("/directory/room/$alias", {
            $alias: alias,
        });
        return this.http.authedRequest(Method.Get, path);
    }

    /**
     * @param {string} roomAlias
     * @return {Promise} Resolves: Object with room_id and servers.
     * @return {module:http-api.MatrixError} Rejects: with an error response.
     */
    // eslint-disable-next-line camelcase
    public resolveRoomAlias(roomAlias: string): Promise<{ room_id: string, servers: string[] }> {
        // TODO: deprecate this or getRoomIdForAlias
        const path = utils.encodeUri("/directory/room/$alias", { $alias: roomAlias });
        return this.http.request(Method.Get, path);
    }

    /**
     * Get the visibility of a room in the current HS's room directory
     * @param {string} roomId
     * @return {Promise} Resolves: TODO
     * @return {module:http-api.MatrixError} Rejects: with an error response.
     */
    public getRoomDirectoryVisibility(roomId: string): Promise<{ visibility: Visibility }> {
        const path = utils.encodeUri("/directory/list/room/$roomId", {
            $roomId: roomId,
        });
        return this.http.authedRequest(Method.Get, path);
    }

    /**
     * Set the visbility of a room in the current HS's room directory
     * @param {string} roomId
     * @param {string} visibility "public" to make the room visible
     *                 in the public directory, or "private" to make
     *                 it invisible.
     * @return {Promise} Resolves: to an empty object {}
     * @return {module:http-api.MatrixError} Rejects: with an error response.
     */
    public setRoomDirectoryVisibility(roomId: string, visibility: Visibility): Promise<{}> {
        const path = utils.encodeUri("/directory/list/room/$roomId", {
            $roomId: roomId,
        });
        return this.http.authedRequest(Method.Put, path, undefined, { visibility });
    }

    /**
     * Set the visbility of a room bridged to a 3rd party network in
     * the current HS's room directory.
     * @param {string} networkId the network ID of the 3rd party
     *                 instance under which this room is published under.
     * @param {string} roomId
     * @param {string} visibility "public" to make the room visible
     *                 in the public directory, or "private" to make
     *                 it invisible.
     * @return {Promise} Resolves: result object
     * @return {module:http-api.MatrixError} Rejects: with an error response.
     */
    public setRoomDirectoryVisibilityAppService(
        networkId: string,
        roomId: string,
        visibility: "public" | "private",
    ): Promise<any> { // TODO: Types
        const path = utils.encodeUri("/directory/list/appservice/$networkId/$roomId", {
            $networkId: networkId,
            $roomId: roomId,
        });
        return this.http.authedRequest(Method.Put, path, undefined, { "visibility": visibility });
    }

    /**
     * Query the user directory with a term matching user IDs, display names and domains.
     * @param {object} opts options
     * @param {string} opts.term the term with which to search.
     * @param {number} opts.limit the maximum number of results to return. The server will
     *                 apply a limit if unspecified.
     * @return {Promise} Resolves: an array of results.
     */
    public searchUserDirectory(opts: { term: string, limit?: number }): Promise<IUserDirectoryResponse> {
        const body: any = {
            search_term: opts.term,
        };

        if (opts.limit !== undefined) {
            body.limit = opts.limit;
        }

        return this.http.authedRequest(Method.Post, "/user_directory/search", undefined, body);
    }

    /**
     * Upload a file to the media repository on the homeserver.
     *
     * @param {object} file The object to upload. On a browser, something that
     *   can be sent to XMLHttpRequest.send (typically a File).  Under node.js,
     *   a a Buffer, String or ReadStream.
     *
     * @param {object} opts  options object
     *
     * @param {string=} opts.name   Name to give the file on the server. Defaults
     *   to <tt>file.name</tt>.
     *
     * @param {boolean=} opts.includeFilename if false will not send the filename,
     *   e.g for encrypted file uploads where filename leaks are undesirable.
     *   Defaults to true.
     *
     * @param {string=} opts.type   Content-type for the upload. Defaults to
     *   <tt>file.type</tt>, or <tt>applicaton/octet-stream</tt>.
     *
     * @param {boolean=} opts.rawResponse Return the raw body, rather than
     *   parsing the JSON. Defaults to false (except on node.js, where it
     *   defaults to true for backwards compatibility).
     *
     * @param {boolean=} opts.onlyContentUri Just return the content URI,
     *   rather than the whole body. Defaults to false (except on browsers,
     *   where it defaults to true for backwards compatibility). Ignored if
     *   opts.rawResponse is true.
     *
     * @param {Function=} opts.progressHandler Optional. Called when a chunk of
     *    data has been uploaded, with an object containing the fields `loaded`
     *    (number of bytes transferred) and `total` (total size, if known).
     *
     * @return {Promise} Resolves to response object, as
     *    determined by this.opts.onlyData, opts.rawResponse, and
     *    opts.onlyContentUri.  Rejects with an error (usually a MatrixError).
     */
    public uploadContent(file: FileType, opts?: UploadOpts): Promise<UploadResponse> {
        return this.http.uploadContent(file, opts);
    }

    /**
     * Cancel a file upload in progress
     * @param {Promise} upload The object returned from uploadContent
     * @return {boolean} true if canceled, otherwise false
     */
    public cancelUpload(upload: Promise<UploadResponse>): boolean {
        return this.http.cancelUpload(upload);
    }

    /**
     * Get a list of all file uploads in progress
     * @return {array} Array of objects representing current uploads.
     * Currently in progress is element 0. Keys:
     *  - promise: The promise associated with the upload
     *  - loaded: Number of bytes uploaded
     *  - total: Total number of bytes to upload
     */
    public getCurrentUploads(): Upload[] {
        return this.http.getCurrentUploads();
    }

    /**
     * @param {string} userId
     * @param {string} info The kind of info to retrieve (e.g. 'displayname',
     * 'avatar_url').
     * @return {Promise} Resolves: TODO
     * @return {module:http-api.MatrixError} Rejects: with an error response.
     */
    public getProfileInfo(
        userId: string,
        info?: string,
        // eslint-disable-next-line camelcase
    ): Promise<{ avatar_url?: string, displayname?: string }> {
        const path = info ?
            utils.encodeUri("/profile/$userId/$info",
                { $userId: userId, $info: info }) :
            utils.encodeUri("/profile/$userId",
                { $userId: userId });
        return this.http.authedRequest(Method.Get, path);
    }

    /**
     * @return {Promise} Resolves to a list of the user's threepids.
     * @return {module:http-api.MatrixError} Rejects: with an error response.
     */
    public getThreePids(): Promise<{ threepids: IThreepid[] }> {
        return this.http.authedRequest(Method.Get, "/account/3pid");
    }

    /**
     * Add a 3PID to your homeserver account and optionally bind it to an identity
     * server as well. An identity server is required as part of the `creds` object.
     *
     * This API is deprecated, and you should instead use `addThreePidOnly`
     * for homeservers that support it.
     *
     * @param {Object} creds
     * @param {boolean} bind
     * @return {Promise} Resolves: on success
     * @return {module:http-api.MatrixError} Rejects: with an error response.
     */
    public addThreePid(creds: any, bind: boolean): Promise<any> { // TODO: Types
        const path = "/account/3pid";
        const data = {
            'threePidCreds': creds,
            'bind': bind,
        };
        return this.http.authedRequest(Method.Post, path, undefined, data);
    }

    /**
     * Add a 3PID to your homeserver account. This API does not use an identity
     * server, as the homeserver is expected to handle 3PID ownership validation.
     *
     * You can check whether a homeserver supports this API via
     * `doesServerSupportSeparateAddAndBind`.
     *
     * @param {Object} data A object with 3PID validation data from having called
     * `account/3pid/<medium>/requestToken` on the homeserver.
     * @return {Promise} Resolves: to an empty object {}
     * @return {module:http-api.MatrixError} Rejects: with an error response.
     */
    public async addThreePidOnly(data: IAddThreePidOnlyBody): Promise<{}> {
        const path = "/account/3pid/add";
        const prefix = await this.isVersionSupported("r0.6.0") ? ClientPrefix.R0 : ClientPrefix.Unstable;
        return this.http.authedRequest(Method.Post, path, undefined, data, { prefix });
    }

    /**
     * Bind a 3PID for discovery onto an identity server via the homeserver. The
     * identity server handles 3PID ownership validation and the homeserver records
     * the new binding to track where all 3PIDs for the account are bound.
     *
     * You can check whether a homeserver supports this API via
     * `doesServerSupportSeparateAddAndBind`.
     *
     * @param {Object} data A object with 3PID validation data from having called
     * `validate/<medium>/requestToken` on the identity server. It should also
     * contain `id_server` and `id_access_token` fields as well.
     * @return {Promise} Resolves: to an empty object {}
     * @return {module:http-api.MatrixError} Rejects: with an error response.
     */
    public async bindThreePid(data: IBindThreePidBody): Promise<{}> {
        const path = "/account/3pid/bind";
        const prefix = await this.isVersionSupported("r0.6.0") ? ClientPrefix.R0 : ClientPrefix.Unstable;
        return this.http.authedRequest(Method.Post, path, undefined, data, { prefix });
    }

    /**
     * Unbind a 3PID for discovery on an identity server via the homeserver. The
     * homeserver removes its record of the binding to keep an updated record of
     * where all 3PIDs for the account are bound.
     *
     * @param {string} medium The threepid medium (eg. 'email')
     * @param {string} address The threepid address (eg. 'bob@example.com')
     *        this must be as returned by getThreePids.
     * @return {Promise} Resolves: on success
     * @return {module:http-api.MatrixError} Rejects: with an error response.
     */
    public async unbindThreePid(
        medium: string,
        address: string,
        // eslint-disable-next-line camelcase
    ): Promise<{ id_server_unbind_result: IdServerUnbindResult }> {
        const path = "/account/3pid/unbind";
        const data = {
            medium,
            address,
            id_server: this.getIdentityServerUrl(true),
        };
        const prefix = await this.isVersionSupported("r0.6.0") ? ClientPrefix.R0 : ClientPrefix.Unstable;
        return this.http.authedRequest(Method.Post, path, undefined, data, { prefix });
    }

    /**
     * @param {string} medium The threepid medium (eg. 'email')
     * @param {string} address The threepid address (eg. 'bob@example.com')
     *        this must be as returned by getThreePids.
     * @return {Promise} Resolves: The server response on success
     *     (generally the empty JSON object)
     * @return {module:http-api.MatrixError} Rejects: with an error response.
     */
    public deleteThreePid(
        medium: string,
        address: string,
        // eslint-disable-next-line camelcase
    ): Promise<{ id_server_unbind_result: IdServerUnbindResult }> {
        const path = "/account/3pid/delete";
        return this.http.authedRequest(Method.Post, path, undefined, { medium, address });
    }

    /**
     * Make a request to change your password.
     * @param {Object} authDict
     * @param {string} newPassword The new desired password.
     * @param {boolean} logoutDevices Should all sessions be logged out after the password change. Defaults to true.
     * @return {Promise} Resolves: to an empty object {}
     * @return {module:http-api.MatrixError} Rejects: with an error response.
     */
    public setPassword(
        authDict: any,
        newPassword: string,
        logoutDevices?: boolean,
    ): Promise<{}> {
        const path = "/account/password";
        const data = {
            'auth': authDict,
            'new_password': newPassword,
            'logout_devices': logoutDevices,
        };

        return this.http.authedRequest<{}>(Method.Post, path, undefined, data);
    }

    /**
     * Gets all devices recorded for the logged-in user
     * @return {Promise} Resolves: result object
     * @return {module:http-api.MatrixError} Rejects: with an error response.
     */
    public getDevices(): Promise<{ devices: IMyDevice[] }> {
        return this.http.authedRequest(Method.Get, "/devices");
    }

    /**
     * Gets specific device details for the logged-in user
     * @param {string} deviceId  device to query
     * @return {Promise} Resolves: result object
     * @return {module:http-api.MatrixError} Rejects: with an error response.
     */
    public getDevice(deviceId: string): Promise<IMyDevice> {
        const path = utils.encodeUri("/devices/$device_id", {
            $device_id: deviceId,
        });
        return this.http.authedRequest(Method.Get, path);
    }

    /**
     * Update the given device
     *
     * @param {string} deviceId  device to update
     * @param {Object} body       body of request
     * @return {Promise} Resolves: to an empty object {}
     * @return {module:http-api.MatrixError} Rejects: with an error response.
     */
    // eslint-disable-next-line camelcase
    public setDeviceDetails(deviceId: string, body: { display_name: string }): Promise<{}> {
        const path = utils.encodeUri("/devices/$device_id", {
            $device_id: deviceId,
        });

        return this.http.authedRequest(Method.Put, path, undefined, body);
    }

    /**
     * Delete the given device
     *
     * @param {string} deviceId  device to delete
     * @param {object} auth Optional. Auth data to supply for User-Interactive auth.
     * @return {Promise} Resolves: result object
     * @return {module:http-api.MatrixError} Rejects: with an error response.
     */
    public deleteDevice(deviceId: string, auth?: IAuthDict): Promise<IAuthData | {}> {
        const path = utils.encodeUri("/devices/$device_id", {
            $device_id: deviceId,
        });

        const body: any = {};

        if (auth) {
            body.auth = auth;
        }

        return this.http.authedRequest(Method.Delete, path, undefined, body);
    }

    /**
     * Delete multiple device
     *
     * @param {string[]} devices IDs of the devices to delete
     * @param {object} auth Optional. Auth data to supply for User-Interactive auth.
     * @return {Promise} Resolves: result object
     * @return {module:http-api.MatrixError} Rejects: with an error response.
     */
    public deleteMultipleDevices(devices: string[], auth?: IAuthDict): Promise<IAuthData | {}> {
        const body: any = { devices };

        if (auth) {
            body.auth = auth;
        }

        const path = "/delete_devices";
        return this.http.authedRequest(Method.Post, path, undefined, body);
    }

    /**
     * Gets all pushers registered for the logged-in user
     *
     * @return {Promise} Resolves: Array of objects representing pushers
     * @return {module:http-api.MatrixError} Rejects: with an error response.
     */
    public async getPushers(): Promise<{ pushers: IPusher[] }> {
        const response = await this.http.authedRequest<{ pushers: IPusher[] }>(Method.Get, "/pushers");

        // Migration path for clients that connect to a homeserver that does not support
        // MSC3881 yet, see https://github.com/matrix-org/matrix-spec-proposals/blob/kerry/remote-push-toggle/proposals/3881-remote-push-notification-toggling.md#migration
        if (!await this.doesServerSupportUnstableFeature("org.matrix.msc3881")) {
            response.pushers = response.pushers.map(pusher => {
                if (!pusher.hasOwnProperty(PUSHER_ENABLED.name)) {
                    pusher[PUSHER_ENABLED.name] = true;
                }
                return pusher;
            });
        }

        return response;
    }

    /**
     * Adds a new pusher or updates an existing pusher
     *
     * @param {IPusherRequest} pusher Object representing a pusher
     * @return {Promise} Resolves: Empty json object on success
     * @return {module:http-api.MatrixError} Rejects: with an error response.
     */
    public setPusher(pusher: IPusherRequest): Promise<{}> {
        const path = "/pushers/set";
        return this.http.authedRequest(Method.Post, path, undefined, pusher);
    }

    /**
     * Persists local notification settings
     * @param {string} deviceId
     * @param {LocalNotificationSettings} notificationSettings
     * @return {Promise} Resolves: an empty object
     * @return {module:http-api.MatrixError} Rejects: with an error response.
     */
    public setLocalNotificationSettings(
        deviceId: string,
        notificationSettings: LocalNotificationSettings,
    ): Promise<{}> {
        const key = `${LOCAL_NOTIFICATION_SETTINGS_PREFIX.name}.${deviceId}`;
        return this.setAccountData(key, notificationSettings);
    }

    /**
     * Get the push rules for the account from the server.
     * @return {Promise} Resolves to the push rules.
     * @return {module:http-api.MatrixError} Rejects: with an error response.
     */
    public getPushRules(): Promise<IPushRules> {
        return this.http.authedRequest(Method.Get, "/pushrules/").then((rules: IPushRules) => {
            return PushProcessor.rewriteDefaultRules(rules);
        });
    }

    /**
     * @param {string} scope
     * @param {string} kind
     * @param {string} ruleId
     * @param {Object} body
     * @return {Promise} Resolves: an empty object {}
     * @return {module:http-api.MatrixError} Rejects: with an error response.
     */
    public addPushRule(
        scope: string,
        kind: PushRuleKind,
        ruleId: Exclude<string, RuleId>,
        body: Pick<IPushRule, "actions" | "conditions" | "pattern">,
    ): Promise<{}> {
        // NB. Scope not uri encoded because devices need the '/'
        const path = utils.encodeUri("/pushrules/" + scope + "/$kind/$ruleId", {
            $kind: kind,
            $ruleId: ruleId,
        });
        return this.http.authedRequest(Method.Put, path, undefined, body);
    }

    /**
     * @param {string} scope
     * @param {string} kind
     * @param {string} ruleId
     * @return {Promise} Resolves: an empty object {}
     * @return {module:http-api.MatrixError} Rejects: with an error response.
     */
    public deletePushRule(
        scope: string,
        kind: PushRuleKind,
        ruleId: Exclude<string, RuleId>,
    ): Promise<{}> {
        // NB. Scope not uri encoded because devices need the '/'
        const path = utils.encodeUri("/pushrules/" + scope + "/$kind/$ruleId", {
            $kind: kind,
            $ruleId: ruleId,
        });
        return this.http.authedRequest(Method.Delete, path);
    }

    /**
     * Enable or disable a push notification rule.
     * @param {string} scope
     * @param {string} kind
     * @param {string} ruleId
     * @param {boolean} enabled
     * @return {Promise} Resolves: to an empty object {}
     * @return {module:http-api.MatrixError} Rejects: with an error response.
     */
    public setPushRuleEnabled(
        scope: string,
        kind: PushRuleKind,
        ruleId: RuleId | string,
        enabled: boolean,
    ): Promise<{}> {
        const path = utils.encodeUri("/pushrules/" + scope + "/$kind/$ruleId/enabled", {
            $kind: kind,
            $ruleId: ruleId,
        });
        return this.http.authedRequest(Method.Put, path, undefined, { "enabled": enabled });
    }

    /**
     * Set the actions for a push notification rule.
     * @param {string} scope
     * @param {string} kind
     * @param {string} ruleId
     * @param {array} actions
     * @return {Promise} Resolves: to an empty object {}
     * @return {module:http-api.MatrixError} Rejects: with an error response.
     */
    public setPushRuleActions(
        scope: string,
        kind: PushRuleKind,
        ruleId: RuleId | string,
        actions: PushRuleAction[],
    ): Promise<{}> {
        const path = utils.encodeUri("/pushrules/" + scope + "/$kind/$ruleId/actions", {
            $kind: kind,
            $ruleId: ruleId,
        });
        return this.http.authedRequest(Method.Put, path, undefined, { "actions": actions });
    }

    /**
     * Perform a server-side search.
     * @param {Object} opts
     * @param {string} opts.next_batch the batch token to pass in the query string
     * @param {Object} opts.body the JSON object to pass to the request body.
     * @return {Promise} Resolves: TODO
     * @return {module:http-api.MatrixError} Rejects: with an error response.
     */
    public search(
        opts: { body: ISearchRequestBody, next_batch?: string }, // eslint-disable-line camelcase
    ): Promise<ISearchResponse> {
        const queryParams: any = {};
        if (opts.next_batch) {
            queryParams.next_batch = opts.next_batch;
        }
        return this.http.authedRequest(Method.Post, "/search", queryParams, opts.body);
    }

    /**
     * Upload keys
     *
     * @param {Object} content  body of upload request
     *
     * @param {Object=} opts this method no longer takes any opts,
     *  used to take opts.device_id but this was not removed from the spec as a redundant parameter
     *
     * @return {Promise} Resolves: result object. Rejects: with
     *     an error response ({@link module:http-api.MatrixError}).
     */
    public uploadKeysRequest(
        content: IUploadKeysRequest,
        opts?: void,
    ): Promise<IKeysUploadResponse> {
        return this.http.authedRequest(Method.Post, "/keys/upload", undefined, content);
    }

    public uploadKeySignatures(content: KeySignatures): Promise<IUploadKeySignaturesResponse> {
        return this.http.authedRequest(
            Method.Post, '/keys/signatures/upload', undefined,
            content, {
                prefix: ClientPrefix.Unstable,
            },
        );
    }

    /**
     * Download device keys
     *
     * @param {string[]} userIds  list of users to get keys for
     *
     * @param {Object=} opts
     *
     * @param {string=} opts.token   sync token to pass in the query request, to help
     *   the HS give the most recent results
     *
     * @return {Promise} Resolves: result object. Rejects: with
     *     an error response ({@link module:http-api.MatrixError}).
     */
    public downloadKeysForUsers(userIds: string[], opts: { token?: string } = {}): Promise<IDownloadKeyResult> {
        const content: any = {
            device_keys: {},
        };
        if ('token' in opts) {
            content.token = opts.token;
        }
        userIds.forEach((u) => {
            content.device_keys[u] = [];
        });

        return this.http.authedRequest(Method.Post, "/keys/query", undefined, content);
    }

    /**
     * Claim one-time keys
     *
     * @param {string[]} devices  a list of [userId, deviceId] pairs
     *
     * @param {string} [keyAlgorithm = signed_curve25519]  desired key type
     *
     * @param {number} [timeout] the time (in milliseconds) to wait for keys from remote
     *     servers
     *
     * @return {Promise} Resolves: result object. Rejects: with
     *     an error response ({@link module:http-api.MatrixError}).
     */
    public claimOneTimeKeys(
        devices: [string, string][],
        keyAlgorithm = "signed_curve25519",
        timeout?: number,
    ): Promise<IClaimOTKsResult> {
        const queries: Record<string, Record<string, string>> = {};

        if (keyAlgorithm === undefined) {
            keyAlgorithm = "signed_curve25519";
        }

        for (let i = 0; i < devices.length; ++i) {
            const userId = devices[i][0];
            const deviceId = devices[i][1];
            const query = queries[userId] || {};
            queries[userId] = query;
            query[deviceId] = keyAlgorithm;
        }
        const content: any = { one_time_keys: queries };
        if (timeout) {
            content.timeout = timeout;
        }
        const path = "/keys/claim";
        return this.http.authedRequest(Method.Post, path, undefined, content);
    }

    /**
     * Ask the server for a list of users who have changed their device lists
     * between a pair of sync tokens
     *
     * @param {string} oldToken
     * @param {string} newToken
     *
     * @return {Promise} Resolves: result object. Rejects: with
     *     an error response ({@link module:http-api.MatrixError}).
     */
    public getKeyChanges(oldToken: string, newToken: string): Promise<{ changed: string[], left: string[] }> {
        const qps = {
            from: oldToken,
            to: newToken,
        };

        return this.http.authedRequest(Method.Get, "/keys/changes", qps);
    }

    public uploadDeviceSigningKeys(auth?: IAuthData, keys?: CrossSigningKeys): Promise<{}> { // API returns empty object
        const data = Object.assign({}, keys);
        if (auth) Object.assign(data, { auth });
        return this.http.authedRequest(
            Method.Post, "/keys/device_signing/upload", undefined, data, {
                prefix: ClientPrefix.Unstable,
            },
        );
    }

    /**
     * Register with an identity server using the OpenID token from the user's
     * Homeserver, which can be retrieved via
     * {@link module:client~MatrixClient#getOpenIdToken}.
     *
     * Note that the `/account/register` endpoint (as well as IS authentication in
     * general) was added as part of the v2 API version.
     *
     * @param {object} hsOpenIdToken
     * @return {Promise} Resolves: with object containing an Identity
     * Server access token.
     * @return {module:http-api.MatrixError} Rejects: with an error response.
     */
    public registerWithIdentityServer(hsOpenIdToken: any): Promise<any> { // TODO: Types
        if (!this.idBaseUrl) {
            throw new Error("No identity server base URL set");
        }

        const uri = this.http.getUrl("/account/register", undefined, IdentityPrefix.V2, this.idBaseUrl);
        return this.http.requestOtherUrl(Method.Post, uri, null, hsOpenIdToken);
    }

    /**
     * Requests an email verification token directly from an identity server.
     *
     * This API is used as part of binding an email for discovery on an identity
     * server. The validation data that results should be passed to the
     * `bindThreePid` method to complete the binding process.
     *
     * @param {string} email The email address to request a token for
     * @param {string} clientSecret A secret binary string generated by the client.
     *                 It is recommended this be around 16 ASCII characters.
     * @param {number} sendAttempt If an identity server sees a duplicate request
     *                 with the same sendAttempt, it will not send another email.
     *                 To request another email to be sent, use a larger value for
     *                 the sendAttempt param as was used in the previous request.
     * @param {string} nextLink Optional If specified, the client will be redirected
     *                 to this link after validation.
     * @param {string} identityAccessToken The `access_token` field of the identity
     * server `/account/register` response (see {@link registerWithIdentityServer}).
     *
     * @return {Promise} Resolves: TODO
     * @return {module:http-api.MatrixError} Rejects: with an error response.
     * @throws Error if no identity server is set
     */
    public requestEmailToken(
        email: string,
        clientSecret: string,
        sendAttempt: number,
        nextLink: string,
        identityAccessToken?: string,
    ): Promise<any> { // TODO: Types
        const params = {
            client_secret: clientSecret,
            email: email,
            send_attempt: sendAttempt?.toString(),
            next_link: nextLink,
        };

        return this.http.idServerRequest(
            Method.Post, "/validate/email/requestToken",
            params, IdentityPrefix.V2, identityAccessToken,
        );
    }

    /**
     * Requests a MSISDN verification token directly from an identity server.
     *
     * This API is used as part of binding a MSISDN for discovery on an identity
     * server. The validation data that results should be passed to the
     * `bindThreePid` method to complete the binding process.
     *
     * @param {string} phoneCountry The ISO 3166-1 alpha-2 code for the country in
     *                 which phoneNumber should be parsed relative to.
     * @param {string} phoneNumber The phone number, in national or international
     *                 format
     * @param {string} clientSecret A secret binary string generated by the client.
     *                 It is recommended this be around 16 ASCII characters.
     * @param {number} sendAttempt If an identity server sees a duplicate request
     *                 with the same sendAttempt, it will not send another SMS.
     *                 To request another SMS to be sent, use a larger value for
     *                 the sendAttempt param as was used in the previous request.
     * @param {string} nextLink Optional If specified, the client will be redirected
     *                 to this link after validation.
     * @param {string} identityAccessToken The `access_token` field of the Identity
     * Server `/account/register` response (see {@link registerWithIdentityServer}).
     *
     * @return {Promise} Resolves: TODO
     * @return {module:http-api.MatrixError} Rejects: with an error response.
     * @throws Error if no identity server is set
     */
    public requestMsisdnToken(
        phoneCountry: string,
        phoneNumber: string,
        clientSecret: string,
        sendAttempt: number,
        nextLink: string,
        identityAccessToken?: string,
    ): Promise<any> { // TODO: Types
        const params = {
            client_secret: clientSecret,
            country: phoneCountry,
            phone_number: phoneNumber,
            send_attempt: sendAttempt?.toString(),
            next_link: nextLink,
        };

        return this.http.idServerRequest(
            Method.Post, "/validate/msisdn/requestToken",
            params, IdentityPrefix.V2, identityAccessToken,
        );
    }

    /**
     * Submits a MSISDN token to the identity server
     *
     * This is used when submitting the code sent by SMS to a phone number.
     * The identity server has an equivalent API for email but the js-sdk does
     * not expose this, since email is normally validated by the user clicking
     * a link rather than entering a code.
     *
     * @param {string} sid The sid given in the response to requestToken
     * @param {string} clientSecret A secret binary string generated by the client.
     *                 This must be the same value submitted in the requestToken call.
     * @param {string} msisdnToken The MSISDN token, as enetered by the user.
     * @param {string} identityAccessToken The `access_token` field of the Identity
     * Server `/account/register` response (see {@link registerWithIdentityServer}).
     *
     * @return {Promise} Resolves: Object, currently with no parameters.
     * @return {module:http-api.MatrixError} Rejects: with an error response.
     * @throws Error if No identity server is set
     */
    public submitMsisdnToken(
        sid: string,
        clientSecret: string,
        msisdnToken: string,
        identityAccessToken: string,
    ): Promise<any> { // TODO: Types
        const params = {
            sid: sid,
            client_secret: clientSecret,
            token: msisdnToken,
        };

        return this.http.idServerRequest(
            Method.Post, "/validate/msisdn/submitToken",
            params, IdentityPrefix.V2, identityAccessToken,
        );
    }

    /**
     * Submits a MSISDN token to an arbitrary URL.
     *
     * This is used when submitting the code sent by SMS to a phone number in the
     * newer 3PID flow where the homeserver validates 3PID ownership (as part of
     * `requestAdd3pidMsisdnToken`). The homeserver response may include a
     * `submit_url` to specify where the token should be sent, and this helper can
     * be used to pass the token to this URL.
     *
     * @param {string} url The URL to submit the token to
     * @param {string} sid The sid given in the response to requestToken
     * @param {string} clientSecret A secret binary string generated by the client.
     *                 This must be the same value submitted in the requestToken call.
     * @param {string} msisdnToken The MSISDN token, as enetered by the user.
     *
     * @return {Promise} Resolves: Object, currently with no parameters.
     * @return {module:http-api.MatrixError} Rejects: with an error response.
     */
    public submitMsisdnTokenOtherUrl(
        url: string,
        sid: string,
        clientSecret: string,
        msisdnToken: string,
    ): Promise<any> { // TODO: Types
        const u = new URL(url);
        u.searchParams.set("sid", sid);
        u.searchParams.set("client_secret", clientSecret);
        u.searchParams.set("token", msisdnToken);
        return this.http.requestOtherUrl(Method.Post, u);
    }

    /**
     * Gets the V2 hashing information from the identity server. Primarily useful for
     * lookups.
     * @param {string} identityAccessToken The access token for the identity server.
     * @returns {Promise<object>} The hashing information for the identity server.
     */
    public getIdentityHashDetails(identityAccessToken: string): Promise<any> { // TODO: Types
        return this.http.idServerRequest(
            Method.Get, "/hash_details",
            null, IdentityPrefix.V2, identityAccessToken,
        );
    }

    /**
     * Performs a hashed lookup of addresses against the identity server. This is
     * only supported on identity servers which have at least the version 2 API.
     * @param {Array<Array<string,string>>} addressPairs An array of 2 element arrays.
     * The first element of each pair is the address, the second is the 3PID medium.
     * Eg: ["email@example.org", "email"]
     * @param {string} identityAccessToken The access token for the identity server.
     * @returns {Promise<Array<{address, mxid}>>} A collection of address mappings to
     * found MXIDs. Results where no user could be found will not be listed.
     */
    public async identityHashedLookup(
        addressPairs: [string, string][],
        identityAccessToken: string,
    ): Promise<{ address: string, mxid: string }[]> {
        const params: Record<string, string | string[]> = {
            // addresses: ["email@example.org", "10005550000"],
            // algorithm: "sha256",
            // pepper: "abc123"
        };

        // Get hash information first before trying to do a lookup
        const hashes = await this.getIdentityHashDetails(identityAccessToken);
        if (!hashes || !hashes['lookup_pepper'] || !hashes['algorithms']) {
            throw new Error("Unsupported identity server: bad response");
        }

        params['pepper'] = hashes['lookup_pepper'];

        const localMapping: Record<string, string> = {
            // hashed identifier => plain text address
            // For use in this function's return format
        };

        // When picking an algorithm, we pick the hashed over no hashes
        if (hashes['algorithms'].includes('sha256')) {
            // Abuse the olm hashing
            const olmutil = new global.Olm.Utility();
            params["addresses"] = addressPairs.map(p => {
                const addr = p[0].toLowerCase(); // lowercase to get consistent hashes
                const med = p[1].toLowerCase();
                const hashed = olmutil.sha256(`${addr} ${med} ${params['pepper']}`)
                    .replace(/\+/g, '-').replace(/\//g, '_'); // URL-safe base64
                // Map the hash to a known (case-sensitive) address. We use the case
                // sensitive version because the caller might be expecting that.
                localMapping[hashed] = p[0];
                return hashed;
            });
            params["algorithm"] = "sha256";
        } else if (hashes['algorithms'].includes('none')) {
            params["addresses"] = addressPairs.map(p => {
                const addr = p[0].toLowerCase(); // lowercase to get consistent hashes
                const med = p[1].toLowerCase();
                const unhashed = `${addr} ${med}`;
                // Map the unhashed values to a known (case-sensitive) address. We use
                // the case sensitive version because the caller might be expecting that.
                localMapping[unhashed] = p[0];
                return unhashed;
            });
            params["algorithm"] = "none";
        } else {
            throw new Error("Unsupported identity server: unknown hash algorithm");
        }

        const response = await this.http.idServerRequest(
            Method.Post, "/lookup",
            params, IdentityPrefix.V2, identityAccessToken,
        );

        if (!response || !response['mappings']) return []; // no results

        const foundAddresses = [/* {address: "plain@example.org", mxid} */];
        for (const hashed of Object.keys(response['mappings'])) {
            const mxid = response['mappings'][hashed];
            const plainAddress = localMapping[hashed];
            if (!plainAddress) {
                throw new Error("Identity server returned more results than expected");
            }

            foundAddresses.push({ address: plainAddress, mxid });
        }
        return foundAddresses;
    }

    /**
     * Looks up the public Matrix ID mapping for a given 3rd party
     * identifier from the identity server
     *
     * @param {string} medium The medium of the threepid, eg. 'email'
     * @param {string} address The textual address of the threepid
     * @param {string} identityAccessToken The `access_token` field of the Identity
     * Server `/account/register` response (see {@link registerWithIdentityServer}).
     *
     * @return {Promise} Resolves: A threepid mapping
     *                                 object or the empty object if no mapping
     *                                 exists
     * @return {module:http-api.MatrixError} Rejects: with an error response.
     */
    public async lookupThreePid(
        medium: string,
        address: string,
        identityAccessToken?: string,
    ): Promise<any> { // TODO: Types
        // Note: we're using the V2 API by calling this function, but our
        // function contract requires a V1 response. We therefore have to
        // convert it manually.
        const response = await this.identityHashedLookup(
            [[address, medium]], identityAccessToken,
        );
        const result = response.find(p => p.address === address);
        if (!result) {
            return {};
        }

        const mapping = {
            address,
            medium,
            mxid: result.mxid,

            // We can't reasonably fill these parameters:
            // not_before
            // not_after
            // ts
            // signatures
        };

        return mapping;
    }

    /**
     * Looks up the public Matrix ID mappings for multiple 3PIDs.
     *
     * @param {Array.<Array.<string>>} query Array of arrays containing
     * [medium, address]
     * @param {string} identityAccessToken The `access_token` field of the Identity
     * Server `/account/register` response (see {@link registerWithIdentityServer}).
     *
     * @return {Promise} Resolves: Lookup results from IS.
     * @return {module:http-api.MatrixError} Rejects: with an error response.
     */
    public async bulkLookupThreePids(query: [string, string][], identityAccessToken: string): Promise<any> { // TODO: Types
        // Note: we're using the V2 API by calling this function, but our
        // function contract requires a V1 response. We therefore have to
        // convert it manually.
        const response = await this.identityHashedLookup(
            // We have to reverse the query order to get [address, medium] pairs
            query.map(p => [p[1], p[0]]), identityAccessToken,
        );

        const v1results = [];
        for (const mapping of response) {
            const originalQuery = query.find(p => p[1] === mapping.address);
            if (!originalQuery) {
                throw new Error("Identity sever returned unexpected results");
            }

            v1results.push([
                originalQuery[0], // medium
                mapping.address,
                mapping.mxid,
            ]);
        }

        return { threepids: v1results };
    }

    /**
     * Get account info from the identity server. This is useful as a neutral check
     * to verify that other APIs are likely to approve access by testing that the
     * token is valid, terms have been agreed, etc.
     *
     * @param {string} identityAccessToken The `access_token` field of the Identity
     * Server `/account/register` response (see {@link registerWithIdentityServer}).
     *
     * @return {Promise} Resolves: an object with account info.
     * @return {module:http-api.MatrixError} Rejects: with an error response.
     */
    public getIdentityAccount(identityAccessToken: string): Promise<any> { // TODO: Types
        return this.http.idServerRequest(
            Method.Get, "/account",
            undefined, IdentityPrefix.V2, identityAccessToken,
        );
    }

    /**
     * Send an event to a specific list of devices.
     * This is a low-level API that simply wraps the HTTP API
     * call to send to-device messages. We recommend using
     * queueToDevice() which is a higher level API.
     *
     * @param {string} eventType  type of event to send
     * @param {Object.<string, Object<string, Object>>} contentMap
     *    content to send. Map from user_id to device_id to content object.
     * @param {string=} txnId     transaction id. One will be made up if not
     *    supplied.
     * @return {Promise} Resolves: to an empty object {}
     */
    public sendToDevice(
        eventType: string,
        contentMap: { [userId: string]: { [deviceId: string]: Record<string, any> } },
        txnId?: string,
    ): Promise<{}> {
        const path = utils.encodeUri("/sendToDevice/$eventType/$txnId", {
            $eventType: eventType,
            $txnId: txnId ? txnId : this.makeTxnId(),
        });

        const body = {
            messages: contentMap,
        };

        const targets = Object.keys(contentMap).reduce((obj, key) => {
            obj[key] = Object.keys(contentMap[key]);
            return obj;
        }, {});
        logger.log(`PUT ${path}`, targets);

        return this.http.authedRequest(Method.Put, path, undefined, body);
    }

    /**
     * Sends events directly to specific devices using Matrix's to-device
     * messaging system. The batch will be split up into appropriately sized
     * batches for sending and stored in the store so they can be retried
     * later if they fail to send. Retries will happen automatically.
     * @param batch The to-device messages to send
     */
    public queueToDevice(batch: ToDeviceBatch): Promise<void> {
        return this.toDeviceMessageQueue.queueBatch(batch);
    }

    /**
     * Get the third party protocols that can be reached using
     * this HS
     * @return {Promise} Resolves to the result object
     */
    public getThirdpartyProtocols(): Promise<{ [protocol: string]: IProtocol }> {
        return this.http.authedRequest<Record<string, IProtocol>>(
            Method.Get, "/thirdparty/protocols",
        ).then((response) => {
            // sanity check
            if (!response || typeof (response) !== 'object') {
                throw new Error(`/thirdparty/protocols did not return an object: ${response}`);
            }
            return response;
        });
    }

    /**
     * Get information on how a specific place on a third party protocol
     * may be reached.
     * @param {string} protocol The protocol given in getThirdpartyProtocols()
     * @param {object} params Protocol-specific parameters, as given in the
     *                        response to getThirdpartyProtocols()
     * @return {Promise} Resolves to the result object
     */
    public getThirdpartyLocation(
        protocol: string,
        params: { searchFields?: string[] },
    ): Promise<IThirdPartyLocation[]> {
        const path = utils.encodeUri("/thirdparty/location/$protocol", {
            $protocol: protocol,
        });

        return this.http.authedRequest(Method.Get, path, params);
    }

    /**
     * Get information on how a specific user on a third party protocol
     * may be reached.
     * @param {string} protocol The protocol given in getThirdpartyProtocols()
     * @param {object} params Protocol-specific parameters, as given in the
     *                        response to getThirdpartyProtocols()
     * @return {Promise} Resolves to the result object
     */
    public getThirdpartyUser(protocol: string, params: any): Promise<IThirdPartyUser[]> { // TODO: Types
        const path = utils.encodeUri("/thirdparty/user/$protocol", {
            $protocol: protocol,
        });

        return this.http.authedRequest(Method.Get, path, params);
    }

    public getTerms(serviceType: SERVICE_TYPES, baseUrl: string): Promise<any> { // TODO: Types
        const url = this.termsUrlForService(serviceType, baseUrl);
        return this.http.requestOtherUrl(Method.Get, url);
    }

    public agreeToTerms(
        serviceType: SERVICE_TYPES,
        baseUrl: string,
        accessToken: string,
        termsUrls: string[],
    ): Promise<any> { // TODO: Types
        const url = this.termsUrlForService(serviceType, baseUrl);
        utils.encodeParams({
            user_accepts: termsUrls,
        }, url.searchParams);
        const headers = {
            Authorization: "Bearer " + accessToken,
        };
        return this.http.requestOtherUrl(Method.Post, url, null, { headers });
    }

    /**
     * Reports an event as inappropriate to the server, which may then notify the appropriate people.
     * @param {string} roomId The room in which the event being reported is located.
     * @param {string} eventId The event to report.
     * @param {number} score The score to rate this content as where -100 is most offensive and 0 is inoffensive.
     * @param {string} reason The reason the content is being reported. May be blank.
     * @returns {Promise} Resolves to an empty object if successful
     */
    public reportEvent(roomId: string, eventId: string, score: number, reason: string): Promise<{}> {
        const path = utils.encodeUri("/rooms/$roomId/report/$eventId", {
            $roomId: roomId,
            $eventId: eventId,
        });

        return this.http.authedRequest(Method.Post, path, undefined, { score, reason });
    }

    /**
     * Fetches or paginates a room hierarchy as defined by MSC2946.
     * Falls back gracefully to sourcing its data from `getSpaceSummary` if this API is not yet supported by the server.
     * @param {string} roomId The ID of the space-room to use as the root of the summary.
     * @param {number?} limit The maximum number of rooms to return per page.
     * @param {number?} maxDepth The maximum depth in the tree from the root room to return.
     * @param {boolean?} suggestedOnly Whether to only return rooms with suggested=true.
     * @param {string?} fromToken The opaque token to paginate a previous request.
     * @returns {Promise} the response, with next_batch & rooms fields.
     */
    public getRoomHierarchy(
        roomId: string,
        limit?: number,
        maxDepth?: number,
        suggestedOnly = false,
        fromToken?: string,
    ): Promise<IRoomHierarchy> {
        const path = utils.encodeUri("/rooms/$roomId/hierarchy", {
            $roomId: roomId,
        });

        const queryParams: Record<string, string | string[]> = {
            suggested_only: String(suggestedOnly),
            max_depth: maxDepth?.toString(),
            from: fromToken,
            limit: limit?.toString(),
        };

        return this.http.authedRequest<IRoomHierarchy>(Method.Get, path, queryParams, undefined, {
            prefix: ClientPrefix.V1,
        }).catch(e => {
            if (e.errcode === "M_UNRECOGNIZED") {
                // fall back to the prefixed hierarchy API.
                return this.http.authedRequest<IRoomHierarchy>(Method.Get, path, queryParams, undefined, {
                    prefix: "/_matrix/client/unstable/org.matrix.msc2946",
                });
            }

            throw e;
        });
    }

    /**
     * Creates a new file tree space with the given name. The client will pick
     * defaults for how it expects to be able to support the remaining API offered
     * by the returned class.
     *
     * Note that this is UNSTABLE and may have breaking changes without notice.
     * @param {string} name The name of the tree space.
     * @returns {Promise<MSC3089TreeSpace>} Resolves to the created space.
     */
    public async unstableCreateFileTree(name: string): Promise<MSC3089TreeSpace> {
        const { room_id: roomId } = await this.createRoom({
            name: name,
            preset: Preset.PrivateChat,
            power_level_content_override: {
                ...DEFAULT_TREE_POWER_LEVELS_TEMPLATE,
                users: {
                    [this.getUserId()!]: 100,
                },
            },
            creation_content: {
                [RoomCreateTypeField]: RoomType.Space,
            },
            initial_state: [
                {
                    type: UNSTABLE_MSC3088_PURPOSE.name,
                    state_key: UNSTABLE_MSC3089_TREE_SUBTYPE.name,
                    content: {
                        [UNSTABLE_MSC3088_ENABLED.name]: true,
                    },
                },
                {
                    type: EventType.RoomEncryption,
                    state_key: "",
                    content: {
                        algorithm: olmlib.MEGOLM_ALGORITHM,
                    },
                },
            ],
        });
        return new MSC3089TreeSpace(this, roomId);
    }

    /**
     * Gets a reference to a tree space, if the room ID given is a tree space. If the room
     * does not appear to be a tree space then null is returned.
     *
     * Note that this is UNSTABLE and may have breaking changes without notice.
     * @param {string} roomId The room ID to get a tree space reference for.
     * @returns {MSC3089TreeSpace} The tree space, or null if not a tree space.
     */
    public unstableGetFileTreeSpace(roomId: string): MSC3089TreeSpace | null {
        const room = this.getRoom(roomId);
        if (room?.getMyMembership() !== 'join') return null;

        const createEvent = room.currentState.getStateEvents(EventType.RoomCreate, "");
        const purposeEvent = room.currentState.getStateEvents(
            UNSTABLE_MSC3088_PURPOSE.name,
            UNSTABLE_MSC3089_TREE_SUBTYPE.name);

        if (!createEvent) throw new Error("Expected single room create event");

        if (!purposeEvent?.getContent()?.[UNSTABLE_MSC3088_ENABLED.name]) return null;
        if (createEvent.getContent()?.[RoomCreateTypeField] !== RoomType.Space) return null;

        return new MSC3089TreeSpace(this, roomId);
    }

    /**
     * Perform a single MSC3575 sliding sync request.
     * @param {MSC3575SlidingSyncRequest} req The request to make.
     * @param {string} proxyBaseUrl The base URL for the sliding sync proxy.
     * @param {AbortSignal} abortSignal Optional signal to abort request mid-flight.
     * @returns {MSC3575SlidingSyncResponse} The sliding sync response, or a standard error.
     * @throws on non 2xx status codes with an object with a field "httpStatus":number.
     */
    public slidingSync(
        req: MSC3575SlidingSyncRequest,
        proxyBaseUrl?: string,
        abortSignal?: AbortSignal,
    ): Promise<MSC3575SlidingSyncResponse> {
        const qps: Record<string, any> = {};
        if (req.pos) {
            qps.pos = req.pos;
            delete req.pos;
        }
        if (req.timeout) {
            qps.timeout = req.timeout;
            delete req.timeout;
        }
        const clientTimeout = req.clientTimeout;
        delete req.clientTimeout;
        return this.http.authedRequest<MSC3575SlidingSyncResponse>(
            Method.Post,
            "/sync",
            qps,
            req,
            {
                prefix: "/_matrix/client/unstable/org.matrix.msc3575",
                baseUrl: proxyBaseUrl,
                localTimeoutMs: clientTimeout,
                abortSignal,
            },
        );
    }

    /**
     * @experimental
     */
    public supportsExperimentalThreads(): boolean {
        return this.clientOpts?.experimentalThreadSupport || false;
    }

    /**
     * Fetches the summary of a room as defined by an initial version of MSC3266 and implemented in Synapse
     * Proposed at https://github.com/matrix-org/matrix-doc/pull/3266
     * @param {string} roomIdOrAlias The ID or alias of the room to get the summary of.
     * @param {string[]?} via The list of servers which know about the room if only an ID was provided.
     */
    public async getRoomSummary(roomIdOrAlias: string, via?: string[]): Promise<IRoomSummary> {
        const path = utils.encodeUri("/rooms/$roomid/summary", { $roomid: roomIdOrAlias });
        return this.http.authedRequest(Method.Get, path, { via }, undefined, {
            prefix: "/_matrix/client/unstable/im.nheko.summary",
        });
    }

    /**
     * @experimental
     */
    public processThreadEvents(room: Room, threadedEvents: MatrixEvent[], toStartOfTimeline: boolean): void {
        room.processThreadedEvents(threadedEvents, toStartOfTimeline);
    }

    /**
     * @experimental
     */
    public processThreadRoots(room: Room, threadedEvents: MatrixEvent[], toStartOfTimeline: boolean): void {
        room.processThreadRoots(threadedEvents, toStartOfTimeline);
    }

    public processBeaconEvents(
        room?: Room,
        events?: MatrixEvent[],
    ): void {
        if (!events?.length) return;
        if (!room) return;

        room.currentState.processBeaconEvents(events, this);
    }

    /**
     * Fetches the user_id of the configured access token.
     */
    public async whoami(): Promise<{ user_id: string }> { // eslint-disable-line camelcase
        return this.http.authedRequest(Method.Get, "/account/whoami");
    }

    /**
     * Find the event_id closest to the given timestamp in the given direction.
     * @return {Promise} A promise of an object containing the event_id and
     *    origin_server_ts of the closest event to the timestamp in the given
     *    direction
     */
    public timestampToEvent(
        roomId: string,
        timestamp: number,
        dir: Direction,
    ): Promise<ITimestampToEventResponse> {
        const path = utils.encodeUri("/rooms/$roomId/timestamp_to_event", {
            $roomId: roomId,
        });

        return this.http.authedRequest(
            Method.Get,
            path,
            {
                ts: timestamp.toString(),
                dir: dir,
            },
            undefined,
            {
                prefix: "/_matrix/client/unstable/org.matrix.msc3030",
            },
        );
    }
}

/**
 * recalculates an accurate notifications count on event decryption.
 * Servers do not have enough knowledge about encrypted events to calculate an
 * accurate notification_count
 */
export function fixNotificationCountOnDecryption(cli: MatrixClient, event: MatrixEvent): void {
    const oldActions = event.getPushActions();
    const actions = cli.getPushActionsForEvent(event, true);

    const room = cli.getRoom(event.getRoomId());
    if (!room || !cli.getUserId()) return;

    const isThreadEvent = !!event.threadRootId && !event.isThreadRoot;
    const currentCount = (isThreadEvent
        ? room.getThreadUnreadNotificationCount(
            event.threadRootId,
            NotificationCountType.Highlight,
        )
        : room.getUnreadNotificationCount(NotificationCountType.Highlight)) ?? 0;

    // Ensure the unread counts are kept up to date if the event is encrypted
    // We also want to make sure that the notification count goes up if we already
    // have encrypted events to avoid other code from resetting 'highlight' to zero.
    const oldHighlight = !!oldActions?.tweaks?.highlight;
    const newHighlight = !!actions?.tweaks?.highlight;
    if (oldHighlight !== newHighlight || currentCount > 0) {
        // TODO: Handle mentions received while the client is offline
        // See also https://github.com/vector-im/element-web/issues/9069
        const hasReadEvent = isThreadEvent
            ? room.getThread(event.threadRootId).hasUserReadEvent(cli.getUserId(), event.getId())
            : room.hasUserReadEvent(cli.getUserId(), event.getId());

        if (!hasReadEvent) {
            let newCount = currentCount;
            if (newHighlight && !oldHighlight) newCount++;
            if (!newHighlight && oldHighlight) newCount--;

            if (isThreadEvent) {
                room.setThreadUnreadNotificationCount(
                    event.threadRootId,
                    NotificationCountType.Highlight,
                    newCount,
                );
            } else {
                room.setUnreadNotificationCount(NotificationCountType.Highlight, newCount);
            }

            // Fix 'Mentions Only' rooms from not having the right badge count
            const totalCount = (isThreadEvent
                ? room.getThreadUnreadNotificationCount(event.threadRootId, NotificationCountType.Total)
                : room.getUnreadNotificationCount(NotificationCountType.Total)) ?? 0;

            if (totalCount < newCount) {
                if (isThreadEvent) {
                    room.setThreadUnreadNotificationCount(
                        event.threadRootId,
                        NotificationCountType.Total,
                        newCount,
                    );
                } else {
                    room.setUnreadNotificationCount(NotificationCountType.Total, newCount);
                }
            }
        }
    }
}

/**
 * Fires whenever the SDK receives a new event.
 * <p>
 * This is only fired for live events received via /sync - it is not fired for
 * events received over context, search, or pagination APIs.
 *
 * @event module:client~MatrixClient#"event"
 * @param {MatrixEvent} event The matrix event which caused this event to fire.
 * @example
 * matrixClient.on("event", function(event){
 *   var sender = event.getSender();
 * });
 */

/**
 * Fires whenever the SDK receives a new to-device event.
 * @event module:client~MatrixClient#"toDeviceEvent"
 * @param {MatrixEvent} event The matrix event which caused this event to fire.
 * @example
 * matrixClient.on("toDeviceEvent", function(event){
 *   var sender = event.getSender();
 * });
 */

/**
 * Fires whenever the SDK's syncing state is updated. The state can be one of:
 * <ul>
 *
 * <li>PREPARED: The client has synced with the server at least once and is
 * ready for methods to be called on it. This will be immediately followed by
 * a state of SYNCING. <i>This is the equivalent of "syncComplete" in the
 * previous API.</i></li>
 *
 * <li>CATCHUP: The client has detected the connection to the server might be
 * available again and will now try to do a sync again. As this sync might take
 * a long time (depending how long ago was last synced, and general server
 * performance) the client is put in this mode so the UI can reflect trying
 * to catch up with the server after losing connection.</li>
 *
 * <li>SYNCING : The client is currently polling for new events from the server.
 * This will be called <i>after</i> processing latest events from a sync.</li>
 *
 * <li>ERROR : The client has had a problem syncing with the server. If this is
 * called <i>before</i> PREPARED then there was a problem performing the initial
 * sync. If this is called <i>after</i> PREPARED then there was a problem polling
 * the server for updates. This may be called multiple times even if the state is
 * already ERROR. <i>This is the equivalent of "syncError" in the previous
 * API.</i></li>
 *
 * <li>RECONNECTING: The sync connection has dropped, but not (yet) in a way that
 * should be considered erroneous.
 * </li>
 *
 * <li>STOPPED: The client has stopped syncing with server due to stopClient
 * being called.
 * </li>
 * </ul>
 * State transition diagram:
 * <pre>
 *                                          +---->STOPPED
 *                                          |
 *              +----->PREPARED -------> SYNCING <--+
 *              |                        ^  |  ^    |
 *              |      CATCHUP ----------+  |  |    |
 *              |        ^                  V  |    |
 *   null ------+        |  +------- RECONNECTING   |
 *              |        V  V                       |
 *              +------->ERROR ---------------------+
 *
 * NB: 'null' will never be emitted by this event.
 *
 * </pre>
 * Transitions:
 * <ul>
 *
 * <li><code>null -> PREPARED</code> : Occurs when the initial sync is completed
 * first time. This involves setting up filters and obtaining push rules.
 *
 * <li><code>null -> ERROR</code> : Occurs when the initial sync failed first time.
 *
 * <li><code>ERROR -> PREPARED</code> : Occurs when the initial sync succeeds
 * after previously failing.
 *
 * <li><code>PREPARED -> SYNCING</code> : Occurs immediately after transitioning
 * to PREPARED. Starts listening for live updates rather than catching up.
 *
 * <li><code>SYNCING -> RECONNECTING</code> : Occurs when the live update fails.
 *
 * <li><code>RECONNECTING -> RECONNECTING</code> : Can occur if the update calls
 * continue to fail, but the keepalive calls (to /versions) succeed.
 *
 * <li><code>RECONNECTING -> ERROR</code> : Occurs when the keepalive call also fails
 *
 * <li><code>ERROR -> SYNCING</code> : Occurs when the client has performed a
 * live update after having previously failed.
 *
 * <li><code>ERROR -> ERROR</code> : Occurs when the client has failed to keepalive
 * for a second time or more.</li>
 *
 * <li><code>SYNCING -> SYNCING</code> : Occurs when the client has performed a live
 * update. This is called <i>after</i> processing.</li>
 *
 * <li><code>* -> STOPPED</code> : Occurs once the client has stopped syncing or
 * trying to sync after stopClient has been called.</li>
 * </ul>
 *
 * @event module:client~MatrixClient#"sync"
 *
 * @param {string} state An enum representing the syncing state. One of "PREPARED",
 * "SYNCING", "ERROR", "STOPPED".
 *
 * @param {?string} prevState An enum representing the previous syncing state.
 * One of "PREPARED", "SYNCING", "ERROR", "STOPPED" <b>or null</b>.
 *
 * @param {?Object} data Data about this transition.
 *
 * @param {MatrixError} data.error The matrix error if <code>state=ERROR</code>.
 *
 * @param {String} data.oldSyncToken The 'since' token passed to /sync.
 *    <code>null</code> for the first successful sync since this client was
 *    started. Only present if <code>state=PREPARED</code> or
 *    <code>state=SYNCING</code>.
 *
 * @param {String} data.nextSyncToken The 'next_batch' result from /sync, which
 *    will become the 'since' token for the next call to /sync. Only present if
 *    <code>state=PREPARED</code> or <code>state=SYNCING</code>.
 *
 * @param {boolean} data.catchingUp True if we are working our way through a
 *    backlog of events after connecting. Only present if <code>state=SYNCING</code>.
 *
 * @example
 * matrixClient.on("sync", function(state, prevState, data) {
 *   switch (state) {
 *     case "ERROR":
 *       // update UI to say "Connection Lost"
 *       break;
 *     case "SYNCING":
 *       // update UI to remove any "Connection Lost" message
 *       break;
 *     case "PREPARED":
 *       // the client instance is ready to be queried.
 *       var rooms = matrixClient.getRooms();
 *       break;
 *   }
 * });
 */

/**
 * Fires whenever a new Room is added. This will fire when you are invited to a
 * room, as well as when you join a room. <strong>This event is experimental and
 * may change.</strong>
 * @event module:client~MatrixClient#"Room"
 * @param {Room} room The newly created, fully populated room.
 * @example
 * matrixClient.on("Room", function(room){
 *   var roomId = room.roomId;
 * });
 */

/**
 * Fires whenever a Room is removed. This will fire when you forget a room.
 * <strong>This event is experimental and may change.</strong>
 * @event module:client~MatrixClient#"deleteRoom"
 * @param {string} roomId The deleted room ID.
 * @example
 * matrixClient.on("deleteRoom", function(roomId){
 *   // update UI from getRooms()
 * });
 */

/**
 * Fires whenever an incoming call arrives.
 * @event module:client~MatrixClient#"Call.incoming"
 * @param {module:webrtc/call~MatrixCall} call The incoming call.
 * @example
 * matrixClient.on("Call.incoming", function(call){
 *   call.answer(); // auto-answer
 * });
 */

/**
 * Fires whenever the login session the JS SDK is using is no
 * longer valid and the user must log in again.
 * NB. This only fires when action is required from the user, not
 * when then login session can be renewed by using a refresh token.
 * @event module:client~MatrixClient#"Session.logged_out"
 * @example
 * matrixClient.on("Session.logged_out", function(errorObj){
 *   // show the login screen
 * });
 */

/**
 * Fires when the JS SDK receives a M_CONSENT_NOT_GIVEN error in response
 * to a HTTP request.
 * @event module:client~MatrixClient#"no_consent"
 * @example
 * matrixClient.on("no_consent", function(message, contentUri) {
 *     console.info(message + ' Go to ' + contentUri);
 * });
 */

/**
 * Fires when a device is marked as verified/unverified/blocked/unblocked by
 * {@link module:client~MatrixClient#setDeviceVerified|MatrixClient.setDeviceVerified} or
 * {@link module:client~MatrixClient#setDeviceBlocked|MatrixClient.setDeviceBlocked}.
 *
 * @event module:client~MatrixClient#"deviceVerificationChanged"
 * @param {string} userId the owner of the verified device
 * @param {string} deviceId the id of the verified device
 * @param {module:crypto/deviceinfo} deviceInfo updated device information
 */

/**
 * Fires when the trust status of a user changes
 * If userId is the userId of the logged in user, this indicated a change
 * in the trust status of the cross-signing data on the account.
 *
 * The cross-signing API is currently UNSTABLE and may change without notice.
 *
 * @event module:client~MatrixClient#"userTrustStatusChanged"
 * @param {string} userId the userId of the user in question
 * @param {UserTrustLevel} trustLevel The new trust level of the user
 */

/**
 * Fires when the user's cross-signing keys have changed or cross-signing
 * has been enabled/disabled. The client can use getStoredCrossSigningForUser
 * with the user ID of the logged in user to check if cross-signing is
 * enabled on the account. If enabled, it can test whether the current key
 * is trusted using with checkUserTrust with the user ID of the logged
 * in user. The checkOwnCrossSigningTrust function may be used to reconcile
 * the trust in the account key.
 *
 * The cross-signing API is currently UNSTABLE and may change without notice.
 *
 * @event module:client~MatrixClient#"crossSigning.keysChanged"
 */

/**
 * Fires whenever new user-scoped account_data is added.
 * @event module:client~MatrixClient#"accountData"
 * @param {MatrixEvent} event The event describing the account_data just added
 * @param {MatrixEvent} event The previous account data, if known.
 * @example
 * matrixClient.on("accountData", function(event, oldEvent){
 *   myAccountData[event.type] = event.content;
 * });
 */

/**
 * Fires whenever the stored devices for a user have changed
 * @event module:client~MatrixClient#"crypto.devicesUpdated"
 * @param {String[]} users A list of user IDs that were updated
 * @param {boolean} initialFetch If true, the store was empty (apart
 *     from our own device) and has been seeded.
 */

/**
 * Fires whenever the stored devices for a user will be updated
 * @event module:client~MatrixClient#"crypto.willUpdateDevices"
 * @param {String[]} users A list of user IDs that will be updated
 * @param {boolean} initialFetch If true, the store is empty (apart
 *     from our own device) and is being seeded.
 */

/**
 * Fires whenever the status of e2e key backup changes, as returned by getKeyBackupEnabled()
 * @event module:client~MatrixClient#"crypto.keyBackupStatus"
 * @param {boolean} enabled true if key backup has been enabled, otherwise false
 * @example
 * matrixClient.on("crypto.keyBackupStatus", function(enabled){
 *   if (enabled) {
 *     [...]
 *   }
 * });
 */

/**
 * Fires when we want to suggest to the user that they restore their megolm keys
 * from backup or by cross-signing the device.
 *
 * @event module:client~MatrixClient#"crypto.suggestKeyRestore"
 */

/**
 * Fires when a key verification is requested.
 * @event module:client~MatrixClient#"crypto.verification.request"
 * @param {object} data
 * @param {MatrixEvent} data.event the original verification request message
 * @param {Array} data.methods the verification methods that can be used
 * @param {Number} data.timeout the amount of milliseconds that should be waited
 *                 before cancelling the request automatically.
 * @param {Function} data.beginKeyVerification a function to call if a key
 *     verification should be performed.  The function takes one argument: the
 *     name of the key verification method (taken from data.methods) to use.
 * @param {Function} data.cancel a function to call if the key verification is
 *     rejected.
 */

/**
 * Fires when a key verification is requested with an unknown method.
 * @event module:client~MatrixClient#"crypto.verification.request.unknown"
 * @param {string} userId the user ID who requested the key verification
 * @param {Function} cancel a function that will send a cancellation message to
 *     reject the key verification.
 */

/**
 * Fires when a secret request has been cancelled.  If the client is prompting
 * the user to ask whether they want to share a secret, the prompt can be
 * dismissed.
 *
 * The Secure Secret Storage API is currently UNSTABLE and may change without notice.
 *
 * @event module:client~MatrixClient#"crypto.secrets.requestCancelled"
 * @param {object} data
 * @param {string} data.user_id The user ID of the client that had requested the secret.
 * @param {string} data.device_id The device ID of the client that had requested the
 *     secret.
 * @param {string} data.request_id The ID of the original request.
 */

/**
 * Fires when the client .well-known info is fetched.
 *
 * @event module:client~MatrixClient#"WellKnown.client"
 * @param {object} data The JSON object returned by the server
 */<|MERGE_RESOLUTION|>--- conflicted
+++ resolved
@@ -5160,11 +5160,7 @@
      * @return {Promise} Resolves:
      *    {@link module:models/event-timeline~EventTimeline} including the given event
      */
-<<<<<<< HEAD
     public async getEventTimeline(timelineSet: EventTimelineSet, eventId: string): Promise<EventTimeline> {
-=======
-    public async getEventTimeline(timelineSet: EventTimelineSet, eventId: string): Promise<Optional<EventTimeline>> {
->>>>>>> c81d7593
         // don't allow any timeline support unless it's been enabled.
         if (!this.timelineSupport) {
             throw new Error("timeline support is disabled. Set the 'timelineSupport'" +
@@ -5212,7 +5208,7 @@
             event,
             ...res.events_before.map(mapper),
         ];
-
+        
         if (this.supportsExperimentalThreads()) {
             // Where the event is a thread reply (not a root) and running in MSC-enabled mode the Thread timeline only
             // functions contiguously, so we have to jump through some hoops to get our target event in it.
