/*
Copyright 2015-2021 The Matrix.org Foundation C.I.C.

Licensed under the Apache License, Version 2.0 (the "License");
you may not use this file except in compliance with the License.
You may obtain a copy of the License at

    http://www.apache.org/licenses/LICENSE-2.0

Unless required by applicable law or agreed to in writing, software
distributed under the License is distributed on an "AS IS" BASIS,
WITHOUT WARRANTIES OR CONDITIONS OF ANY KIND, either express or implied.
See the License for the specific language governing permissions and
limitations under the License.
*/

/**
 * This is an internal module. See {@link MatrixClient} for the public class.
 * @module client
 */

import { EmoteEvent, IPartialEvent, MessageEvent, NoticeEvent } from "matrix-events-sdk";

import { ISyncStateData, SyncApi, SyncState } from "./sync";
import {
    EventStatus,
    IContent,
    IDecryptOptions,
    IEvent,
    MatrixEvent,
    MatrixEventEvent,
    MatrixEventHandlerMap,
} from "./models/event";
import { StubStore } from "./store/stub";
import { CallEvent, CallEventHandlerMap, createNewMatrixCall, MatrixCall } from "./webrtc/call";
import { Filter, IFilterDefinition } from "./filter";
import { CallEventHandlerEvent, CallEventHandler, CallEventHandlerEventHandlerMap } from './webrtc/callEventHandler';
import * as utils from './utils';
import { sleep } from './utils';
import { Direction, EventTimeline } from "./models/event-timeline";
import { IActionsObject, PushProcessor } from "./pushprocessor";
import { AutoDiscovery, AutoDiscoveryAction } from "./autodiscovery";
import * as olmlib from "./crypto/olmlib";
import { decodeBase64, encodeBase64 } from "./crypto/olmlib";
import { IExportedDevice as IOlmDevice } from "./crypto/OlmDevice";
import { TypedReEmitter } from './ReEmitter';
import { IRoomEncryption, RoomList } from './crypto/RoomList';
import { logger } from './logger';
import { SERVICE_TYPES } from './service-types';
import {
    FileType, HttpApiEvent, HttpApiEventHandlerMap,
    IHttpOpts,
    IUpload,
    MatrixError,
    MatrixHttpApi,
    Method,
    PREFIX_IDENTITY_V2,
    PREFIX_MEDIA_R0,
    PREFIX_R0,
    PREFIX_UNSTABLE,
    PREFIX_V1,
    retryNetworkOperation,
    UploadContentResponseType,
} from "./http-api";
import {
    Crypto,
    CryptoEvent,
    CryptoEventHandlerMap,
    fixBackupKey,
    IBootstrapCrossSigningOpts,
    ICheckOwnCrossSigningTrustOpts,
    IMegolmSessionData,
    isCryptoAvailable,
    VerificationMethod,
} from './crypto';
import { DeviceInfo, IDevice } from "./crypto/deviceinfo";
import { decodeRecoveryKey } from './crypto/recoverykey';
import { keyFromAuthData } from './crypto/key_passphrase';
import { User, UserEvent, UserEventHandlerMap } from "./models/user";
import { getHttpUriForMxc } from "./content-repo";
import { SearchResult } from "./models/search-result";
import {
    DEHYDRATION_ALGORITHM,
    IDehydratedDevice,
    IDehydratedDeviceKeyInfo,
    IDeviceKeys,
    IOneTimeKey,
} from "./crypto/dehydration";
import {
    IKeyBackupInfo,
    IKeyBackupPrepareOpts,
    IKeyBackupRestoreOpts,
    IKeyBackupRestoreResult,
    IKeyBackupRoomSessions,
    IKeyBackupSession,
} from "./crypto/keybackup";
import { IIdentityServerProvider } from "./@types/IIdentityServerProvider";
import { MatrixScheduler } from "./scheduler";
import {
    IAuthData,
    ICryptoCallbacks,
    IMinimalEvent,
    IRoomEvent,
    IStateEvent,
    NotificationCountType,
    BeaconEvent,
    BeaconEventHandlerMap,
    RoomEvent,
    RoomEventHandlerMap,
    RoomMemberEvent,
    RoomMemberEventHandlerMap,
    RoomStateEvent,
    RoomStateEventHandlerMap,
} from "./matrix";
import {
    CrossSigningKey,
    IAddSecretStorageKeyOpts,
    ICreateSecretStorageOpts,
    IEncryptedEventInfo,
    IImportRoomKeysOpts,
    IRecoveryKey,
    ISecretStorageKeyInfo,
} from "./crypto/api";
import { EventTimelineSet } from "./models/event-timeline-set";
import { VerificationRequest } from "./crypto/verification/request/VerificationRequest";
import { VerificationBase as Verification } from "./crypto/verification/Base";
import * as ContentHelpers from "./content-helpers";
import { CrossSigningInfo, DeviceTrustLevel, ICacheCallbacks, UserTrustLevel } from "./crypto/CrossSigning";
import { Room } from "./models/room";
import {
    IAddThreePidOnlyBody,
    IBindThreePidBody,
    ICreateRoomOpts,
    IEventSearchOpts,
    IGuestAccessOpts,
    IJoinRoomOpts,
    IPaginateOpts,
    IPresenceOpts,
    IRedactOpts,
    IRelationsRequestOpts,
    IRelationsResponse,
    IRoomDirectoryOptions,
    ISearchOpts,
    ISendEventResponse,
    IUploadOpts,
} from "./@types/requests";
import {
    EventType,
    MsgType,
    RelationType,
    RoomCreateTypeField,
    RoomType,
    UNSTABLE_MSC3088_ENABLED,
    UNSTABLE_MSC3088_PURPOSE,
    UNSTABLE_MSC3089_TREE_SUBTYPE,
} from "./@types/event";
import { IAbortablePromise, IdServerUnbindResult, IImageInfo, Preset, Visibility } from "./@types/partials";
import { EventMapper, eventMapperFor, MapperOpts } from "./event-mapper";
import { randomString } from "./randomstring";
import { WebStorageSessionStore } from "./store/session/webstorage";
import { BackupManager, IKeyBackup, IKeyBackupCheck, IPreparedKeyBackupVersion, TrustInfo } from "./crypto/backup";
import { DEFAULT_TREE_POWER_LEVELS_TEMPLATE, MSC3089TreeSpace } from "./models/MSC3089TreeSpace";
import { ISignatures } from "./@types/signed";
import { IStore } from "./store";
import { ISecretRequest } from "./crypto/SecretStorage";
import {
    IEventWithRoomId,
    ISearchRequestBody,
    ISearchResponse,
    ISearchResults,
    IStateEventWithRoomId,
    SearchOrderBy,
} from "./@types/search";
import { ISynapseAdminDeactivateResponse, ISynapseAdminWhoisResponse } from "./@types/synapse";
import { IHierarchyRoom } from "./@types/spaces";
import { IPusher, IPusherRequest, IPushRules, PushRuleAction, PushRuleKind, RuleId } from "./@types/PushRules";
import { IThreepid } from "./@types/threepids";
import { CryptoStore } from "./crypto/store/base";
import { MediaHandler } from "./webrtc/mediaHandler";
import { IRefreshTokenResponse } from "./@types/auth";
import { TypedEventEmitter } from "./models/typed-event-emitter";
import { Thread, THREAD_RELATION_TYPE } from "./models/thread";
import { MBeaconInfoEventContent, M_BEACON, M_BEACON_INFO } from "./@types/beacon";

export type Store = IStore;
export type SessionStore = WebStorageSessionStore;

export type Callback<T = any> = (err: Error | any | null, data?: T) => void;
export type ResetTimelineCallback = (roomId: string) => boolean;

const SCROLLBACK_DELAY_MS = 3000;
export const CRYPTO_ENABLED: boolean = isCryptoAvailable();
const CAPABILITIES_CACHE_MS = 21600000; // 6 hours - an arbitrary value
const TURN_CHECK_INTERVAL = 10 * 60 * 1000; // poll for turn credentials every 10 minutes

interface IExportedDevice {
    olmDevice: IOlmDevice;
    userId: string;
    deviceId: string;
}

export interface IKeysUploadResponse {
    one_time_key_counts: { // eslint-disable-line camelcase
        [algorithm: string]: number;
    };
}

export interface ICreateClientOpts {
    baseUrl: string;

    idBaseUrl?: string;

    /**
     * The data store used for sync data from the homeserver. If not specified,
     * this client will not store any HTTP responses. The `createClient` helper
     * will create a default store if needed.
     */
    store?: Store;

    /**
     * A store to be used for end-to-end crypto session data. If not specified,
     * end-to-end crypto will be disabled. The `createClient` helper will create
     * a default store if needed.
     */
    cryptoStore?: CryptoStore;

    /**
     * The scheduler to use. If not
     * specified, this client will not retry requests on failure. This client
     * will supply its own processing function to
     * {@link module:scheduler~MatrixScheduler#setProcessFunction}.
     */
    scheduler?: MatrixScheduler;

    /**
     * The function to invoke for HTTP
     * requests. The value of this property is typically <code>require("request")
     * </code> as it returns a function which meets the required interface. See
     * {@link requestFunction} for more information.
     */
    request?: IHttpOpts["request"];

    userId?: string;

    /**
     * A unique identifier for this device; used for tracking things like crypto
     * keys and access tokens. If not specified, end-to-end encryption will be
     * disabled.
     */
    deviceId?: string;

    accessToken?: string;

    /**
     * Identity server provider to retrieve the user's access token when accessing
     * the identity server. See also https://github.com/vector-im/element-web/issues/10615
     * which seeks to replace the previous approach of manual access tokens params
     * with this callback throughout the SDK.
     */
    identityServer?: IIdentityServerProvider;

    /**
     * The default maximum amount of
     * time to wait before timing out HTTP requests. If not specified, there is no timeout.
     */
    localTimeoutMs?: number;

    /**
     * Set to true to use
     * Authorization header instead of query param to send the access token to the server.
     *
     * Default false.
     */
    useAuthorizationHeader?: boolean;

    /**
     * Set to true to enable
     * improved timeline support ({@link module:client~MatrixClient#getEventTimeline getEventTimeline}). It is
     * disabled by default for compatibility with older clients - in particular to
     * maintain support for back-paginating the live timeline after a '/sync'
     * result with a gap.
     */
    timelineSupport?: boolean;

    /**
     * Extra query parameters to append
     * to all requests with this client. Useful for application services which require
     * <code>?user_id=</code>.
     */
    queryParams?: Record<string, string>;

    /**
     * Device data exported with
     * "exportDevice" method that must be imported to recreate this device.
     * Should only be useful for devices with end-to-end crypto enabled.
     * If provided, deviceId and userId should **NOT** be provided at the top
     * level (they are present in the exported data).
     */
    deviceToImport?: IExportedDevice;

    /**
     * Key used to pickle olm objects or other sensitive data.
     */
    pickleKey?: string;

    /**
     * A store to be used for end-to-end crypto session data. Most data has been
     * migrated out of here to `cryptoStore` instead. If not specified,
     * end-to-end crypto will be disabled. The `createClient` helper
     * _will not_ create this store at the moment.
     */
    sessionStore?: SessionStore;

    /**
     * Set to true to enable client-side aggregation of event relations
     * via `EventTimelineSet#getRelationsForEvent`.
     * This feature is currently unstable and the API may change without notice.
     */
    unstableClientRelationAggregation?: boolean;

    verificationMethods?: Array<VerificationMethod>;

    /**
     * Whether relaying calls through a TURN server should be forced. Default false.
     */
    forceTURN?: boolean;

    /**
     * Up to this many ICE candidates will be gathered when an incoming call arrives.
     * Gathering does not send data to the caller, but will communicate with the configured TURN
     * server. Default 0.
     */
    iceCandidatePoolSize?: number;

    /**
     * True to advertise support for call transfers to other parties on Matrix calls. Default false.
     */
    supportsCallTransfer?: boolean;

    /**
     * Whether to allow a fallback ICE server should be used for negotiating a
     * WebRTC connection if the homeserver doesn't provide any servers. Defaults to false.
     */
    fallbackICEServerAllowed?: boolean;

    cryptoCallbacks?: ICryptoCallbacks;
}

export interface IMatrixClientCreateOpts extends ICreateClientOpts {
    /**
     * Whether to allow sending messages to encrypted rooms when encryption
     * is not available internally within this SDK. This is useful if you are using an external
     * E2E proxy, for example. Defaults to false.
     */
    usingExternalCrypto?: boolean;
}

export enum PendingEventOrdering {
    Chronological = "chronological",
    Detached = "detached",
}

export interface IStartClientOpts {
    /**
     * The event <code>limit=</code> to apply to initial sync. Default: 8.
     */
    initialSyncLimit?: number;

    /**
     * True to put <code>archived=true</code> on the <code>/initialSync</code> request. Default: false.
     */
    includeArchivedRooms?: boolean;

    /**
     * True to do /profile requests on every invite event if the displayname/avatar_url is not known for this user ID. Default: false.
     */
    resolveInvitesToProfiles?: boolean;

    /**
     * Controls where pending messages appear in a room's timeline. If "<b>chronological</b>", messages will
     * appear in the timeline when the call to <code>sendEvent</code> was made. If "<b>detached</b>",
     * pending messages will appear in a separate list, accessbile via {@link module:models/room#getPendingEvents}.
     * Default: "chronological".
     */
    pendingEventOrdering?: PendingEventOrdering;

    /**
     * The number of milliseconds to wait on /sync. Default: 30000 (30 seconds).
     */
    pollTimeout?: number;

    /**
     * The filter to apply to /sync calls. This will override the opts.initialSyncLimit, which would
     * normally result in a timeline limit filter.
     */
    filter?: Filter;

    /**
     * True to perform syncing without automatically updating presence.
     */
    disablePresence?: boolean;

    /**
     * True to not load all membership events during initial sync but fetch them when needed by calling
     * `loadOutOfBandMembers` This will override the filter option at this moment.
     */
    lazyLoadMembers?: boolean;

    /**
     * The number of seconds between polls to /.well-known/matrix/client, undefined to disable.
     * This should be in the order of hours. Default: undefined.
     */
    clientWellKnownPollPeriod?: number;

    /**
     * @experimental
     */
    experimentalThreadSupport?: boolean;
}

export interface IStoredClientOpts extends IStartClientOpts {
    crypto: Crypto;
    canResetEntireTimeline: ResetTimelineCallback;
}

export enum RoomVersionStability {
    Stable = "stable",
    Unstable = "unstable",
}

export interface IRoomCapability { // MSC3244
    preferred: string | null;
    support: string[];
}

export interface IRoomVersionsCapability {
    default: string;
    available: Record<string, RoomVersionStability>;
    "org.matrix.msc3244.room_capabilities"?: Record<string, IRoomCapability>; // MSC3244
}

export interface ICapability {
    enabled: boolean;
}

export interface IChangePasswordCapability extends ICapability {}

export interface IThreadsCapability extends ICapability {}

interface ICapabilities {
    [key: string]: any;
    "m.change_password"?: IChangePasswordCapability;
    "m.room_versions"?: IRoomVersionsCapability;
    "io.element.thread"?: IThreadsCapability;
}

/* eslint-disable camelcase */
export interface ICrossSigningKey {
    keys: { [algorithm: string]: string };
    signatures?: ISignatures;
    usage: string[];
    user_id: string;
}

enum CrossSigningKeyType {
    MasterKey = "master_key",
    SelfSigningKey = "self_signing_key",
    UserSigningKey = "user_signing_key",
}

export type CrossSigningKeys = Record<CrossSigningKeyType, ICrossSigningKey>;

export interface ISignedKey {
    keys: Record<string, string>;
    signatures: ISignatures;
    user_id: string;
    algorithms: string[];
    device_id: string;
}

export type KeySignatures = Record<string, Record<string, ICrossSigningKey | ISignedKey>>;
export interface IUploadKeySignaturesResponse {
    failures: Record<string, Record<string, {
        errcode: string;
        error: string;
    }>>;
}

export interface IPreviewUrlResponse {
    [key: string]: string | number;
    "og:title": string;
    "og:type": string;
    "og:url": string;
    "og:image"?: string;
    "og:image:type"?: string;
    "og:image:height"?: number;
    "og:image:width"?: number;
    "og:description"?: string;
    "matrix:image:size"?: number;
}

interface ITurnServerResponse {
    uris: string[];
    username: string;
    password: string;
    ttl: number;
}

interface ITurnServer {
    urls: string[];
    username: string;
    credential: string;
}

interface IServerVersions {
    versions: string[];
    unstable_features: Record<string, boolean>;
}

export interface IClientWellKnown {
    [key: string]: any;
    "m.homeserver"?: IWellKnownConfig;
    "m.identity_server"?: IWellKnownConfig;
}

export interface IWellKnownConfig {
    raw?: any; // todo typings
    action?: AutoDiscoveryAction;
    reason?: string;
    error?: Error | string;
    // eslint-disable-next-line
    base_url?: string | null;
}

interface IKeyBackupPath {
    path: string;
    queryData?: {
        version: string;
    };
}

interface IMediaConfig {
    [key: string]: any; // extensible
    "m.upload.size"?: number;
}

interface IThirdPartySigned {
    sender: string;
    mxid: string;
    token: string;
    signatures: ISignatures;
}

interface IJoinRequestBody {
    third_party_signed?: IThirdPartySigned;
}

interface ITagMetadata {
    [key: string]: any;
    order: number;
}

interface IMessagesResponse {
    start: string;
    end: string;
    chunk: IRoomEvent[];
    state: IStateEvent[];
}

export interface IRequestTokenResponse {
    sid: string;
    submit_url?: string;
}

export interface IRequestMsisdnTokenResponse extends IRequestTokenResponse {
    msisdn: string;
    success: boolean;
    intl_fmt: string;
}

interface IUploadKeysRequest {
    device_keys?: Required<IDeviceKeys>;
    one_time_keys?: {
        [userId: string]: {
            [deviceId: string]: number;
        };
    };
    "org.matrix.msc2732.fallback_keys"?: Record<string, IOneTimeKey>;
}

interface IOpenIDToken {
    access_token: string;
    token_type: "Bearer" | string;
    matrix_server_name: string;
    expires_in: number;
}

interface IRoomInitialSyncResponse {
    room_id: string;
    membership: "invite" | "join" | "leave" | "ban";
    messages?: {
        start?: string;
        end?: string;
        chunk: IEventWithRoomId[];
    };
    state?: IStateEventWithRoomId[];
    visibility: Visibility;
    account_data?: IMinimalEvent[];
    presence: Partial<IEvent>; // legacy and undocumented, api is deprecated so this won't get attention
}

interface IJoinedRoomsResponse {
    joined_rooms: string[];
}

interface IJoinedMembersResponse {
    joined: {
        [userId: string]: {
            display_name: string;
            avatar_url: string;
        };
    };
}

export interface IPublicRoomsChunkRoom {
    room_id: string;
    name?: string;
    avatar_url?: string;
    topic?: string;
    canonical_alias?: string;
    aliases?: string[];
    world_readable: boolean;
    guest_can_join: boolean;
    num_joined_members: number;
}

interface IPublicRoomsResponse {
    chunk: IPublicRoomsChunkRoom[];
    next_batch?: string;
    prev_batch?: string;
    total_room_count_estimate?: number;
}

interface IUserDirectoryResponse {
    results: {
        user_id: string;
        display_name?: string;
        avatar_url?: string;
    }[];
    limited: boolean;
}

export interface IMyDevice {
    device_id: string;
    display_name?: string;
    last_seen_ip?: string;
    last_seen_ts?: number;
}

export interface IDownloadKeyResult {
    failures: { [serverName: string]: object };
    device_keys: {
        [userId: string]: {
            [deviceId: string]: IDeviceKeys & {
                unsigned?: {
                    device_display_name: string;
                };
            };
        };
    };
    // the following three fields were added in 1.1
    master_keys?: {
        [userId: string]: {
            keys: { [keyId: string]: string };
            usage: string[];
            user_id: string;
        };
    };
    self_signing_keys?: {
        [userId: string]: {
            keys: { [keyId: string]: string };
            signatures: ISignatures;
            usage: string[];
            user_id: string;
        };
    };
    user_signing_keys?: {
        [userId: string]: {
            keys: { [keyId: string]: string };
            signatures: ISignatures;
            usage: string[];
            user_id: string;
        };
    };
}

export interface IClaimOTKsResult {
    failures: { [serverName: string]: object };
    one_time_keys: {
        [userId: string]: {
            [deviceId: string]: {
                [keyId: string]: {
                    key: string;
                    signatures: ISignatures;
                };
            };
        };
    };
}

export interface IFieldType {
    regexp: string;
    placeholder: string;
}

export interface IInstance {
    desc: string;
    icon?: string;
    fields: object;
    network_id: string;
    // XXX: this is undocumented but we rely on it: https://github.com/matrix-org/matrix-doc/issues/3203
    instance_id: string;
}

export interface IProtocol {
    user_fields: string[];
    location_fields: string[];
    icon: string;
    field_types: Record<string, IFieldType>;
    instances: IInstance[];
}

interface IThirdPartyLocation {
    alias: string;
    protocol: string;
    fields: object;
}

interface IThirdPartyUser {
    userid: string;
    protocol: string;
    fields: object;
}

interface IRoomSummary extends Omit<IPublicRoomsChunkRoom, "canonical_alias" | "aliases"> {
    room_type?: RoomType;
    membership?: string;
    is_encrypted: boolean;
}

interface IRoomKeysResponse {
    sessions: IKeyBackupRoomSessions;
}

interface IRoomsKeysResponse {
    rooms: Record<string, IRoomKeysResponse>;
}

interface IRoomHierarchy {
    rooms: IHierarchyRoom[];
    next_batch?: string;
}

interface ITimestampToEventResponse {
    event_id: string;
    origin_server_ts: string;
}
/* eslint-enable camelcase */

// We're using this constant for methods overloading and inspect whether a variable
// contains an eventId or not. This was required to ensure backwards compatibility
// of methods for threads
// Probably not the most graceful solution but does a good enough job for now
const EVENT_ID_PREFIX = "$";

export enum ClientEvent {
    Sync = "sync",
    Event = "event",
    ToDeviceEvent = "toDeviceEvent",
    AccountData = "accountData",
    Room = "Room",
    DeleteRoom = "deleteRoom",
    SyncUnexpectedError = "sync.unexpectedError",
    ClientWellKnown = "WellKnown.client",
}

type RoomEvents = RoomEvent.Name
    | RoomEvent.Redaction
    | RoomEvent.RedactionCancelled
    | RoomEvent.Receipt
    | RoomEvent.Tags
    | RoomEvent.LocalEchoUpdated
    | RoomEvent.AccountData
    | RoomEvent.MyMembership
    | RoomEvent.Timeline
    | RoomEvent.TimelineReset;

type RoomStateEvents = RoomStateEvent.Events
    | RoomStateEvent.Members
    | RoomStateEvent.NewMember
    | RoomStateEvent.Update
    ;

type CryptoEvents = CryptoEvent.KeySignatureUploadFailure
    | CryptoEvent.KeyBackupStatus
    | CryptoEvent.KeyBackupFailed
    | CryptoEvent.KeyBackupSessionsRemaining
    | CryptoEvent.RoomKeyRequest
    | CryptoEvent.RoomKeyRequestCancellation
    | CryptoEvent.VerificationRequest
    | CryptoEvent.DeviceVerificationChanged
    | CryptoEvent.UserTrustStatusChanged
    | CryptoEvent.KeysChanged
    | CryptoEvent.Warning
    | CryptoEvent.DevicesUpdated
    | CryptoEvent.WillUpdateDevices;

type MatrixEventEvents = MatrixEventEvent.Decrypted | MatrixEventEvent.Replaced | MatrixEventEvent.VisibilityChange;

type RoomMemberEvents = RoomMemberEvent.Name
    | RoomMemberEvent.Typing
    | RoomMemberEvent.PowerLevel
    | RoomMemberEvent.Membership;

type UserEvents = UserEvent.AvatarUrl
    | UserEvent.DisplayName
    | UserEvent.Presence
    | UserEvent.CurrentlyActive
    | UserEvent.LastPresenceTs;

type EmittedEvents = ClientEvent
    | RoomEvents
    | RoomStateEvents
    | CryptoEvents
    | MatrixEventEvents
    | RoomMemberEvents
    | UserEvents
    | CallEvent // re-emitted by call.ts using Object.values
    | CallEventHandlerEvent.Incoming
    | HttpApiEvent.SessionLoggedOut
    | HttpApiEvent.NoConsent
    | BeaconEvent;

export type ClientEventHandlerMap = {
    [ClientEvent.Sync]: (state: SyncState, lastState?: SyncState, data?: ISyncStateData) => void;
    [ClientEvent.Event]: (event: MatrixEvent) => void;
    [ClientEvent.ToDeviceEvent]: (event: MatrixEvent) => void;
    [ClientEvent.AccountData]: (event: MatrixEvent, lastEvent?: MatrixEvent) => void;
    [ClientEvent.Room]: (room: Room) => void;
    [ClientEvent.DeleteRoom]: (roomId: string) => void;
    [ClientEvent.SyncUnexpectedError]: (error: Error) => void;
    [ClientEvent.ClientWellKnown]: (data: IClientWellKnown) => void;
} & RoomEventHandlerMap
    & RoomStateEventHandlerMap
    & CryptoEventHandlerMap
    & MatrixEventHandlerMap
    & RoomMemberEventHandlerMap
    & UserEventHandlerMap
    & CallEventHandlerEventHandlerMap
    & CallEventHandlerMap
    & HttpApiEventHandlerMap
    & BeaconEventHandlerMap;

/**
 * Represents a Matrix Client. Only directly construct this if you want to use
 * custom modules. Normally, {@link createClient} should be used
 * as it specifies 'sensible' defaults for these modules.
 */
export class MatrixClient extends TypedEventEmitter<EmittedEvents, ClientEventHandlerMap> {
    public static readonly RESTORE_BACKUP_ERROR_BAD_KEY = 'RESTORE_BACKUP_ERROR_BAD_KEY';

    public reEmitter = new TypedReEmitter<EmittedEvents, ClientEventHandlerMap>(this);
    public olmVersion: [number, number, number] = null; // populated after initCrypto
    public usingExternalCrypto = false;
    public store: Store;
    public deviceId?: string;
    public credentials: { userId?: string };
    public pickleKey: string;
    public scheduler: MatrixScheduler;
    public clientRunning = false;
    public timelineSupport = false;
    public urlPreviewCache: { [key: string]: Promise<IPreviewUrlResponse> } = {};
    public unstableClientRelationAggregation = false;
    public identityServer: IIdentityServerProvider;
    public sessionStore: SessionStore; // XXX: Intended private, used in code.
    public http: MatrixHttpApi; // XXX: Intended private, used in code.
    public crypto: Crypto; // XXX: Intended private, used in code.
    public cryptoCallbacks: ICryptoCallbacks; // XXX: Intended private, used in code.
    public callEventHandler: CallEventHandler; // XXX: Intended private, used in code.
    public supportsCallTransfer = false; // XXX: Intended private, used in code.
    public forceTURN = false; // XXX: Intended private, used in code.
    public iceCandidatePoolSize = 0; // XXX: Intended private, used in code.
    public idBaseUrl: string;
    public baseUrl: string;

    // Note: these are all `protected` to let downstream consumers make mistakes if they want to.
    // We don't technically support this usage, but have reasons to do this.

    protected canSupportVoip = false;
    protected peekSync: SyncApi = null;
    protected isGuestAccount = false;
    protected ongoingScrollbacks: {[roomId: string]: {promise?: Promise<Room>, errorTs?: number}} = {};
    protected notifTimelineSet: EventTimelineSet = null;
    protected cryptoStore: CryptoStore;
    protected verificationMethods: VerificationMethod[];
    protected fallbackICEServerAllowed = false;
    protected roomList: RoomList;
    protected syncApi: SyncApi;
    public pushRules: IPushRules;
    protected syncLeftRoomsPromise: Promise<Room[]>;
    protected syncedLeftRooms = false;
    protected clientOpts: IStoredClientOpts;
    protected clientWellKnownIntervalID: number;
    protected canResetTimelineCallback: ResetTimelineCallback;

    // The pushprocessor caches useful things, so keep one and re-use it
    protected pushProcessor = new PushProcessor(this);

    // Promise to a response of the server's /versions response
    // TODO: This should expire: https://github.com/matrix-org/matrix-js-sdk/issues/1020
    protected serverVersionsPromise: Promise<IServerVersions>;

    public cachedCapabilities: {
        capabilities: ICapabilities;
        expiration: number;
    };
    protected clientWellKnown: IClientWellKnown;
    protected clientWellKnownPromise: Promise<IClientWellKnown>;
    protected turnServers: ITurnServer[] = [];
    protected turnServersExpiry = 0;
    protected checkTurnServersIntervalID: number;
    protected exportedOlmDeviceToImport: IOlmDevice;
    protected txnCtr = 0;
    protected mediaHandler = new MediaHandler(this);
    protected pendingEventEncryption = new Map<string, Promise<void>>();

    constructor(opts: IMatrixClientCreateOpts) {
        super();

        opts.baseUrl = utils.ensureNoTrailingSlash(opts.baseUrl);
        opts.idBaseUrl = utils.ensureNoTrailingSlash(opts.idBaseUrl);

        this.baseUrl = opts.baseUrl;
        this.idBaseUrl = opts.idBaseUrl;

        this.usingExternalCrypto = opts.usingExternalCrypto;
        this.store = opts.store || new StubStore();
        this.deviceId = opts.deviceId || null;

        const userId = opts.userId || null;
        this.credentials = { userId };

        this.http = new MatrixHttpApi(this as ConstructorParameters<typeof MatrixHttpApi>[0], {
            baseUrl: opts.baseUrl,
            idBaseUrl: opts.idBaseUrl,
            accessToken: opts.accessToken,
            request: opts.request,
            prefix: PREFIX_R0,
            onlyData: true,
            extraParams: opts.queryParams,
            localTimeoutMs: opts.localTimeoutMs,
            useAuthorizationHeader: opts.useAuthorizationHeader,
        });

        if (opts.deviceToImport) {
            if (this.deviceId) {
                logger.warn(
                    'not importing device because device ID is provided to ' +
                    'constructor independently of exported data',
                );
            } else if (this.credentials.userId) {
                logger.warn(
                    'not importing device because user ID is provided to ' +
                    'constructor independently of exported data',
                );
            } else if (!opts.deviceToImport.deviceId) {
                logger.warn('not importing device because no device ID in exported data');
            } else {
                this.deviceId = opts.deviceToImport.deviceId;
                this.credentials.userId = opts.deviceToImport.userId;
                // will be used during async initialization of the crypto
                this.exportedOlmDeviceToImport = opts.deviceToImport.olmDevice;
            }
        } else if (opts.pickleKey) {
            this.pickleKey = opts.pickleKey;
        }

        this.scheduler = opts.scheduler;
        if (this.scheduler) {
            this.scheduler.setProcessFunction(async (eventToSend: MatrixEvent) => {
                const room = this.getRoom(eventToSend.getRoomId());
                if (eventToSend.status !== EventStatus.SENDING) {
                    this.updatePendingEventStatus(room, eventToSend, EventStatus.SENDING);
                }
                const res = await this.sendEventHttpRequest(eventToSend);
                if (room) {
                    // ensure we update pending event before the next scheduler run so that any listeners to event id
                    // updates on the synchronous event emitter get a chance to run first.
                    room.updatePendingEvent(eventToSend, EventStatus.SENT, res.event_id);
                }
                return res;
            });
        }

        // try constructing a MatrixCall to see if we are running in an environment
        // which has WebRTC. If we are, listen for and handle m.call.* events.
        const call = createNewMatrixCall(this, undefined, undefined);
        if (call) {
            this.callEventHandler = new CallEventHandler(this);
            this.canSupportVoip = true;
            // Start listening for calls after the initial sync is done
            // We do not need to backfill the call event buffer
            // with encrypted events that might never get decrypted
            this.on(ClientEvent.Sync, this.startCallEventHandler);
        }

        this.timelineSupport = Boolean(opts.timelineSupport);
        this.unstableClientRelationAggregation = !!opts.unstableClientRelationAggregation;

        this.cryptoStore = opts.cryptoStore;
        this.sessionStore = opts.sessionStore;
        this.verificationMethods = opts.verificationMethods;
        this.cryptoCallbacks = opts.cryptoCallbacks || {};

        this.forceTURN = opts.forceTURN || false;
        this.iceCandidatePoolSize = opts.iceCandidatePoolSize === undefined ? 0 : opts.iceCandidatePoolSize;
        this.supportsCallTransfer = opts.supportsCallTransfer || false;
        this.fallbackICEServerAllowed = opts.fallbackICEServerAllowed || false;

        // List of which rooms have encryption enabled: separate from crypto because
        // we still want to know which rooms are encrypted even if crypto is disabled:
        // we don't want to start sending unencrypted events to them.
        this.roomList = new RoomList(this.cryptoStore);

        // The SDK doesn't really provide a clean way for events to recalculate the push
        // actions for themselves, so we have to kinda help them out when they are encrypted.
        // We do this so that push rules are correctly executed on events in their decrypted
        // state, such as highlights when the user's name is mentioned.
        this.on(MatrixEventEvent.Decrypted, (event) => {
            const oldActions = event.getPushActions();
            const actions = this.getPushActionsForEvent(event, true);

            const room = this.getRoom(event.getRoomId());
            if (!room) return;

            const currentCount = room.getUnreadNotificationCount(NotificationCountType.Highlight);

            // Ensure the unread counts are kept up to date if the event is encrypted
            // We also want to make sure that the notification count goes up if we already
            // have encrypted events to avoid other code from resetting 'highlight' to zero.
            const oldHighlight = !!oldActions?.tweaks?.highlight;
            const newHighlight = !!actions?.tweaks?.highlight;
            if (oldHighlight !== newHighlight || currentCount > 0) {
                // TODO: Handle mentions received while the client is offline
                // See also https://github.com/vector-im/element-web/issues/9069
                if (!room.hasUserReadEvent(this.getUserId(), event.getId())) {
                    let newCount = currentCount;
                    if (newHighlight && !oldHighlight) newCount++;
                    if (!newHighlight && oldHighlight) newCount--;
                    room.setUnreadNotificationCount(NotificationCountType.Highlight, newCount);

                    // Fix 'Mentions Only' rooms from not having the right badge count
                    const totalCount = room.getUnreadNotificationCount(NotificationCountType.Total);
                    if (totalCount < newCount) {
                        room.setUnreadNotificationCount(NotificationCountType.Total, newCount);
                    }
                }
            }
        });

        // Like above, we have to listen for read receipts from ourselves in order to
        // correctly handle notification counts on encrypted rooms.
        // This fixes https://github.com/vector-im/element-web/issues/9421
        this.on(RoomEvent.Receipt, (event, room) => {
            if (room && this.isRoomEncrypted(room.roomId)) {
                // Figure out if we've read something or if it's just informational
                const content = event.getContent();
                const isSelf = Object.keys(content).filter(eid => {
                    return Object.keys(content[eid]['m.read']).includes(this.getUserId());
                }).length > 0;

                if (!isSelf) return;

                // Work backwards to determine how many events are unread. We also set
                // a limit for how back we'll look to avoid spinning CPU for too long.
                // If we hit the limit, we assume the count is unchanged.
                const maxHistory = 20;
                const events = room.getLiveTimeline().getEvents();

                let highlightCount = 0;

                for (let i = events.length - 1; i >= 0; i--) {
                    if (i === events.length - maxHistory) return; // limit reached

                    const event = events[i];

                    if (room.hasUserReadEvent(this.getUserId(), event.getId())) {
                        // If the user has read the event, then the counting is done.
                        break;
                    }

                    const pushActions = this.getPushActionsForEvent(event);
                    highlightCount += pushActions.tweaks &&
                    pushActions.tweaks.highlight ? 1 : 0;
                }

                // Note: we don't need to handle 'total' notifications because the counts
                // will come from the server.
                room.setUnreadNotificationCount(NotificationCountType.Highlight, highlightCount);
            }
        });
    }

    /**
     * High level helper method to begin syncing and poll for new events. To listen for these
     * events, add a listener for {@link module:client~MatrixClient#event:"event"}
     * via {@link module:client~MatrixClient#on}. Alternatively, listen for specific
     * state change events.
     * @param {Object=} opts Options to apply when syncing.
     */
    public async startClient(opts?: IStartClientOpts): Promise<void> {
        if (this.clientRunning) {
            // client is already running.
            return;
        }
        this.clientRunning = true;
        // backwards compat for when 'opts' was 'historyLen'.
        if (typeof opts === "number") {
            opts = {
                initialSyncLimit: opts,
            };
        }

        // Create our own user object artificially (instead of waiting for sync)
        // so it's always available, even if the user is not in any rooms etc.
        const userId = this.getUserId();
        if (userId) {
            this.store.storeUser(new User(userId));
        }

        if (this.crypto) {
            this.crypto.uploadDeviceKeys();
            this.crypto.start();
        }

        // periodically poll for turn servers if we support voip
        if (this.canSupportVoip) {
            this.checkTurnServersIntervalID = setInterval(() => {
                this.checkTurnServers();
            }, TURN_CHECK_INTERVAL);
            // noinspection ES6MissingAwait
            this.checkTurnServers();
        }

        if (this.syncApi) {
            // This shouldn't happen since we thought the client was not running
            logger.error("Still have sync object whilst not running: stopping old one");
            this.syncApi.stop();
        }

        try {
            const { serverSupport, stable } = await this.doesServerSupportThread();
            Thread.setServerSideSupport(serverSupport, stable);
        } catch (e) {
            Thread.setServerSideSupport(false, true);
        }

        // shallow-copy the opts dict before modifying and storing it
        this.clientOpts = Object.assign({}, opts) as IStoredClientOpts;
        this.clientOpts.crypto = this.crypto;
        this.clientOpts.canResetEntireTimeline = (roomId) => {
            if (!this.canResetTimelineCallback) {
                return false;
            }
            return this.canResetTimelineCallback(roomId);
        };
        this.syncApi = new SyncApi(this, this.clientOpts);
        this.syncApi.sync();

        if (this.clientOpts.clientWellKnownPollPeriod !== undefined) {
            this.clientWellKnownIntervalID = setInterval(() => {
                this.fetchClientWellKnown();
            }, 1000 * this.clientOpts.clientWellKnownPollPeriod);
            this.fetchClientWellKnown();
        }
    }

    /**
     * High level helper method to stop the client from polling and allow a
     * clean shutdown.
     */
    public stopClient() {
        logger.log('stopping MatrixClient');

        this.clientRunning = false;

        this.syncApi?.stop();
        this.syncApi = null;

        this.crypto?.stop();
        this.peekSync?.stopPeeking();

        this.callEventHandler?.stop();
        this.callEventHandler = null;

        global.clearInterval(this.checkTurnServersIntervalID);
        if (this.clientWellKnownIntervalID !== undefined) {
            global.clearInterval(this.clientWellKnownIntervalID);
        }
    }

    /**
     * Try to rehydrate a device if available.  The client must have been
     * initialized with a `cryptoCallback.getDehydrationKey` option, and this
     * function must be called before initCrypto and startClient are called.
     *
     * @return {Promise<string>} Resolves to undefined if a device could not be dehydrated, or
     *     to the new device ID if the dehydration was successful.
     * @return {module:http-api.MatrixError} Rejects: with an error response.
     */
    public async rehydrateDevice(): Promise<string> {
        if (this.crypto) {
            throw new Error("Cannot rehydrate device after crypto is initialized");
        }

        if (!this.cryptoCallbacks.getDehydrationKey) {
            return;
        }

        const getDeviceResult = await this.getDehydratedDevice();
        if (!getDeviceResult) {
            return;
        }

        if (!getDeviceResult.device_data || !getDeviceResult.device_id) {
            logger.info("no dehydrated device found");
            return;
        }

        const account = new global.Olm.Account();
        try {
            const deviceData = getDeviceResult.device_data;
            if (deviceData.algorithm !== DEHYDRATION_ALGORITHM) {
                logger.warn("Wrong algorithm for dehydrated device");
                return;
            }
            logger.log("unpickling dehydrated device");
            const key = await this.cryptoCallbacks.getDehydrationKey(
                deviceData,
                (k) => {
                    // copy the key so that it doesn't get clobbered
                    account.unpickle(new Uint8Array(k), deviceData.account);
                },
            );
            account.unpickle(key, deviceData.account);
            logger.log("unpickled device");

            const rehydrateResult = await this.http.authedRequest<{ success: boolean }>(
                undefined,
                Method.Post,
                "/dehydrated_device/claim",
                undefined,
                {
                    device_id: getDeviceResult.device_id,
                },
                {
                    prefix: "/_matrix/client/unstable/org.matrix.msc2697.v2",
                },
            );

            if (rehydrateResult.success === true) {
                this.deviceId = getDeviceResult.device_id;
                logger.info("using dehydrated device");
                const pickleKey = this.pickleKey || "DEFAULT_KEY";
                this.exportedOlmDeviceToImport = {
                    pickledAccount: account.pickle(pickleKey),
                    sessions: [],
                    pickleKey: pickleKey,
                };
                account.free();
                return this.deviceId;
            } else {
                account.free();
                logger.info("not using dehydrated device");
                return;
            }
        } catch (e) {
            account.free();
            logger.warn("could not unpickle", e);
        }
    }

    /**
     * Get the current dehydrated device, if any
     * @return {Promise} A promise of an object containing the dehydrated device
     */
    public async getDehydratedDevice(): Promise<IDehydratedDevice> {
        try {
            return await this.http.authedRequest<IDehydratedDevice>(
                undefined,
                Method.Get,
                "/dehydrated_device",
                undefined, undefined,
                {
                    prefix: "/_matrix/client/unstable/org.matrix.msc2697.v2",
                },
            );
        } catch (e) {
            logger.info("could not get dehydrated device", e.toString());
            return;
        }
    }

    /**
     * Set the dehydration key.  This will also periodically dehydrate devices to
     * the server.
     *
     * @param {Uint8Array} key the dehydration key
     * @param {IDehydratedDeviceKeyInfo} [keyInfo] Information about the key.  Primarily for
     *     information about how to generate the key from a passphrase.
     * @param {string} [deviceDisplayName] The device display name for the
     *     dehydrated device.
     * @return {Promise} A promise that resolves when the dehydrated device is stored.
     */
    public async setDehydrationKey(
        key: Uint8Array,
        keyInfo: IDehydratedDeviceKeyInfo,
        deviceDisplayName?: string,
    ): Promise<void> {
        if (!this.crypto) {
            logger.warn('not dehydrating device if crypto is not enabled');
            return;
        }
        return await this.crypto.dehydrationManager.setKeyAndQueueDehydration(key, keyInfo, deviceDisplayName);
    }

    /**
     * Creates a new dehydrated device (without queuing periodic dehydration)
     * @param {Uint8Array} key the dehydration key
     * @param {IDehydratedDeviceKeyInfo} [keyInfo] Information about the key.  Primarily for
     *     information about how to generate the key from a passphrase.
     * @param {string} [deviceDisplayName] The device display name for the
     *     dehydrated device.
     * @return {Promise<String>} the device id of the newly created dehydrated device
     */
    public async createDehydratedDevice(
        key: Uint8Array,
        keyInfo: IDehydratedDeviceKeyInfo,
        deviceDisplayName?: string,
    ): Promise<string> {
        if (!this.crypto) {
            logger.warn('not dehydrating device if crypto is not enabled');
            return;
        }
        await this.crypto.dehydrationManager.setKey(
            key, keyInfo, deviceDisplayName,
        );
        // XXX: Private member access.
        return await this.crypto.dehydrationManager.dehydrateDevice();
    }

    public async exportDevice(): Promise<IExportedDevice> {
        if (!this.crypto) {
            logger.warn('not exporting device if crypto is not enabled');
            return;
        }
        return {
            userId: this.credentials.userId,
            deviceId: this.deviceId,
            // XXX: Private member access.
            olmDevice: await this.crypto.olmDevice.export(),
        };
    }

    /**
     * Clear any data out of the persistent stores used by the client.
     *
     * @returns {Promise} Promise which resolves when the stores have been cleared.
     */
    public clearStores(): Promise<void> {
        if (this.clientRunning) {
            throw new Error("Cannot clear stores while client is running");
        }

        const promises = [];

        promises.push(this.store.deleteAllData());
        if (this.cryptoStore) {
            promises.push(this.cryptoStore.deleteAllData());
        }
        return Promise.all(promises).then(); // .then to fix types
    }

    /**
     * Get the user-id of the logged-in user
     *
     * @return {?string} MXID for the logged-in user, or null if not logged in
     */
    public getUserId(): string {
        if (this.credentials && this.credentials.userId) {
            return this.credentials.userId;
        }
        return null;
    }

    /**
     * Get the domain for this client's MXID
     * @return {?string} Domain of this MXID
     */
    public getDomain(): string {
        if (this.credentials && this.credentials.userId) {
            return this.credentials.userId.replace(/^.*?:/, '');
        }
        return null;
    }

    /**
     * Get the local part of the current user ID e.g. "foo" in "@foo:bar".
     * @return {?string} The user ID localpart or null.
     */
    public getUserIdLocalpart(): string {
        if (this.credentials && this.credentials.userId) {
            return this.credentials.userId.split(":")[0].substring(1);
        }
        return null;
    }

    /**
     * Get the device ID of this client
     * @return {?string} device ID
     */
    public getDeviceId(): string {
        return this.deviceId;
    }

    /**
     * Check if the runtime environment supports VoIP calling.
     * @return {boolean} True if VoIP is supported.
     */
    public supportsVoip(): boolean {
        return this.canSupportVoip;
    }

    /**
     * @returns {MediaHandler}
     */
    public getMediaHandler(): MediaHandler {
        return this.mediaHandler;
    }

    /**
     * Set whether VoIP calls are forced to use only TURN
     * candidates. This is the same as the forceTURN option
     * when creating the client.
     * @param {boolean} force True to force use of TURN servers
     */
    public setForceTURN(force: boolean) {
        this.forceTURN = force;
    }

    /**
     * Set whether to advertise transfer support to other parties on Matrix calls.
     * @param {boolean} support True to advertise the 'm.call.transferee' capability
     */
    public setSupportsCallTransfer(support: boolean) {
        this.supportsCallTransfer = support;
    }

    /**
     * Creates a new call.
     * The place*Call methods on the returned call can be used to actually place a call
     *
     * @param {string} roomId The room the call is to be placed in.
     * @return {MatrixCall} the call or null if the browser doesn't support calling.
     */
    public createCall(roomId: string): MatrixCall {
        return createNewMatrixCall(this, roomId);
    }

    /**
     * Get the current sync state.
     * @return {?SyncState} the sync state, which may be null.
     * @see module:client~MatrixClient#event:"sync"
     */
    public getSyncState(): SyncState {
        if (!this.syncApi) {
            return null;
        }
        return this.syncApi.getSyncState();
    }

    /**
     * Returns the additional data object associated with
     * the current sync state, or null if there is no
     * such data.
     * Sync errors, if available, are put in the 'error' key of
     * this object.
     * @return {?Object}
     */
    public getSyncStateData(): ISyncStateData | null {
        if (!this.syncApi) {
            return null;
        }
        return this.syncApi.getSyncStateData();
    }

    /**
     * Whether the initial sync has completed.
     * @return {boolean} True if at least one sync has happened.
     */
    public isInitialSyncComplete(): boolean {
        const state = this.getSyncState();
        if (!state) {
            return false;
        }
        return state === SyncState.Prepared || state === SyncState.Syncing;
    }

    /**
     * Return whether the client is configured for a guest account.
     * @return {boolean} True if this is a guest access_token (or no token is supplied).
     */
    public isGuest(): boolean {
        return this.isGuestAccount;
    }

    /**
     * Set whether this client is a guest account. <b>This method is experimental
     * and may change without warning.</b>
     * @param {boolean} guest True if this is a guest account.
     */
    public setGuest(guest: boolean) {
        // EXPERIMENTAL:
        // If the token is a macaroon, it should be encoded in it that it is a 'guest'
        // access token, which means that the SDK can determine this entirely without
        // the dev manually flipping this flag.
        this.isGuestAccount = guest;
    }

    /**
     * Return the provided scheduler, if any.
     * @return {?module:scheduler~MatrixScheduler} The scheduler or null
     */
    public getScheduler(): MatrixScheduler {
        return this.scheduler;
    }

    /**
     * Retry a backed off syncing request immediately. This should only be used when
     * the user <b>explicitly</b> attempts to retry their lost connection.
     * @return {boolean} True if this resulted in a request being retried.
     */
    public retryImmediately(): boolean {
        return this.syncApi.retryImmediately();
    }

    /**
     * Return the global notification EventTimelineSet, if any
     *
     * @return {EventTimelineSet} the globl notification EventTimelineSet
     */
    public getNotifTimelineSet(): EventTimelineSet {
        return this.notifTimelineSet;
    }

    /**
     * Set the global notification EventTimelineSet
     *
     * @param {EventTimelineSet} set
     */
    public setNotifTimelineSet(set: EventTimelineSet) {
        this.notifTimelineSet = set;
    }

    /**
     * Gets the capabilities of the homeserver. Always returns an object of
     * capability keys and their options, which may be empty.
     * @param {boolean} fresh True to ignore any cached values.
     * @return {Promise} Resolves to the capabilities of the homeserver
     * @return {module:http-api.MatrixError} Rejects: with an error response.
     */
    public getCapabilities(fresh = false): Promise<ICapabilities> {
        const now = new Date().getTime();

        if (this.cachedCapabilities && !fresh) {
            if (now < this.cachedCapabilities.expiration) {
                logger.log("Returning cached capabilities");
                return Promise.resolve(this.cachedCapabilities.capabilities);
            }
        }

        return this.http.authedRequest(
            undefined, Method.Get, "/capabilities",
        ).catch((e: Error): void => {
            // We swallow errors because we need a default object anyhow
            logger.error(e);
        }).then((r: { capabilities?: ICapabilities } = {}) => {
            const capabilities: ICapabilities = r["capabilities"] || {};

            // If the capabilities missed the cache, cache it for a shorter amount
            // of time to try and refresh them later.
            const cacheMs = Object.keys(capabilities).length
                ? CAPABILITIES_CACHE_MS
                : 60000 + (Math.random() * 5000);

            this.cachedCapabilities = {
                capabilities,
                expiration: now + cacheMs,
            };

            logger.log("Caching capabilities: ", capabilities);
            return capabilities;
        });
    }

    /**
     * Initialise support for end-to-end encryption in this client
     *
     * You should call this method after creating the matrixclient, but *before*
     * calling `startClient`, if you want to support end-to-end encryption.
     *
     * It will return a Promise which will resolve when the crypto layer has been
     * successfully initialised.
     */
    public async initCrypto(): Promise<void> {
        if (!isCryptoAvailable()) {
            throw new Error(
                `End-to-end encryption not supported in this js-sdk build: did ` +
                `you remember to load the olm library?`,
            );
        }

        if (this.crypto) {
            logger.warn("Attempt to re-initialise e2e encryption on MatrixClient");
            return;
        }

        if (!this.sessionStore) {
            // this is temporary, the sessionstore is supposed to be going away
            throw new Error(`Cannot enable encryption: no sessionStore provided`);
        }
        if (!this.cryptoStore) {
            // the cryptostore is provided by sdk.createClient, so this shouldn't happen
            throw new Error(`Cannot enable encryption: no cryptoStore provided`);
        }

        logger.log("Crypto: Starting up crypto store...");
        await this.cryptoStore.startup();

        // initialise the list of encrypted rooms (whether or not crypto is enabled)
        logger.log("Crypto: initialising roomlist...");
        await this.roomList.init();

        const userId = this.getUserId();
        if (userId === null) {
            throw new Error(
                `Cannot enable encryption on MatrixClient with unknown userId: ` +
                `ensure userId is passed in createClient().`,
            );
        }
        if (this.deviceId === null) {
            throw new Error(
                `Cannot enable encryption on MatrixClient with unknown deviceId: ` +
                `ensure deviceId is passed in createClient().`,
            );
        }

        const crypto = new Crypto(
            this,
            this.sessionStore,
            userId, this.deviceId,
            this.store,
            this.cryptoStore,
            this.roomList,
            this.verificationMethods,
        );

        this.reEmitter.reEmit(crypto, [
            CryptoEvent.KeyBackupFailed,
            CryptoEvent.KeyBackupSessionsRemaining,
            CryptoEvent.RoomKeyRequest,
            CryptoEvent.RoomKeyRequestCancellation,
            CryptoEvent.Warning,
            CryptoEvent.DevicesUpdated,
            CryptoEvent.WillUpdateDevices,
            CryptoEvent.DeviceVerificationChanged,
            CryptoEvent.UserTrustStatusChanged,
            CryptoEvent.KeysChanged,
        ]);

        logger.log("Crypto: initialising crypto object...");
        await crypto.init({
            exportedOlmDevice: this.exportedOlmDeviceToImport,
            pickleKey: this.pickleKey,
        });
        delete this.exportedOlmDeviceToImport;

        this.olmVersion = Crypto.getOlmVersion();

        // if crypto initialisation was successful, tell it to attach its event handlers.
        crypto.registerEventHandlers(this as Parameters<Crypto["registerEventHandlers"]>[0]);
        this.crypto = crypto;
    }

    /**
     * Is end-to-end crypto enabled for this client.
     * @return {boolean} True if end-to-end is enabled.
     */
    public isCryptoEnabled(): boolean {
        return !!this.crypto;
    }

    /**
     * Get the Ed25519 key for this device
     *
     * @return {?string} base64-encoded ed25519 key. Null if crypto is
     *    disabled.
     */
    public getDeviceEd25519Key(): string {
        if (!this.crypto) return null;
        return this.crypto.getDeviceEd25519Key();
    }

    /**
     * Get the Curve25519 key for this device
     *
     * @return {?string} base64-encoded curve25519 key. Null if crypto is
     *    disabled.
     */
    public getDeviceCurve25519Key(): string {
        if (!this.crypto) return null;
        return this.crypto.getDeviceCurve25519Key();
    }

    /**
     * Upload the device keys to the homeserver.
     * @return {Promise<void>} A promise that will resolve when the keys are uploaded.
     */
    public async uploadKeys(): Promise<void> {
        if (!this.crypto) {
            throw new Error("End-to-end encryption disabled");
        }

        await this.crypto.uploadDeviceKeys();
    }

    /**
     * Download the keys for a list of users and stores the keys in the session
     * store.
     * @param {Array} userIds The users to fetch.
     * @param {boolean} forceDownload Always download the keys even if cached.
     *
     * @return {Promise} A promise which resolves to a map userId->deviceId->{@link
        * module:crypto~DeviceInfo|DeviceInfo}.
     */
    public downloadKeys(
        userIds: string[],
        forceDownload?: boolean,
    ): Promise<Record<string, Record<string, IDevice>>> {
        if (!this.crypto) {
            return Promise.reject(new Error("End-to-end encryption disabled"));
        }
        return this.crypto.downloadKeys(userIds, forceDownload);
    }

    /**
     * Get the stored device keys for a user id
     *
     * @param {string} userId the user to list keys for.
     *
     * @return {module:crypto/deviceinfo[]} list of devices
     */
    public getStoredDevicesForUser(userId: string): DeviceInfo[] {
        if (!this.crypto) {
            throw new Error("End-to-end encryption disabled");
        }
        return this.crypto.getStoredDevicesForUser(userId) || [];
    }

    /**
     * Get the stored device key for a user id and device id
     *
     * @param {string} userId the user to list keys for.
     * @param {string} deviceId unique identifier for the device
     *
     * @return {module:crypto/deviceinfo} device or null
     */
    public getStoredDevice(userId: string, deviceId: string): DeviceInfo {
        if (!this.crypto) {
            throw new Error("End-to-end encryption disabled");
        }
        return this.crypto.getStoredDevice(userId, deviceId) || null;
    }

    /**
     * Mark the given device as verified
     *
     * @param {string} userId owner of the device
     * @param {string} deviceId unique identifier for the device or user's
     * cross-signing public key ID.
     *
     * @param {boolean=} verified whether to mark the device as verified. defaults
     *   to 'true'.
     *
     * @returns {Promise}
     *
     * @fires module:client~event:MatrixClient"deviceVerificationChanged"
     */
    public setDeviceVerified(userId: string, deviceId: string, verified = true): Promise<void> {
        const prom = this.setDeviceVerification(userId, deviceId, verified, null, null);

        // if one of the user's own devices is being marked as verified / unverified,
        // check the key backup status, since whether or not we use this depends on
        // whether it has a signature from a verified device
        if (userId == this.credentials.userId) {
            this.checkKeyBackup();
        }
        return prom;
    }

    /**
     * Mark the given device as blocked/unblocked
     *
     * @param {string} userId owner of the device
     * @param {string} deviceId unique identifier for the device or user's
     * cross-signing public key ID.
     *
     * @param {boolean=} blocked whether to mark the device as blocked. defaults
     *   to 'true'.
     *
     * @returns {Promise}
     *
     * @fires module:client~event:MatrixClient"deviceVerificationChanged"
     */
    public setDeviceBlocked(userId: string, deviceId: string, blocked = true): Promise<void> {
        return this.setDeviceVerification(userId, deviceId, null, blocked, null);
    }

    /**
     * Mark the given device as known/unknown
     *
     * @param {string} userId owner of the device
     * @param {string} deviceId unique identifier for the device or user's
     * cross-signing public key ID.
     *
     * @param {boolean=} known whether to mark the device as known. defaults
     *   to 'true'.
     *
     * @returns {Promise}
     *
     * @fires module:client~event:MatrixClient"deviceVerificationChanged"
     */
    public setDeviceKnown(userId: string, deviceId: string, known = true): Promise<void> {
        return this.setDeviceVerification(userId, deviceId, null, null, known);
    }

    private async setDeviceVerification(
        userId: string,
        deviceId: string,
        verified: boolean,
        blocked: boolean,
        known: boolean,
    ): Promise<void> {
        if (!this.crypto) {
            throw new Error("End-to-end encryption disabled");
        }
        await this.crypto.setDeviceVerification(userId, deviceId, verified, blocked, known);
    }

    /**
     * Request a key verification from another user, using a DM.
     *
     * @param {string} userId the user to request verification with
     * @param {string} roomId the room to use for verification
     *
     * @returns {Promise<module:crypto/verification/request/VerificationRequest>} resolves to a VerificationRequest
     *    when the request has been sent to the other party.
     */
    public requestVerificationDM(userId: string, roomId: string): Promise<VerificationRequest> {
        if (!this.crypto) {
            throw new Error("End-to-end encryption disabled");
        }
        return this.crypto.requestVerificationDM(userId, roomId);
    }

    /**
     * Finds a DM verification request that is already in progress for the given room id
     *
     * @param {string} roomId the room to use for verification
     *
     * @returns {module:crypto/verification/request/VerificationRequest?} the VerificationRequest that is in progress, if any
     */
    public findVerificationRequestDMInProgress(roomId: string): VerificationRequest {
        if (!this.crypto) {
            throw new Error("End-to-end encryption disabled");
        }
        return this.crypto.findVerificationRequestDMInProgress(roomId);
    }

    /**
     * Returns all to-device verification requests that are already in progress for the given user id
     *
     * @param {string} userId the ID of the user to query
     *
     * @returns {module:crypto/verification/request/VerificationRequest[]} the VerificationRequests that are in progress
     */
    public getVerificationRequestsToDeviceInProgress(userId: string): VerificationRequest[] {
        if (!this.crypto) {
            throw new Error("End-to-end encryption disabled");
        }
        return this.crypto.getVerificationRequestsToDeviceInProgress(userId);
    }

    /**
     * Request a key verification from another user.
     *
     * @param {string} userId the user to request verification with
     * @param {Array} devices array of device IDs to send requests to.  Defaults to
     *    all devices owned by the user
     *
     * @returns {Promise<module:crypto/verification/request/VerificationRequest>} resolves to a VerificationRequest
     *    when the request has been sent to the other party.
     */
    public requestVerification(userId: string, devices?: string[]): Promise<VerificationRequest> {
        if (!this.crypto) {
            throw new Error("End-to-end encryption disabled");
        }
        return this.crypto.requestVerification(userId, devices);
    }

    /**
     * Begin a key verification.
     *
     * @param {string} method the verification method to use
     * @param {string} userId the user to verify keys with
     * @param {string} deviceId the device to verify
     *
     * @returns {Verification} a verification object
     * @deprecated Use `requestVerification` instead.
     */
    public beginKeyVerification(method: string, userId: string, deviceId: string): Verification<any, any> {
        if (!this.crypto) {
            throw new Error("End-to-end encryption disabled");
        }
        return this.crypto.beginKeyVerification(method, userId, deviceId);
    }

    public checkSecretStorageKey(key: Uint8Array, info: ISecretStorageKeyInfo): Promise<boolean> {
        if (!this.crypto) {
            throw new Error("End-to-end encryption disabled");
        }
        return this.crypto.checkSecretStorageKey(key, info);
    }

    /**
     * Set the global override for whether the client should ever send encrypted
     * messages to unverified devices.  This provides the default for rooms which
     * do not specify a value.
     *
     * @param {boolean} value whether to blacklist all unverified devices by default
     */
    public setGlobalBlacklistUnverifiedDevices(value: boolean) {
        if (!this.crypto) {
            throw new Error("End-to-end encryption disabled");
        }
        return this.crypto.setGlobalBlacklistUnverifiedDevices(value);
    }

    /**
     * @return {boolean} whether to blacklist all unverified devices by default
     */
    public getGlobalBlacklistUnverifiedDevices(): boolean {
        if (!this.crypto) {
            throw new Error("End-to-end encryption disabled");
        }
        return this.crypto.getGlobalBlacklistUnverifiedDevices();
    }

    /**
     * Set whether sendMessage in a room with unknown and unverified devices
     * should throw an error and not send them message. This has 'Global' for
     * symmetry with setGlobalBlacklistUnverifiedDevices but there is currently
     * no room-level equivalent for this setting.
     *
     * This API is currently UNSTABLE and may change or be removed without notice.
     *
     * @param {boolean} value whether error on unknown devices
     */
    public setGlobalErrorOnUnknownDevices(value: boolean) {
        if (!this.crypto) {
            throw new Error("End-to-end encryption disabled");
        }
        return this.crypto.setGlobalErrorOnUnknownDevices(value);
    }

    /**
     * @return {boolean} whether to error on unknown devices
     *
     * This API is currently UNSTABLE and may change or be removed without notice.
     */
    public getGlobalErrorOnUnknownDevices(): boolean {
        if (!this.crypto) {
            throw new Error("End-to-end encryption disabled");
        }
        return this.crypto.getGlobalErrorOnUnknownDevices();
    }

    /**
     * Get the user's cross-signing key ID.
     *
     * The cross-signing API is currently UNSTABLE and may change without notice.
     *
     * @param {CrossSigningKey} [type=master] The type of key to get the ID of.  One of
     *     "master", "self_signing", or "user_signing".  Defaults to "master".
     *
     * @returns {string} the key ID
     */
    public getCrossSigningId(type: CrossSigningKey | string = CrossSigningKey.Master): string {
        if (!this.crypto) {
            throw new Error("End-to-end encryption disabled");
        }
        return this.crypto.getCrossSigningId(type);
    }

    /**
     * Get the cross signing information for a given user.
     *
     * The cross-signing API is currently UNSTABLE and may change without notice.
     *
     * @param {string} userId the user ID to get the cross-signing info for.
     *
     * @returns {CrossSigningInfo} the cross signing information for the user.
     */
    public getStoredCrossSigningForUser(userId: string): CrossSigningInfo {
        if (!this.crypto) {
            throw new Error("End-to-end encryption disabled");
        }
        return this.crypto.getStoredCrossSigningForUser(userId);
    }

    /**
     * Check whether a given user is trusted.
     *
     * The cross-signing API is currently UNSTABLE and may change without notice.
     *
     * @param {string} userId The ID of the user to check.
     *
     * @returns {UserTrustLevel}
     */
    public checkUserTrust(userId: string): UserTrustLevel {
        if (!this.crypto) {
            throw new Error("End-to-end encryption disabled");
        }
        return this.crypto.checkUserTrust(userId);
    }

    /**
     * Check whether a given device is trusted.
     *
     * The cross-signing API is currently UNSTABLE and may change without notice.
     *
     * @function module:client~MatrixClient#checkDeviceTrust
     * @param {string} userId The ID of the user whose devices is to be checked.
     * @param {string} deviceId The ID of the device to check
     *
     * @returns {DeviceTrustLevel}
     */
    public checkDeviceTrust(userId: string, deviceId: string): DeviceTrustLevel {
        if (!this.crypto) {
            throw new Error("End-to-end encryption disabled");
        }
        return this.crypto.checkDeviceTrust(userId, deviceId);
    }

    /**
     * Check the copy of our cross-signing key that we have in the device list and
     * see if we can get the private key. If so, mark it as trusted.
     * @param {Object} opts ICheckOwnCrossSigningTrustOpts object
     */
    public checkOwnCrossSigningTrust(opts?: ICheckOwnCrossSigningTrustOpts): Promise<void> {
        if (!this.crypto) {
            throw new Error("End-to-end encryption disabled");
        }
        return this.crypto.checkOwnCrossSigningTrust(opts);
    }

    /**
     * Checks that a given cross-signing private key matches a given public key.
     * This can be used by the getCrossSigningKey callback to verify that the
     * private key it is about to supply is the one that was requested.
     * @param {Uint8Array} privateKey The private key
     * @param {string} expectedPublicKey The public key
     * @returns {boolean} true if the key matches, otherwise false
     */
    public checkCrossSigningPrivateKey(privateKey: Uint8Array, expectedPublicKey: string): boolean {
        if (!this.crypto) {
            throw new Error("End-to-end encryption disabled");
        }
        return this.crypto.checkCrossSigningPrivateKey(privateKey, expectedPublicKey);
    }

    // deprecated: use requestVerification instead
    public legacyDeviceVerification(
        userId: string,
        deviceId: string,
        method: VerificationMethod,
    ): Promise<VerificationRequest> {
        if (!this.crypto) {
            throw new Error("End-to-end encryption disabled");
        }
        return this.crypto.legacyDeviceVerification(userId, deviceId, method);
    }

    /**
     * Perform any background tasks that can be done before a message is ready to
     * send, in order to speed up sending of the message.
     * @param {module:models/room} room the room the event is in
     */
    public prepareToEncrypt(room: Room) {
        if (!this.crypto) {
            throw new Error("End-to-end encryption disabled");
        }
        return this.crypto.prepareToEncrypt(room);
    }

    /**
     * Checks whether cross signing:
     * - is enabled on this account and trusted by this device
     * - has private keys either cached locally or stored in secret storage
     *
     * If this function returns false, bootstrapCrossSigning() can be used
     * to fix things such that it returns true. That is to say, after
     * bootstrapCrossSigning() completes successfully, this function should
     * return true.
     * @return {boolean} True if cross-signing is ready to be used on this device
     */
    public isCrossSigningReady(): Promise<boolean> {
        if (!this.crypto) {
            throw new Error("End-to-end encryption disabled");
        }
        return this.crypto.isCrossSigningReady();
    }

    /**
     * Bootstrap cross-signing by creating keys if needed. If everything is already
     * set up, then no changes are made, so this is safe to run to ensure
     * cross-signing is ready for use.
     *
     * This function:
     * - creates new cross-signing keys if they are not found locally cached nor in
     *   secret storage (if it has been setup)
     *
     * The cross-signing API is currently UNSTABLE and may change without notice.
     *
     * @param {function} opts.authUploadDeviceSigningKeys Function
     * called to await an interactive auth flow when uploading device signing keys.
     * @param {boolean} [opts.setupNewCrossSigning] Optional. Reset even if keys
     * already exist.
     * Args:
     *     {function} A function that makes the request requiring auth. Receives the
     *     auth data as an object. Can be called multiple times, first with an empty
     *     authDict, to obtain the flows.
     */
    public bootstrapCrossSigning(opts: IBootstrapCrossSigningOpts) {
        if (!this.crypto) {
            throw new Error("End-to-end encryption disabled");
        }
        return this.crypto.bootstrapCrossSigning(opts);
    }

    /**
     * Whether to trust a others users signatures of their devices.
     * If false, devices will only be considered 'verified' if we have
     * verified that device individually (effectively disabling cross-signing).
     *
     * Default: true
     *
     * @return {boolean} True if trusting cross-signed devices
     */
    public getCryptoTrustCrossSignedDevices(): boolean {
        if (!this.crypto) {
            throw new Error("End-to-end encryption disabled");
        }
        return this.crypto.getCryptoTrustCrossSignedDevices();
    }

    /**
     * See getCryptoTrustCrossSignedDevices

     * This may be set before initCrypto() is called to ensure no races occur.
     *
     * @param {boolean} val True to trust cross-signed devices
     */
    public setCryptoTrustCrossSignedDevices(val: boolean) {
        if (!this.crypto) {
            throw new Error("End-to-end encryption disabled");
        }
        return this.crypto.setCryptoTrustCrossSignedDevices(val);
    }

    /**
     * Counts the number of end to end session keys that are waiting to be backed up
     * @returns {Promise<int>} Resolves to the number of sessions requiring backup
     */
    public countSessionsNeedingBackup(): Promise<number> {
        if (!this.crypto) {
            throw new Error("End-to-end encryption disabled");
        }
        return this.crypto.countSessionsNeedingBackup();
    }

    /**
     * Get information about the encryption of an event
     *
     * @param {module:models/event.MatrixEvent} event event to be checked
     * @returns {IEncryptedEventInfo} The event information.
     */
    public getEventEncryptionInfo(event: MatrixEvent): IEncryptedEventInfo {
        if (!this.crypto) {
            throw new Error("End-to-end encryption disabled");
        }
        return this.crypto.getEventEncryptionInfo(event);
    }

    /**
     * Create a recovery key from a user-supplied passphrase.
     *
     * The Secure Secret Storage API is currently UNSTABLE and may change without notice.
     *
     * @param {string} password Passphrase string that can be entered by the user
     *     when restoring the backup as an alternative to entering the recovery key.
     *     Optional.
     * @returns {Promise<Object>} Object with public key metadata, encoded private
     *     recovery key which should be disposed of after displaying to the user,
     *     and raw private key to avoid round tripping if needed.
     */
    public createRecoveryKeyFromPassphrase(password?: string): Promise<IRecoveryKey> {
        if (!this.crypto) {
            throw new Error("End-to-end encryption disabled");
        }
        return this.crypto.createRecoveryKeyFromPassphrase(password);
    }

    /**
     * Checks whether secret storage:
     * - is enabled on this account
     * - is storing cross-signing private keys
     * - is storing session backup key (if enabled)
     *
     * If this function returns false, bootstrapSecretStorage() can be used
     * to fix things such that it returns true. That is to say, after
     * bootstrapSecretStorage() completes successfully, this function should
     * return true.
     *
     * The Secure Secret Storage API is currently UNSTABLE and may change without notice.
     *
     * @return {boolean} True if secret storage is ready to be used on this device
     */
    public isSecretStorageReady(): Promise<boolean> {
        if (!this.crypto) {
            throw new Error("End-to-end encryption disabled");
        }
        return this.crypto.isSecretStorageReady();
    }

    /**
     * Bootstrap Secure Secret Storage if needed by creating a default key. If everything is
     * already set up, then no changes are made, so this is safe to run to ensure secret
     * storage is ready for use.
     *
     * This function
     * - creates a new Secure Secret Storage key if no default key exists
     *   - if a key backup exists, it is migrated to store the key in the Secret
     *     Storage
     * - creates a backup if none exists, and one is requested
     * - migrates Secure Secret Storage to use the latest algorithm, if an outdated
     *   algorithm is found
     *
     * @param opts
     */
    public bootstrapSecretStorage(opts: ICreateSecretStorageOpts): Promise<void> {
        if (!this.crypto) {
            throw new Error("End-to-end encryption disabled");
        }
        return this.crypto.bootstrapSecretStorage(opts);
    }

    /**
     * Add a key for encrypting secrets.
     *
     * The Secure Secret Storage API is currently UNSTABLE and may change without notice.
     *
     * @param {string} algorithm the algorithm used by the key
     * @param {object} opts the options for the algorithm.  The properties used
     *     depend on the algorithm given.
     * @param {string} [keyName] the name of the key.  If not given, a random name will be generated.
     *
     * @return {object} An object with:
     *     keyId: {string} the ID of the key
     *     keyInfo: {object} details about the key (iv, mac, passphrase)
     */
    public addSecretStorageKey(
        algorithm: string,
        opts: IAddSecretStorageKeyOpts,
        keyName?: string,
    ): Promise<{keyId: string, keyInfo: ISecretStorageKeyInfo}> {
        if (!this.crypto) {
            throw new Error("End-to-end encryption disabled");
        }
        return this.crypto.addSecretStorageKey(algorithm, opts, keyName);
    }

    /**
     * Check whether we have a key with a given ID.
     *
     * The Secure Secret Storage API is currently UNSTABLE and may change without notice.
     *
     * @param {string} [keyId = default key's ID] The ID of the key to check
     *     for. Defaults to the default key ID if not provided.
     * @return {boolean} Whether we have the key.
     */
    public hasSecretStorageKey(keyId?: string): Promise<boolean> {
        if (!this.crypto) {
            throw new Error("End-to-end encryption disabled");
        }
        return this.crypto.hasSecretStorageKey(keyId);
    }

    /**
     * Store an encrypted secret on the server.
     *
     * The Secure Secret Storage API is currently UNSTABLE and may change without notice.
     *
     * @param {string} name The name of the secret
     * @param {string} secret The secret contents.
     * @param {Array} keys The IDs of the keys to use to encrypt the secret or null/undefined
     *     to use the default (will throw if no default key is set).
     */
    public storeSecret(name: string, secret: string, keys?: string[]) {
        if (!this.crypto) {
            throw new Error("End-to-end encryption disabled");
        }
        return this.crypto.storeSecret(name, secret, keys);
    }

    /**
     * Get a secret from storage.
     *
     * The Secure Secret Storage API is currently UNSTABLE and may change without notice.
     *
     * @param {string} name the name of the secret
     *
     * @return {string} the contents of the secret
     */
    public getSecret(name: string): Promise<string> {
        if (!this.crypto) {
            throw new Error("End-to-end encryption disabled");
        }
        return this.crypto.getSecret(name);
    }

    /**
     * Check if a secret is stored on the server.
     *
     * The Secure Secret Storage API is currently UNSTABLE and may change without notice.
     *
     * @param {string} name the name of the secret
     * @param {boolean} checkKey check if the secret is encrypted by a trusted
     *     key
     *
     * @return {object?} map of key name to key info the secret is encrypted
     *     with, or null if it is not present or not encrypted with a trusted
     *     key
     */
    public isSecretStored(name: string, checkKey: boolean): Promise<Record<string, ISecretStorageKeyInfo> | null> {
        if (!this.crypto) {
            throw new Error("End-to-end encryption disabled");
        }
        return this.crypto.isSecretStored(name, checkKey);
    }

    /**
     * Request a secret from another device.
     *
     * The Secure Secret Storage API is currently UNSTABLE and may change without notice.
     *
     * @param {string} name the name of the secret to request
     * @param {string[]} devices the devices to request the secret from
     *
     * @return {ISecretRequest} the secret request object
     */
    public requestSecret(name: string, devices: string[]): ISecretRequest {
        if (!this.crypto) {
            throw new Error("End-to-end encryption disabled");
        }
        return this.crypto.requestSecret(name, devices);
    }

    /**
     * Get the current default key ID for encrypting secrets.
     *
     * The Secure Secret Storage API is currently UNSTABLE and may change without notice.
     *
     * @return {string} The default key ID or null if no default key ID is set
     */
    public getDefaultSecretStorageKeyId(): Promise<string | null> {
        if (!this.crypto) {
            throw new Error("End-to-end encryption disabled");
        }
        return this.crypto.getDefaultSecretStorageKeyId();
    }

    /**
     * Set the current default key ID for encrypting secrets.
     *
     * The Secure Secret Storage API is currently UNSTABLE and may change without notice.
     *
     * @param {string} keyId The new default key ID
     */
    public setDefaultSecretStorageKeyId(keyId: string) {
        if (!this.crypto) {
            throw new Error("End-to-end encryption disabled");
        }
        return this.crypto.setDefaultSecretStorageKeyId(keyId);
    }

    /**
     * Checks that a given secret storage private key matches a given public key.
     * This can be used by the getSecretStorageKey callback to verify that the
     * private key it is about to supply is the one that was requested.
     *
     * The Secure Secret Storage API is currently UNSTABLE and may change without notice.
     *
     * @param {Uint8Array} privateKey The private key
     * @param {string} expectedPublicKey The public key
     * @returns {boolean} true if the key matches, otherwise false
     */
    public checkSecretStoragePrivateKey(privateKey: Uint8Array, expectedPublicKey: string): boolean {
        if (!this.crypto) {
            throw new Error("End-to-end encryption disabled");
        }
        return this.crypto.checkSecretStoragePrivateKey(privateKey, expectedPublicKey);
    }

    /**
     * Get e2e information on the device that sent an event
     *
     * @param {MatrixEvent} event event to be checked
     *
     * @return {Promise<module:crypto/deviceinfo?>}
     */
    public async getEventSenderDeviceInfo(event: MatrixEvent): Promise<DeviceInfo> {
        if (!this.crypto) {
            return null;
        }
        return this.crypto.getEventSenderDeviceInfo(event);
    }

    /**
     * Check if the sender of an event is verified
     *
     * @param {MatrixEvent} event event to be checked
     *
     * @return {boolean} true if the sender of this event has been verified using
     * {@link module:client~MatrixClient#setDeviceVerified|setDeviceVerified}.
     */
    public async isEventSenderVerified(event: MatrixEvent): Promise<boolean> {
        const device = await this.getEventSenderDeviceInfo(event);
        if (!device) {
            return false;
        }
        return device.isVerified();
    }

    /**
     * Cancel a room key request for this event if one is ongoing and resend the
     * request.
     * @param  {MatrixEvent} event event of which to cancel and resend the room
     *                            key request.
     * @return {Promise} A promise that will resolve when the key request is queued
     */
    public cancelAndResendEventRoomKeyRequest(event: MatrixEvent): Promise<void> {
        return event.cancelAndResendKeyRequest(this.crypto, this.getUserId());
    }

    /**
     * Enable end-to-end encryption for a room. This does not modify room state.
     * Any messages sent before the returned promise resolves will be sent unencrypted.
     * @param {string} roomId The room ID to enable encryption in.
     * @param {object} config The encryption config for the room.
     * @return {Promise} A promise that will resolve when encryption is set up.
     */
    public setRoomEncryption(roomId: string, config: IRoomEncryption): Promise<void> {
        if (!this.crypto) {
            throw new Error("End-to-End encryption disabled");
        }
        return this.crypto.setRoomEncryption(roomId, config);
    }

    /**
     * Whether encryption is enabled for a room.
     * @param {string} roomId the room id to query.
     * @return {boolean} whether encryption is enabled.
     */
    public isRoomEncrypted(roomId: string): boolean {
        const room = this.getRoom(roomId);
        if (!room) {
            // we don't know about this room, so can't determine if it should be
            // encrypted. Let's assume not.
            return false;
        }

        // if there is an 'm.room.encryption' event in this room, it should be
        // encrypted (independently of whether we actually support encryption)
        const ev = room.currentState.getStateEvents(EventType.RoomEncryption, "");
        if (ev) {
            return true;
        }

        // we don't have an m.room.encrypted event, but that might be because
        // the server is hiding it from us. Check the store to see if it was
        // previously encrypted.
        return this.roomList.isRoomEncrypted(roomId);
    }

    /**
     * Forces the current outbound group session to be discarded such
     * that another one will be created next time an event is sent.
     *
     * @param {string} roomId The ID of the room to discard the session for
     *
     * This should not normally be necessary.
     */
    public forceDiscardSession(roomId: string) {
        if (!this.crypto) {
            throw new Error("End-to-End encryption disabled");
        }
        this.crypto.forceDiscardSession(roomId);
    }

    /**
     * Get a list containing all of the room keys
     *
     * This should be encrypted before returning it to the user.
     *
     * @return {Promise} a promise which resolves to a list of
     *    session export objects
     */
    public exportRoomKeys(): Promise<IMegolmSessionData[]> {
        if (!this.crypto) {
            return Promise.reject(new Error("End-to-end encryption disabled"));
        }
        return this.crypto.exportRoomKeys();
    }

    /**
     * Import a list of room keys previously exported by exportRoomKeys
     *
     * @param {Object[]} keys a list of session export objects
     * @param {Object} opts
     * @param {Function} opts.progressCallback called with an object that has a "stage" param
     *
     * @return {Promise} a promise which resolves when the keys
     *    have been imported
     */
    public importRoomKeys(keys: IMegolmSessionData[], opts?: IImportRoomKeysOpts): Promise<void> {
        if (!this.crypto) {
            throw new Error("End-to-end encryption disabled");
        }
        return this.crypto.importRoomKeys(keys, opts);
    }

    /**
     * Force a re-check of the local key backup status against
     * what's on the server.
     *
     * @returns {Object} Object with backup info (as returned by
     *     getKeyBackupVersion) in backupInfo and
     *     trust information (as returned by isKeyBackupTrusted)
     *     in trustInfo.
     */
    public checkKeyBackup(): Promise<IKeyBackupCheck> {
        return this.crypto.backupManager.checkKeyBackup();
    }

    /**
     * Get information about the current key backup.
     * @returns {Promise<IKeyBackupInfo | null>} Information object from API or null
     */
    public async getKeyBackupVersion(): Promise<IKeyBackupInfo | null> {
        let res;
        try {
            res = await this.http.authedRequest(
                undefined, Method.Get, "/room_keys/version", undefined, undefined,
                { prefix: PREFIX_UNSTABLE },
            );
        } catch (e) {
            if (e.errcode === 'M_NOT_FOUND') {
                return null;
            } else {
                throw e;
            }
        }
        try {
            BackupManager.checkBackupVersion(res);
        } catch (e) {
            throw e;
        }
        return res;
    }

    /**
     * @param {object} info key backup info dict from getKeyBackupVersion()
     * @return {object} {
     *     usable: [bool], // is the backup trusted, true iff there is a sig that is valid & from a trusted device
     *     sigs: [
     *         valid: [bool],
     *         device: [DeviceInfo],
     *     ]
     * }
     */
    public isKeyBackupTrusted(info: IKeyBackupInfo): Promise<TrustInfo> {
        return this.crypto.backupManager.isKeyBackupTrusted(info);
    }

    /**
     * @returns {boolean} true if the client is configured to back up keys to
     *     the server, otherwise false. If we haven't completed a successful check
     *     of key backup status yet, returns null.
     */
    public getKeyBackupEnabled(): boolean {
        if (!this.crypto) {
            throw new Error("End-to-end encryption disabled");
        }
        return this.crypto.backupManager.getKeyBackupEnabled();
    }

    /**
     * Enable backing up of keys, using data previously returned from
     * getKeyBackupVersion.
     *
     * @param {object} info Backup information object as returned by getKeyBackupVersion
     * @returns {Promise<void>} Resolves when complete.
     */
    public enableKeyBackup(info: IKeyBackupInfo): Promise<void> {
        if (!this.crypto) {
            throw new Error("End-to-end encryption disabled");
        }

        return this.crypto.backupManager.enableKeyBackup(info);
    }

    /**
     * Disable backing up of keys.
     */
    public disableKeyBackup() {
        if (!this.crypto) {
            throw new Error("End-to-end encryption disabled");
        }

        this.crypto.backupManager.disableKeyBackup();
    }

    /**
     * Set up the data required to create a new backup version.  The backup version
     * will not be created and enabled until createKeyBackupVersion is called.
     *
     * @param {string} password Passphrase string that can be entered by the user
     *     when restoring the backup as an alternative to entering the recovery key.
     *     Optional.
     * @param {boolean} [opts.secureSecretStorage = false] Whether to use Secure
     *     Secret Storage to store the key encrypting key backups.
     *     Optional, defaults to false.
     *
     * @returns {Promise<object>} Object that can be passed to createKeyBackupVersion and
     *     additionally has a 'recovery_key' member with the user-facing recovery key string.
     */
    // TODO: Verify types
    public async prepareKeyBackupVersion(
        password?: string,
        opts: IKeyBackupPrepareOpts = { secureSecretStorage: false },
    ): Promise<Pick<IPreparedKeyBackupVersion, "algorithm" | "auth_data" | "recovery_key">> {
        if (!this.crypto) {
            throw new Error("End-to-end encryption disabled");
        }

        // eslint-disable-next-line camelcase
        const { algorithm, auth_data, recovery_key, privateKey } =
            await this.crypto.backupManager.prepareKeyBackupVersion(password);

        if (opts.secureSecretStorage) {
            await this.storeSecret("m.megolm_backup.v1", encodeBase64(privateKey));
            logger.info("Key backup private key stored in secret storage");
        }

        return {
            algorithm,
            /* eslint-disable camelcase */
            auth_data,
            recovery_key,
            /* eslint-enable camelcase */
        };
    }

    /**
     * Check whether the key backup private key is stored in secret storage.
     * @return {Promise<object?>} map of key name to key info the secret is
     *     encrypted with, or null if it is not present or not encrypted with a
     *     trusted key
     */
    public isKeyBackupKeyStored(): Promise<Record<string, ISecretStorageKeyInfo> | null> {
        return Promise.resolve(this.isSecretStored("m.megolm_backup.v1", false /* checkKey */));
    }

    /**
     * Create a new key backup version and enable it, using the information return
     * from prepareKeyBackupVersion.
     *
     * @param {object} info Info object from prepareKeyBackupVersion
     * @returns {Promise<object>} Object with 'version' param indicating the version created
     */
    public async createKeyBackupVersion(info: IKeyBackupInfo): Promise<IKeyBackupInfo> {
        if (!this.crypto) {
            throw new Error("End-to-end encryption disabled");
        }

        await this.crypto.backupManager.createKeyBackupVersion(info);

        const data = {
            algorithm: info.algorithm,
            auth_data: info.auth_data,
        };

        // Sign the backup auth data with the device key for backwards compat with
        // older devices with cross-signing. This can probably go away very soon in
        // favour of just signing with the cross-singing master key.
        // XXX: Private member access
        await this.crypto.signObject(data.auth_data);

        if (
            this.cryptoCallbacks.getCrossSigningKey &&
            // XXX: Private member access
            this.crypto.crossSigningInfo.getId()
        ) {
            // now also sign the auth data with the cross-signing master key
            // we check for the callback explicitly here because we still want to be able
            // to create an un-cross-signed key backup if there is a cross-signing key but
            // no callback supplied.
            // XXX: Private member access
            await this.crypto.crossSigningInfo.signObject(data.auth_data, "master");
        }

        const res = await this.http.authedRequest<IKeyBackupInfo>(
            undefined, Method.Post, "/room_keys/version", undefined, data,
            { prefix: PREFIX_UNSTABLE },
        );

        // We could assume everything's okay and enable directly, but this ensures
        // we run the same signature verification that will be used for future
        // sessions.
        await this.checkKeyBackup();
        if (!this.getKeyBackupEnabled()) {
            logger.error("Key backup not usable even though we just created it");
        }

        return res;
    }

    public deleteKeyBackupVersion(version: string): Promise<void> {
        if (!this.crypto) {
            throw new Error("End-to-end encryption disabled");
        }

        // If we're currently backing up to this backup... stop.
        // (We start using it automatically in createKeyBackupVersion
        // so this is symmetrical).
        if (this.crypto.backupManager.version) {
            this.crypto.backupManager.disableKeyBackup();
        }

        const path = utils.encodeUri("/room_keys/version/$version", {
            $version: version,
        });

        return this.http.authedRequest(
            undefined, Method.Delete, path, undefined, undefined,
            { prefix: PREFIX_UNSTABLE },
        );
    }

    private makeKeyBackupPath(roomId: undefined, sessionId: undefined, version: string): IKeyBackupPath;
    private makeKeyBackupPath(roomId: string, sessionId: undefined, version: string): IKeyBackupPath;
    private makeKeyBackupPath(roomId: string, sessionId: string, version: string): IKeyBackupPath;
    private makeKeyBackupPath(
        roomId: string | undefined,
        sessionId: string | undefined,
        version: string,
    ): IKeyBackupPath {
        let path;
        if (sessionId !== undefined) {
            path = utils.encodeUri("/room_keys/keys/$roomId/$sessionId", {
                $roomId: roomId,
                $sessionId: sessionId,
            });
        } else if (roomId !== undefined) {
            path = utils.encodeUri("/room_keys/keys/$roomId", {
                $roomId: roomId,
            });
        } else {
            path = "/room_keys/keys";
        }
        const queryData = version === undefined ? undefined : { version };
        return { path, queryData };
    }

    /**
     * Back up session keys to the homeserver.
     * @param {string} roomId ID of the room that the keys are for Optional.
     * @param {string} sessionId ID of the session that the keys are for Optional.
     * @param {number} version backup version Optional.
     * @param {object} data Object keys to send
     * @return {Promise} a promise that will resolve when the keys
     * are uploaded
     */
    public sendKeyBackup(roomId: undefined, sessionId: undefined, version: string, data: IKeyBackup): Promise<void>;
    public sendKeyBackup(roomId: string, sessionId: undefined, version: string, data: IKeyBackup): Promise<void>;
    public sendKeyBackup(roomId: string, sessionId: string, version: string, data: IKeyBackup): Promise<void>;
    public sendKeyBackup(
        roomId: string,
        sessionId: string | undefined,
        version: string | undefined,
        data: IKeyBackup,
    ): Promise<void> {
        if (!this.crypto) {
            throw new Error("End-to-end encryption disabled");
        }

        const path = this.makeKeyBackupPath(roomId, sessionId, version);
        return this.http.authedRequest(
            undefined, Method.Put, path.path, path.queryData, data,
            { prefix: PREFIX_UNSTABLE },
        );
    }

    /**
     * Marks all group sessions as needing to be backed up and schedules them to
     * upload in the background as soon as possible.
     */
    public async scheduleAllGroupSessionsForBackup() {
        if (!this.crypto) {
            throw new Error("End-to-end encryption disabled");
        }

        await this.crypto.backupManager.scheduleAllGroupSessionsForBackup();
    }

    /**
     * Marks all group sessions as needing to be backed up without scheduling
     * them to upload in the background.
     * @returns {Promise<int>} Resolves to the number of sessions requiring a backup.
     */
    public flagAllGroupSessionsForBackup(): Promise<number> {
        if (!this.crypto) {
            throw new Error("End-to-end encryption disabled");
        }

        return this.crypto.backupManager.flagAllGroupSessionsForBackup();
    }

    public isValidRecoveryKey(recoveryKey: string): boolean {
        try {
            decodeRecoveryKey(recoveryKey);
            return true;
        } catch (e) {
            return false;
        }
    }

    /**
     * Get the raw key for a key backup from the password
     * Used when migrating key backups into SSSS
     *
     * The cross-signing API is currently UNSTABLE and may change without notice.
     *
     * @param {string} password Passphrase
     * @param {object} backupInfo Backup metadata from `checkKeyBackup`
     * @return {Promise<Uint8Array>} key backup key
     */
    public keyBackupKeyFromPassword(password: string, backupInfo: IKeyBackupInfo): Promise<Uint8Array> {
        return keyFromAuthData(backupInfo.auth_data, password);
    }

    /**
     * Get the raw key for a key backup from the recovery key
     * Used when migrating key backups into SSSS
     *
     * The cross-signing API is currently UNSTABLE and may change without notice.
     *
     * @param {string} recoveryKey The recovery key
     * @return {Uint8Array} key backup key
     */
    public keyBackupKeyFromRecoveryKey(recoveryKey: string): Uint8Array {
        return decodeRecoveryKey(recoveryKey);
    }

    /**
     * Restore from an existing key backup via a passphrase.
     *
     * @param {string} password Passphrase
     * @param {string} [targetRoomId] Room ID to target a specific room.
     * Restores all rooms if omitted.
     * @param {string} [targetSessionId] Session ID to target a specific session.
     * Restores all sessions if omitted.
     * @param {object} backupInfo Backup metadata from `checkKeyBackup`
     * @param {object} opts Optional params such as callbacks
     * @return {Promise<object>} Status of restoration with `total` and `imported`
     * key counts.
     */
    public async restoreKeyBackupWithPassword(
        password: string,
        targetRoomId: undefined,
        targetSessionId: undefined,
        backupInfo: IKeyBackupInfo,
        opts: IKeyBackupRestoreOpts,
    ): Promise<IKeyBackupRestoreResult>;
    public async restoreKeyBackupWithPassword(
        password: string,
        targetRoomId: string,
        targetSessionId: undefined,
        backupInfo: IKeyBackupInfo,
        opts: IKeyBackupRestoreOpts,
    ): Promise<IKeyBackupRestoreResult>;
    public async restoreKeyBackupWithPassword(
        password: string,
        targetRoomId: string,
        targetSessionId: string,
        backupInfo: IKeyBackupInfo,
        opts: IKeyBackupRestoreOpts,
    ): Promise<IKeyBackupRestoreResult>;
    public async restoreKeyBackupWithPassword(
        password: string,
        targetRoomId: string | undefined,
        targetSessionId: string | undefined,
        backupInfo: IKeyBackupInfo,
        opts: IKeyBackupRestoreOpts,
    ): Promise<IKeyBackupRestoreResult> {
        const privKey = await keyFromAuthData(backupInfo.auth_data, password);
        return this.restoreKeyBackup(
            privKey, targetRoomId, targetSessionId, backupInfo, opts,
        );
    }

    /**
     * Restore from an existing key backup via a private key stored in secret
     * storage.
     *
     * @param {object} backupInfo Backup metadata from `checkKeyBackup`
     * @param {string} [targetRoomId] Room ID to target a specific room.
     * Restores all rooms if omitted.
     * @param {string} [targetSessionId] Session ID to target a specific session.
     * Restores all sessions if omitted.
     * @param {object} opts Optional params such as callbacks
     * @return {Promise<object>} Status of restoration with `total` and `imported`
     * key counts.
     */
    public async restoreKeyBackupWithSecretStorage(
        backupInfo: IKeyBackupInfo,
        targetRoomId?: string,
        targetSessionId?: string,
        opts?: IKeyBackupRestoreOpts,
    ): Promise<IKeyBackupRestoreResult> {
        const storedKey = await this.getSecret("m.megolm_backup.v1");

        // ensure that the key is in the right format.  If not, fix the key and
        // store the fixed version
        const fixedKey = fixBackupKey(storedKey);
        if (fixedKey) {
            const [keyId] = await this.crypto.getSecretStorageKey();
            await this.storeSecret("m.megolm_backup.v1", fixedKey, [keyId]);
        }

        const privKey = decodeBase64(fixedKey || storedKey);
        return this.restoreKeyBackup(
            privKey, targetRoomId, targetSessionId, backupInfo, opts,
        );
    }

    /**
     * Restore from an existing key backup via an encoded recovery key.
     *
     * @param {string} recoveryKey Encoded recovery key
     * @param {string} [targetRoomId] Room ID to target a specific room.
     * Restores all rooms if omitted.
     * @param {string} [targetSessionId] Session ID to target a specific session.
     * Restores all sessions if omitted.
     * @param {object} backupInfo Backup metadata from `checkKeyBackup`
     * @param {object} opts Optional params such as callbacks

     * @return {Promise<object>} Status of restoration with `total` and `imported`
     * key counts.
     */
    public restoreKeyBackupWithRecoveryKey(
        recoveryKey: string,
        targetRoomId: undefined,
        targetSessionId: undefined,
        backupInfo: IKeyBackupInfo,
        opts: IKeyBackupRestoreOpts,
    ): Promise<IKeyBackupRestoreResult>;
    public restoreKeyBackupWithRecoveryKey(
        recoveryKey: string,
        targetRoomId: string,
        targetSessionId: undefined,
        backupInfo: IKeyBackupInfo,
        opts: IKeyBackupRestoreOpts,
    ): Promise<IKeyBackupRestoreResult>;
    public restoreKeyBackupWithRecoveryKey(
        recoveryKey: string,
        targetRoomId: string,
        targetSessionId: string,
        backupInfo: IKeyBackupInfo,
        opts: IKeyBackupRestoreOpts,
    ): Promise<IKeyBackupRestoreResult>;
    public restoreKeyBackupWithRecoveryKey(
        recoveryKey: string,
        targetRoomId: string | undefined,
        targetSessionId: string | undefined,
        backupInfo: IKeyBackupInfo,
        opts: IKeyBackupRestoreOpts,
    ): Promise<IKeyBackupRestoreResult> {
        const privKey = decodeRecoveryKey(recoveryKey);
        return this.restoreKeyBackup(privKey, targetRoomId, targetSessionId, backupInfo, opts);
    }

    public async restoreKeyBackupWithCache(
        targetRoomId: undefined,
        targetSessionId: undefined,
        backupInfo: IKeyBackupInfo,
        opts?: IKeyBackupRestoreOpts,
    ): Promise<IKeyBackupRestoreResult>;
    public async restoreKeyBackupWithCache(
        targetRoomId: string,
        targetSessionId: undefined,
        backupInfo: IKeyBackupInfo,
        opts?: IKeyBackupRestoreOpts,
    ): Promise<IKeyBackupRestoreResult>;
    public async restoreKeyBackupWithCache(
        targetRoomId: string,
        targetSessionId: string,
        backupInfo: IKeyBackupInfo,
        opts?: IKeyBackupRestoreOpts,
    ): Promise<IKeyBackupRestoreResult>;
    public async restoreKeyBackupWithCache(
        targetRoomId: string | undefined,
        targetSessionId: string | undefined,
        backupInfo: IKeyBackupInfo,
        opts?: IKeyBackupRestoreOpts,
    ): Promise<IKeyBackupRestoreResult> {
        const privKey = await this.crypto.getSessionBackupPrivateKey();
        if (!privKey) {
            throw new Error("Couldn't get key");
        }
        return this.restoreKeyBackup(privKey, targetRoomId, targetSessionId, backupInfo, opts);
    }

    private async restoreKeyBackup(
        privKey: ArrayLike<number>,
        targetRoomId: undefined,
        targetSessionId: undefined,
        backupInfo: IKeyBackupInfo,
        opts?: IKeyBackupRestoreOpts,
    ): Promise<IKeyBackupRestoreResult>;
    private async restoreKeyBackup(
        privKey: ArrayLike<number>,
        targetRoomId: string,
        targetSessionId: undefined,
        backupInfo: IKeyBackupInfo,
        opts?: IKeyBackupRestoreOpts,
    ): Promise<IKeyBackupRestoreResult>;
    private async restoreKeyBackup(
        privKey: ArrayLike<number>,
        targetRoomId: string,
        targetSessionId: string,
        backupInfo: IKeyBackupInfo,
        opts?: IKeyBackupRestoreOpts,
    ): Promise<IKeyBackupRestoreResult>;
    private async restoreKeyBackup(
        privKey: ArrayLike<number>,
        targetRoomId: string | undefined,
        targetSessionId: string | undefined,
        backupInfo: IKeyBackupInfo,
        opts?: IKeyBackupRestoreOpts,
    ): Promise<IKeyBackupRestoreResult> {
        const cacheCompleteCallback = opts?.cacheCompleteCallback;
        const progressCallback = opts?.progressCallback;

        if (!this.crypto) {
            throw new Error("End-to-end encryption disabled");
        }

        let totalKeyCount = 0;
        let keys: IMegolmSessionData[] = [];

        const path = this.makeKeyBackupPath(targetRoomId, targetSessionId, backupInfo.version);

        const algorithm = await BackupManager.makeAlgorithm(backupInfo, async () => { return privKey; });

        const untrusted = algorithm.untrusted;

        try {
            // If the pubkey computed from the private data we've been given
            // doesn't match the one in the auth_data, the user has entered
            // a different recovery key / the wrong passphrase.
            if (!await algorithm.keyMatches(privKey)) {
                return Promise.reject(new MatrixError({ errcode: MatrixClient.RESTORE_BACKUP_ERROR_BAD_KEY }));
            }

            // Cache the key, if possible.
            // This is async.
            this.crypto.storeSessionBackupPrivateKey(privKey)
                .catch((e) => {
                    logger.warn("Error caching session backup key:", e);
                }).then(cacheCompleteCallback);

            if (progressCallback) {
                progressCallback({
                    stage: "fetch",
                });
            }

            const res = await this.http.authedRequest(
                undefined, Method.Get, path.path, path.queryData, undefined,
                { prefix: PREFIX_UNSTABLE },
            ) as IRoomsKeysResponse | IRoomKeysResponse | IKeyBackupSession;

            if ((res as IRoomsKeysResponse).rooms) {
                const rooms = (res as IRoomsKeysResponse).rooms;
                for (const [roomId, roomData] of Object.entries(rooms)) {
                    if (!roomData.sessions) continue;

                    totalKeyCount += Object.keys(roomData.sessions).length;
                    const roomKeys = await algorithm.decryptSessions(roomData.sessions);
                    for (const k of roomKeys) {
                        k.room_id = roomId;
                        keys.push(k);
                    }
                }
            } else if ((res as IRoomKeysResponse).sessions) {
                const sessions = (res as IRoomKeysResponse).sessions;
                totalKeyCount = Object.keys(sessions).length;
                keys = await algorithm.decryptSessions(sessions);
                for (const k of keys) {
                    k.room_id = targetRoomId;
                }
            } else {
                totalKeyCount = 1;
                try {
                    const [key] = await algorithm.decryptSessions({
                        [targetSessionId]: res as IKeyBackupSession,
                    });
                    key.room_id = targetRoomId;
                    key.session_id = targetSessionId;
                    keys.push(key);
                } catch (e) {
                    logger.log("Failed to decrypt megolm session from backup", e);
                }
            }
        } finally {
            algorithm.free();
        }

        await this.importRoomKeys(keys, {
            progressCallback,
            untrusted,
            source: "backup",
        });

        await this.checkKeyBackup();

        return { total: totalKeyCount, imported: keys.length };
    }

    public deleteKeysFromBackup(roomId: undefined, sessionId: undefined, version: string): Promise<void>;
    public deleteKeysFromBackup(roomId: string, sessionId: undefined, version: string): Promise<void>;
    public deleteKeysFromBackup(roomId: string, sessionId: string, version: string): Promise<void>;
    public deleteKeysFromBackup(
        roomId: string | undefined,
        sessionId: string | undefined,
        version: string,
    ): Promise<void> {
        if (!this.crypto) {
            throw new Error("End-to-end encryption disabled");
        }

        const path = this.makeKeyBackupPath(roomId, sessionId, version);
        return this.http.authedRequest(
            undefined, Method.Delete, path.path, path.queryData, undefined,
            { prefix: PREFIX_UNSTABLE },
        );
    }

    /**
     * Share shared-history decryption keys with the given users.
     *
     * @param {string} roomId the room for which keys should be shared.
     * @param {array} userIds a list of users to share with.  The keys will be sent to
     *     all of the user's current devices.
     */
    public async sendSharedHistoryKeys(roomId: string, userIds: string[]) {
        if (!this.crypto) {
            throw new Error("End-to-end encryption disabled");
        }

        const roomEncryption = this.roomList.getRoomEncryption(roomId);
        if (!roomEncryption) {
            // unknown room, or unencrypted room
            logger.error("Unknown room.  Not sharing decryption keys");
            return;
        }

        const deviceInfos = await this.crypto.downloadKeys(userIds);
        const devicesByUser = {};
        for (const [userId, devices] of Object.entries(deviceInfos)) {
            devicesByUser[userId] = Object.values(devices);
        }

        // XXX: Private member access
        const alg = this.crypto.getRoomDecryptor(roomId, roomEncryption.algorithm);
        if (alg.sendSharedHistoryInboundSessions) {
            await alg.sendSharedHistoryInboundSessions(devicesByUser);
        } else {
            logger.warn("Algorithm does not support sharing previous keys", roomEncryption.algorithm);
        }
    }

    /**
     * Get the config for the media repository.
     * @param {module:client.callback} callback Optional.
     * @return {Promise} Resolves with an object containing the config.
     */
    public getMediaConfig(callback?: Callback): Promise<IMediaConfig> {
        return this.http.authedRequest(
            callback, Method.Get, "/config", undefined, undefined, {
                prefix: PREFIX_MEDIA_R0,
            },
        );
    }

    /**
     * Get the room for the given room ID.
     * This function will return a valid room for any room for which a Room event
     * has been emitted. Note in particular that other events, eg. RoomState.members
     * will be emitted for a room before this function will return the given room.
     * @param {string} roomId The room ID
     * @return {Room|null} The Room or null if it doesn't exist or there is no data store.
     */
    public getRoom(roomId: string): Room | null {
        return this.store.getRoom(roomId);
    }

    /**
     * Retrieve all known rooms.
     * @return {Room[]} A list of rooms, or an empty list if there is no data store.
     */
    public getRooms(): Room[] {
        return this.store.getRooms();
    }

    /**
     * Retrieve all rooms that should be displayed to the user
     * This is essentially getRooms() with some rooms filtered out, eg. old versions
     * of rooms that have been replaced or (in future) other rooms that have been
     * marked at the protocol level as not to be displayed to the user.
     * @return {Room[]} A list of rooms, or an empty list if there is no data store.
     */
    public getVisibleRooms(): Room[] {
        const allRooms = this.store.getRooms();

        const replacedRooms = new Set();
        for (const r of allRooms) {
            const createEvent = r.currentState.getStateEvents(EventType.RoomCreate, '');
            // invites are included in this list and we don't know their create events yet
            if (createEvent) {
                const predecessor = createEvent.getContent()['predecessor'];
                if (predecessor && predecessor['room_id']) {
                    replacedRooms.add(predecessor['room_id']);
                }
            }
        }

        return allRooms.filter((r) => {
            const tombstone = r.currentState.getStateEvents(EventType.RoomTombstone, '');
            if (tombstone && replacedRooms.has(r.roomId)) {
                return false;
            }
            return true;
        });
    }

    /**
     * Retrieve a user.
     * @param {string} userId The user ID to retrieve.
     * @return {?User} A user or null if there is no data store or the user does
     * not exist.
     */
    public getUser(userId: string): User {
        return this.store.getUser(userId);
    }

    /**
     * Retrieve all known users.
     * @return {User[]} A list of users, or an empty list if there is no data store.
     */
    public getUsers(): User[] {
        return this.store.getUsers();
    }

    /**
     * Set account data event for the current user.
     * It will retry the request up to 5 times.
     * @param {string} eventType The event type
     * @param {Object} content the contents object for the event
     * @param {module:client.callback} callback Optional.
     * @return {Promise} Resolves: an empty object
     * @return {module:http-api.MatrixError} Rejects: with an error response.
     */
    public setAccountData(eventType: EventType | string, content: IContent, callback?: Callback): Promise<{}> {
        const path = utils.encodeUri("/user/$userId/account_data/$type", {
            $userId: this.credentials.userId,
            $type: eventType,
        });
        const promise = retryNetworkOperation(5, () => {
            return this.http.authedRequest(undefined, Method.Put, path, undefined, content);
        });
        if (callback) {
            promise.then(result => callback(null, result), callback);
        }
        return promise;
    }

    /**
     * Get account data event of given type for the current user.
     * @param {string} eventType The event type
     * @return {?object} The contents of the given account data event
     */
    public getAccountData(eventType: string): MatrixEvent {
        return this.store.getAccountData(eventType);
    }

    /**
     * Get account data event of given type for the current user. This variant
     * gets account data directly from the homeserver if the local store is not
     * ready, which can be useful very early in startup before the initial sync.
     * @param {string} eventType The event type
     * @return {Promise} Resolves: The contents of the given account
     * data event.
     * @return {module:http-api.MatrixError} Rejects: with an error response.
     */
    public async getAccountDataFromServer<T extends {[k: string]: any}>(eventType: string): Promise<T> {
        if (this.isInitialSyncComplete()) {
            const event = this.store.getAccountData(eventType);
            if (!event) {
                return null;
            }
            // The network version below returns just the content, so this branch
            // does the same to match.
            return event.getContent();
        }
        const path = utils.encodeUri("/user/$userId/account_data/$type", {
            $userId: this.credentials.userId,
            $type: eventType,
        });
        try {
            return await this.http.authedRequest(
                undefined, Method.Get, path, undefined,
            );
        } catch (e) {
            if (e.data && e.data.errcode === 'M_NOT_FOUND') {
                return null;
            }
            throw e;
        }
    }

    /**
     * Gets the users that are ignored by this client
     * @returns {string[]} The array of users that are ignored (empty if none)
     */
    public getIgnoredUsers(): string[] {
        const event = this.getAccountData("m.ignored_user_list");
        if (!event || !event.getContent() || !event.getContent()["ignored_users"]) return [];
        return Object.keys(event.getContent()["ignored_users"]);
    }

    /**
     * Sets the users that the current user should ignore.
     * @param {string[]} userIds the user IDs to ignore
     * @param {module:client.callback} [callback] Optional.
     * @return {Promise} Resolves: an empty object
     * @return {module:http-api.MatrixError} Rejects: with an error response.
     */
    public setIgnoredUsers(userIds: string[], callback?: Callback): Promise<{}> {
        const content = { ignored_users: {} };
        userIds.map((u) => content.ignored_users[u] = {});
        return this.setAccountData("m.ignored_user_list", content, callback);
    }

    /**
     * Gets whether or not a specific user is being ignored by this client.
     * @param {string} userId the user ID to check
     * @returns {boolean} true if the user is ignored, false otherwise
     */
    public isUserIgnored(userId: string): boolean {
        return this.getIgnoredUsers().includes(userId);
    }

    /**
     * Join a room. If you have already joined the room, this will no-op.
     * @param {string} roomIdOrAlias The room ID or room alias to join.
     * @param {Object} opts Options when joining the room.
     * @param {boolean} opts.syncRoom True to do a room initial sync on the resulting
     * room. If false, the <strong>returned Room object will have no current state.
     * </strong> Default: true.
     * @param {boolean} opts.inviteSignUrl If the caller has a keypair 3pid invite, the signing URL is passed in this parameter.
     * @param {string[]} opts.viaServers The server names to try and join through in addition to those that are automatically chosen.
     * @param {module:client.callback} callback Optional.
     * @return {Promise} Resolves: Room object.
     * @return {module:http-api.MatrixError} Rejects: with an error response.
     */
    public async joinRoom(roomIdOrAlias: string, opts?: IJoinRoomOpts, callback?: Callback): Promise<Room> {
        // to help people when upgrading..
        if (utils.isFunction(opts)) {
            throw new Error("Expected 'opts' object, got function.");
        }
        opts = opts || {};
        if (opts.syncRoom === undefined) {
            opts.syncRoom = true;
        }

        const room = this.getRoom(roomIdOrAlias);
        if (room && room.hasMembershipState(this.credentials.userId, "join")) {
            return Promise.resolve(room);
        }

        let signPromise: Promise<IThirdPartySigned | void> = Promise.resolve();

        if (opts.inviteSignUrl) {
            signPromise = this.http.requestOtherUrl(
                undefined, Method.Post,
                opts.inviteSignUrl, { mxid: this.credentials.userId },
            );
        }

        const queryString: Record<string, string | string[]> = {};
        if (opts.viaServers) {
            queryString["server_name"] = opts.viaServers;
        }

        const reqOpts = { qsStringifyOptions: { arrayFormat: 'repeat' } };

        try {
            const data: IJoinRequestBody = {};
            const signedInviteObj = await signPromise;
            if (signedInviteObj) {
                data.third_party_signed = signedInviteObj;
            }

            const path = utils.encodeUri("/join/$roomid", { $roomid: roomIdOrAlias });
            const res = await this.http.authedRequest(undefined, Method.Post, path, queryString, data, reqOpts);

            const roomId = res['room_id'];
            const syncApi = new SyncApi(this, this.clientOpts);
            const room = syncApi.createRoom(roomId);
            if (opts.syncRoom) {
                // v2 will do this for us
                // return syncApi.syncRoom(room);
            }
            callback?.(null, room);
            return room;
        } catch (e) {
            callback?.(e);
            throw e; // rethrow for reject
        }
    }

    /**
     * Resend an event.
     * @param {MatrixEvent} event The event to resend.
     * @param {Room} room Optional. The room the event is in. Will update the
     * timeline entry if provided.
     * @return {Promise} Resolves: to an ISendEventResponse object
     * @return {module:http-api.MatrixError} Rejects: with an error response.
     */
    public resendEvent(event: MatrixEvent, room: Room): Promise<ISendEventResponse> {
        this.updatePendingEventStatus(room, event, EventStatus.SENDING);
        return this.encryptAndSendEvent(room, event);
    }

    /**
     * Cancel a queued or unsent event.
     *
     * @param {MatrixEvent} event   Event to cancel
     * @throws Error if the event is not in QUEUED, NOT_SENT or ENCRYPTING state
     */
    public cancelPendingEvent(event: MatrixEvent) {
        if (![EventStatus.QUEUED, EventStatus.NOT_SENT, EventStatus.ENCRYPTING].includes(event.status)) {
            throw new Error("cannot cancel an event with status " + event.status);
        }

        // if the event is currently being encrypted then
        if (event.status === EventStatus.ENCRYPTING) {
            this.pendingEventEncryption.delete(event.getId());
        } else if (this.scheduler && event.status === EventStatus.QUEUED) {
            // tell the scheduler to forget about it, if it's queued
            this.scheduler.removeEventFromQueue(event);
        }

        // then tell the room about the change of state, which will remove it
        // from the room's list of pending events.
        const room = this.getRoom(event.getRoomId());
        this.updatePendingEventStatus(room, event, EventStatus.CANCELLED);
    }

    /**
     * @param {string} roomId
     * @param {string} name
     * @param {module:client.callback} callback Optional.
     * @return {Promise} Resolves: TODO
     * @return {module:http-api.MatrixError} Rejects: with an error response.
     */
    public setRoomName(roomId: string, name: string, callback?: Callback): Promise<ISendEventResponse> {
        return this.sendStateEvent(roomId, EventType.RoomName, { name: name }, undefined, callback);
    }

    /**
     * @param {string} roomId
     * @param {string} topic
     * @param {module:client.callback} callback Optional.
     * @return {Promise} Resolves: TODO
     * @return {module:http-api.MatrixError} Rejects: with an error response.
     */
    public setRoomTopic(roomId: string, topic: string, callback?: Callback): Promise<ISendEventResponse> {
        return this.sendStateEvent(roomId, EventType.RoomTopic, { topic: topic }, undefined, callback);
    }

    /**
     * @param {string} roomId
     * @param {module:client.callback} callback Optional.
     * @return {Promise} Resolves: TODO
     * @return {module:http-api.MatrixError} Rejects: with an error response.
     */
    public getRoomTags(roomId: string, callback?: Callback): Promise<unknown> { // TODO: Types
        const path = utils.encodeUri("/user/$userId/rooms/$roomId/tags/", {
            $userId: this.credentials.userId,
            $roomId: roomId,
        });
        return this.http.authedRequest(
            callback, Method.Get, path, undefined,
        );
    }

    /**
     * @param {string} roomId
     * @param {string} tagName name of room tag to be set
     * @param {object} metadata associated with that tag to be stored
     * @param {module:client.callback} callback Optional.
     * @return {Promise} Resolves: to an empty object
     * @return {module:http-api.MatrixError} Rejects: with an error response.
     */
    public setRoomTag(roomId: string, tagName: string, metadata: ITagMetadata, callback?: Callback): Promise<{}> {
        const path = utils.encodeUri("/user/$userId/rooms/$roomId/tags/$tag", {
            $userId: this.credentials.userId,
            $roomId: roomId,
            $tag: tagName,
        });
        return this.http.authedRequest(callback, Method.Put, path, undefined, metadata);
    }

    /**
     * @param {string} roomId
     * @param {string} tagName name of room tag to be removed
     * @param {module:client.callback} callback Optional.
     * @return {Promise} Resolves: TODO
     * @return {module:http-api.MatrixError} Rejects: with an error response.
     */
    public deleteRoomTag(roomId: string, tagName: string, callback?: Callback): Promise<void> {
        const path = utils.encodeUri("/user/$userId/rooms/$roomId/tags/$tag", {
            $userId: this.credentials.userId,
            $roomId: roomId,
            $tag: tagName,
        });
        return this.http.authedRequest(callback, Method.Delete, path, undefined, undefined);
    }

    /**
     * @param {string} roomId
     * @param {string} eventType event type to be set
     * @param {object} content event content
     * @param {module:client.callback} callback Optional.
     * @return {Promise} Resolves: to an empty object {}
     * @return {module:http-api.MatrixError} Rejects: with an error response.
     */
    public setRoomAccountData(
        roomId: string,
        eventType: string,
        content: Record<string, any>,
        callback?: Callback,
    ): Promise<{}> {
        const path = utils.encodeUri("/user/$userId/rooms/$roomId/account_data/$type", {
            $userId: this.credentials.userId,
            $roomId: roomId,
            $type: eventType,
        });
        return this.http.authedRequest(callback, Method.Put, path, undefined, content);
    }

    /**
     * Set a user's power level.
     * @param {string} roomId
     * @param {string} userId
     * @param {Number} powerLevel
     * @param {MatrixEvent} event
     * @param {module:client.callback} callback Optional.
     * @return {Promise} Resolves: to an ISendEventResponse object
     * @return {module:http-api.MatrixError} Rejects: with an error response.
     */
    public setPowerLevel(
        roomId: string,
        userId: string,
        powerLevel: number,
        event: MatrixEvent,
        callback?: Callback,
    ): Promise<ISendEventResponse> {
        let content = {
            users: {},
        };
        if (event?.getType() === EventType.RoomPowerLevels) {
            // take a copy of the content to ensure we don't corrupt
            // existing client state with a failed power level change
            content = utils.deepCopy(event.getContent()) as typeof content;
        }
        content.users[userId] = powerLevel;
        const path = utils.encodeUri("/rooms/$roomId/state/m.room.power_levels", {
            $roomId: roomId,
        });
        return this.http.authedRequest(callback, Method.Put, path, undefined, content);
    }

    /**
     * Create an m.beacon_info event
     * @param {string} roomId
     * @param {MBeaconInfoEventContent} beaconInfoContent
     * @returns {ISendEventResponse}
     */
    // eslint-disable-next-line @typescript-eslint/naming-convention
    public async unstable_createLiveBeacon(
        roomId: Room["roomId"],
        beaconInfoContent: MBeaconInfoEventContent,
    ) {
        return this.unstable_setLiveBeacon(roomId, beaconInfoContent);
    }

    /**
     * Upsert a live beacon event
     * using a specific m.beacon_info.* event variable type
     * @param {string} roomId string
     * @param {MBeaconInfoEventContent} beaconInfoContent
     * @returns {ISendEventResponse}
     */
    // eslint-disable-next-line @typescript-eslint/naming-convention
    public async unstable_setLiveBeacon(
        roomId: string,
        beaconInfoContent: MBeaconInfoEventContent,
    ) {
        const userId = this.getUserId();
        return this.sendStateEvent(roomId, M_BEACON_INFO.name, beaconInfoContent, userId);
    }

    /**
     * @param {string} roomId
     * @param {string} threadId
     * @param {string} eventType
     * @param {Object} content
     * @param {string} txnId Optional.
     * @param {module:client.callback} callback Optional. Deprecated
     * @return {Promise} Resolves: to an empty object {}
     * @return {module:http-api.MatrixError} Rejects: with an error response.
     */
    public sendEvent(
        roomId: string,
        eventType: string,
        content: IContent,
        txnId?: string,
        callback?: Callback,
    ): Promise<ISendEventResponse>;
    public sendEvent(
        roomId: string,
        threadId: string | null,
        eventType: string,
        content: IContent,
        txnId?: string,
        callback?: Callback,
    ): Promise<ISendEventResponse>;
    public sendEvent(
        roomId: string,
        threadId: string | null,
        eventType: string | IContent,
        content: IContent | string,
        txnId?: string | Callback,
        callback?: Callback,
    ): Promise<ISendEventResponse> {
        if (!threadId?.startsWith(EVENT_ID_PREFIX) && threadId !== null) {
            callback = txnId as Callback;
            txnId = content as string;
            content = eventType as IContent;
            eventType = threadId;
            threadId = null;
        }

        // If we expect that an event is part of a thread but is missing the relation
        // we need to add it manually, as well as the reply fallback
        if (threadId && !content["m.relates_to"]?.rel_type) {
            content["m.relates_to"] = {
                ...content["m.relates_to"],
                "rel_type": THREAD_RELATION_TYPE.name,
                "event_id": threadId,
            };
            const thread = this.getRoom(roomId)?.threads.get(threadId);
            if (thread) {
                content["m.relates_to"]["m.in_reply_to"] = {
                    "event_id": thread.lastReply((ev: MatrixEvent) => {
                        return ev.isRelation(THREAD_RELATION_TYPE.name) && !ev.status;
                    })?.getId(),
                };
            }
        }

        return this.sendCompleteEvent(roomId, threadId, { type: eventType, content }, txnId as string, callback);
    }

    /**
     * @param {string} roomId
     * @param {string} threadId
     * @param {object} eventObject An object with the partial structure of an event, to which event_id, user_id, room_id and origin_server_ts will be added.
     * @param {string} txnId Optional.
     * @param {module:client.callback} callback Optional. Deprecated
     * @return {Promise} Resolves: to an empty object {}
     * @return {module:http-api.MatrixError} Rejects: with an error response.
     */
    private sendCompleteEvent(
        roomId: string,
        threadId: string | null,
        eventObject: any,
        txnId?: string,
        callback?: Callback,
    ): Promise<ISendEventResponse> {
        if (utils.isFunction(txnId)) {
            callback = txnId as any as Callback; // convert for legacy
            txnId = undefined;
        }

        if (!txnId) {
            txnId = this.makeTxnId();
        }

        // We always construct a MatrixEvent when sending because the store and scheduler use them.
        // We'll extract the params back out if it turns out the client has no scheduler or store.
        const localEvent = new MatrixEvent(Object.assign(eventObject, {
            event_id: "~" + roomId + ":" + txnId,
            user_id: this.credentials.userId,
            sender: this.credentials.userId,
            room_id: roomId,
            origin_server_ts: new Date().getTime(),
        }));

        const room = this.getRoom(roomId);
        const thread = room?.threads.get(threadId);
        if (thread) {
            localEvent.setThread(thread);
            localEvent.setThreadId(thread.id);
        }

        // if this is a relation or redaction of an event
        // that hasn't been sent yet (e.g. with a local id starting with a ~)
        // then listen for the remote echo of that event so that by the time
        // this event does get sent, we have the correct event_id
        const targetId = localEvent.getAssociatedId();
        if (targetId?.startsWith("~")) {
            const target = room.getPendingEvents().find(e => e.getId() === targetId);
            target.once(MatrixEventEvent.LocalEventIdReplaced, () => {
                localEvent.updateAssociatedId(target.getId());
            });
        }

        const type = localEvent.getType();
        logger.log(`sendEvent of type ${type} in ${roomId} with txnId ${txnId}`);

        localEvent.setTxnId(txnId);
        localEvent.setStatus(EventStatus.SENDING);

        // add this event immediately to the local store as 'sending'.
        room?.addPendingEvent(localEvent, txnId);

        // addPendingEvent can change the state to NOT_SENT if it believes
        // that there's other events that have failed. We won't bother to
        // try sending the event if the state has changed as such.
        if (localEvent.status === EventStatus.NOT_SENT) {
            return Promise.reject(new Error("Event blocked by other events not yet sent"));
        }

        return this.encryptAndSendEvent(room, localEvent, callback);
    }

    /**
     * encrypts the event if necessary; adds the event to the queue, or sends it; marks the event as sent/unsent
     * @param room
     * @param event
     * @param callback
     * @returns {Promise} returns a promise which resolves with the result of the send request
     * @private
     */
    private encryptAndSendEvent(room: Room, event: MatrixEvent, callback?: Callback): Promise<ISendEventResponse> {
        let cancelled = false;
        // Add an extra Promise.resolve() to turn synchronous exceptions into promise rejections,
        // so that we can handle synchronous and asynchronous exceptions with the
        // same code path.
        return Promise.resolve().then(() => {
            const encryptionPromise = this.encryptEventIfNeeded(event, room);
            if (!encryptionPromise) return null; // doesn't need encryption

            this.pendingEventEncryption.set(event.getId(), encryptionPromise);
            this.updatePendingEventStatus(room, event, EventStatus.ENCRYPTING);
            return encryptionPromise.then(() => {
                if (!this.pendingEventEncryption.has(event.getId())) {
                    // cancelled via MatrixClient::cancelPendingEvent
                    cancelled = true;
                    return;
                }
                this.updatePendingEventStatus(room, event, EventStatus.SENDING);
            });
        }).then(() => {
            if (cancelled) return {} as ISendEventResponse;
            let promise: Promise<ISendEventResponse>;
            if (this.scheduler) {
                // if this returns a promise then the scheduler has control now and will
                // resolve/reject when it is done. Internally, the scheduler will invoke
                // processFn which is set to this._sendEventHttpRequest so the same code
                // path is executed regardless.
                promise = this.scheduler.queueEvent(event);
                if (promise && this.scheduler.getQueueForEvent(event).length > 1) {
                    // event is processed FIFO so if the length is 2 or more we know
                    // this event is stuck behind an earlier event.
                    this.updatePendingEventStatus(room, event, EventStatus.QUEUED);
                }
            }

            if (!promise) {
                promise = this.sendEventHttpRequest(event);
                if (room) {
                    promise = promise.then(res => {
                        room.updatePendingEvent(event, EventStatus.SENT, res['event_id']);
                        return res;
                    });
                }
            }

            return promise;
        }).then(res => {
            callback?.(null, res);
            return res;
        }).catch(err => {
            logger.error("Error sending event", err.stack || err);
            try {
                // set the error on the event before we update the status:
                // updating the status emits the event, so the state should be
                // consistent at that point.
                event.error = err;
                this.updatePendingEventStatus(room, event, EventStatus.NOT_SENT);
                // also put the event object on the error: the caller will need this
                // to resend or cancel the event
                err.event = event;

                callback?.(err);
            } catch (e) {
                logger.error("Exception in error handler!", e.stack || err);
            }
            throw err;
        });
    }

    private encryptEventIfNeeded(event: MatrixEvent, room?: Room): Promise<void> | null {
        if (event.isEncrypted()) {
            // this event has already been encrypted; this happens if the
            // encryption step succeeded, but the send step failed on the first
            // attempt.
            return null;
        }

        if (event.isRedaction()) {
            // Redactions do not support encryption in the spec at this time,
            // whilst it mostly worked in some clients, it wasn't compliant.
            return null;
        }

        if (!this.isRoomEncrypted(event.getRoomId())) {
            return null;
        }

        if (!this.crypto && this.usingExternalCrypto) {
            // The client has opted to allow sending messages to encrypted
            // rooms even if the room is encrypted, and we haven't setup
            // crypto. This is useful for users of matrix-org/pantalaimon
            return null;
        }

        if (event.getType() === EventType.Reaction) {
            // For reactions, there is a very little gained by encrypting the entire
            // event, as relation data is already kept in the clear. Event
            // encryption for a reaction effectively only obscures the event type,
            // but the purpose is still obvious from the relation data, so nothing
            // is really gained. It also causes quite a few problems, such as:
            //   * triggers notifications via default push rules
            //   * prevents server-side bundling for reactions
            // The reaction key / content / emoji value does warrant encrypting, but
            // this will be handled separately by encrypting just this value.
            // See https://github.com/matrix-org/matrix-doc/pull/1849#pullrequestreview-248763642
            return null;
        }

        if (!this.crypto) {
            throw new Error(
                "This room is configured to use encryption, but your client does " +
                "not support encryption.",
            );
        }

        return this.crypto.encryptEvent(event, room);
    }

    /**
     * Returns the eventType that should be used taking encryption into account
     * for a given eventType.
     * @param {string} roomId the room for the events `eventType` relates to
     * @param {string} eventType the event type
     * @return {string} the event type taking encryption into account
     */
    private getEncryptedIfNeededEventType(roomId: string, eventType: string): string {
        if (eventType === EventType.Reaction) return eventType;
        return this.isRoomEncrypted(roomId) ? EventType.RoomMessageEncrypted : eventType;
    }

    private updatePendingEventStatus(room: Room | null, event: MatrixEvent, newStatus: EventStatus) {
        if (room) {
            room.updatePendingEvent(event, newStatus);
        } else {
            event.setStatus(newStatus);
        }
    }

    private sendEventHttpRequest(event: MatrixEvent): Promise<ISendEventResponse> {
        let txnId = event.getTxnId();
        if (!txnId) {
            txnId = this.makeTxnId();
            event.setTxnId(txnId);
        }

        const pathParams = {
            $roomId: event.getRoomId(),
            $eventType: event.getWireType(),
            $stateKey: event.getStateKey(),
            $txnId: txnId,
        };

        let path;

        if (event.isState()) {
            let pathTemplate = "/rooms/$roomId/state/$eventType";
            if (event.getStateKey() && event.getStateKey().length > 0) {
                pathTemplate = "/rooms/$roomId/state/$eventType/$stateKey";
            }
            path = utils.encodeUri(pathTemplate, pathParams);
        } else if (event.isRedaction()) {
            const pathTemplate = `/rooms/$roomId/redact/$redactsEventId/$txnId`;
            path = utils.encodeUri(pathTemplate, Object.assign({
                $redactsEventId: event.event.redacts,
            }, pathParams));
        } else {
            path = utils.encodeUri("/rooms/$roomId/send/$eventType/$txnId", pathParams);
        }

        return this.http.authedRequest<ISendEventResponse>(
            undefined, Method.Put, path, undefined, event.getWireContent(),
        ).then((res) => {
            logger.log(`Event sent to ${event.getRoomId()} with event id ${res.event_id}`);
            return res;
        });
    }

    /**
     * @param {string} roomId
     * @param {string} eventId
     * @param {string} [txnId]  transaction id. One will be made up if not
     *    supplied.
     * @param {object|module:client.callback} cbOrOpts
     *    Options to pass on, may contain `reason`.
     *    Can be callback for backwards compatibility. Deprecated
     * @return {Promise} Resolves: TODO
     * @return {module:http-api.MatrixError} Rejects: with an error response.
     */
    public redactEvent(
        roomId: string,
        eventId: string,
        txnId?: string | undefined,
        cbOrOpts?: Callback | IRedactOpts,
    ): Promise<ISendEventResponse>;
    public redactEvent(
        roomId: string,
        threadId: string | null,
        eventId: string,
        txnId?: string | undefined,
        cbOrOpts?: Callback | IRedactOpts,
    ): Promise<ISendEventResponse>;
    public redactEvent(
        roomId: string,
        threadId: string | null,
        eventId?: string,
        txnId?: string | Callback | IRedactOpts,
        cbOrOpts?: Callback | IRedactOpts,
    ): Promise<ISendEventResponse> {
        if (!eventId?.startsWith(EVENT_ID_PREFIX)) {
            cbOrOpts = txnId as (Callback | IRedactOpts);
            txnId = eventId;
            eventId = threadId;
            threadId = null;
        }
        const opts = typeof (cbOrOpts) === 'object' ? cbOrOpts : {};
        const reason = opts.reason;
        const callback = typeof (cbOrOpts) === 'function' ? cbOrOpts : undefined;
        return this.sendCompleteEvent(roomId, threadId, {
            type: EventType.RoomRedaction,
            content: { reason },
            redacts: eventId,
        }, txnId as string, callback);
    }

    /**
     * @param {string} roomId
     * @param {string} threadId
     * @param {Object} content
     * @param {string} txnId Optional.
     * @param {module:client.callback} callback Optional. Deprecated
     * @return {Promise} Resolves: to an ISendEventResponse object
     * @return {module:http-api.MatrixError} Rejects: with an error response.
     */
    public sendMessage(
        roomId: string,
        content: IContent,
        txnId?: string,
        callback?: Callback,
    ): Promise<ISendEventResponse>;
    public sendMessage(
        roomId: string,
        threadId: string | null,
        content: IContent,
        txnId?: string,
        callback?: Callback,
    ): Promise<ISendEventResponse>;
    public sendMessage(
        roomId: string,
        threadId: string | null | IContent,
        content: IContent | string,
        txnId?: string | Callback,
        callback?: Callback,
    ): Promise<ISendEventResponse> {
        if (typeof threadId !== "string" && threadId !== null) {
            callback = txnId as Callback;
            txnId = content as string;
            content = threadId as IContent;
            threadId = null;
        }
        if (utils.isFunction(txnId)) {
            callback = txnId as any as Callback; // for legacy
            txnId = undefined;
        }

        // Populate all outbound events with Extensible Events metadata to ensure there's a
        // reasonably large pool of messages to parse.
        let eventType: string = EventType.RoomMessage;
        let sendContent: IContent = content as IContent;
        const makeContentExtensible = (content: IContent = {}, recurse = true): IPartialEvent<object> => {
            let newEvent: IPartialEvent<object> = null;

            if (content['msgtype'] === MsgType.Text) {
                newEvent = MessageEvent.from(content['body'], content['formatted_body']).serialize();
            } else if (content['msgtype'] === MsgType.Emote) {
                newEvent = EmoteEvent.from(content['body'], content['formatted_body']).serialize();
            } else if (content['msgtype'] === MsgType.Notice) {
                newEvent = NoticeEvent.from(content['body'], content['formatted_body']).serialize();
            }

            if (newEvent && content['m.new_content'] && recurse) {
                const newContent = makeContentExtensible(content['m.new_content'], false);
                if (newContent) {
                    newEvent.content['m.new_content'] = newContent.content;
                }
            }

            if (newEvent) {
                // copy over all other fields we don't know about
                for (const [k, v] of Object.entries(content)) {
                    if (!newEvent.content.hasOwnProperty(k)) {
                        newEvent.content[k] = v;
                    }
                }
            }

            return newEvent;
        };
        const result = makeContentExtensible(sendContent);
        if (result) {
            eventType = result.type;
            sendContent = result.content;
        }

        return this.sendEvent(
            roomId,
            threadId as (string | null),
            eventType,
            sendContent,
            txnId as string,
            callback,
        );
    }

    /**
     * @param {string} roomId
     * @param {string} threadId
     * @param {string} body
     * @param {string} txnId Optional.
     * @param {module:client.callback} callback Optional. Deprecated
     * @return {Promise} Resolves: to an empty object {}
     * @return {module:http-api.MatrixError} Rejects: with an error response.
     */
    public sendTextMessage(
        roomId: string,
        body: string,
        txnId?: string,
        callback?: Callback,
    ): Promise<ISendEventResponse>;
    public sendTextMessage(
        roomId: string,
        threadId: string | null,
        body: string,
        txnId?: string,
        callback?: Callback,
    ): Promise<ISendEventResponse>;
    public sendTextMessage(
        roomId: string,
        threadId: string | null,
        body: string,
        txnId?: string | Callback,
        callback?: Callback,
    ): Promise<ISendEventResponse> {
        if (!threadId?.startsWith(EVENT_ID_PREFIX) && threadId !== null) {
            callback = txnId as Callback;
            txnId = body;
            body = threadId;
            threadId = null;
        }
        const content = ContentHelpers.makeTextMessage(body);
        return this.sendMessage(roomId, threadId, content, txnId as string, callback);
    }

    /**
     * @param {string} roomId
     * @param {string} threadId
     * @param {string} body
     * @param {string} txnId Optional.
     * @param {module:client.callback} callback Optional. Deprecated
     * @return {Promise} Resolves: to a ISendEventResponse object
     * @return {module:http-api.MatrixError} Rejects: with an error response.
     */
    public sendNotice(
        roomId: string,
        body: string,
        txnId?: string,
        callback?: Callback,
    ): Promise<ISendEventResponse>;
    public sendNotice(
        roomId: string,
        threadId: string | null,
        body: string,
        txnId?: string,
        callback?: Callback,
    ): Promise<ISendEventResponse>;
    public sendNotice(
        roomId: string,
        threadId: string | null,
        body: string,
        txnId?: string | Callback,
        callback?: Callback,
    ): Promise<ISendEventResponse> {
        if (!threadId?.startsWith(EVENT_ID_PREFIX) && threadId !== null) {
            callback = txnId as Callback;
            txnId = body;
            body = threadId;
            threadId = null;
        }
        const content = ContentHelpers.makeNotice(body);
        return this.sendMessage(roomId, threadId, content, txnId as string, callback);
    }

    /**
     * @param {string} roomId
     * @param {string} threadId
     * @param {string} body
     * @param {string} txnId Optional.
     * @param {module:client.callback} callback Optional. Deprecated
     * @return {Promise} Resolves: to a ISendEventResponse object
     * @return {module:http-api.MatrixError} Rejects: with an error response.
     */
    public sendEmoteMessage(
        roomId: string,
        body: string,
        txnId?: string,
        callback?: Callback,
    ): Promise<ISendEventResponse>;
    public sendEmoteMessage(
        roomId: string,
        threadId: string | null,
        body: string,
        txnId?: string,
        callback?: Callback,
    ): Promise<ISendEventResponse>;
    public sendEmoteMessage(
        roomId: string,
        threadId: string | null,
        body: string,
        txnId?: string | Callback,
        callback?: Callback,
    ): Promise<ISendEventResponse> {
        if (!threadId?.startsWith(EVENT_ID_PREFIX) && threadId !== null) {
            callback = txnId as Callback;
            txnId = body;
            body = threadId;
            threadId = null;
        }
        const content = ContentHelpers.makeEmoteMessage(body);
        return this.sendMessage(roomId, threadId, content, txnId as string, callback);
    }

    /**
     * @param {string} roomId
     * @param {string} threadId
     * @param {string} url
     * @param {Object} info
     * @param {string} text
     * @param {module:client.callback} callback Optional. Deprecated
     * @return {Promise} Resolves: to a ISendEventResponse object
     * @return {module:http-api.MatrixError} Rejects: with an error response.
     */
    public sendImageMessage(
        roomId: string,
        url: string,
        info?: IImageInfo,
        text?: string,
        callback?: Callback,
    ): Promise<ISendEventResponse>;
    public sendImageMessage(
        roomId: string,
        threadId: string | null,
        url: string,
        info?: IImageInfo,
        text?: string,
        callback?: Callback,
    ): Promise<ISendEventResponse>;
    public sendImageMessage(
        roomId: string,
        threadId: string | null,
        url: string | IImageInfo,
        info?: IImageInfo | string,
        text: Callback | string = "Image",
        callback?: Callback,
    ): Promise<ISendEventResponse> {
        if (!threadId?.startsWith(EVENT_ID_PREFIX) && threadId !== null) {
            callback = text as Callback;
            text = info as string || "Image";
            info = url as IImageInfo;
            url = threadId as string;
            threadId = null;
        }
        if (utils.isFunction(text)) {
            callback = text as any as Callback; // legacy
            text = undefined;
        }
        const content = {
            msgtype: MsgType.Image,
            url: url,
            info: info,
            body: text,
        };
        return this.sendMessage(roomId, threadId, content, undefined, callback);
    }

    /**
     * @param {string} roomId
     * @param {string} threadId
     * @param {string} url
     * @param {Object} info
     * @param {string} text
     * @param {module:client.callback} callback Optional. Deprecated
     * @return {Promise} Resolves: to a ISendEventResponse object
     * @return {module:http-api.MatrixError} Rejects: with an error response.
     */
    public sendStickerMessage(
        roomId: string,
        url: string,
        info?: IImageInfo,
        text?: string,
        callback?: Callback,
    ): Promise<ISendEventResponse>;
    public sendStickerMessage(
        roomId: string,
        threadId: string | null,
        url: string,
        info?: IImageInfo,
        text?: string,
        callback?: Callback,
    ): Promise<ISendEventResponse>;
    public sendStickerMessage(
        roomId: string,
        threadId: string | null,
        url: string | IImageInfo,
        info?: IImageInfo | string,
        text: Callback | string = "Sticker",
        callback?: Callback,
    ): Promise<ISendEventResponse> {
        if (!threadId?.startsWith(EVENT_ID_PREFIX) && threadId !== null) {
            callback = text as Callback;
            text = info as string || "Sticker";
            info = url as IImageInfo;
            url = threadId as string;
            threadId = null;
        }
        if (utils.isFunction(text)) {
            callback = text as any as Callback; // legacy
            text = undefined;
        }
        const content = {
            url: url,
            info: info,
            body: text,
        };

        return this.sendEvent(roomId, threadId, EventType.Sticker, content, undefined, callback);
    }

    /**
     * @param {string} roomId
     * @param {string} threadId
     * @param {string} body
     * @param {string} htmlBody
     * @param {module:client.callback} callback Optional. Deprecated
     * @return {Promise} Resolves: to a ISendEventResponse object
     * @return {module:http-api.MatrixError} Rejects: with an error response.
     */
    public sendHtmlMessage(
        roomId: string,
        body: string,
        htmlBody: string,
        callback?: Callback,
    ): Promise<ISendEventResponse>;
    public sendHtmlMessage(
        roomId: string,
        threadId: string | null,
        body: string,
        htmlBody: string,
        callback?: Callback,
    ): Promise<ISendEventResponse>;
    public sendHtmlMessage(
        roomId: string,
        threadId: string | null,
        body: string,
        htmlBody: string | Callback,
        callback?: Callback,
    ): Promise<ISendEventResponse> {
        if (!threadId?.startsWith(EVENT_ID_PREFIX) && threadId !== null) {
            callback = htmlBody as Callback;
            htmlBody = body as string;
            body = threadId;
            threadId = null;
        }
        const content = ContentHelpers.makeHtmlMessage(body, htmlBody as string);
        return this.sendMessage(roomId, threadId, content, undefined, callback);
    }

    /**
     * @param {string} roomId
     * @param {string} body
     * @param {string} htmlBody
     * @param {module:client.callback} callback Optional. Deprecated
     * @return {Promise} Resolves: to a ISendEventResponse object
     * @return {module:http-api.MatrixError} Rejects: with an error response.
     */
    public sendHtmlNotice(
        roomId: string,
        body: string,
        htmlBody: string,
        callback?: Callback,
    ): Promise<ISendEventResponse>;
    public sendHtmlNotice(
        roomId: string,
        threadId: string | null,
        body: string,
        htmlBody: string,
        callback?: Callback,
    ): Promise<ISendEventResponse>;
    public sendHtmlNotice(
        roomId: string,
        threadId: string | null,
        body: string,
        htmlBody: string | Callback,
        callback?: Callback,
    ): Promise<ISendEventResponse> {
        if (!threadId?.startsWith(EVENT_ID_PREFIX) && threadId !== null) {
            callback = htmlBody as Callback;
            htmlBody = body as string;
            body = threadId;
            threadId = null;
        }
        const content = ContentHelpers.makeHtmlNotice(body, htmlBody as string);
        return this.sendMessage(roomId, threadId, content, undefined, callback);
    }

    /**
     * @param {string} roomId
     * @param {string} threadId
     * @param {string} body
     * @param {string} htmlBody
     * @param {module:client.callback} callback Optional. Deprecated
     * @return {Promise} Resolves: to a ISendEventResponse object
     * @return {module:http-api.MatrixError} Rejects: with an error response.
     */
    public sendHtmlEmote(
        roomId: string,
        body: string,
        htmlBody: string,
        callback?: Callback,
    ): Promise<ISendEventResponse>;
    public sendHtmlEmote(
        roomId: string,
        threadId: string | null,
        body: string,
        htmlBody: string,
        callback?: Callback,
    ): Promise<ISendEventResponse>;
    public sendHtmlEmote(
        roomId: string,
        threadId: string | null,
        body: string,
        htmlBody: string | Callback,
        callback?: Callback,
    ): Promise<ISendEventResponse> {
        if (!threadId?.startsWith(EVENT_ID_PREFIX) && threadId !== null) {
            callback = htmlBody as Callback;
            htmlBody = body as string;
            body = threadId;
            threadId = null;
        }
        const content = ContentHelpers.makeHtmlEmote(body, htmlBody as string);
        return this.sendMessage(roomId, threadId, content, undefined, callback);
    }

    /**
     * Send a receipt.
     * @param {Event} event The event being acknowledged
     * @param {string} receiptType The kind of receipt e.g. "m.read"
     * @param {object} body Additional content to send alongside the receipt.
     * @param {module:client.callback} callback Optional.
     * @return {Promise} Resolves: to an empty object {}
     * @return {module:http-api.MatrixError} Rejects: with an error response.
     */
    public sendReceipt(event: MatrixEvent, receiptType: string, body: any, callback?: Callback): Promise<{}> {
        if (typeof (body) === 'function') {
            callback = body as any as Callback; // legacy
            body = {};
        }

        if (this.isGuest()) {
            return Promise.resolve({}); // guests cannot send receipts so don't bother.
        }

        const path = utils.encodeUri("/rooms/$roomId/receipt/$receiptType/$eventId", {
            $roomId: event.getRoomId(),
            $receiptType: receiptType,
            $eventId: event.getId(),
        });
        const promise = this.http.authedRequest(callback, Method.Post, path, undefined, body || {});

        const room = this.getRoom(event.getRoomId());
        if (room) {
            room.addLocalEchoReceipt(this.credentials.userId, event, receiptType);
        }
        return promise;
    }

    /**
     * Send a read receipt.
     * @param {Event} event The event that has been read.
     * @param {object} opts The options for the read receipt.
     * @param {boolean} opts.hidden True to prevent the receipt from being sent to
     * other users and homeservers. Default false (send to everyone). <b>This
     * property is unstable and may change in the future.</b>
     * @param {module:client.callback} callback Optional.
     * @return {Promise} Resolves: to an empty object
     * @return {module:http-api.MatrixError} Rejects: with an error response.
     */
    public async sendReadReceipt(event: MatrixEvent, opts?: { hidden?: boolean }, callback?: Callback): Promise<{}> {
        if (typeof (opts) === 'function') {
            callback = opts as any as Callback; // legacy
            opts = {};
        }
        if (!opts) opts = {};

        const eventId = event.getId();
        const room = this.getRoom(event.getRoomId());
        if (room && room.hasPendingEvent(eventId)) {
            throw new Error(`Cannot set read receipt to a pending event (${eventId})`);
        }

        const addlContent = {
            "org.matrix.msc2285.hidden": Boolean(opts.hidden),
        };

        return this.sendReceipt(event, "m.read", addlContent, callback);
    }

    /**
     * Set a marker to indicate the point in a room before which the user has read every
     * event. This can be retrieved from room account data (the event type is `m.fully_read`)
     * and displayed as a horizontal line in the timeline that is visually distinct to the
     * position of the user's own read receipt.
     * @param {string} roomId ID of the room that has been read
     * @param {string} rmEventId ID of the event that has been read
     * @param {MatrixEvent} rrEvent the event tracked by the read receipt. This is here for
     * convenience because the RR and the RM are commonly updated at the same time as each
     * other. The local echo of this receipt will be done if set. Optional.
     * @param {object} opts Options for the read markers
     * @param {object} opts.hidden True to hide the receipt from other users and homeservers.
     * <b>This property is unstable and may change in the future.</b>
     * @return {Promise} Resolves: the empty object, {}.
     */
    public async setRoomReadMarkers(
        roomId: string,
        rmEventId: string,
        rrEvent: MatrixEvent,
        opts: { hidden?: boolean },
    ): Promise<{}> {
        const room = this.getRoom(roomId);
        if (room && room.hasPendingEvent(rmEventId)) {
            throw new Error(`Cannot set read marker to a pending event (${rmEventId})`);
        }

        // Add the optional RR update, do local echo like `sendReceipt`
        let rrEventId;
        if (rrEvent) {
            rrEventId = rrEvent.getId();
            if (room && room.hasPendingEvent(rrEventId)) {
                throw new Error(`Cannot set read receipt to a pending event (${rrEventId})`);
            }
            if (room) {
                room.addLocalEchoReceipt(this.credentials.userId, rrEvent, "m.read");
            }
        }

        return this.setRoomReadMarkersHttpRequest(roomId, rmEventId, rrEventId, opts);
    }

    /**
     * Get a preview of the given URL as of (roughly) the given point in time,
     * described as an object with OpenGraph keys and associated values.
     * Attributes may be synthesized where actual OG metadata is lacking.
     * Caches results to prevent hammering the server.
     * @param {string} url The URL to get preview data for
     * @param {Number} ts The preferred point in time that the preview should
     * describe (ms since epoch).  The preview returned will either be the most
     * recent one preceding this timestamp if available, or failing that the next
     * most recent available preview.
     * @param {module:client.callback} callback Optional.
     * @return {Promise} Resolves: Object of OG metadata.
     * @return {module:http-api.MatrixError} Rejects: with an error response.
     * May return synthesized attributes if the URL lacked OG meta.
     */
    public getUrlPreview(url: string, ts: number, callback?: Callback): Promise<IPreviewUrlResponse> {
        // bucket the timestamp to the nearest minute to prevent excessive spam to the server
        // Surely 60-second accuracy is enough for anyone.
        ts = Math.floor(ts / 60000) * 60000;

        const parsed = new URL(url);
        parsed.hash = ""; // strip the hash as it won't affect the preview
        url = parsed.toString();

        const key = ts + "_" + url;

        // If there's already a request in flight (or we've handled it), return that instead.
        const cachedPreview = this.urlPreviewCache[key];
        if (cachedPreview) {
            if (callback) {
                cachedPreview.then(callback).catch(callback);
            }
            return cachedPreview;
        }

        const resp = this.http.authedRequest(
            callback, Method.Get, "/preview_url", {
                url,
                ts: ts.toString(),
            }, undefined, {
                prefix: PREFIX_MEDIA_R0,
            },
        );
        // TODO: Expire the URL preview cache sometimes
        this.urlPreviewCache[key] = resp;
        return resp;
    }

    /**
     * @param {string} roomId
     * @param {boolean} isTyping
     * @param {Number} timeoutMs
     * @param {module:client.callback} callback Optional.
     * @return {Promise} Resolves: to an empty object {}
     * @return {module:http-api.MatrixError} Rejects: with an error response.
     */
    public sendTyping(roomId: string, isTyping: boolean, timeoutMs: number, callback?: Callback): Promise<{}> {
        if (this.isGuest()) {
            return Promise.resolve({}); // guests cannot send typing notifications so don't bother.
        }

        const path = utils.encodeUri("/rooms/$roomId/typing/$userId", {
            $roomId: roomId,
            $userId: this.credentials.userId,
        });
        const data: any = {
            typing: isTyping,
        };
        if (isTyping) {
            data.timeout = timeoutMs ? timeoutMs : 20000;
        }
        return this.http.authedRequest(callback, Method.Put, path, undefined, data);
    }

    /**
     * Determines the history of room upgrades for a given room, as far as the
     * client can see. Returns an array of Rooms where the first entry is the
     * oldest and the last entry is the newest (likely current) room. If the
     * provided room is not found, this returns an empty list. This works in
     * both directions, looking for older and newer rooms of the given room.
     * @param {string} roomId The room ID to search from
     * @param {boolean} verifyLinks If true, the function will only return rooms
     * which can be proven to be linked. For example, rooms which have a create
     * event pointing to an old room which the client is not aware of or doesn't
     * have a matching tombstone would not be returned.
     * @return {Room[]} An array of rooms representing the upgrade
     * history.
     */
    public getRoomUpgradeHistory(roomId: string, verifyLinks = false): Room[] {
        let currentRoom = this.getRoom(roomId);
        if (!currentRoom) return [];

        const upgradeHistory = [currentRoom];

        // Work backwards first, looking at create events.
        let createEvent = currentRoom.currentState.getStateEvents(EventType.RoomCreate, "");
        while (createEvent) {
            const predecessor = createEvent.getContent()['predecessor'];
            if (predecessor && predecessor['room_id']) {
                const refRoom = this.getRoom(predecessor['room_id']);
                if (!refRoom) break; // end of the chain

                if (verifyLinks) {
                    const tombstone = refRoom.currentState.getStateEvents(EventType.RoomTombstone, "");

                    if (!tombstone
                        || tombstone.getContent()['replacement_room'] !== refRoom.roomId) {
                        break;
                    }
                }

                // Insert at the front because we're working backwards from the currentRoom
                upgradeHistory.splice(0, 0, refRoom);
                createEvent = refRoom.currentState.getStateEvents(EventType.RoomCreate, "");
            } else {
                // No further create events to look at
                break;
            }
        }

        // Work forwards next, looking at tombstone events
        let tombstoneEvent = currentRoom.currentState.getStateEvents(EventType.RoomTombstone, "");
        while (tombstoneEvent) {
            const refRoom = this.getRoom(tombstoneEvent.getContent()['replacement_room']);
            if (!refRoom) break; // end of the chain
            if (refRoom.roomId === currentRoom.roomId) break; // Tombstone is referencing it's own room

            if (verifyLinks) {
                createEvent = refRoom.currentState.getStateEvents(EventType.RoomCreate, "");
                if (!createEvent || !createEvent.getContent()['predecessor']) break;

                const predecessor = createEvent.getContent()['predecessor'];
                if (predecessor['room_id'] !== currentRoom.roomId) break;
            }

            // Push to the end because we're looking forwards
            upgradeHistory.push(refRoom);
            const roomIds = new Set(upgradeHistory.map((ref) => ref.roomId));
            if (roomIds.size < upgradeHistory.length) {
                // The last room added to the list introduced a previous roomId
                // To avoid recursion, return the last rooms - 1
                return upgradeHistory.slice(0, upgradeHistory.length - 1);
            }

            // Set the current room to the reference room so we know where we're at
            currentRoom = refRoom;
            tombstoneEvent = currentRoom.currentState.getStateEvents(EventType.RoomTombstone, "");
        }

        return upgradeHistory;
    }

    /**
     * @param {string} roomId
     * @param {string} userId
     * @param {module:client.callback} callback Optional.
     * @param {string} reason Optional.
     * @return {Promise} Resolves: {} an empty object.
     * @return {module:http-api.MatrixError} Rejects: with an error response.
     */
    public invite(roomId: string, userId: string, callback?: Callback, reason?: string): Promise<{}> {
        return this.membershipChange(roomId, userId, "invite", reason, callback);
    }

    /**
     * Invite a user to a room based on their email address.
     * @param {string} roomId The room to invite the user to.
     * @param {string} email The email address to invite.
     * @param {module:client.callback} callback Optional.
     * @return {Promise} Resolves: {} an empty object.
     * @return {module:http-api.MatrixError} Rejects: with an error response.
     */
    public inviteByEmail(roomId: string, email: string, callback?: Callback): Promise<{}> {
        return this.inviteByThreePid(roomId, "email", email, callback);
    }

    /**
     * Invite a user to a room based on a third-party identifier.
     * @param {string} roomId The room to invite the user to.
     * @param {string} medium The medium to invite the user e.g. "email".
     * @param {string} address The address for the specified medium.
     * @param {module:client.callback} callback Optional.
     * @return {Promise} Resolves: {} an empty object.
     * @return {module:http-api.MatrixError} Rejects: with an error response.
     */
    public async inviteByThreePid(roomId: string, medium: string, address: string, callback?: Callback): Promise<{}> {
        const path = utils.encodeUri(
            "/rooms/$roomId/invite",
            { $roomId: roomId },
        );

        const identityServerUrl = this.getIdentityServerUrl(true);
        if (!identityServerUrl) {
            return Promise.reject(new MatrixError({
                error: "No supplied identity server URL",
                errcode: "ORG.MATRIX.JSSDK_MISSING_PARAM",
            }));
        }
        const params: Record<string, string> = {
            id_server: identityServerUrl,
            medium: medium,
            address: address,
        };

        if (
            this.identityServer &&
            this.identityServer.getAccessToken &&
            await this.doesServerAcceptIdentityAccessToken()
        ) {
            const identityAccessToken = await this.identityServer.getAccessToken();
            if (identityAccessToken) {
                params['id_access_token'] = identityAccessToken;
            }
        }

        return this.http.authedRequest(callback, Method.Post, path, undefined, params);
    }

    /**
     * @param {string} roomId
     * @param {module:client.callback} callback Optional.
     * @return {Promise} Resolves: {} an empty object.
     * @return {module:http-api.MatrixError} Rejects: with an error response.
     */
    public leave(roomId: string, callback?: Callback): Promise<{}> {
        return this.membershipChange(roomId, undefined, "leave", undefined, callback);
    }

    /**
     * Leaves all rooms in the chain of room upgrades based on the given room. By
     * default, this will leave all the previous and upgraded rooms, including the
     * given room. To only leave the given room and any previous rooms, keeping the
     * upgraded (modern) rooms untouched supply `false` to `includeFuture`.
     * @param {string} roomId The room ID to start leaving at
     * @param {boolean} includeFuture If true, the whole chain (past and future) of
     * upgraded rooms will be left.
     * @return {Promise} Resolves when completed with an object keyed
     * by room ID and value of the error encountered when leaving or null.
     */
    public leaveRoomChain(
        roomId: string,
        includeFuture = true,
    ): Promise<{ [roomId: string]: Error | MatrixError | null }> {
        const upgradeHistory = this.getRoomUpgradeHistory(roomId);

        let eligibleToLeave = upgradeHistory;
        if (!includeFuture) {
            eligibleToLeave = [];
            for (const room of upgradeHistory) {
                eligibleToLeave.push(room);
                if (room.roomId === roomId) {
                    break;
                }
            }
        }

        const populationResults: Record<string, Error> = {}; // {roomId: Error}
        const promises = [];

        const doLeave = (roomId: string) => {
            return this.leave(roomId).then(() => {
                populationResults[roomId] = null;
            }).catch((err) => {
                populationResults[roomId] = err;
                return null; // suppress error
            });
        };

        for (const room of eligibleToLeave) {
            promises.push(doLeave(room.roomId));
        }

        return Promise.all(promises).then(() => populationResults);
    }

    /**
     * @param {string} roomId
     * @param {string} userId
     * @param {string} reason Optional.
     * @param {module:client.callback} callback Optional.
     * @return {Promise} Resolves: TODO
     * @return {module:http-api.MatrixError} Rejects: with an error response.
     */
    public ban(roomId: string, userId: string, reason?: string, callback?: Callback) {
        return this.membershipChange(roomId, userId, "ban", reason, callback);
    }

    /**
     * @param {string} roomId
     * @param {boolean} deleteRoom True to delete the room from the store on success.
     * Default: true.
     * @param {module:client.callback} callback Optional.
     * @return {Promise} Resolves: {} an empty object.
     * @return {module:http-api.MatrixError} Rejects: with an error response.
     */
    public forget(roomId: string, deleteRoom?: boolean, callback?: Callback): Promise<{}> {
        if (deleteRoom === undefined) {
            deleteRoom = true;
        }
        const promise = this.membershipChange(roomId, undefined, "forget", undefined,
            callback);
        if (!deleteRoom) {
            return promise;
        }
        return promise.then((response) => {
            this.store.removeRoom(roomId);
            this.emit(ClientEvent.DeleteRoom, roomId);
            return response;
        });
    }

    /**
     * @param {string} roomId
     * @param {string} userId
     * @param {module:client.callback} callback Optional.
     * @return {Promise} Resolves: Object (currently empty)
     * @return {module:http-api.MatrixError} Rejects: with an error response.
     */
    public unban(roomId: string, userId: string, callback?: Callback): Promise<void> {
        // unbanning != set their state to leave: this used to be
        // the case, but was then changed so that leaving was always
        // a revoking of privilege, otherwise two people racing to
        // kick / ban someone could end up banning and then un-banning
        // them.
        const path = utils.encodeUri("/rooms/$roomId/unban", {
            $roomId: roomId,
        });
        const data = {
            user_id: userId,
        };
        return this.http.authedRequest(
            callback, Method.Post, path, undefined, data,
        );
    }

    /**
     * @param {string} roomId
     * @param {string} userId
     * @param {string} reason Optional.
     * @param {module:client.callback} callback Optional.
     * @return {Promise} Resolves: {} an empty object.
     * @return {module:http-api.MatrixError} Rejects: with an error response.
     */
    public kick(roomId: string, userId: string, reason?: string, callback?: Callback): Promise<{}> {
        const path = utils.encodeUri("/rooms/$roomId/kick", {
            $roomId: roomId,
        });
        const data = {
            user_id: userId,
            reason: reason,
        };
        return this.http.authedRequest(
            callback, Method.Post, path, undefined, data,
        );
    }

    private membershipChange(
        roomId: string,
        userId: string,
        membership: string,
        reason?: string,
        callback?: Callback,
    ): Promise<{}> {
        if (utils.isFunction(reason)) {
            callback = reason as any as Callback; // legacy
            reason = undefined;
        }

        const path = utils.encodeUri("/rooms/$room_id/$membership", {
            $room_id: roomId,
            $membership: membership,
        });
        return this.http.authedRequest(
            callback, Method.Post, path, undefined, {
                user_id: userId,  // may be undefined e.g. on leave
                reason: reason,
            },
        );
    }

    /**
     * Obtain a dict of actions which should be performed for this event according
     * to the push rules for this user.  Caches the dict on the event.
     * @param {MatrixEvent} event The event to get push actions for.
     * @param {boolean} forceRecalculate forces to recalculate actions for an event
     * Useful when an event just got decrypted
     * @return {module:pushprocessor~PushAction} A dict of actions to perform.
     */
    public getPushActionsForEvent(event: MatrixEvent, forceRecalculate = false): IActionsObject {
        if (!event.getPushActions() || forceRecalculate) {
            event.setPushActions(this.pushProcessor.actionsForEvent(event));
        }
        return event.getPushActions();
    }

    /**
     * @param {string} info The kind of info to set (e.g. 'avatar_url')
     * @param {Object} data The JSON object to set.
     * @param {module:client.callback} callback Optional.
     * @return {Promise} Resolves: to an empty object {}
     * @return {module:http-api.MatrixError} Rejects: with an error response.
     */
    // eslint-disable-next-line camelcase
    public setProfileInfo(info: "avatar_url", data: { avatar_url: string }, callback?: Callback): Promise<{}>;
    public setProfileInfo(info: "displayname", data: { displayname: string }, callback?: Callback): Promise<{}>;
    public setProfileInfo(info: "avatar_url" | "displayname", data: object, callback?: Callback): Promise<{}> {
        const path = utils.encodeUri("/profile/$userId/$info", {
            $userId: this.credentials.userId,
            $info: info,
        });
        return this.http.authedRequest(callback, Method.Put, path, undefined, data);
    }

    /**
     * @param {string} name
     * @param {module:client.callback} callback Optional.
     * @return {Promise} Resolves: {} an empty object.
     * @return {module:http-api.MatrixError} Rejects: with an error response.
     */
    public async setDisplayName(name: string, callback?: Callback): Promise<{}> {
        const prom = await this.setProfileInfo("displayname", { displayname: name }, callback);
        // XXX: synthesise a profile update for ourselves because Synapse is broken and won't
        const user = this.getUser(this.getUserId());
        if (user) {
            user.displayName = name;
            user.emit(UserEvent.DisplayName, user.events.presence, user);
        }
        return prom;
    }

    /**
     * @param {string} url
     * @param {module:client.callback} callback Optional.
     * @return {Promise} Resolves: {} an empty object.
     * @return {module:http-api.MatrixError} Rejects: with an error response.
     */
    public async setAvatarUrl(url: string, callback?: Callback): Promise<{}> {
        const prom = await this.setProfileInfo("avatar_url", { avatar_url: url }, callback);
        // XXX: synthesise a profile update for ourselves because Synapse is broken and won't
        const user = this.getUser(this.getUserId());
        if (user) {
            user.avatarUrl = url;
            user.emit(UserEvent.AvatarUrl, user.events.presence, user);
        }
        return prom;
    }

    /**
     * Turn an MXC URL into an HTTP one. <strong>This method is experimental and
     * may change.</strong>
     * @param {string} mxcUrl The MXC URL
     * @param {Number} width The desired width of the thumbnail.
     * @param {Number} height The desired height of the thumbnail.
     * @param {string} resizeMethod The thumbnail resize method to use, either
     * "crop" or "scale".
     * @param {Boolean} allowDirectLinks If true, return any non-mxc URLs
     * directly. Fetching such URLs will leak information about the user to
     * anyone they share a room with. If false, will return null for such URLs.
     * @return {?string} the avatar URL or null.
     */
    public mxcUrlToHttp(
        mxcUrl: string,
        width?: number,
        height?: number,
        resizeMethod?: string,
        allowDirectLinks?: boolean,
    ): string | null {
        return getHttpUriForMxc(this.baseUrl, mxcUrl, width, height, resizeMethod, allowDirectLinks);
    }

    /**
     * Sets a new status message for the user. The message may be null/falsey
     * to clear the message.
     * @param {string} newMessage The new message to set.
     * @return {Promise} Resolves: to nothing
     * @return {module:http-api.MatrixError} Rejects: with an error response.
     */
    public _unstable_setStatusMessage(newMessage: string): Promise<void> { // eslint-disable-line
        const type = "im.vector.user_status";
        return Promise.all(this.getRooms().map(async (room) => {
            const isJoined = room.getMyMembership() === "join";
            const looksLikeDm = room.getInvitedAndJoinedMemberCount() === 2;
            if (!isJoined || !looksLikeDm) return;
            // Check power level separately as it's a bit more expensive.
            const maySend = room.currentState.mayClientSendStateEvent(type, this);
            if (!maySend) return;
            await this.sendStateEvent(room.roomId, type, { status: newMessage }, this.getUserId());
        })).then(); // .then to fix return type
    }

    /**
     * @param {Object} opts Options to apply
     * @param {string} opts.presence One of "online", "offline" or "unavailable"
     * @param {string} opts.status_msg The status message to attach.
     * @param {module:client.callback} callback Optional.
     * @return {Promise} Resolves: TODO
     * @return {module:http-api.MatrixError} Rejects: with an error response.
     * @throws If 'presence' isn't a valid presence enum value.
     */
    public setPresence(opts: IPresenceOpts, callback?: Callback): Promise<void> {
        const path = utils.encodeUri("/presence/$userId/status", {
            $userId: this.credentials.userId,
        });

        if (typeof opts === "string") {
            opts = { presence: opts }; // legacy
        }

        const validStates = ["offline", "online", "unavailable"];
        if (validStates.indexOf(opts.presence) === -1) {
            throw new Error("Bad presence value: " + opts.presence);
        }
        return this.http.authedRequest(
            callback, Method.Put, path, undefined, opts,
        );
    }

    /**
     * @param {string} userId The user to get presence for
     * @param {module:client.callback} callback Optional.
     * @return {Promise} Resolves: The presence state for this user.
     * @return {module:http-api.MatrixError} Rejects: with an error response.
     */
    public getPresence(userId: string, callback?: Callback): Promise<unknown> { // TODO: Types
        const path = utils.encodeUri("/presence/$userId/status", {
            $userId: userId,
        });

        return this.http.authedRequest(callback, Method.Get, path, undefined, undefined);
    }

    /**
     * Retrieve older messages from the given room and put them in the timeline.
     *
     * If this is called multiple times whilst a request is ongoing, the <i>same</i>
     * Promise will be returned. If there was a problem requesting scrollback, there
     * will be a small delay before another request can be made (to prevent tight-looping
     * when there is no connection).
     *
     * @param {Room} room The room to get older messages in.
     * @param {Integer} limit Optional. The maximum number of previous events to
     * pull in. Default: 30.
     * @param {module:client.callback} callback Optional.
     * @return {Promise} Resolves: Room. If you are at the beginning
     * of the timeline, <code>Room.oldState.paginationToken</code> will be
     * <code>null</code>.
     * @return {module:http-api.MatrixError} Rejects: with an error response.
     */
    public scrollback(room: Room, limit = 30, callback?: Callback): Promise<Room> {
        if (utils.isFunction(limit)) {
            callback = limit as any as Callback; // legacy
            limit = undefined;
        }
        let timeToWaitMs = 0;

        let info = this.ongoingScrollbacks[room.roomId] || {};
        if (info.promise) {
            return info.promise;
        } else if (info.errorTs) {
            const timeWaitedMs = Date.now() - info.errorTs;
            timeToWaitMs = Math.max(SCROLLBACK_DELAY_MS - timeWaitedMs, 0);
        }

        if (room.oldState.paginationToken === null) {
            return Promise.resolve(room); // already at the start.
        }
        // attempt to grab more events from the store first
        const numAdded = this.store.scrollback(room, limit).length;
        if (numAdded === limit) {
            // store contained everything we needed.
            return Promise.resolve(room);
        }
        // reduce the required number of events appropriately
        limit = limit - numAdded;

        const prom = new Promise<Room>((resolve, reject) => {
            // wait for a time before doing this request
            // (which may be 0 in order not to special case the code paths)
            sleep(timeToWaitMs).then(() => {
                return this.createMessagesRequest(
                    room.roomId,
                    room.oldState.paginationToken,
                    limit,
                    Direction.Backward,
                );
            }).then(async (res: IMessagesResponse) => {
                const matrixEvents = res.chunk.map(this.getEventMapper());
                if (res.state) {
                    const stateEvents = res.state.map(this.getEventMapper());
                    room.currentState.setUnknownStateEvents(stateEvents);
                }

                const [timelineEvents, threadedEvents] = room.partitionThreadedEvents(matrixEvents);

                this.processBeaconEvents(room, matrixEvents);
                room.addEventsToTimeline(timelineEvents, true, room.getLiveTimeline());
                await this.processThreadEvents(room, threadedEvents, true);

                room.oldState.paginationToken = res.end;
                if (res.chunk.length === 0) {
                    room.oldState.paginationToken = null;
                }
                this.store.storeEvents(room, matrixEvents, res.end, true);
                this.ongoingScrollbacks[room.roomId] = null;
                callback?.(null, room);
                resolve(room);
            }).catch((err) => {
                this.ongoingScrollbacks[room.roomId] = {
                    errorTs: Date.now(),
                };
                callback?.(err);
                reject(err);
            });
        });

        info = {
            promise: prom,
            errorTs: null,
        };

        this.ongoingScrollbacks[room.roomId] = info;
        return prom;
    }

    /**
     * @param {object} [options]
     * @param {boolean} options.preventReEmit don't re-emit events emitted on an event mapped by this mapper on the client
     * @param {boolean} options.decrypt decrypt event proactively
     * @return {Function}
     */
    public getEventMapper(options?: MapperOpts): EventMapper {
        return eventMapperFor(this, options || {});
    }

    /**
     * Get an EventTimeline for the given event
     *
     * <p>If the EventTimelineSet object already has the given event in its store, the
     * corresponding timeline will be returned. Otherwise, a /context request is
     * made, and used to construct an EventTimeline.
     *
     * @param {EventTimelineSet} timelineSet  The timelineSet to look for the event in
     * @param {string} eventId  The ID of the event to look for
     *
     * @return {Promise} Resolves:
     *    {@link module:models/event-timeline~EventTimeline} including the given event
     */
    public async getEventTimeline(timelineSet: EventTimelineSet, eventId: string): Promise<EventTimeline> {
        // don't allow any timeline support unless it's been enabled.
        if (!this.timelineSupport) {
            throw new Error("timeline support is disabled. Set the 'timelineSupport'" +
                " parameter to true when creating MatrixClient to enable it.");
        }

        if (timelineSet.getTimelineForEvent(eventId)) {
            return timelineSet.getTimelineForEvent(eventId);
        }

        const path = utils.encodeUri(
            "/rooms/$roomId/context/$eventId", {
                $roomId: timelineSet.room.roomId,
                $eventId: eventId,
            },
        );

        let params: Record<string, string | string[]> = undefined;
        if (this.clientOpts.lazyLoadMembers) {
            params = { filter: JSON.stringify(Filter.LAZY_LOADING_MESSAGES_FILTER) };
        }

        // TODO: we should implement a backoff (as per scrollback()) to deal more nicely with HTTP errors.
        const res = await this.http.authedRequest<any>(undefined, Method.Get, path, params); // TODO types
        if (!res.event) {
            throw new Error("'event' not in '/context' result - homeserver too old?");
        }

        // by the time the request completes, the event might have ended up in the timeline.
        if (timelineSet.getTimelineForEvent(eventId)) {
            return timelineSet.getTimelineForEvent(eventId);
        }

        const mapper = this.getEventMapper();
        const event = mapper(res.event);
        const events = [
            // we start with the last event, since that's the point at which we have known state.
            // events_after is already backwards; events_before is forwards.
            ...res.events_after.reverse().map(mapper),
            event,
            ...res.events_before.map(mapper),
        ];

        // Where the event is a thread reply (not a root) and running in MSC-enabled mode the Thread timeline only
        // functions contiguously, so we have to jump through some hoops to get our target event in it.
        // XXX: workaround for https://github.com/vector-im/element-meta/issues/150
        if (Thread.hasServerSideSupport && event.isRelation(THREAD_RELATION_TYPE.name)) {
            const [, threadedEvents] = timelineSet.room.partitionThreadedEvents(events);
            const thread = await timelineSet.room.createThreadFetchRoot(event.threadRootId, threadedEvents, true);

            let nextBatch: string;
            const response = await thread.fetchInitialEvents();
            if (response?.nextBatch) {
                nextBatch = response.nextBatch;
            }

            const opts: IRelationsRequestOpts = {
                limit: 50,
            };

            // Fetch events until we find the one we were asked for
            while (!thread.findEventById(eventId)) {
                if (nextBatch) {
                    opts.from = nextBatch;
                }

                ({ nextBatch } = await thread.fetchEvents(opts));
            }

            return thread.liveTimeline;
        }

        // Here we handle non-thread timelines only, but still process any thread events to populate thread summaries.
        let timeline = timelineSet.getTimelineForEvent(events[0].getId());
        if (timeline) {
            timeline.getState(EventTimeline.BACKWARDS).setUnknownStateEvents(res.state.map(mapper));
        } else {
            timeline = timelineSet.addTimeline();
            timeline.initialiseState(res.state.map(mapper));
            timeline.getState(EventTimeline.FORWARDS).paginationToken = res.end;
        }

        const [timelineEvents, threadedEvents] = timelineSet.room.partitionThreadedEvents(events);
        timelineSet.addEventsToTimeline(timelineEvents, true, timeline, res.start);
        // The target event is not in a thread but process the contextual events, so we can show any threads around it.
        await this.processThreadEvents(timelineSet.room, threadedEvents, true);
        this.processBeaconEvents(timelineSet.room, events);

        // There is no guarantee that the event ended up in "timeline" (we might have switched to a neighbouring
        // timeline) - so check the room's index again. On the other hand, there's no guarantee the event ended up
        // anywhere, if it was later redacted, so we just return the timeline we first thought of.
        return timelineSet.getTimelineForEvent(eventId)
            ?? timelineSet.room.findThreadForEvent(event)?.liveTimeline // for Threads degraded support
            ?? timeline;
    }

    /**
     * Makes a request to /messages with the appropriate lazy loading filter set.
     * XXX: if we do get rid of scrollback (as it's not used at the moment),
     * we could inline this method again in paginateEventTimeline as that would
     * then be the only call-site
     * @param {string} roomId
     * @param {string} fromToken
     * @param {number} limit the maximum amount of events the retrieve
     * @param {string} dir 'f' or 'b'
     * @param {Filter} timelineFilter the timeline filter to pass
     * @return {Promise}
     */
    // XXX: Intended private, used in code.
    public createMessagesRequest(
        roomId: string,
        fromToken: string | null,
        limit = 30,
        dir: Direction,
        timelineFilter?: Filter,
    ): Promise<IMessagesResponse> {
        const path = utils.encodeUri("/rooms/$roomId/messages", { $roomId: roomId });

        const params: Record<string, string> = {
            limit: limit.toString(),
            dir: dir,
        };

        if (fromToken) {
            params.from = fromToken;
        }

        let filter = null;
        if (this.clientOpts.lazyLoadMembers) {
            // create a shallow copy of LAZY_LOADING_MESSAGES_FILTER,
            // so the timelineFilter doesn't get written into it below
            filter = Object.assign({}, Filter.LAZY_LOADING_MESSAGES_FILTER);
        }
        if (timelineFilter) {
            // XXX: it's horrific that /messages' filter parameter doesn't match
            // /sync's one - see https://matrix.org/jira/browse/SPEC-451
            filter = filter || {};
            Object.assign(filter, timelineFilter.getRoomTimelineFilterComponent()?.toJSON());
        }
        if (filter) {
            params.filter = JSON.stringify(filter);
        }
        return this.http.authedRequest(undefined, Method.Get, path, params);
    }

    /**
     * Take an EventTimeline, and back/forward-fill results.
     *
     * @param {module:models/event-timeline~EventTimeline} eventTimeline timeline
     *    object to be updated
     * @param {Object}   [opts]
     * @param {boolean}     [opts.backwards = false]  true to fill backwards,
     *    false to go forwards
     * @param {number}   [opts.limit = 30]         number of events to request
     *
     * @return {Promise} Resolves to a boolean: false if there are no
     *    events and we reached either end of the timeline; else true.
     */
    public paginateEventTimeline(eventTimeline: EventTimeline, opts: IPaginateOpts): Promise<boolean> {
        const isNotifTimeline = (eventTimeline.getTimelineSet() === this.notifTimelineSet);

        // TODO: we should implement a backoff (as per scrollback()) to deal more
        // nicely with HTTP errors.
        opts = opts || {};
        const backwards = opts.backwards || false;

        if (isNotifTimeline) {
            if (!backwards) {
                throw new Error("paginateNotifTimeline can only paginate backwards");
            }
        }

        const dir = backwards ? EventTimeline.BACKWARDS : EventTimeline.FORWARDS;

        const token = eventTimeline.getPaginationToken(dir);
        const pendingRequest = eventTimeline.paginationRequests[dir];

        if (pendingRequest) {
            // already a request in progress - return the existing promise
            return pendingRequest;
        }

        let path: string;
        let params: Record<string, string>;
        let promise: Promise<boolean>;

        if (isNotifTimeline) {
            path = "/notifications";
            params = {
                limit: (opts.limit ?? 30).toString(),
                only: 'highlight',
            };

            if (token !== "end") {
                params.from = token;
            }

            promise = this.http.authedRequest<any>( // TODO types
                undefined, Method.Get, path, params, undefined,
            ).then(async (res) => {
                const token = res.next_token;
                const matrixEvents = [];

                for (let i = 0; i < res.notifications.length; i++) {
                    const notification = res.notifications[i];
                    const event = this.getEventMapper()(notification.event);
                    event.setPushActions(
                        PushProcessor.actionListToActionsObject(notification.actions),
                    );
                    event.event.room_id = notification.room_id; // XXX: gutwrenching
                    matrixEvents[i] = event;
                }

                // No need to partition events for threads here, everything lives
                // in the notification timeline set
                const timelineSet = eventTimeline.getTimelineSet();
<<<<<<< HEAD
                const [timelineEvents, threadedEvents] = timelineSet.room.partitionThreadedEvents(matrixEvents);
                timelineSet.addEventsToTimeline(timelineEvents, backwards, eventTimeline, token);
                this.processBeaconEvents(timelineSet.room, matrixEvents);
                await this.processThreadEvents(timelineSet.room, threadedEvents, backwards);
=======
                timelineSet.addEventsToTimeline(matrixEvents, backwards, eventTimeline, token);
>>>>>>> 6d0f4e53

                // if we've hit the end of the timeline, we need to stop trying to
                // paginate. We need to keep the 'forwards' token though, to make sure
                // we can recover from gappy syncs.
                if (backwards && !res.next_token) {
                    eventTimeline.setPaginationToken(null, dir);
                }
                return res.next_token ? true : false;
            }).finally(() => {
                eventTimeline.paginationRequests[dir] = null;
            });
            eventTimeline.paginationRequests[dir] = promise;
        } else {
            const room = this.getRoom(eventTimeline.getRoomId());
            if (!room) {
                throw new Error("Unknown room " + eventTimeline.getRoomId());
            }

            promise = this.createMessagesRequest(
                eventTimeline.getRoomId(),
                token,
                opts.limit,
                dir,
                eventTimeline.getFilter(),
            ).then(async (res) => {
                if (res.state) {
                    const roomState = eventTimeline.getState(dir);
                    const stateEvents = res.state.map(this.getEventMapper());
                    roomState.setUnknownStateEvents(stateEvents);
                }
                const token = res.end;
                const matrixEvents = res.chunk.map(this.getEventMapper());

                const timelineSet = eventTimeline.getTimelineSet();
                const [timelineEvents, threadedEvents] = timelineSet.room.partitionThreadedEvents(matrixEvents);
                timelineSet.addEventsToTimeline(timelineEvents, backwards, eventTimeline, token);
                this.processBeaconEvents(timelineSet.room, matrixEvents);
                await this.processThreadEvents(room, threadedEvents, backwards);

                // if we've hit the end of the timeline, we need to stop trying to
                // paginate. We need to keep the 'forwards' token though, to make sure
                // we can recover from gappy syncs.
                if (backwards && res.end == res.start) {
                    eventTimeline.setPaginationToken(null, dir);
                }
                return res.end != res.start;
            }).finally(() => {
                eventTimeline.paginationRequests[dir] = null;
            });
            eventTimeline.paginationRequests[dir] = promise;
        }

        return promise;
    }

    /**
     * Reset the notifTimelineSet entirely, paginating in some historical notifs as
     * a starting point for subsequent pagination.
     */
    public resetNotifTimelineSet() {
        if (!this.notifTimelineSet) {
            return;
        }

        // FIXME: This thing is a total hack, and results in duplicate events being
        // added to the timeline both from /sync and /notifications, and lots of
        // slow and wasteful processing and pagination.  The correct solution is to
        // extend /messages or /search or something to filter on notifications.

        // use the fictitious token 'end'. in practice we would ideally give it
        // the oldest backwards pagination token from /sync, but /sync doesn't
        // know about /notifications, so we have no choice but to start paginating
        // from the current point in time.  This may well overlap with historical
        // notifs which are then inserted into the timeline by /sync responses.
        this.notifTimelineSet.resetLiveTimeline('end', null);

        // we could try to paginate a single event at this point in order to get
        // a more valid pagination token, but it just ends up with an out of order
        // timeline. given what a mess this is and given we're going to have duplicate
        // events anyway, just leave it with the dummy token for now.
        /*
        this.paginateNotifTimeline(this._notifTimelineSet.getLiveTimeline(), {
            backwards: true,
            limit: 1
        });
        */
    }

    /**
     * Peek into a room and receive updates about the room. This only works if the
     * history visibility for the room is world_readable.
     * @param {String} roomId The room to attempt to peek into.
     * @return {Promise} Resolves: Room object
     * @return {module:http-api.MatrixError} Rejects: with an error response.
     */
    public peekInRoom(roomId: string): Promise<Room> {
        if (this.peekSync) {
            this.peekSync.stopPeeking();
        }
        this.peekSync = new SyncApi(this, this.clientOpts);
        return this.peekSync.peek(roomId);
    }

    /**
     * Stop any ongoing room peeking.
     */
    public stopPeeking() {
        if (this.peekSync) {
            this.peekSync.stopPeeking();
            this.peekSync = null;
        }
    }

    /**
     * Set r/w flags for guest access in a room.
     * @param {string} roomId The room to configure guest access in.
     * @param {Object} opts Options
     * @param {boolean} opts.allowJoin True to allow guests to join this room. This
     * implicitly gives guests write access. If false or not given, guests are
     * explicitly forbidden from joining the room.
     * @param {boolean} opts.allowRead True to set history visibility to
     * be world_readable. This gives guests read access *from this point forward*.
     * If false or not given, history visibility is not modified.
     * @return {Promise} Resolves: TODO
     * @return {module:http-api.MatrixError} Rejects: with an error response.
     */
    public setGuestAccess(roomId: string, opts: IGuestAccessOpts): Promise<void> {
        const writePromise = this.sendStateEvent(roomId, EventType.RoomGuestAccess, {
            guest_access: opts.allowJoin ? "can_join" : "forbidden",
        }, "");

        let readPromise: Promise<any> = Promise.resolve<any>(undefined);
        if (opts.allowRead) {
            readPromise = this.sendStateEvent(roomId, EventType.RoomHistoryVisibility, {
                history_visibility: "world_readable",
            }, "");
        }

        return Promise.all([readPromise, writePromise]).then(); // .then() to hide results for contract
    }

    /**
     * Requests an email verification token for the purposes of registration.
     * This API requests a token from the homeserver.
     * The doesServerRequireIdServerParam() method can be used to determine if
     * the server requires the id_server parameter to be provided.
     *
     * Parameters and return value are as for requestEmailToken

     * @param {string} email As requestEmailToken
     * @param {string} clientSecret As requestEmailToken
     * @param {number} sendAttempt As requestEmailToken
     * @param {string} nextLink As requestEmailToken
     * @return {Promise} Resolves: As requestEmailToken
     */
    public requestRegisterEmailToken(
        email: string,
        clientSecret: string,
        sendAttempt: number,
        nextLink?: string,
    ): Promise<IRequestTokenResponse> {
        return this.requestTokenFromEndpoint(
            "/register/email/requestToken",
            {
                email: email,
                client_secret: clientSecret,
                send_attempt: sendAttempt,
                next_link: nextLink,
            },
        );
    }

    /**
     * Requests a text message verification token for the purposes of registration.
     * This API requests a token from the homeserver.
     * The doesServerRequireIdServerParam() method can be used to determine if
     * the server requires the id_server parameter to be provided.
     *
     * @param {string} phoneCountry The ISO 3166-1 alpha-2 code for the country in which
     *    phoneNumber should be parsed relative to.
     * @param {string} phoneNumber The phone number, in national or international format
     * @param {string} clientSecret As requestEmailToken
     * @param {number} sendAttempt As requestEmailToken
     * @param {string} nextLink As requestEmailToken
     * @return {Promise} Resolves: As requestEmailToken
     */
    public requestRegisterMsisdnToken(
        phoneCountry: string,
        phoneNumber: string,
        clientSecret: string,
        sendAttempt: number,
        nextLink?: string,
    ): Promise<IRequestMsisdnTokenResponse> {
        return this.requestTokenFromEndpoint(
            "/register/msisdn/requestToken",
            {
                country: phoneCountry,
                phone_number: phoneNumber,
                client_secret: clientSecret,
                send_attempt: sendAttempt,
                next_link: nextLink,
            },
        );
    }

    /**
     * Requests an email verification token for the purposes of adding a
     * third party identifier to an account.
     * This API requests a token from the homeserver.
     * The doesServerRequireIdServerParam() method can be used to determine if
     * the server requires the id_server parameter to be provided.
     * If an account with the given email address already exists and is
     * associated with an account other than the one the user is authed as,
     * it will either send an email to the address informing them of this
     * or return M_THREEPID_IN_USE (which one is up to the homeserver).
     *
     * @param {string} email As requestEmailToken
     * @param {string} clientSecret As requestEmailToken
     * @param {number} sendAttempt As requestEmailToken
     * @param {string} nextLink As requestEmailToken
     * @return {Promise} Resolves: As requestEmailToken
     */
    public requestAdd3pidEmailToken(
        email: string,
        clientSecret: string,
        sendAttempt: number,
        nextLink?: string,
    ): Promise<IRequestTokenResponse> {
        return this.requestTokenFromEndpoint(
            "/account/3pid/email/requestToken",
            {
                email: email,
                client_secret: clientSecret,
                send_attempt: sendAttempt,
                next_link: nextLink,
            },
        );
    }

    /**
     * Requests a text message verification token for the purposes of adding a
     * third party identifier to an account.
     * This API proxies the identity server /validate/email/requestToken API,
     * adding specific behaviour for the addition of phone numbers to an
     * account, as requestAdd3pidEmailToken.
     *
     * @param {string} phoneCountry As requestRegisterMsisdnToken
     * @param {string} phoneNumber As requestRegisterMsisdnToken
     * @param {string} clientSecret As requestEmailToken
     * @param {number} sendAttempt As requestEmailToken
     * @param {string} nextLink As requestEmailToken
     * @return {Promise} Resolves: As requestEmailToken
     */
    public requestAdd3pidMsisdnToken(
        phoneCountry: string,
        phoneNumber: string,
        clientSecret: string,
        sendAttempt: number,
        nextLink?: string,
    ): Promise<IRequestMsisdnTokenResponse> {
        return this.requestTokenFromEndpoint(
            "/account/3pid/msisdn/requestToken",
            {
                country: phoneCountry,
                phone_number: phoneNumber,
                client_secret: clientSecret,
                send_attempt: sendAttempt,
                next_link: nextLink,
            },
        );
    }

    /**
     * Requests an email verification token for the purposes of resetting
     * the password on an account.
     * This API proxies the identity server /validate/email/requestToken API,
     * adding specific behaviour for the password resetting. Specifically,
     * if no account with the given email address exists, it may either
     * return M_THREEPID_NOT_FOUND or send an email
     * to the address informing them of this (which one is up to the homeserver).
     *
     * requestEmailToken calls the equivalent API directly on the identity server,
     * therefore bypassing the password reset specific logic.
     *
     * @param {string} email As requestEmailToken
     * @param {string} clientSecret As requestEmailToken
     * @param {number} sendAttempt As requestEmailToken
     * @param {string} nextLink As requestEmailToken
     * @param {module:client.callback} callback Optional. As requestEmailToken
     * @return {Promise} Resolves: As requestEmailToken
     */
    public requestPasswordEmailToken(
        email: string,
        clientSecret: string,
        sendAttempt: number,
        nextLink?: string,
    ): Promise<IRequestTokenResponse> {
        return this.requestTokenFromEndpoint(
            "/account/password/email/requestToken",
            {
                email: email,
                client_secret: clientSecret,
                send_attempt: sendAttempt,
                next_link: nextLink,
            },
        );
    }

    /**
     * Requests a text message verification token for the purposes of resetting
     * the password on an account.
     * This API proxies the identity server /validate/email/requestToken API,
     * adding specific behaviour for the password resetting, as requestPasswordEmailToken.
     *
     * @param {string} phoneCountry As requestRegisterMsisdnToken
     * @param {string} phoneNumber As requestRegisterMsisdnToken
     * @param {string} clientSecret As requestEmailToken
     * @param {number} sendAttempt As requestEmailToken
     * @param {string} nextLink As requestEmailToken
     * @return {Promise} Resolves: As requestEmailToken
     */
    public requestPasswordMsisdnToken(
        phoneCountry: string,
        phoneNumber: string,
        clientSecret: string,
        sendAttempt: number,
        nextLink: string,
    ): Promise<IRequestMsisdnTokenResponse> {
        return this.requestTokenFromEndpoint(
            "/account/password/msisdn/requestToken",
            {
                country: phoneCountry,
                phone_number: phoneNumber,
                client_secret: clientSecret,
                send_attempt: sendAttempt,
                next_link: nextLink,
            },
        );
    }

    /**
     * Internal utility function for requesting validation tokens from usage-specific
     * requestToken endpoints.
     *
     * @param {string} endpoint The endpoint to send the request to
     * @param {object} params Parameters for the POST request
     * @return {Promise} Resolves: As requestEmailToken
     */
    private async requestTokenFromEndpoint<T extends IRequestTokenResponse>(
        endpoint: string,
        params: Record<string, any>,
    ): Promise<T> {
        const postParams = Object.assign({}, params);

        // If the HS supports separate add and bind, then requestToken endpoints
        // don't need an IS as they are all validated by the HS directly.
        if (!await this.doesServerSupportSeparateAddAndBind() && this.idBaseUrl) {
            const idServerUrl = new URL(this.idBaseUrl);
            postParams.id_server = idServerUrl.host;

            if (
                this.identityServer &&
                this.identityServer.getAccessToken &&
                await this.doesServerAcceptIdentityAccessToken()
            ) {
                const identityAccessToken = await this.identityServer.getAccessToken();
                if (identityAccessToken) {
                    postParams.id_access_token = identityAccessToken;
                }
            }
        }

        return this.http.request(undefined, Method.Post, endpoint, undefined, postParams);
    }

    /**
     * Get the room-kind push rule associated with a room.
     * @param {string} scope "global" or device-specific.
     * @param {string} roomId the id of the room.
     * @return {object} the rule or undefined.
     */
    public getRoomPushRule(scope: string, roomId: string): any { // TODO: Types
        // There can be only room-kind push rule per room
        // and its id is the room id.
        if (this.pushRules) {
            for (let i = 0; i < this.pushRules[scope].room.length; i++) {
                const rule = this.pushRules[scope].room[i];
                if (rule.rule_id === roomId) {
                    return rule;
                }
            }
        } else {
            throw new Error(
                "SyncApi.sync() must be done before accessing to push rules.",
            );
        }
    }

    /**
     * Set a room-kind muting push rule in a room.
     * The operation also updates MatrixClient.pushRules at the end.
     * @param {string} scope "global" or device-specific.
     * @param {string} roomId the id of the room.
     * @param {boolean} mute the mute state.
     * @return {Promise} Resolves: result object
     * @return {module:http-api.MatrixError} Rejects: with an error response.
     */
    public setRoomMutePushRule(scope: string, roomId: string, mute: boolean): Promise<void> | void {
        let promise: Promise<void>;
        let hasDontNotifyRule;

        // Get the existing room-kind push rule if any
        const roomPushRule = this.getRoomPushRule(scope, roomId);
        if (roomPushRule) {
            if (0 <= roomPushRule.actions.indexOf("dont_notify")) {
                hasDontNotifyRule = true;
            }
        }

        if (!mute) {
            // Remove the rule only if it is a muting rule
            if (hasDontNotifyRule) {
                promise = this.deletePushRule(scope, PushRuleKind.RoomSpecific, roomPushRule.rule_id);
            }
        } else {
            if (!roomPushRule) {
                promise = this.addPushRule(scope, PushRuleKind.RoomSpecific, roomId, {
                    actions: ["dont_notify"],
                });
            } else if (!hasDontNotifyRule) {
                // Remove the existing one before setting the mute push rule
                // This is a workaround to SYN-590 (Push rule update fails)
                const deferred = utils.defer();
                this.deletePushRule(scope, PushRuleKind.RoomSpecific, roomPushRule.rule_id)
                    .then(() => {
                        this.addPushRule(scope, PushRuleKind.RoomSpecific, roomId, {
                            actions: ["dont_notify"],
                        }).then(() => {
                            deferred.resolve();
                        }).catch((err) => {
                            deferred.reject(err);
                        });
                    }).catch((err) => {
                        deferred.reject(err);
                    });

                promise = deferred.promise;
            }
        }

        if (promise) {
            return new Promise<void>((resolve, reject) => {
                // Update this.pushRules when the operation completes
                promise.then(() => {
                    this.getPushRules().then((result) => {
                        this.pushRules = result;
                        resolve();
                    }).catch((err) => {
                        reject(err);
                    });
                }).catch((err: Error) => {
                    // Update it even if the previous operation fails. This can help the
                    // app to recover when push settings has been modifed from another client
                    this.getPushRules().then((result) => {
                        this.pushRules = result;
                        reject(err);
                    }).catch((err2) => {
                        reject(err);
                    });
                });
            });
        }
    }

    public searchMessageText(opts: ISearchOpts, callback?: Callback): Promise<ISearchResponse> {
        const roomEvents: ISearchRequestBody["search_categories"]["room_events"] = {
            search_term: opts.query,
        };

        if ('keys' in opts) {
            roomEvents.keys = opts.keys;
        }

        return this.search({
            body: {
                search_categories: {
                    room_events: roomEvents,
                },
            },
        }, callback);
    }

    /**
     * Perform a server-side search for room events.
     *
     * The returned promise resolves to an object containing the fields:
     *
     *  * {number}  count:       estimate of the number of results
     *  * {string}  next_batch:  token for back-pagination; if undefined, there are
     *                           no more results
     *  * {Array}   highlights:  a list of words to highlight from the stemming
     *                           algorithm
     *  * {Array}   results:     a list of results
     *
     * Each entry in the results list is a {module:models/search-result.SearchResult}.
     *
     * @param {Object} opts
     * @param {string} opts.term     the term to search for
     * @param {Object} opts.filter   a JSON filter object to pass in the request
     * @return {Promise} Resolves: result object
     * @return {module:http-api.MatrixError} Rejects: with an error response.
     */
    public searchRoomEvents(opts: IEventSearchOpts): Promise<ISearchResults> {
        // TODO: support search groups

        const body = {
            search_categories: {
                room_events: {
                    search_term: opts.term,
                    filter: opts.filter,
                    order_by: SearchOrderBy.Recent,
                    event_context: {
                        before_limit: 1,
                        after_limit: 1,
                        include_profile: true,
                    },
                },
            },
        };

        const searchResults: ISearchResults = {
            _query: body,
            results: [],
            highlights: [],
        };

        return this.search({ body: body }).then(res => this.processRoomEventsSearch(searchResults, res));
    }

    /**
     * Take a result from an earlier searchRoomEvents call, and backfill results.
     *
     * @param  {object} searchResults  the results object to be updated
     * @return {Promise} Resolves: updated result object
     * @return {Error} Rejects: with an error response.
     */
    public backPaginateRoomEventsSearch<T extends ISearchResults>(searchResults: T): Promise<T> {
        // TODO: we should implement a backoff (as per scrollback()) to deal more
        // nicely with HTTP errors.

        if (!searchResults.next_batch) {
            return Promise.reject(new Error("Cannot backpaginate event search any further"));
        }

        if (searchResults.pendingRequest) {
            // already a request in progress - return the existing promise
            return searchResults.pendingRequest as Promise<T>;
        }

        const searchOpts = {
            body: searchResults._query,
            next_batch: searchResults.next_batch,
        };

        const promise = this.search(searchOpts)
            .then(res => this.processRoomEventsSearch(searchResults, res))
            .finally(() => {
                searchResults.pendingRequest = null;
            });
        searchResults.pendingRequest = promise;

        return promise;
    }

    /**
     * helper for searchRoomEvents and backPaginateRoomEventsSearch. Processes the
     * response from the API call and updates the searchResults
     *
     * @param {Object} searchResults
     * @param {Object} response
     * @return {Object} searchResults
     * @private
     */
    // XXX: Intended private, used in code
    public processRoomEventsSearch<T extends ISearchResults>(searchResults: T, response: ISearchResponse): T {
        const roomEvents = response.search_categories.room_events;

        searchResults.count = roomEvents.count;
        searchResults.next_batch = roomEvents.next_batch;

        // combine the highlight list with our existing list;
        const highlights = new Set<string>(roomEvents.highlights);
        searchResults.highlights.forEach((hl) => {
            highlights.add(hl);
        });

        // turn it back into a list.
        searchResults.highlights = Array.from(highlights);

        const mapper = this.getEventMapper();

        // append the new results to our existing results
        const resultsLength = roomEvents.results?.length ?? 0;
        for (let i = 0; i < resultsLength; i++) {
            const sr = SearchResult.fromJson(roomEvents.results[i], mapper);
            const room = this.getRoom(sr.context.getEvent().getRoomId());
            if (room) {
                // Copy over a known event sender if we can
                for (const ev of sr.context.getTimeline()) {
                    const sender = room.getMember(ev.getSender());
                    if (!ev.sender && sender) ev.sender = sender;
                }
            }
            searchResults.results.push(sr);
        }
        return searchResults;
    }

    /**
     * Populate the store with rooms the user has left.
     * @return {Promise} Resolves: TODO - Resolved when the rooms have
     * been added to the data store.
     * @return {module:http-api.MatrixError} Rejects: with an error response.
     */
    public syncLeftRooms(): Promise<Room[]> {
        // Guard against multiple calls whilst ongoing and multiple calls post success
        if (this.syncedLeftRooms) {
            return Promise.resolve([]); // don't call syncRooms again if it succeeded.
        }
        if (this.syncLeftRoomsPromise) {
            return this.syncLeftRoomsPromise; // return the ongoing request
        }
        const syncApi = new SyncApi(this, this.clientOpts);
        this.syncLeftRoomsPromise = syncApi.syncLeftRooms();

        // cleanup locks
        this.syncLeftRoomsPromise.then((res) => {
            logger.log("Marking success of sync left room request");
            this.syncedLeftRooms = true; // flip the bit on success
        }).finally(() => {
            this.syncLeftRoomsPromise = null; // cleanup ongoing request state
        });

        return this.syncLeftRoomsPromise;
    }

    /**
     * Create a new filter.
     * @param {Object} content The HTTP body for the request
     * @return {Filter} Resolves to a Filter object.
     * @return {module:http-api.MatrixError} Rejects: with an error response.
     */
    public createFilter(content: IFilterDefinition): Promise<Filter> {
        const path = utils.encodeUri("/user/$userId/filter", {
            $userId: this.credentials.userId,
        });
        // TODO types
        return this.http.authedRequest<any>(undefined, Method.Post, path, undefined, content).then((response) => {
            // persist the filter
            const filter = Filter.fromJson(
                this.credentials.userId, response.filter_id, content,
            );
            this.store.storeFilter(filter);
            return filter;
        });
    }

    /**
     * Retrieve a filter.
     * @param {string} userId The user ID of the filter owner
     * @param {string} filterId The filter ID to retrieve
     * @param {boolean} allowCached True to allow cached filters to be returned.
     * Default: True.
     * @return {Promise} Resolves: a Filter object
     * @return {module:http-api.MatrixError} Rejects: with an error response.
     */
    public getFilter(userId: string, filterId: string, allowCached: boolean): Promise<Filter> {
        if (allowCached) {
            const filter = this.store.getFilter(userId, filterId);
            if (filter) {
                return Promise.resolve(filter);
            }
        }

        const path = utils.encodeUri("/user/$userId/filter/$filterId", {
            $userId: userId,
            $filterId: filterId,
        });

        return this.http.authedRequest<IFilterDefinition>(
            undefined, Method.Get, path, undefined, undefined,
        ).then((response) => {
            // persist the filter
            const filter = Filter.fromJson(userId, filterId, response);
            this.store.storeFilter(filter);
            return filter;
        });
    }

    /**
     * @param {string} filterName
     * @param {Filter} filter
     * @return {Promise<String>} Filter ID
     */
    public async getOrCreateFilter(filterName: string, filter: Filter): Promise<string> {
        const filterId = this.store.getFilterIdByName(filterName);
        let existingId = undefined;

        if (filterId) {
            // check that the existing filter matches our expectations
            try {
                const existingFilter =
                    await this.getFilter(this.credentials.userId, filterId, true);
                if (existingFilter) {
                    const oldDef = existingFilter.getDefinition();
                    const newDef = filter.getDefinition();

                    if (utils.deepCompare(oldDef, newDef)) {
                        // super, just use that.
                        // debuglog("Using existing filter ID %s: %s", filterId,
                        //          JSON.stringify(oldDef));
                        existingId = filterId;
                    }
                }
            } catch (error) {
                // Synapse currently returns the following when the filter cannot be found:
                // {
                //     errcode: "M_UNKNOWN",
                //     name: "M_UNKNOWN",
                //     message: "No row found",
                // }
                if (error.errcode !== "M_UNKNOWN" && error.errcode !== "M_NOT_FOUND") {
                    throw error;
                }
            }
            // if the filter doesn't exist anymore on the server, remove from store
            if (!existingId) {
                this.store.setFilterIdByName(filterName, undefined);
            }
        }

        if (existingId) {
            return existingId;
        }

        // create a new filter
        const createdFilter = await this.createFilter(filter.getDefinition());

        // debuglog("Created new filter ID %s: %s", createdFilter.filterId,
        //          JSON.stringify(createdFilter.getDefinition()));
        this.store.setFilterIdByName(filterName, createdFilter.filterId);
        return createdFilter.filterId;
    }

    /**
     * Gets a bearer token from the homeserver that the user can
     * present to a third party in order to prove their ownership
     * of the Matrix account they are logged into.
     * @return {Promise} Resolves: Token object
     * @return {module:http-api.MatrixError} Rejects: with an error response.
     */
    public getOpenIdToken(): Promise<IOpenIDToken> {
        const path = utils.encodeUri("/user/$userId/openid/request_token", {
            $userId: this.credentials.userId,
        });

        return this.http.authedRequest(
            undefined, Method.Post, path, undefined, {},
        );
    }

    private startCallEventHandler = (): void => {
        if (this.isInitialSyncComplete()) {
            this.callEventHandler.start();
            this.off(ClientEvent.Sync, this.startCallEventHandler);
        }
    };

    /**
     * @param {module:client.callback} callback Optional.
     * @return {Promise} Resolves: ITurnServerResponse object
     * @return {module:http-api.MatrixError} Rejects: with an error response.
     */
    public turnServer(callback?: Callback): Promise<ITurnServerResponse> {
        return this.http.authedRequest(callback, Method.Get, "/voip/turnServer");
    }

    /**
     * Get the TURN servers for this homeserver.
     * @return {Array<Object>} The servers or an empty list.
     */
    public getTurnServers(): ITurnServer[] {
        return this.turnServers || [];
    }

    /**
     * Get the unix timestamp (in seconds) at which the current
     * TURN credentials (from getTurnServers) expire
     * @return {number} The expiry timestamp, in seconds, or null if no credentials
     */
    public getTurnServersExpiry(): number | null {
        return this.turnServersExpiry;
    }

    // XXX: Intended private, used in code.
    public async checkTurnServers(): Promise<boolean> {
        if (!this.canSupportVoip) {
            return;
        }

        let credentialsGood = false;
        const remainingTime = this.turnServersExpiry - Date.now();
        if (remainingTime > TURN_CHECK_INTERVAL) {
            logger.debug("TURN creds are valid for another " + remainingTime + " ms: not fetching new ones.");
            credentialsGood = true;
        } else {
            logger.debug("Fetching new TURN credentials");
            try {
                const res = await this.turnServer();
                if (res.uris) {
                    logger.log("Got TURN URIs: " + res.uris + " refresh in " + res.ttl + " secs");
                    // map the response to a format that can be fed to RTCPeerConnection
                    const servers: ITurnServer = {
                        urls: res.uris,
                        username: res.username,
                        credential: res.password,
                    };
                    this.turnServers = [servers];
                    // The TTL is in seconds but we work in ms
                    this.turnServersExpiry = Date.now() + (res.ttl * 1000);
                    credentialsGood = true;
                }
            } catch (err) {
                logger.error("Failed to get TURN URIs", err);
                // If we get a 403, there's no point in looping forever.
                if (err.httpStatus === 403) {
                    logger.info("TURN access unavailable for this account: stopping credentials checks");
                    if (this.checkTurnServersIntervalID !== null) global.clearInterval(this.checkTurnServersIntervalID);
                    this.checkTurnServersIntervalID = null;
                }
            }
            // otherwise, if we failed for whatever reason, try again the next time we're called.
        }

        return credentialsGood;
    }

    /**
     * Set whether to allow a fallback ICE server should be used for negotiating a
     * WebRTC connection if the homeserver doesn't provide any servers. Defaults to
     * false.
     *
     * @param {boolean} allow
     */
    public setFallbackICEServerAllowed(allow: boolean) {
        this.fallbackICEServerAllowed = allow;
    }

    /**
     * Get whether to allow a fallback ICE server should be used for negotiating a
     * WebRTC connection if the homeserver doesn't provide any servers. Defaults to
     * false.
     *
     * @returns {boolean}
     */
    public isFallbackICEServerAllowed(): boolean {
        return this.fallbackICEServerAllowed;
    }

    /**
     * Determines if the current user is an administrator of the Synapse homeserver.
     * Returns false if untrue or the homeserver does not appear to be a Synapse
     * homeserver. <strong>This function is implementation specific and may change
     * as a result.</strong>
     * @return {boolean} true if the user appears to be a Synapse administrator.
     */
    public isSynapseAdministrator(): Promise<boolean> {
        const path = utils.encodeUri(
            "/_synapse/admin/v1/users/$userId/admin",
            { $userId: this.getUserId() },
        );
        return this.http.authedRequest(
            undefined, Method.Get, path, undefined, undefined, { prefix: '' },
        ).then(r => r['admin']); // pull out the specific boolean we want
    }

    /**
     * Performs a whois lookup on a user using Synapse's administrator API.
     * <strong>This function is implementation specific and may change as a
     * result.</strong>
     * @param {string} userId the User ID to look up.
     * @return {object} the whois response - see Synapse docs for information.
     */
    public whoisSynapseUser(userId: string): Promise<ISynapseAdminWhoisResponse> {
        const path = utils.encodeUri(
            "/_synapse/admin/v1/whois/$userId",
            { $userId: userId },
        );
        return this.http.authedRequest(undefined, Method.Get, path, undefined, undefined, { prefix: '' });
    }

    /**
     * Deactivates a user using Synapse's administrator API. <strong>This
     * function is implementation specific and may change as a result.</strong>
     * @param {string} userId the User ID to deactivate.
     * @return {object} the deactivate response - see Synapse docs for information.
     */
    public deactivateSynapseUser(userId: string): Promise<ISynapseAdminDeactivateResponse> {
        const path = utils.encodeUri(
            "/_synapse/admin/v1/deactivate/$userId",
            { $userId: userId },
        );
        return this.http.authedRequest(
            undefined, Method.Post, path, undefined, undefined, { prefix: '' },
        );
    }

    private async fetchClientWellKnown(): Promise<void> {
        // `getRawClientConfig` does not throw or reject on network errors, instead
        // it absorbs errors and returns `{}`.
        this.clientWellKnownPromise = AutoDiscovery.getRawClientConfig(this.getDomain());
        this.clientWellKnown = await this.clientWellKnownPromise;
        this.emit(ClientEvent.ClientWellKnown, this.clientWellKnown);
    }

    public getClientWellKnown(): IClientWellKnown {
        return this.clientWellKnown;
    }

    public waitForClientWellKnown(): Promise<IClientWellKnown> {
        return this.clientWellKnownPromise;
    }

    /**
     * store client options with boolean/string/numeric values
     * to know in the next session what flags the sync data was
     * created with (e.g. lazy loading)
     * @param {object} opts the complete set of client options
     * @return {Promise} for store operation
     */
    public storeClientOptions(): Promise<void> { // XXX: Intended private, used in code
        const primTypes = ["boolean", "string", "number"];
        const serializableOpts = Object.entries(this.clientOpts)
            .filter(([key, value]) => {
                return primTypes.includes(typeof value);
            })
            .reduce((obj, [key, value]) => {
                obj[key] = value;
                return obj;
            }, {});
        return this.store.storeClientOptions(serializableOpts);
    }

    /**
     * Gets a set of room IDs in common with another user
     * @param {string} userId The userId to check.
     * @return {Promise<string[]>} Resolves to a set of rooms
     * @return {module:http-api.MatrixError} Rejects: with an error response.
     */
    public async _unstable_getSharedRooms(userId: string): Promise<string[]> { // eslint-disable-line
        if (!(await this.doesServerSupportUnstableFeature("uk.half-shot.msc2666"))) {
            throw Error('Server does not support shared_rooms API');
        }
        const path = utils.encodeUri("/uk.half-shot.msc2666/user/shared_rooms/$userId", {
            $userId: userId,
        });
        const res = await this.http.authedRequest<{ joined: string[] }>(
            undefined, Method.Get, path, undefined, undefined,
            { prefix: PREFIX_UNSTABLE },
        );
        return res.joined;
    }

    /**
     * Get the API versions supported by the server, along with any
     * unstable APIs it supports
     * @return {Promise<object>} The server /versions response
     */
    public getVersions(): Promise<IServerVersions> {
        if (this.serverVersionsPromise) {
            return this.serverVersionsPromise;
        }

        this.serverVersionsPromise = this.http.request<IServerVersions>(
            undefined, // callback
            Method.Get, "/_matrix/client/versions",
            undefined, // queryParams
            undefined, // data
            {
                prefix: '',
            },
        ).catch((e: Error) => {
            // Need to unset this if it fails, otherwise we'll never retry
            this.serverVersionsPromise = null;
            // but rethrow the exception to anything that was waiting
            throw e;
        });

        return this.serverVersionsPromise;
    }

    /**
     * Check if a particular spec version is supported by the server.
     * @param {string} version The spec version (such as "r0.5.0") to check for.
     * @return {Promise<boolean>} Whether it is supported
     */
    public async isVersionSupported(version: string): Promise<boolean> {
        const { versions } = await this.getVersions();
        return versions && versions.includes(version);
    }

    /**
     * Query the server to see if it supports members lazy loading
     * @return {Promise<boolean>} true if server supports lazy loading
     */
    public async doesServerSupportLazyLoading(): Promise<boolean> {
        const response = await this.getVersions();
        if (!response) return false;

        const versions = response["versions"];
        const unstableFeatures = response["unstable_features"];

        return (versions && versions.includes("r0.5.0"))
            || (unstableFeatures && unstableFeatures["m.lazy_load_members"]);
    }

    /**
     * Query the server to see if the `id_server` parameter is required
     * when registering with an 3pid, adding a 3pid or resetting password.
     * @return {Promise<boolean>} true if id_server parameter is required
     */
    public async doesServerRequireIdServerParam(): Promise<boolean> {
        const response = await this.getVersions();
        if (!response) return true;

        const versions = response["versions"];

        // Supporting r0.6.0 is the same as having the flag set to false
        if (versions && versions.includes("r0.6.0")) {
            return false;
        }

        const unstableFeatures = response["unstable_features"];
        if (!unstableFeatures) return true;
        if (unstableFeatures["m.require_identity_server"] === undefined) {
            return true;
        } else {
            return unstableFeatures["m.require_identity_server"];
        }
    }

    /**
     * Query the server to see if the `id_access_token` parameter can be safely
     * passed to the homeserver. Some homeservers may trigger errors if they are not
     * prepared for the new parameter.
     * @return {Promise<boolean>} true if id_access_token can be sent
     */
    public async doesServerAcceptIdentityAccessToken(): Promise<boolean> {
        const response = await this.getVersions();
        if (!response) return false;

        const versions = response["versions"];
        const unstableFeatures = response["unstable_features"];
        return (versions && versions.includes("r0.6.0"))
            || (unstableFeatures && unstableFeatures["m.id_access_token"]);
    }

    /**
     * Query the server to see if it supports separate 3PID add and bind functions.
     * This affects the sequence of API calls clients should use for these operations,
     * so it's helpful to be able to check for support.
     * @return {Promise<boolean>} true if separate functions are supported
     */
    public async doesServerSupportSeparateAddAndBind(): Promise<boolean> {
        const response = await this.getVersions();
        if (!response) return false;

        const versions = response["versions"];
        const unstableFeatures = response["unstable_features"];

        return (versions && versions.includes("r0.6.0"))
            || (unstableFeatures && unstableFeatures["m.separate_add_and_bind"]);
    }

    /**
     * Query the server to see if it lists support for an unstable feature
     * in the /versions response
     * @param {string} feature the feature name
     * @return {Promise<boolean>} true if the feature is supported
     */
    public async doesServerSupportUnstableFeature(feature: string): Promise<boolean> {
        const response = await this.getVersions();
        if (!response) return false;
        const unstableFeatures = response["unstable_features"];
        return unstableFeatures && !!unstableFeatures[feature];
    }

    /**
     * Query the server to see if it is forcing encryption to be enabled for
     * a given room preset, based on the /versions response.
     * @param {Preset} presetName The name of the preset to check.
     * @returns {Promise<boolean>} true if the server is forcing encryption
     * for the preset.
     */
    public async doesServerForceEncryptionForPreset(presetName: Preset): Promise<boolean> {
        const response = await this.getVersions();
        if (!response) return false;
        const unstableFeatures = response["unstable_features"];

        // The preset name in the versions response will be without the _chat suffix.
        const versionsPresetName = presetName.includes("_chat")
            ? presetName.substring(0, presetName.indexOf("_chat"))
            : presetName;

        return unstableFeatures && !!unstableFeatures[`io.element.e2ee_forced.${versionsPresetName}`];
    }

    public async doesServerSupportThread(): Promise<{
        serverSupport: boolean;
        stable: boolean;
    } | null> {
        try {
            const hasUnstableSupport = await this.doesServerSupportUnstableFeature("org.matrix.msc3440");
            const hasStableSupport = await this.doesServerSupportUnstableFeature("org.matrix.msc3440.stable")
                || await this.isVersionSupported("v1.3");

            return {
                serverSupport: hasUnstableSupport || hasStableSupport,
                stable: hasStableSupport,
            };
        } catch (e) {
            return null;
        }
    }

    /**
     * Get if lazy loading members is being used.
     * @return {boolean} Whether or not members are lazy loaded by this client
     */
    public hasLazyLoadMembersEnabled(): boolean {
        return !!this.clientOpts.lazyLoadMembers;
    }

    /**
     * Set a function which is called when /sync returns a 'limited' response.
     * It is called with a room ID and returns a boolean. It should return 'true' if the SDK
     * can SAFELY remove events from this room. It may not be safe to remove events if there
     * are other references to the timelines for this room, e.g because the client is
     * actively viewing events in this room.
     * Default: returns false.
     * @param {Function} cb The callback which will be invoked.
     */
    public setCanResetTimelineCallback(cb: ResetTimelineCallback) {
        this.canResetTimelineCallback = cb;
    }

    /**
     * Get the callback set via `setCanResetTimelineCallback`.
     * @return {?Function} The callback or null
     */
    public getCanResetTimelineCallback(): ResetTimelineCallback {
        return this.canResetTimelineCallback;
    }

    /**
     * Returns relations for a given event. Handles encryption transparently,
     * with the caveat that the amount of events returned might be 0, even though you get a nextBatch.
     * When the returned promise resolves, all messages should have finished trying to decrypt.
     * @param {string} roomId the room of the event
     * @param {string} eventId the id of the event
     * @param {string} relationType the rel_type of the relations requested
     * @param {string} eventType the event type of the relations requested
     * @param {Object} opts options with optional values for the request.
     * @return {Object} an object with `events` as `MatrixEvent[]` and optionally `nextBatch` if more relations are available.
     */
    public async relations(
        roomId: string,
        eventId: string,
        relationType?: RelationType | string | null,
        eventType?: EventType | string | null,
        opts: IRelationsRequestOpts = {},
    ): Promise<{
        originalEvent: MatrixEvent;
        events: MatrixEvent[];
        nextBatch?: string;
        prevBatch?: string;
    }> {
        const fetchedEventType = this.getEncryptedIfNeededEventType(roomId, eventType);
        const result = await this.fetchRelations(
            roomId,
            eventId,
            relationType,
            fetchedEventType,
            opts);
        const mapper = this.getEventMapper();

        const originalEvent = result.original_event ? mapper(result.original_event) : undefined;
        let events = result.chunk.map(mapper);

        if (fetchedEventType === EventType.RoomMessageEncrypted) {
            const allEvents = originalEvent ? events.concat(originalEvent) : events;
            await Promise.all(allEvents.map(e => this.decryptEventIfNeeded(e)));
            if (eventType !== null) {
                events = events.filter(e => e.getType() === eventType);
            }
        }

        if (originalEvent && relationType === RelationType.Replace) {
            events = events.filter(e => e.getSender() === originalEvent.getSender());
        }
        return {
            originalEvent,
            events,
            nextBatch: result.next_batch,
            prevBatch: result.prev_batch,
        };
    }

    /**
     * The app may wish to see if we have a key cached without
     * triggering a user interaction.
     * @return {object}
     */
    public getCrossSigningCacheCallbacks(): ICacheCallbacks {
        // XXX: Private member access
        return this.crypto?.crossSigningInfo.getCacheCallbacks();
    }

    /**
     * Generates a random string suitable for use as a client secret. <strong>This
     * method is experimental and may change.</strong>
     * @return {string} A new client secret
     */
    public generateClientSecret(): string {
        return randomString(32);
    }

    /**
     * Attempts to decrypt an event
     * @param {MatrixEvent} event The event to decrypt
     * @returns {Promise<void>} A decryption promise
     * @param {object} options
     * @param {boolean} options.isRetry True if this is a retry (enables more logging)
     * @param {boolean} options.emit Emits "event.decrypted" if set to true
     */
    public decryptEventIfNeeded(event: MatrixEvent, options?: IDecryptOptions): Promise<void> {
        if (event.shouldAttemptDecryption()) {
            event.attemptDecryption(this.crypto, options);
        }

        if (event.isBeingDecrypted()) {
            return event.getDecryptionPromise();
        } else {
            return Promise.resolve();
        }
    }

    private termsUrlForService(serviceType: SERVICE_TYPES, baseUrl: string) {
        switch (serviceType) {
            case SERVICE_TYPES.IS:
                return baseUrl + PREFIX_IDENTITY_V2 + '/terms';
            case SERVICE_TYPES.IM:
                return baseUrl + '/_matrix/integrations/v1/terms';
            default:
                throw new Error('Unsupported service type');
        }
    }

    /**
     * Get the Homeserver URL of this client
     * @return {string} Homeserver URL of this client
     */
    public getHomeserverUrl(): string {
        return this.baseUrl;
    }

    /**
     * Get the identity server URL of this client
     * @param {boolean} stripProto whether or not to strip the protocol from the URL
     * @return {string} Identity server URL of this client
     */
    public getIdentityServerUrl(stripProto = false): string {
        if (stripProto && (this.idBaseUrl.startsWith("http://") ||
            this.idBaseUrl.startsWith("https://"))) {
            return this.idBaseUrl.split("://")[1];
        }
        return this.idBaseUrl;
    }

    /**
     * Set the identity server URL of this client
     * @param {string} url New identity server URL
     */
    public setIdentityServerUrl(url: string) {
        this.idBaseUrl = utils.ensureNoTrailingSlash(url);
        this.http.setIdBaseUrl(this.idBaseUrl);
    }

    /**
     * Get the access token associated with this account.
     * @return {?String} The access_token or null
     */
    public getAccessToken(): string {
        return this.http.opts.accessToken || null;
    }

    /**
     * Set the access token associated with this account.
     * @param {string} token The new access token.
     */
    public setAccessToken(token: string) {
        this.http.opts.accessToken = token;
    }

    /**
     * @return {boolean} true if there is a valid access_token for this client.
     */
    public isLoggedIn(): boolean {
        return this.http.opts.accessToken !== undefined;
    }

    /**
     * Make up a new transaction id
     *
     * @return {string} a new, unique, transaction id
     */
    public makeTxnId(): string {
        return "m" + new Date().getTime() + "." + (this.txnCtr++);
    }

    /**
     * Check whether a username is available prior to registration. An error response
     * indicates an invalid/unavailable username.
     * @param {string} username The username to check the availability of.
     * @return {Promise} Resolves: to boolean of whether the username is available.
     */
    public isUsernameAvailable(username: string): Promise<boolean> {
        return this.http.authedRequest<{ available: true }>(
            undefined, Method.Get, '/register/available', { username },
        ).then((response) => {
            return response.available;
        }).catch(response => {
            if (response.errcode === "M_USER_IN_USE") {
                return false;
            }
            return Promise.reject(response);
        });
    }

    /**
     * @param {string} username
     * @param {string} password
     * @param {string} sessionId
     * @param {Object} auth
     * @param {Object} bindThreepids Set key 'email' to true to bind any email
     *     threepid uses during registration in the identity server. Set 'msisdn' to
     *     true to bind msisdn.
     * @param {string} guestAccessToken
     * @param {string} inhibitLogin
     * @param {module:client.callback} callback Optional.
     * @return {Promise} Resolves: TODO
     * @return {module:http-api.MatrixError} Rejects: with an error response.
     */
    public register(
        username: string,
        password: string,
        sessionId: string | null,
        auth: { session?: string, type: string },
        bindThreepids?: boolean | null | { email?: boolean, msisdn?: boolean },
        guestAccessToken?: string,
        inhibitLogin?: boolean,
        callback?: Callback,
    ): Promise<any> { // TODO: Types (many)
        // backwards compat
        if (bindThreepids === true) {
            bindThreepids = { email: true };
        } else if (bindThreepids === null || bindThreepids === undefined || bindThreepids === false) {
            bindThreepids = {};
        }
        if (typeof inhibitLogin === 'function') {
            callback = inhibitLogin;
            inhibitLogin = undefined;
        }

        if (sessionId) {
            auth.session = sessionId;
        }

        const params: any = {
            auth: auth,
            refresh_token: true, // always ask for a refresh token - does nothing if unsupported
        };
        if (username !== undefined && username !== null) {
            params.username = username;
        }
        if (password !== undefined && password !== null) {
            params.password = password;
        }
        if (bindThreepids.email) {
            params.bind_email = true;
        }
        if (bindThreepids.msisdn) {
            params.bind_msisdn = true;
        }
        if (guestAccessToken !== undefined && guestAccessToken !== null) {
            params.guest_access_token = guestAccessToken;
        }
        if (inhibitLogin !== undefined && inhibitLogin !== null) {
            params.inhibit_login = inhibitLogin;
        }
        // Temporary parameter added to make the register endpoint advertise
        // msisdn flows. This exists because there are clients that break
        // when given stages they don't recognise. This parameter will cease
        // to be necessary once these old clients are gone.
        // Only send it if we send any params at all (the password param is
        // mandatory, so if we send any params, we'll send the password param)
        if (password !== undefined && password !== null) {
            params.x_show_msisdn = true;
        }

        return this.registerRequest(params, undefined, callback);
    }

    /**
     * Register a guest account.
     * This method returns the auth info needed to create a new authenticated client,
     * Remember to call `setGuest(true)` on the (guest-)authenticated client, e.g:
     * ```javascript
     * const tmpClient = await sdk.createClient(MATRIX_INSTANCE);
     * const { user_id, device_id, access_token } = tmpClient.registerGuest();
     * const client = createClient({
     *   baseUrl: MATRIX_INSTANCE,
     *   accessToken: access_token,
     *   userId: user_id,
     *   deviceId: device_id,
     * })
     * client.setGuest(true);
     * ```
     *
     * @param {Object=} opts Registration options
     * @param {Object} opts.body JSON HTTP body to provide.
     * @param {module:client.callback} callback Optional.
     * @return {Promise} Resolves: JSON object that contains:
     *                   { user_id, device_id, access_token, home_server }
     * @return {module:http-api.MatrixError} Rejects: with an error response.
     */
    public registerGuest(opts: { body?: any }, callback?: Callback): Promise<any> { // TODO: Types
        opts = opts || {};
        opts.body = opts.body || {};
        return this.registerRequest(opts.body, "guest", callback);
    }

    /**
     * @param {Object} data   parameters for registration request
     * @param {string=} kind  type of user to register. may be "guest"
     * @param {module:client.callback=} callback
     * @return {Promise} Resolves: to the /register response
     * @return {module:http-api.MatrixError} Rejects: with an error response.
     */
    public registerRequest(data: any, kind?: string, callback?: Callback): Promise<any> { // TODO: Types
        const params: any = {};
        if (kind) {
            params.kind = kind;
        }

        return this.http.request(callback, Method.Post, "/register", params, data);
    }

    /**
     * Refreshes an access token using a provided refresh token. The refresh token
     * must be valid for the current access token known to the client instance.
     *
     * Note that this function will not cause a logout if the token is deemed
     * unknown by the server - the caller is responsible for managing logout
     * actions on error.
     * @param {string} refreshToken The refresh token.
     * @return {Promise<IRefreshTokenResponse>} Resolves to the new token.
     * @return {module:http-api.MatrixError} Rejects with an error response.
     */
    public refreshToken(refreshToken: string): Promise<IRefreshTokenResponse> {
        return this.http.authedRequest(
            undefined,
            Method.Post,
            "/refresh",
            undefined,
            { refresh_token: refreshToken },
            {
                prefix: PREFIX_V1,
                inhibitLogoutEmit: true, // we don't want to cause logout loops
            },
        );
    }

    /**
     * @param {module:client.callback} callback Optional.
     * @return {Promise} Resolves: TODO
     * @return {module:http-api.MatrixError} Rejects: with an error response.
     */
    public loginFlows(callback?: Callback): Promise<any> { // TODO: Types
        return this.http.request(callback, Method.Get, "/login");
    }

    /**
     * @param {string} loginType
     * @param {Object} data
     * @param {module:client.callback} callback Optional.
     * @return {Promise} Resolves: TODO
     * @return {module:http-api.MatrixError} Rejects: with an error response.
     */
    public login(loginType: string, data: any, callback?: Callback): Promise<any> { // TODO: Types
        const loginData = {
            type: loginType,
        };

        // merge data into loginData
        Object.assign(loginData, data);

        return this.http.authedRequest(
            (error, response) => {
                if (response && response.access_token && response.user_id) {
                    this.http.opts.accessToken = response.access_token;
                    this.credentials = {
                        userId: response.user_id,
                    };
                }

                if (callback) {
                    callback(error, response);
                }
            }, Method.Post, "/login", undefined, loginData,
        );
    }

    /**
     * @param {string} user
     * @param {string} password
     * @param {module:client.callback} callback Optional.
     * @return {Promise} Resolves: TODO
     * @return {module:http-api.MatrixError} Rejects: with an error response.
     */
    public loginWithPassword(user: string, password: string, callback?: Callback): Promise<any> { // TODO: Types
        return this.login("m.login.password", {
            user: user,
            password: password,
        }, callback);
    }

    /**
     * @param {string} relayState URL Callback after SAML2 Authentication
     * @param {module:client.callback} callback Optional.
     * @return {Promise} Resolves: TODO
     * @return {module:http-api.MatrixError} Rejects: with an error response.
     */
    public loginWithSAML2(relayState: string, callback?: Callback): Promise<any> { // TODO: Types
        return this.login("m.login.saml2", {
            relay_state: relayState,
        }, callback);
    }

    /**
     * @param {string} redirectUrl The URL to redirect to after the HS
     * authenticates with CAS.
     * @return {string} The HS URL to hit to begin the CAS login process.
     */
    public getCasLoginUrl(redirectUrl: string): string {
        return this.getSsoLoginUrl(redirectUrl, "cas");
    }

    /**
     * @param {string} redirectUrl The URL to redirect to after the HS
     *     authenticates with the SSO.
     * @param {string} loginType The type of SSO login we are doing (sso or cas).
     *     Defaults to 'sso'.
     * @param {string} idpId The ID of the Identity Provider being targeted, optional.
     * @return {string} The HS URL to hit to begin the SSO login process.
     */
    public getSsoLoginUrl(redirectUrl: string, loginType = "sso", idpId?: string): string {
        let url = "/login/" + loginType + "/redirect";
        if (idpId) {
            url += "/" + idpId;
        }

        return this.http.getUrl(url, { redirectUrl }, PREFIX_R0);
    }

    /**
     * @param {string} token Login token previously received from homeserver
     * @param {module:client.callback} callback Optional.
     * @return {Promise} Resolves: TODO
     * @return {module:http-api.MatrixError} Rejects: with an error response.
     */
    public loginWithToken(token: string, callback?: Callback): Promise<any> { // TODO: Types
        return this.login("m.login.token", {
            token: token,
        }, callback);
    }

    /**
     * Logs out the current session.
     * Obviously, further calls that require authorisation should fail after this
     * method is called. The state of the MatrixClient object is not affected:
     * it is up to the caller to either reset or destroy the MatrixClient after
     * this method succeeds.
     * @param {module:client.callback} callback Optional.
     * @return {Promise} Resolves: On success, the empty object
     */
    public async logout(callback?: Callback): Promise<{}> {
        if (this.crypto?.backupManager?.getKeyBackupEnabled()) {
            try {
                while (await this.crypto.backupManager.backupPendingKeys(200) > 0);
            } catch (err) {
                logger.error(
                    "Key backup request failed when logging out. Some keys may be missing from backup",
                    err,
                );
            }
        }
        return this.http.authedRequest(
            callback, Method.Post, '/logout',
        );
    }

    /**
     * Deactivates the logged-in account.
     * Obviously, further calls that require authorisation should fail after this
     * method is called. The state of the MatrixClient object is not affected:
     * it is up to the caller to either reset or destroy the MatrixClient after
     * this method succeeds.
     * @param {object} auth Optional. Auth data to supply for User-Interactive auth.
     * @param {boolean} erase Optional. If set, send as `erase` attribute in the
     * JSON request body, indicating whether the account should be erased. Defaults
     * to false.
     * @return {Promise} Resolves: On success, the empty object
     */
    public deactivateAccount(auth?: any, erase?: boolean): Promise<{}> {
        if (typeof (erase) === 'function') {
            throw new Error('deactivateAccount no longer accepts a callback parameter');
        }

        const body: any = {};
        if (auth) {
            body.auth = auth;
        }
        if (erase !== undefined) {
            body.erase = erase;
        }

        return this.http.authedRequest(undefined, Method.Post, '/account/deactivate', undefined, body);
    }

    /**
     * Get the fallback URL to use for unknown interactive-auth stages.
     *
     * @param {string} loginType     the type of stage being attempted
     * @param {string} authSessionId the auth session ID provided by the homeserver
     *
     * @return {string} HS URL to hit to for the fallback interface
     */
    public getFallbackAuthUrl(loginType: string, authSessionId: string): string {
        const path = utils.encodeUri("/auth/$loginType/fallback/web", {
            $loginType: loginType,
        });

        return this.http.getUrl(path, {
            session: authSessionId,
        }, PREFIX_R0);
    }

    /**
     * Create a new room.
     * @param {Object} options a list of options to pass to the /createRoom API.
     * @param {string} options.room_alias_name The alias localpart to assign to
     * this room.
     * @param {string} options.visibility Either 'public' or 'private'.
     * @param {string[]} options.invite A list of user IDs to invite to this room.
     * @param {string} options.name The name to give this room.
     * @param {string} options.topic The topic to give this room.
     * @param {module:client.callback} callback Optional.
     * @return {Promise} Resolves: <code>{room_id: {string}}</code>
     * @return {module:http-api.MatrixError} Rejects: with an error response.
     */
    public async createRoom(
        options: ICreateRoomOpts,
        callback?: Callback,
    ): Promise<{ room_id: string }> { // eslint-disable-line camelcase
        // some valid options include: room_alias_name, visibility, invite

        // inject the id_access_token if inviting 3rd party addresses
        const invitesNeedingToken = (options.invite_3pid || [])
            .filter(i => !i.id_access_token);
        if (
            invitesNeedingToken.length > 0 &&
            this.identityServer &&
            this.identityServer.getAccessToken &&
            await this.doesServerAcceptIdentityAccessToken()
        ) {
            const identityAccessToken = await this.identityServer.getAccessToken();
            if (identityAccessToken) {
                for (const invite of invitesNeedingToken) {
                    invite.id_access_token = identityAccessToken;
                }
            }
        }

        return this.http.authedRequest(callback, Method.Post, "/createRoom", undefined, options);
    }

    /**
     * Fetches relations for a given event
     * @param {string} roomId the room of the event
     * @param {string} eventId the id of the event
     * @param {string} [relationType] the rel_type of the relations requested
     * @param {string} [eventType] the event type of the relations requested
     * @param {Object} [opts] options with optional values for the request.
    * @return {Object} the response, with chunk, prev_batch and, next_batch.
     */
    public async fetchRelations(
        roomId: string,
        eventId: string,
        relationType?: RelationType | string | null,
        eventType?: EventType | string | null,
        opts: IRelationsRequestOpts = {},
    ): Promise<IRelationsResponse> {
        const queryString = utils.encodeParams(opts as Record<string, string | number>);

        let templatedUrl = "/rooms/$roomId/relations/$eventId";
        if (relationType !== null) {
            templatedUrl += "/$relationType";
            if (eventType !== null) {
                templatedUrl += "/$eventType";
            }
        } else if (eventType !== null) {
            logger.warn(`eventType: ${eventType} ignored when fetching
            relations as relationType is null`);
            eventType = null;
        }

        const path = utils.encodeUri(
            templatedUrl + "?" + queryString, {
                $roomId: roomId,
                $eventId: eventId,
                $relationType: relationType,
                $eventType: eventType,
            });
        return await this.http.authedRequest(
            undefined, Method.Get, path, null, null, {
                prefix: PREFIX_UNSTABLE,
            },
        );
    }

    /**
     * @param {string} roomId
     * @param {module:client.callback} callback Optional.
     * @return {Promise} Resolves: TODO
     * @return {module:http-api.MatrixError} Rejects: with an error response.
     */
    public roomState(roomId: string, callback?: Callback): Promise<IStateEventWithRoomId[]> {
        const path = utils.encodeUri("/rooms/$roomId/state", { $roomId: roomId });
        return this.http.authedRequest(callback, Method.Get, path);
    }

    /**
     * Get an event in a room by its event id.
     * @param {string} roomId
     * @param {string} eventId
     * @param {module:client.callback} callback Optional.
     *
     * @return {Promise} Resolves to an object containing the event.
     * @return {module:http-api.MatrixError} Rejects: with an error response.
     */
    public fetchRoomEvent(
        roomId: string,
        eventId: string,
        callback?: Callback,
    ): Promise<IMinimalEvent> {
        const path = utils.encodeUri(
            "/rooms/$roomId/event/$eventId", {
                $roomId: roomId,
                $eventId: eventId,
            },
        );
        return this.http.authedRequest(callback, Method.Get, path);
    }

    /**
     * @param {string} roomId
     * @param {string} includeMembership the membership type to include in the response
     * @param {string} excludeMembership the membership type to exclude from the response
     * @param {string} atEventId the id of the event for which moment in the timeline the members should be returned for
     * @param {module:client.callback} callback Optional.
     * @return {Promise} Resolves: dictionary of userid to profile information
     * @return {module:http-api.MatrixError} Rejects: with an error response.
     */
    public members(
        roomId: string,
        includeMembership?: string[],
        excludeMembership?: string[],
        atEventId?: string,
        callback?: Callback,
    ): Promise<{ [userId: string]: IStateEventWithRoomId }> {
        const queryParams: any = {};
        if (includeMembership) {
            queryParams.membership = includeMembership;
        }
        if (excludeMembership) {
            queryParams.not_membership = excludeMembership;
        }
        if (atEventId) {
            queryParams.at = atEventId;
        }

        const queryString = utils.encodeParams(queryParams);

        const path = utils.encodeUri("/rooms/$roomId/members?" + queryString,
            { $roomId: roomId });
        return this.http.authedRequest(callback, Method.Get, path);
    }

    /**
     * Upgrades a room to a new protocol version
     * @param {string} roomId
     * @param {string} newVersion The target version to upgrade to
     * @return {Promise} Resolves: Object with key 'replacement_room'
     * @return {module:http-api.MatrixError} Rejects: with an error response.
     */
    public upgradeRoom(
        roomId: string,
        newVersion: string,
    ): Promise<{ replacement_room: string }> { // eslint-disable-line camelcase
        const path = utils.encodeUri("/rooms/$roomId/upgrade", { $roomId: roomId });
        return this.http.authedRequest(
            undefined, Method.Post, path, undefined, { new_version: newVersion },
        );
    }

    /**
     * Retrieve a state event.
     * @param {string} roomId
     * @param {string} eventType
     * @param {string} stateKey
     * @param {module:client.callback} callback Optional.
     * @return {Promise} Resolves: TODO
     * @return {module:http-api.MatrixError} Rejects: with an error response.
     */
    public getStateEvent(
        roomId: string,
        eventType: string,
        stateKey: string,
        callback?: Callback,
    ): Promise<Record<string, any>> {
        const pathParams = {
            $roomId: roomId,
            $eventType: eventType,
            $stateKey: stateKey,
        };
        let path = utils.encodeUri("/rooms/$roomId/state/$eventType", pathParams);
        if (stateKey !== undefined) {
            path = utils.encodeUri(path + "/$stateKey", pathParams);
        }
        return this.http.authedRequest(
            callback, Method.Get, path,
        );
    }

    /**
     * @param {string} roomId
     * @param {string} eventType
     * @param {Object} content
     * @param {string} stateKey
     * @param {module:client.callback} callback Optional.
     * @return {Promise} Resolves: TODO
     * @return {module:http-api.MatrixError} Rejects: with an error response.
     */
    public sendStateEvent(
        roomId: string,
        eventType: string,
        content: any,
        stateKey = "",
        callback?: Callback,
    ): Promise<ISendEventResponse> {
        const pathParams = {
            $roomId: roomId,
            $eventType: eventType,
            $stateKey: stateKey,
        };
        let path = utils.encodeUri("/rooms/$roomId/state/$eventType", pathParams);
        if (stateKey !== undefined) {
            path = utils.encodeUri(path + "/$stateKey", pathParams);
        }
        return this.http.authedRequest(callback, Method.Put, path, undefined, content);
    }

    /**
     * @param {string} roomId
     * @param {Number} limit
     * @param {module:client.callback} callback Optional.
     * @return {Promise} Resolves: TODO
     * @return {module:http-api.MatrixError} Rejects: with an error response.
     */
    public roomInitialSync(roomId: string, limit: number, callback?: Callback): Promise<IRoomInitialSyncResponse> {
        if (utils.isFunction(limit)) {
            callback = limit as any as Callback; // legacy
            limit = undefined;
        }

        const path = utils.encodeUri("/rooms/$roomId/initialSync",
            { $roomId: roomId },
        );

        return this.http.authedRequest(callback, Method.Get, path, { limit: limit?.toString() ?? "30" });
    }

    /**
     * Set a marker to indicate the point in a room before which the user has read every
     * event. This can be retrieved from room account data (the event type is `m.fully_read`)
     * and displayed as a horizontal line in the timeline that is visually distinct to the
     * position of the user's own read receipt.
     * @param {string} roomId ID of the room that has been read
     * @param {string} rmEventId ID of the event that has been read
     * @param {string} rrEventId ID of the event tracked by the read receipt. This is here
     * for convenience because the RR and the RM are commonly updated at the same time as
     * each other. Optional.
     * @param {object} opts Options for the read markers.
     * @param {object} opts.hidden True to hide the read receipt from other users. <b>This
     * property is currently unstable and may change in the future.</b>
     * @return {Promise} Resolves: the empty object, {}.
     */
    public setRoomReadMarkersHttpRequest(
        roomId: string,
        rmEventId: string,
        rrEventId: string,
        opts: { hidden?: boolean },
    ): Promise<{}> {
        const path = utils.encodeUri("/rooms/$roomId/read_markers", {
            $roomId: roomId,
        });

        const content = {
            "m.fully_read": rmEventId,
            "m.read": rrEventId,
            "org.matrix.msc2285.hidden": Boolean(opts ? opts.hidden : false),
        };

        return this.http.authedRequest(undefined, Method.Post, path, undefined, content);
    }

    /**
     * @return {Promise} Resolves: A list of the user's current rooms
     * @return {module:http-api.MatrixError} Rejects: with an error response.
     */
    public getJoinedRooms(): Promise<IJoinedRoomsResponse> {
        const path = utils.encodeUri("/joined_rooms", {});
        return this.http.authedRequest(undefined, Method.Get, path);
    }

    /**
     * Retrieve membership info. for a room.
     * @param {string} roomId ID of the room to get membership for
     * @return {Promise} Resolves: A list of currently joined users
     *                                 and their profile data.
     * @return {module:http-api.MatrixError} Rejects: with an error response.
     */
    public getJoinedRoomMembers(roomId: string): Promise<IJoinedMembersResponse> {
        const path = utils.encodeUri("/rooms/$roomId/joined_members", {
            $roomId: roomId,
        });
        return this.http.authedRequest(undefined, Method.Get, path);
    }

    /**
     * @param {Object} options Options for this request
     * @param {string} options.server The remote server to query for the room list.
     *                                Optional. If unspecified, get the local home
     *                                server's public room list.
     * @param {number} options.limit Maximum number of entries to return
     * @param {string} options.since Token to paginate from
     * @param {object} options.filter Filter parameters
     * @param {string} options.filter.generic_search_term String to search for
     * @param {module:client.callback} callback Optional.
     * @return {Promise} Resolves: TODO
     * @return {module:http-api.MatrixError} Rejects: with an error response.
     */
    public publicRooms(options: IRoomDirectoryOptions, callback?: Callback): Promise<IPublicRoomsResponse> {
        if (typeof (options) == 'function') {
            callback = options;
            options = {};
        }
        if (options === undefined) {
            options = {};
        }

        const queryParams: any = {};
        if (options.server) {
            queryParams.server = options.server;
            delete options.server;
        }

        if (Object.keys(options).length === 0 && Object.keys(queryParams).length === 0) {
            return this.http.authedRequest(callback, Method.Get, "/publicRooms");
        } else {
            return this.http.authedRequest(callback, Method.Post, "/publicRooms", queryParams, options);
        }
    }

    /**
     * Create an alias to room ID mapping.
     * @param {string} alias The room alias to create.
     * @param {string} roomId The room ID to link the alias to.
     * @param {module:client.callback} callback Optional.
     * @return {Promise} Resolves: an empty object {}
     * @return {module:http-api.MatrixError} Rejects: with an error response.
     */
    public createAlias(alias: string, roomId: string, callback?: Callback): Promise<{}> {
        const path = utils.encodeUri("/directory/room/$alias", {
            $alias: alias,
        });
        const data = {
            room_id: roomId,
        };
        return this.http.authedRequest(callback, Method.Put, path, undefined, data);
    }

    /**
     * Delete an alias to room ID mapping.  This alias must be on your local server
     * and you must have sufficient access to do this operation.
     * @param {string} alias The room alias to delete.
     * @param {module:client.callback} callback Optional.
     * @return {Promise} Resolves: an empty object.
     * @return {module:http-api.MatrixError} Rejects: with an error response.
     */
    public deleteAlias(alias: string, callback?: Callback): Promise<{}> {
        const path = utils.encodeUri("/directory/room/$alias", {
            $alias: alias,
        });
        return this.http.authedRequest(callback, Method.Delete, path, undefined, undefined);
    }

    /**
     * @param {string} roomId
     * @param {module:client.callback} callback Optional.
     * @return {Promise} Resolves: an object with an `aliases` property, containing an array of local aliases
     * @return {module:http-api.MatrixError} Rejects: with an error response.
     */
    public unstableGetLocalAliases(roomId: string, callback?: Callback): Promise<{ aliases: string[] }> {
        const path = utils.encodeUri("/rooms/$roomId/aliases",
            { $roomId: roomId });
        const prefix = PREFIX_UNSTABLE + "/org.matrix.msc2432";
        return this.http.authedRequest(callback, Method.Get, path, null, null, { prefix });
    }

    /**
     * Get room info for the given alias.
     * @param {string} alias The room alias to resolve.
     * @param {module:client.callback} callback Optional.
     * @return {Promise} Resolves: Object with room_id and servers.
     * @return {module:http-api.MatrixError} Rejects: with an error response.
     */
    public getRoomIdForAlias(
        alias: string,
        callback?: Callback,
    ): Promise<{ room_id: string, servers: string[] }> { // eslint-disable-line camelcase
        // TODO: deprecate this or resolveRoomAlias
        const path = utils.encodeUri("/directory/room/$alias", {
            $alias: alias,
        });
        return this.http.authedRequest(callback, Method.Get, path);
    }

    /**
     * @param {string} roomAlias
     * @param {module:client.callback} callback Optional.
     * @return {Promise} Resolves: Object with room_id and servers.
     * @return {module:http-api.MatrixError} Rejects: with an error response.
     */
    // eslint-disable-next-line camelcase
    public resolveRoomAlias(roomAlias: string, callback?: Callback): Promise<{ room_id: string, servers: string[] }> {
        // TODO: deprecate this or getRoomIdForAlias
        const path = utils.encodeUri("/directory/room/$alias", { $alias: roomAlias });
        return this.http.request(callback, Method.Get, path);
    }

    /**
     * Get the visibility of a room in the current HS's room directory
     * @param {string} roomId
     * @param {module:client.callback} callback Optional.
     * @return {Promise} Resolves: TODO
     * @return {module:http-api.MatrixError} Rejects: with an error response.
     */
    public getRoomDirectoryVisibility(roomId: string, callback?: Callback): Promise<{ visibility: Visibility }> {
        const path = utils.encodeUri("/directory/list/room/$roomId", {
            $roomId: roomId,
        });
        return this.http.authedRequest(callback, Method.Get, path);
    }

    /**
     * Set the visbility of a room in the current HS's room directory
     * @param {string} roomId
     * @param {string} visibility "public" to make the room visible
     *                 in the public directory, or "private" to make
     *                 it invisible.
     * @param {module:client.callback} callback Optional.
     * @return {Promise} Resolves: result object
     * @return {module:http-api.MatrixError} Rejects: with an error response.
     */
    public setRoomDirectoryVisibility(roomId: string, visibility: Visibility, callback?: Callback): Promise<{}> {
        const path = utils.encodeUri("/directory/list/room/$roomId", {
            $roomId: roomId,
        });
        return this.http.authedRequest(callback, Method.Put, path, undefined, { visibility });
    }

    /**
     * Set the visbility of a room bridged to a 3rd party network in
     * the current HS's room directory.
     * @param {string} networkId the network ID of the 3rd party
     *                 instance under which this room is published under.
     * @param {string} roomId
     * @param {string} visibility "public" to make the room visible
     *                 in the public directory, or "private" to make
     *                 it invisible.
     * @param {module:client.callback} callback Optional.
     * @return {Promise} Resolves: result object
     * @return {module:http-api.MatrixError} Rejects: with an error response.
     */
    public setRoomDirectoryVisibilityAppService(
        networkId: string,
        roomId: string,
        visibility: "public" | "private",
        callback?: Callback,
    ): Promise<any> { // TODO: Types
        const path = utils.encodeUri("/directory/list/appservice/$networkId/$roomId", {
            $networkId: networkId,
            $roomId: roomId,
        });
        return this.http.authedRequest(
            callback, Method.Put, path, undefined, { "visibility": visibility },
        );
    }

    /**
     * Query the user directory with a term matching user IDs, display names and domains.
     * @param {object} opts options
     * @param {string} opts.term the term with which to search.
     * @param {number} opts.limit the maximum number of results to return. The server will
     *                 apply a limit if unspecified.
     * @return {Promise} Resolves: an array of results.
     */
    public searchUserDirectory(opts: { term: string, limit?: number }): Promise<IUserDirectoryResponse> {
        const body: any = {
            search_term: opts.term,
        };

        if (opts.limit !== undefined) {
            body.limit = opts.limit;
        }

        return this.http.authedRequest(undefined, Method.Post, "/user_directory/search", undefined, body);
    }

    /**
     * Upload a file to the media repository on the homeserver.
     *
     * @param {object} file The object to upload. On a browser, something that
     *   can be sent to XMLHttpRequest.send (typically a File).  Under node.js,
     *   a a Buffer, String or ReadStream.
     *
     * @param {object} opts  options object
     *
     * @param {string=} opts.name   Name to give the file on the server. Defaults
     *   to <tt>file.name</tt>.
     *
     * @param {boolean=} opts.includeFilename if false will not send the filename,
     *   e.g for encrypted file uploads where filename leaks are undesirable.
     *   Defaults to true.
     *
     * @param {string=} opts.type   Content-type for the upload. Defaults to
     *   <tt>file.type</tt>, or <tt>applicaton/octet-stream</tt>.
     *
     * @param {boolean=} opts.rawResponse Return the raw body, rather than
     *   parsing the JSON. Defaults to false (except on node.js, where it
     *   defaults to true for backwards compatibility).
     *
     * @param {boolean=} opts.onlyContentUri Just return the content URI,
     *   rather than the whole body. Defaults to false (except on browsers,
     *   where it defaults to true for backwards compatibility). Ignored if
     *   opts.rawResponse is true.
     *
     * @param {Function=} opts.callback Deprecated. Optional. The callback to
     *    invoke on success/failure. See the promise return values for more
     *    information.
     *
     * @param {Function=} opts.progressHandler Optional. Called when a chunk of
     *    data has been uploaded, with an object containing the fields `loaded`
     *    (number of bytes transferred) and `total` (total size, if known).
     *
     * @return {Promise} Resolves to response object, as
     *    determined by this.opts.onlyData, opts.rawResponse, and
     *    opts.onlyContentUri.  Rejects with an error (usually a MatrixError).
     */
    public uploadContent<O extends IUploadOpts>(
        file: FileType,
        opts?: O,
    ): IAbortablePromise<UploadContentResponseType<O>> {
        return this.http.uploadContent<O>(file, opts);
    }

    /**
     * Cancel a file upload in progress
     * @param {Promise} promise The promise returned from uploadContent
     * @return {boolean} true if canceled, otherwise false
     */
    public cancelUpload(promise: IAbortablePromise<any>): boolean {
        return this.http.cancelUpload(promise);
    }

    /**
     * Get a list of all file uploads in progress
     * @return {array} Array of objects representing current uploads.
     * Currently in progress is element 0. Keys:
     *  - promise: The promise associated with the upload
     *  - loaded: Number of bytes uploaded
     *  - total: Total number of bytes to upload
     */
    public getCurrentUploads(): IUpload[] {
        return this.http.getCurrentUploads();
    }

    /**
     * @param {string} userId
     * @param {string} info The kind of info to retrieve (e.g. 'displayname',
     * 'avatar_url').
     * @param {module:client.callback} callback Optional.
     * @return {Promise} Resolves: TODO
     * @return {module:http-api.MatrixError} Rejects: with an error response.
     */
    public getProfileInfo(
        userId: string,
        info?: string,
        callback?: Callback,
        // eslint-disable-next-line camelcase
    ): Promise<{ avatar_url?: string, displayname?: string }> {
        if (utils.isFunction(info)) {
            callback = info as any as Callback; // legacy
            info = undefined;
        }

        const path = info ?
            utils.encodeUri("/profile/$userId/$info",
                { $userId: userId, $info: info }) :
            utils.encodeUri("/profile/$userId",
                { $userId: userId });
        return this.http.authedRequest(callback, Method.Get, path);
    }

    /**
     * @param {module:client.callback} callback Optional.
     * @return {Promise} Resolves to a list of the user's threepids.
     * @return {module:http-api.MatrixError} Rejects: with an error response.
     */
    public getThreePids(callback?: Callback): Promise<{ threepids: IThreepid[] }> {
        const path = "/account/3pid";
        return this.http.authedRequest(callback, Method.Get, path, undefined, undefined);
    }

    /**
     * Add a 3PID to your homeserver account and optionally bind it to an identity
     * server as well. An identity server is required as part of the `creds` object.
     *
     * This API is deprecated, and you should instead use `addThreePidOnly`
     * for homeservers that support it.
     *
     * @param {Object} creds
     * @param {boolean} bind
     * @param {module:client.callback} callback Optional.
     * @return {Promise} Resolves: on success
     * @return {module:http-api.MatrixError} Rejects: with an error response.
     */
    public addThreePid(creds: any, bind: boolean, callback?: Callback): Promise<any> { // TODO: Types
        const path = "/account/3pid";
        const data = {
            'threePidCreds': creds,
            'bind': bind,
        };
        return this.http.authedRequest(
            callback, Method.Post, path, null, data,
        );
    }

    /**
     * Add a 3PID to your homeserver account. This API does not use an identity
     * server, as the homeserver is expected to handle 3PID ownership validation.
     *
     * You can check whether a homeserver supports this API via
     * `doesServerSupportSeparateAddAndBind`.
     *
     * @param {Object} data A object with 3PID validation data from having called
     * `account/3pid/<medium>/requestToken` on the homeserver.
     * @return {Promise} Resolves: on success
     * @return {module:http-api.MatrixError} Rejects: with an error response.
     */
    public async addThreePidOnly(data: IAddThreePidOnlyBody): Promise<{}> {
        const path = "/account/3pid/add";
        const prefix = await this.isVersionSupported("r0.6.0") ? PREFIX_R0 : PREFIX_UNSTABLE;
        return this.http.authedRequest(undefined, Method.Post, path, null, data, { prefix });
    }

    /**
     * Bind a 3PID for discovery onto an identity server via the homeserver. The
     * identity server handles 3PID ownership validation and the homeserver records
     * the new binding to track where all 3PIDs for the account are bound.
     *
     * You can check whether a homeserver supports this API via
     * `doesServerSupportSeparateAddAndBind`.
     *
     * @param {Object} data A object with 3PID validation data from having called
     * `validate/<medium>/requestToken` on the identity server. It should also
     * contain `id_server` and `id_access_token` fields as well.
     * @return {Promise} Resolves: on success
     * @return {module:http-api.MatrixError} Rejects: with an error response.
     */
    public async bindThreePid(data: IBindThreePidBody): Promise<{}> {
        const path = "/account/3pid/bind";
        const prefix = await this.isVersionSupported("r0.6.0") ?
            PREFIX_R0 : PREFIX_UNSTABLE;
        return this.http.authedRequest(
            undefined, Method.Post, path, null, data, { prefix },
        );
    }

    /**
     * Unbind a 3PID for discovery on an identity server via the homeserver. The
     * homeserver removes its record of the binding to keep an updated record of
     * where all 3PIDs for the account are bound.
     *
     * @param {string} medium The threepid medium (eg. 'email')
     * @param {string} address The threepid address (eg. 'bob@example.com')
     *        this must be as returned by getThreePids.
     * @return {Promise} Resolves: on success
     * @return {module:http-api.MatrixError} Rejects: with an error response.
     */
    public async unbindThreePid(
        medium: string,
        address: string,
        // eslint-disable-next-line camelcase
    ): Promise<{ id_server_unbind_result: IdServerUnbindResult }> {
        const path = "/account/3pid/unbind";
        const data = {
            medium,
            address,
            id_server: this.getIdentityServerUrl(true),
        };
        const prefix = await this.isVersionSupported("r0.6.0") ? PREFIX_R0 : PREFIX_UNSTABLE;
        return this.http.authedRequest(undefined, Method.Post, path, null, data, { prefix });
    }

    /**
     * @param {string} medium The threepid medium (eg. 'email')
     * @param {string} address The threepid address (eg. 'bob@example.com')
     *        this must be as returned by getThreePids.
     * @return {Promise} Resolves: The server response on success
     *     (generally the empty JSON object)
     * @return {module:http-api.MatrixError} Rejects: with an error response.
     */
    public deleteThreePid(
        medium: string,
        address: string,
        // eslint-disable-next-line camelcase
    ): Promise<{ id_server_unbind_result: IdServerUnbindResult }> {
        const path = "/account/3pid/delete";
        return this.http.authedRequest(undefined, Method.Post, path, null, { medium, address });
    }

    /**
     * Make a request to change your password.
     * @param {Object} authDict
     * @param {string} newPassword The new desired password.
     * @param {module:client.callback} callback Optional.
     * @return {Promise} Resolves: TODO
     * @return {module:http-api.MatrixError} Rejects: with an error response.
     */
    public setPassword(authDict: any, newPassword: string, callback?: Callback): Promise<any> { // TODO: Types
        const path = "/account/password";
        const data = {
            'auth': authDict,
            'new_password': newPassword,
        };

        return this.http.authedRequest(
            callback, Method.Post, path, null, data,
        );
    }

    /**
     * Gets all devices recorded for the logged-in user
     * @return {Promise} Resolves: result object
     * @return {module:http-api.MatrixError} Rejects: with an error response.
     */
    public getDevices(): Promise<{ devices: IMyDevice[] }> {
        return this.http.authedRequest(undefined, Method.Get, "/devices", undefined, undefined);
    }

    /**
     * Gets specific device details for the logged-in user
     * @param {string} deviceId  device to query
     * @return {Promise} Resolves: result object
     * @return {module:http-api.MatrixError} Rejects: with an error response.
     */
    public getDevice(deviceId: string): Promise<IMyDevice> {
        const path = utils.encodeUri("/devices/$device_id", {
            $device_id: deviceId,
        });
        return this.http.authedRequest(undefined, Method.Get, path, undefined, undefined);
    }

    /**
     * Update the given device
     *
     * @param {string} deviceId  device to update
     * @param {Object} body       body of request
     * @return {Promise} Resolves: result object
     * @return {module:http-api.MatrixError} Rejects: with an error response.
     */
    // eslint-disable-next-line camelcase
    public setDeviceDetails(deviceId: string, body: { display_name: string }): Promise<{}> {
        const path = utils.encodeUri("/devices/$device_id", {
            $device_id: deviceId,
        });

        return this.http.authedRequest(undefined, Method.Put, path, undefined, body);
    }

    /**
     * Delete the given device
     *
     * @param {string} deviceId  device to delete
     * @param {object} auth Optional. Auth data to supply for User-Interactive auth.
     * @return {Promise} Resolves: result object
     * @return {module:http-api.MatrixError} Rejects: with an error response.
     */
    public deleteDevice(deviceId: string, auth?: any): Promise<any> { // TODO: Types
        const path = utils.encodeUri("/devices/$device_id", {
            $device_id: deviceId,
        });

        const body: any = {};

        if (auth) {
            body.auth = auth;
        }

        return this.http.authedRequest(undefined, Method.Delete, path, undefined, body);
    }

    /**
     * Delete multiple device
     *
     * @param {string[]} devices IDs of the devices to delete
     * @param {object} auth Optional. Auth data to supply for User-Interactive auth.
     * @return {Promise} Resolves: result object
     * @return {module:http-api.MatrixError} Rejects: with an error response.
     */
    public deleteMultipleDevices(devices: string[], auth?: any): Promise<any> { // TODO: Types
        const body: any = { devices };

        if (auth) {
            body.auth = auth;
        }

        const path = "/delete_devices";
        return this.http.authedRequest(undefined, Method.Post, path, undefined, body);
    }

    /**
     * Gets all pushers registered for the logged-in user
     *
     * @param {module:client.callback} callback Optional.
     * @return {Promise} Resolves: Array of objects representing pushers
     * @return {module:http-api.MatrixError} Rejects: with an error response.
     */
    public getPushers(callback?: Callback): Promise<{ pushers: IPusher[] }> {
        const path = "/pushers";
        return this.http.authedRequest(callback, Method.Get, path, undefined, undefined);
    }

    /**
     * Adds a new pusher or updates an existing pusher
     *
     * @param {IPusherRequest} pusher Object representing a pusher
     * @param {module:client.callback} callback Optional.
     * @return {Promise} Resolves: Empty json object on success
     * @return {module:http-api.MatrixError} Rejects: with an error response.
     */
    public setPusher(pusher: IPusherRequest, callback?: Callback): Promise<{}> {
        const path = "/pushers/set";
        return this.http.authedRequest(callback, Method.Post, path, null, pusher);
    }

    /**
     * Get the push rules for the account from the server.
     * @param {module:client.callback} callback Optional.
     * @return {Promise} Resolves to the push rules.
     * @return {module:http-api.MatrixError} Rejects: with an error response.
     */
    public getPushRules(callback?: Callback): Promise<IPushRules> {
        return this.http.authedRequest(callback, Method.Get, "/pushrules/").then((rules: IPushRules) => {
            return PushProcessor.rewriteDefaultRules(rules);
        });
    }

    /**
     * @param {string} scope
     * @param {string} kind
     * @param {string} ruleId
     * @param {Object} body
     * @param {module:client.callback} callback Optional.
     * @return {Promise} Resolves: an empty object {}
     * @return {module:http-api.MatrixError} Rejects: with an error response.
     */
    public addPushRule(
        scope: string,
        kind: PushRuleKind,
        ruleId: Exclude<string, RuleId>,
        body: any,
        callback?: Callback,
    ): Promise<any> { // TODO: Types
        // NB. Scope not uri encoded because devices need the '/'
        const path = utils.encodeUri("/pushrules/" + scope + "/$kind/$ruleId", {
            $kind: kind,
            $ruleId: ruleId,
        });
        return this.http.authedRequest(callback, Method.Put, path, undefined, body);
    }

    /**
     * @param {string} scope
     * @param {string} kind
     * @param {string} ruleId
     * @param {module:client.callback} callback Optional.
     * @return {Promise} Resolves: an empty object {}
     * @return {module:http-api.MatrixError} Rejects: with an error response.
     */
    public deletePushRule(
        scope: string,
        kind: PushRuleKind,
        ruleId: Exclude<string, RuleId>,
        callback?: Callback,
    ): Promise<any> { // TODO: Types
        // NB. Scope not uri encoded because devices need the '/'
        const path = utils.encodeUri("/pushrules/" + scope + "/$kind/$ruleId", {
            $kind: kind,
            $ruleId: ruleId,
        });
        return this.http.authedRequest(callback, Method.Delete, path);
    }

    /**
     * Enable or disable a push notification rule.
     * @param {string} scope
     * @param {string} kind
     * @param {string} ruleId
     * @param {boolean} enabled
     * @param {module:client.callback} callback Optional.
     * @return {Promise} Resolves: result object
     * @return {module:http-api.MatrixError} Rejects: with an error response.
     */
    public setPushRuleEnabled(
        scope: string,
        kind: PushRuleKind,
        ruleId: RuleId | string,
        enabled: boolean,
        callback?: Callback,
    ): Promise<{}> {
        const path = utils.encodeUri("/pushrules/" + scope + "/$kind/$ruleId/enabled", {
            $kind: kind,
            $ruleId: ruleId,
        });
        return this.http.authedRequest(
            callback, Method.Put, path, undefined, { "enabled": enabled },
        );
    }

    /**
     * Set the actions for a push notification rule.
     * @param {string} scope
     * @param {string} kind
     * @param {string} ruleId
     * @param {array} actions
     * @param {module:client.callback} callback Optional.
     * @return {Promise} Resolves: result object
     * @return {module:http-api.MatrixError} Rejects: with an error response.
     */
    public setPushRuleActions(
        scope: string,
        kind: PushRuleKind,
        ruleId: RuleId | string,
        actions: PushRuleAction[],
        callback?: Callback,
    ): Promise<{}> {
        const path = utils.encodeUri("/pushrules/" + scope + "/$kind/$ruleId/actions", {
            $kind: kind,
            $ruleId: ruleId,
        });
        return this.http.authedRequest(
            callback, Method.Put, path, undefined, { "actions": actions },
        );
    }

    /**
     * Perform a server-side search.
     * @param {Object} opts
     * @param {string} opts.next_batch the batch token to pass in the query string
     * @param {Object} opts.body the JSON object to pass to the request body.
     * @param {module:client.callback} callback Optional.
     * @return {Promise} Resolves: TODO
     * @return {module:http-api.MatrixError} Rejects: with an error response.
     */
    public search(
        opts: { body: ISearchRequestBody, next_batch?: string }, // eslint-disable-line camelcase
        callback?: Callback,
    ): Promise<ISearchResponse> {
        const queryParams: any = {};
        if (opts.next_batch) {
            queryParams.next_batch = opts.next_batch;
        }
        return this.http.authedRequest(callback, Method.Post, "/search", queryParams, opts.body);
    }

    /**
     * Upload keys
     *
     * @param {Object} content  body of upload request
     *
     * @param {Object=} opts this method no longer takes any opts,
     *  used to take opts.device_id but this was not removed from the spec as a redundant parameter
     *
     * @param {module:client.callback=} callback
     *
     * @return {Promise} Resolves: result object. Rejects: with
     *     an error response ({@link module:http-api.MatrixError}).
     */
    public uploadKeysRequest(
        content: IUploadKeysRequest,
        opts?: void,
        callback?: Callback,
    ): Promise<IKeysUploadResponse> {
        return this.http.authedRequest(callback, Method.Post, "/keys/upload", undefined, content);
    }

    public uploadKeySignatures(content: KeySignatures): Promise<IUploadKeySignaturesResponse> {
        return this.http.authedRequest(
            undefined, Method.Post, '/keys/signatures/upload', undefined,
            content, {
                prefix: PREFIX_UNSTABLE,
            },
        );
    }

    /**
     * Download device keys
     *
     * @param {string[]} userIds  list of users to get keys for
     *
     * @param {Object=} opts
     *
     * @param {string=} opts.token   sync token to pass in the query request, to help
     *   the HS give the most recent results
     *
     * @return {Promise} Resolves: result object. Rejects: with
     *     an error response ({@link module:http-api.MatrixError}).
     */
    public downloadKeysForUsers(userIds: string[], opts: { token?: string }): Promise<IDownloadKeyResult> {
        if (utils.isFunction(opts)) {
            // opts used to be 'callback'.
            throw new Error('downloadKeysForUsers no longer accepts a callback parameter');
        }
        opts = opts || {};

        const content: any = {
            device_keys: {},
        };
        if ('token' in opts) {
            content.token = opts.token;
        }
        userIds.forEach((u) => {
            content.device_keys[u] = [];
        });

        return this.http.authedRequest(undefined, Method.Post, "/keys/query", undefined, content);
    }

    /**
     * Claim one-time keys
     *
     * @param {string[]} devices  a list of [userId, deviceId] pairs
     *
     * @param {string} [keyAlgorithm = signed_curve25519]  desired key type
     *
     * @param {number} [timeout] the time (in milliseconds) to wait for keys from remote
     *     servers
     *
     * @return {Promise} Resolves: result object. Rejects: with
     *     an error response ({@link module:http-api.MatrixError}).
     */
    public claimOneTimeKeys(
        devices: [string, string][],
        keyAlgorithm = "signed_curve25519",
        timeout?: number,
    ): Promise<IClaimOTKsResult> {
        const queries: Record<string, Record<string, string>> = {};

        if (keyAlgorithm === undefined) {
            keyAlgorithm = "signed_curve25519";
        }

        for (let i = 0; i < devices.length; ++i) {
            const userId = devices[i][0];
            const deviceId = devices[i][1];
            const query = queries[userId] || {};
            queries[userId] = query;
            query[deviceId] = keyAlgorithm;
        }
        const content: any = { one_time_keys: queries };
        if (timeout) {
            content.timeout = timeout;
        }
        const path = "/keys/claim";
        return this.http.authedRequest(undefined, Method.Post, path, undefined, content);
    }

    /**
     * Ask the server for a list of users who have changed their device lists
     * between a pair of sync tokens
     *
     * @param {string} oldToken
     * @param {string} newToken
     *
     * @return {Promise} Resolves: result object. Rejects: with
     *     an error response ({@link module:http-api.MatrixError}).
     */
    public getKeyChanges(oldToken: string, newToken: string): Promise<{ changed: string[], left: string[] }> {
        const qps = {
            from: oldToken,
            to: newToken,
        };

        const path = "/keys/changes";
        return this.http.authedRequest(undefined, Method.Get, path, qps, undefined);
    }

    public uploadDeviceSigningKeys(auth?: IAuthData, keys?: CrossSigningKeys): Promise<{}> {
        const data = Object.assign({}, keys);
        if (auth) Object.assign(data, { auth });
        return this.http.authedRequest(
            undefined, Method.Post, "/keys/device_signing/upload", undefined, data, {
                prefix: PREFIX_UNSTABLE,
            },
        );
    }

    /**
     * Register with an identity server using the OpenID token from the user's
     * Homeserver, which can be retrieved via
     * {@link module:client~MatrixClient#getOpenIdToken}.
     *
     * Note that the `/account/register` endpoint (as well as IS authentication in
     * general) was added as part of the v2 API version.
     *
     * @param {object} hsOpenIdToken
     * @return {Promise} Resolves: with object containing an Identity
     * Server access token.
     * @return {module:http-api.MatrixError} Rejects: with an error response.
     */
    public registerWithIdentityServer(hsOpenIdToken: any): Promise<any> { // TODO: Types
        if (!this.idBaseUrl) {
            throw new Error("No identity server base URL set");
        }

        const uri = this.idBaseUrl + PREFIX_IDENTITY_V2 + "/account/register";
        return this.http.requestOtherUrl(
            undefined, Method.Post, uri,
            null, hsOpenIdToken,
        );
    }

    /**
     * Requests an email verification token directly from an identity server.
     *
     * This API is used as part of binding an email for discovery on an identity
     * server. The validation data that results should be passed to the
     * `bindThreePid` method to complete the binding process.
     *
     * @param {string} email The email address to request a token for
     * @param {string} clientSecret A secret binary string generated by the client.
     *                 It is recommended this be around 16 ASCII characters.
     * @param {number} sendAttempt If an identity server sees a duplicate request
     *                 with the same sendAttempt, it will not send another email.
     *                 To request another email to be sent, use a larger value for
     *                 the sendAttempt param as was used in the previous request.
     * @param {string} nextLink Optional If specified, the client will be redirected
     *                 to this link after validation.
     * @param {module:client.callback} callback Optional.
     * @param {string} identityAccessToken The `access_token` field of the identity
     * server `/account/register` response (see {@link registerWithIdentityServer}).
     *
     * @return {Promise} Resolves: TODO
     * @return {module:http-api.MatrixError} Rejects: with an error response.
     * @throws Error if no identity server is set
     */
    public async requestEmailToken(
        email: string,
        clientSecret: string,
        sendAttempt: number,
        nextLink: string,
        callback?: Callback,
        identityAccessToken?: string,
    ): Promise<any> { // TODO: Types
        const params = {
            client_secret: clientSecret,
            email: email,
            send_attempt: sendAttempt?.toString(),
            next_link: nextLink,
        };

        return await this.http.idServerRequest(
            callback, Method.Post, "/validate/email/requestToken",
            params, PREFIX_IDENTITY_V2, identityAccessToken,
        );
    }

    /**
     * Requests a MSISDN verification token directly from an identity server.
     *
     * This API is used as part of binding a MSISDN for discovery on an identity
     * server. The validation data that results should be passed to the
     * `bindThreePid` method to complete the binding process.
     *
     * @param {string} phoneCountry The ISO 3166-1 alpha-2 code for the country in
     *                 which phoneNumber should be parsed relative to.
     * @param {string} phoneNumber The phone number, in national or international
     *                 format
     * @param {string} clientSecret A secret binary string generated by the client.
     *                 It is recommended this be around 16 ASCII characters.
     * @param {number} sendAttempt If an identity server sees a duplicate request
     *                 with the same sendAttempt, it will not send another SMS.
     *                 To request another SMS to be sent, use a larger value for
     *                 the sendAttempt param as was used in the previous request.
     * @param {string} nextLink Optional If specified, the client will be redirected
     *                 to this link after validation.
     * @param {module:client.callback} callback Optional.
     * @param {string} identityAccessToken The `access_token` field of the Identity
     * Server `/account/register` response (see {@link registerWithIdentityServer}).
     *
     * @return {Promise} Resolves: TODO
     * @return {module:http-api.MatrixError} Rejects: with an error response.
     * @throws Error if no identity server is set
     */
    public async requestMsisdnToken(
        phoneCountry: string,
        phoneNumber: string,
        clientSecret: string,
        sendAttempt: number,
        nextLink: string,
        callback?: Callback,
        identityAccessToken?: string,
    ): Promise<any> { // TODO: Types
        const params = {
            client_secret: clientSecret,
            country: phoneCountry,
            phone_number: phoneNumber,
            send_attempt: sendAttempt?.toString(),
            next_link: nextLink,
        };

        return await this.http.idServerRequest(
            callback, Method.Post, "/validate/msisdn/requestToken",
            params, PREFIX_IDENTITY_V2, identityAccessToken,
        );
    }

    /**
     * Submits a MSISDN token to the identity server
     *
     * This is used when submitting the code sent by SMS to a phone number.
     * The identity server has an equivalent API for email but the js-sdk does
     * not expose this, since email is normally validated by the user clicking
     * a link rather than entering a code.
     *
     * @param {string} sid The sid given in the response to requestToken
     * @param {string} clientSecret A secret binary string generated by the client.
     *                 This must be the same value submitted in the requestToken call.
     * @param {string} msisdnToken The MSISDN token, as enetered by the user.
     * @param {string} identityAccessToken The `access_token` field of the Identity
     * Server `/account/register` response (see {@link registerWithIdentityServer}).
     *
     * @return {Promise} Resolves: Object, currently with no parameters.
     * @return {module:http-api.MatrixError} Rejects: with an error response.
     * @throws Error if No identity server is set
     */
    public async submitMsisdnToken(
        sid: string,
        clientSecret: string,
        msisdnToken: string,
        identityAccessToken: string,
    ): Promise<any> { // TODO: Types
        const params = {
            sid: sid,
            client_secret: clientSecret,
            token: msisdnToken,
        };

        return await this.http.idServerRequest(
            undefined, Method.Post, "/validate/msisdn/submitToken",
            params, PREFIX_IDENTITY_V2, identityAccessToken,
        );
    }

    /**
     * Submits a MSISDN token to an arbitrary URL.
     *
     * This is used when submitting the code sent by SMS to a phone number in the
     * newer 3PID flow where the homeserver validates 3PID ownership (as part of
     * `requestAdd3pidMsisdnToken`). The homeserver response may include a
     * `submit_url` to specify where the token should be sent, and this helper can
     * be used to pass the token to this URL.
     *
     * @param {string} url The URL to submit the token to
     * @param {string} sid The sid given in the response to requestToken
     * @param {string} clientSecret A secret binary string generated by the client.
     *                 This must be the same value submitted in the requestToken call.
     * @param {string} msisdnToken The MSISDN token, as enetered by the user.
     *
     * @return {Promise} Resolves: Object, currently with no parameters.
     * @return {module:http-api.MatrixError} Rejects: with an error response.
     */
    public submitMsisdnTokenOtherUrl(
        url: string,
        sid: string,
        clientSecret: string,
        msisdnToken: string,
    ): Promise<any> { // TODO: Types
        const params = {
            sid: sid,
            client_secret: clientSecret,
            token: msisdnToken,
        };

        return this.http.requestOtherUrl(
            undefined, Method.Post, url, undefined, params,
        );
    }

    /**
     * Gets the V2 hashing information from the identity server. Primarily useful for
     * lookups.
     * @param {string} identityAccessToken The access token for the identity server.
     * @returns {Promise<object>} The hashing information for the identity server.
     */
    public getIdentityHashDetails(identityAccessToken: string): Promise<any> { // TODO: Types
        return this.http.idServerRequest(
            undefined, Method.Get, "/hash_details",
            null, PREFIX_IDENTITY_V2, identityAccessToken,
        );
    }

    /**
     * Performs a hashed lookup of addresses against the identity server. This is
     * only supported on identity servers which have at least the version 2 API.
     * @param {Array<Array<string,string>>} addressPairs An array of 2 element arrays.
     * The first element of each pair is the address, the second is the 3PID medium.
     * Eg: ["email@example.org", "email"]
     * @param {string} identityAccessToken The access token for the identity server.
     * @returns {Promise<Array<{address, mxid}>>} A collection of address mappings to
     * found MXIDs. Results where no user could be found will not be listed.
     */
    public async identityHashedLookup(
        addressPairs: [string, string][],
        identityAccessToken: string,
    ): Promise<{ address: string, mxid: string }[]> {
        const params: Record<string, string | string[]> = {
            // addresses: ["email@example.org", "10005550000"],
            // algorithm: "sha256",
            // pepper: "abc123"
        };

        // Get hash information first before trying to do a lookup
        const hashes = await this.getIdentityHashDetails(identityAccessToken);
        if (!hashes || !hashes['lookup_pepper'] || !hashes['algorithms']) {
            throw new Error("Unsupported identity server: bad response");
        }

        params['pepper'] = hashes['lookup_pepper'];

        const localMapping: Record<string, string> = {
            // hashed identifier => plain text address
            // For use in this function's return format
        };

        // When picking an algorithm, we pick the hashed over no hashes
        if (hashes['algorithms'].includes('sha256')) {
            // Abuse the olm hashing
            const olmutil = new global.Olm.Utility();
            params["addresses"] = addressPairs.map(p => {
                const addr = p[0].toLowerCase(); // lowercase to get consistent hashes
                const med = p[1].toLowerCase();
                const hashed = olmutil.sha256(`${addr} ${med} ${params['pepper']}`)
                    .replace(/\+/g, '-').replace(/\//g, '_'); // URL-safe base64
                // Map the hash to a known (case-sensitive) address. We use the case
                // sensitive version because the caller might be expecting that.
                localMapping[hashed] = p[0];
                return hashed;
            });
            params["algorithm"] = "sha256";
        } else if (hashes['algorithms'].includes('none')) {
            params["addresses"] = addressPairs.map(p => {
                const addr = p[0].toLowerCase(); // lowercase to get consistent hashes
                const med = p[1].toLowerCase();
                const unhashed = `${addr} ${med}`;
                // Map the unhashed values to a known (case-sensitive) address. We use
                // the case sensitive version because the caller might be expecting that.
                localMapping[unhashed] = p[0];
                return unhashed;
            });
            params["algorithm"] = "none";
        } else {
            throw new Error("Unsupported identity server: unknown hash algorithm");
        }

        const response = await this.http.idServerRequest(
            undefined, Method.Post, "/lookup",
            params, PREFIX_IDENTITY_V2, identityAccessToken,
        );

        if (!response || !response['mappings']) return []; // no results

        const foundAddresses = [/* {address: "plain@example.org", mxid} */];
        for (const hashed of Object.keys(response['mappings'])) {
            const mxid = response['mappings'][hashed];
            const plainAddress = localMapping[hashed];
            if (!plainAddress) {
                throw new Error("Identity server returned more results than expected");
            }

            foundAddresses.push({ address: plainAddress, mxid });
        }
        return foundAddresses;
    }

    /**
     * Looks up the public Matrix ID mapping for a given 3rd party
     * identifier from the identity server
     *
     * @param {string} medium The medium of the threepid, eg. 'email'
     * @param {string} address The textual address of the threepid
     * @param {module:client.callback} callback Optional.
     * @param {string} identityAccessToken The `access_token` field of the Identity
     * Server `/account/register` response (see {@link registerWithIdentityServer}).
     *
     * @return {Promise} Resolves: A threepid mapping
     *                                 object or the empty object if no mapping
     *                                 exists
     * @return {module:http-api.MatrixError} Rejects: with an error response.
     */
    public async lookupThreePid(
        medium: string,
        address: string,
        callback?: Callback,
        identityAccessToken?: string,
    ): Promise<any> { // TODO: Types
        // Note: we're using the V2 API by calling this function, but our
        // function contract requires a V1 response. We therefore have to
        // convert it manually.
        const response = await this.identityHashedLookup(
            [[address, medium]], identityAccessToken,
        );
        const result = response.find(p => p.address === address);
        if (!result) {
            if (callback) callback(null, {});
            return {};
        }

        const mapping = {
            address,
            medium,
            mxid: result.mxid,

            // We can't reasonably fill these parameters:
            // not_before
            // not_after
            // ts
            // signatures
        };

        if (callback) callback(null, mapping);
        return mapping;
    }

    /**
     * Looks up the public Matrix ID mappings for multiple 3PIDs.
     *
     * @param {Array.<Array.<string>>} query Array of arrays containing
     * [medium, address]
     * @param {string} identityAccessToken The `access_token` field of the Identity
     * Server `/account/register` response (see {@link registerWithIdentityServer}).
     *
     * @return {Promise} Resolves: Lookup results from IS.
     * @return {module:http-api.MatrixError} Rejects: with an error response.
     */
    public async bulkLookupThreePids(query: [string, string][], identityAccessToken: string): Promise<any> { // TODO: Types
        // Note: we're using the V2 API by calling this function, but our
        // function contract requires a V1 response. We therefore have to
        // convert it manually.
        const response = await this.identityHashedLookup(
            // We have to reverse the query order to get [address, medium] pairs
            query.map(p => [p[1], p[0]]), identityAccessToken,
        );

        const v1results = [];
        for (const mapping of response) {
            const originalQuery = query.find(p => p[1] === mapping.address);
            if (!originalQuery) {
                throw new Error("Identity sever returned unexpected results");
            }

            v1results.push([
                originalQuery[0], // medium
                mapping.address,
                mapping.mxid,
            ]);
        }

        return { threepids: v1results };
    }

    /**
     * Get account info from the identity server. This is useful as a neutral check
     * to verify that other APIs are likely to approve access by testing that the
     * token is valid, terms have been agreed, etc.
     *
     * @param {string} identityAccessToken The `access_token` field of the Identity
     * Server `/account/register` response (see {@link registerWithIdentityServer}).
     *
     * @return {Promise} Resolves: an object with account info.
     * @return {module:http-api.MatrixError} Rejects: with an error response.
     */
    public getIdentityAccount(identityAccessToken: string): Promise<any> { // TODO: Types
        return this.http.idServerRequest(
            undefined, Method.Get, "/account",
            undefined, PREFIX_IDENTITY_V2, identityAccessToken,
        );
    }

    /**
     * Send an event to a specific list of devices
     *
     * @param {string} eventType  type of event to send
     * @param {Object.<string, Object<string, Object>>} contentMap
     *    content to send. Map from user_id to device_id to content object.
     * @param {string=} txnId     transaction id. One will be made up if not
     *    supplied.
     * @return {Promise} Resolves to the result object
     */
    public sendToDevice(
        eventType: string,
        contentMap: { [userId: string]: { [deviceId: string]: Record<string, any> } },
        txnId?: string,
    ): Promise<{}> {
        const path = utils.encodeUri("/sendToDevice/$eventType/$txnId", {
            $eventType: eventType,
            $txnId: txnId ? txnId : this.makeTxnId(),
        });

        const body = {
            messages: contentMap,
        };

        const targets = Object.keys(contentMap).reduce((obj, key) => {
            obj[key] = Object.keys(contentMap[key]);
            return obj;
        }, {});
        logger.log(`PUT ${path}`, targets);

        return this.http.authedRequest(undefined, Method.Put, path, undefined, body);
    }

    /**
     * Get the third party protocols that can be reached using
     * this HS
     * @return {Promise} Resolves to the result object
     */
    public getThirdpartyProtocols(): Promise<{ [protocol: string]: IProtocol }> {
        return this.http.authedRequest<Record<string, IProtocol>>(
            undefined, Method.Get, "/thirdparty/protocols", undefined, undefined,
        ).then((response) => {
            // sanity check
            if (!response || typeof (response) !== 'object') {
                throw new Error(`/thirdparty/protocols did not return an object: ${response}`);
            }
            return response;
        });
    }

    /**
     * Get information on how a specific place on a third party protocol
     * may be reached.
     * @param {string} protocol The protocol given in getThirdpartyProtocols()
     * @param {object} params Protocol-specific parameters, as given in the
     *                        response to getThirdpartyProtocols()
     * @return {Promise} Resolves to the result object
     */
    public getThirdpartyLocation(
        protocol: string,
        params: { searchFields?: string[] },
    ): Promise<IThirdPartyLocation[]> {
        const path = utils.encodeUri("/thirdparty/location/$protocol", {
            $protocol: protocol,
        });

        return this.http.authedRequest(undefined, Method.Get, path, params, undefined);
    }

    /**
     * Get information on how a specific user on a third party protocol
     * may be reached.
     * @param {string} protocol The protocol given in getThirdpartyProtocols()
     * @param {object} params Protocol-specific parameters, as given in the
     *                        response to getThirdpartyProtocols()
     * @return {Promise} Resolves to the result object
     */
    public getThirdpartyUser(protocol: string, params: any): Promise<IThirdPartyUser[]> { // TODO: Types
        const path = utils.encodeUri("/thirdparty/user/$protocol", {
            $protocol: protocol,
        });

        return this.http.authedRequest(undefined, Method.Get, path, params, undefined);
    }

    public getTerms(serviceType: SERVICE_TYPES, baseUrl: string): Promise<any> { // TODO: Types
        const url = this.termsUrlForService(serviceType, baseUrl);
        return this.http.requestOtherUrl(undefined, Method.Get, url);
    }

    public agreeToTerms(
        serviceType: SERVICE_TYPES,
        baseUrl: string,
        accessToken: string,
        termsUrls: string[],
    ): Promise<any> { // TODO: Types
        const url = this.termsUrlForService(serviceType, baseUrl);
        const headers = {
            Authorization: "Bearer " + accessToken,
        };
        return this.http.requestOtherUrl(undefined, Method.Post, url, null, { user_accepts: termsUrls }, { headers });
    }

    /**
     * Reports an event as inappropriate to the server, which may then notify the appropriate people.
     * @param {string} roomId The room in which the event being reported is located.
     * @param {string} eventId The event to report.
     * @param {number} score The score to rate this content as where -100 is most offensive and 0 is inoffensive.
     * @param {string} reason The reason the content is being reported. May be blank.
     * @returns {Promise} Resolves to an empty object if successful
     */
    public reportEvent(roomId: string, eventId: string, score: number, reason: string): Promise<{}> {
        const path = utils.encodeUri("/rooms/$roomId/report/$eventId", {
            $roomId: roomId,
            $eventId: eventId,
        });

        return this.http.authedRequest(undefined, Method.Post, path, null, { score, reason });
    }

    /**
     * Fetches or paginates a room hierarchy as defined by MSC2946.
     * Falls back gracefully to sourcing its data from `getSpaceSummary` if this API is not yet supported by the server.
     * @param {string} roomId The ID of the space-room to use as the root of the summary.
     * @param {number?} limit The maximum number of rooms to return per page.
     * @param {number?} maxDepth The maximum depth in the tree from the root room to return.
     * @param {boolean?} suggestedOnly Whether to only return rooms with suggested=true.
     * @param {string?} fromToken The opaque token to paginate a previous request.
     * @returns {Promise} the response, with next_batch & rooms fields.
     */
    public getRoomHierarchy(
        roomId: string,
        limit?: number,
        maxDepth?: number,
        suggestedOnly = false,
        fromToken?: string,
    ): Promise<IRoomHierarchy> {
        const path = utils.encodeUri("/rooms/$roomId/hierarchy", {
            $roomId: roomId,
        });

        const queryParams: Record<string, string | string[]> = {
            suggested_only: String(suggestedOnly),
            max_depth: maxDepth?.toString(),
            from: fromToken,
            limit: limit?.toString(),
        };

        return this.http.authedRequest<IRoomHierarchy>(undefined, Method.Get, path, queryParams, undefined, {
            prefix: PREFIX_V1,
        }).catch(e => {
            if (e.errcode === "M_UNRECOGNIZED") {
                // fall back to the prefixed hierarchy API.
                return this.http.authedRequest<IRoomHierarchy>(undefined, Method.Get, path, queryParams, undefined, {
                    prefix: "/_matrix/client/unstable/org.matrix.msc2946",
                });
            }

            throw e;
        });
    }

    /**
     * Creates a new file tree space with the given name. The client will pick
     * defaults for how it expects to be able to support the remaining API offered
     * by the returned class.
     *
     * Note that this is UNSTABLE and may have breaking changes without notice.
     * @param {string} name The name of the tree space.
     * @returns {Promise<MSC3089TreeSpace>} Resolves to the created space.
     */
    public async unstableCreateFileTree(name: string): Promise<MSC3089TreeSpace> {
        const { room_id: roomId } = await this.createRoom({
            name: name,
            preset: Preset.PrivateChat,
            power_level_content_override: {
                ...DEFAULT_TREE_POWER_LEVELS_TEMPLATE,
                users: {
                    [this.getUserId()]: 100,
                },
            },
            creation_content: {
                [RoomCreateTypeField]: RoomType.Space,
            },
            initial_state: [
                {
                    type: UNSTABLE_MSC3088_PURPOSE.name,
                    state_key: UNSTABLE_MSC3089_TREE_SUBTYPE.name,
                    content: {
                        [UNSTABLE_MSC3088_ENABLED.name]: true,
                    },
                },
                {
                    type: EventType.RoomEncryption,
                    state_key: "",
                    content: {
                        algorithm: olmlib.MEGOLM_ALGORITHM,
                    },
                },
            ],
        });
        return new MSC3089TreeSpace(this, roomId);
    }

    /**
     * Gets a reference to a tree space, if the room ID given is a tree space. If the room
     * does not appear to be a tree space then null is returned.
     *
     * Note that this is UNSTABLE and may have breaking changes without notice.
     * @param {string} roomId The room ID to get a tree space reference for.
     * @returns {MSC3089TreeSpace} The tree space, or null if not a tree space.
     */
    public unstableGetFileTreeSpace(roomId: string): MSC3089TreeSpace {
        const room = this.getRoom(roomId);
        if (room?.getMyMembership() !== 'join') return null;

        const createEvent = room.currentState.getStateEvents(EventType.RoomCreate, "");
        const purposeEvent = room.currentState.getStateEvents(
            UNSTABLE_MSC3088_PURPOSE.name,
            UNSTABLE_MSC3089_TREE_SUBTYPE.name);

        if (!createEvent) throw new Error("Expected single room create event");

        if (!purposeEvent?.getContent()?.[UNSTABLE_MSC3088_ENABLED.name]) return null;
        if (createEvent.getContent()?.[RoomCreateTypeField] !== RoomType.Space) return null;

        return new MSC3089TreeSpace(this, roomId);
    }

    /**
     * @experimental
     */
    public supportsExperimentalThreads(): boolean {
        return this.clientOpts?.experimentalThreadSupport || false;
    }

    /**
     * Fetches the summary of a room as defined by an initial version of MSC3266 and implemented in Synapse
     * Proposed at https://github.com/matrix-org/matrix-doc/pull/3266
     * @param {string} roomIdOrAlias The ID or alias of the room to get the summary of.
     * @param {string[]?} via The list of servers which know about the room if only an ID was provided.
     */
    public async getRoomSummary(roomIdOrAlias: string, via?: string[]): Promise<IRoomSummary> {
        const path = utils.encodeUri("/rooms/$roomid/summary", { $roomid: roomIdOrAlias });
        return this.http.authedRequest(undefined, Method.Get, path, { via }, null, {
            qsStringifyOptions: { arrayFormat: 'repeat' },
            prefix: "/_matrix/client/unstable/im.nheko.summary",
        });
    }

    /**
     * @experimental
     */
    public async processThreadEvents(
        room: Room,
        threadedEvents: MatrixEvent[],
        toStartOfTimeline: boolean,
    ): Promise<void> {
        await room.processThreadedEvents(threadedEvents, toStartOfTimeline);
    }

    public processBeaconEvents(
        room: Room,
        events?: MatrixEvent[],
    ): void {
        if (!events?.length) {
            return;
        }
        const beaconEvents = events.filter(event => M_BEACON.matches(event.getType()));
        room.currentState.processBeaconEvents(beaconEvents);
    }

    /**
     * Fetches the user_id of the configured access token.
     */
    public async whoami(): Promise<{ user_id: string }> { // eslint-disable-line camelcase
        return this.http.authedRequest(undefined, Method.Get, "/account/whoami");
    }

    /**
     * Find the event_id closest to the given timestamp in the given direction.
     * @return {Promise} A promise of an object containing the event_id and
     *    origin_server_ts of the closest event to the timestamp in the given
     *    direction
     */
    public async timestampToEvent(
        roomId: string,
        timestamp: number,
        dir: Direction,
    ): Promise<ITimestampToEventResponse> {
        const path = utils.encodeUri("/rooms/$roomId/timestamp_to_event", {
            $roomId: roomId,
        });

        return await this.http.authedRequest(
            undefined,
            Method.Get,
            path,
            {
                ts: timestamp.toString(),
                dir: dir,
            },
            undefined,
            {
                prefix: "/_matrix/client/unstable/org.matrix.msc3030",
            },
        );
    }
}

/**
 * Fires whenever the SDK receives a new event.
 * <p>
 * This is only fired for live events received via /sync - it is not fired for
 * events received over context, search, or pagination APIs.
 *
 * @event module:client~MatrixClient#"event"
 * @param {MatrixEvent} event The matrix event which caused this event to fire.
 * @example
 * matrixClient.on("event", function(event){
 *   var sender = event.getSender();
 * });
 */

/**
 * Fires whenever the SDK receives a new to-device event.
 * @event module:client~MatrixClient#"toDeviceEvent"
 * @param {MatrixEvent} event The matrix event which caused this event to fire.
 * @example
 * matrixClient.on("toDeviceEvent", function(event){
 *   var sender = event.getSender();
 * });
 */

/**
 * Fires whenever the SDK's syncing state is updated. The state can be one of:
 * <ul>
 *
 * <li>PREPARED: The client has synced with the server at least once and is
 * ready for methods to be called on it. This will be immediately followed by
 * a state of SYNCING. <i>This is the equivalent of "syncComplete" in the
 * previous API.</i></li>
 *
 * <li>CATCHUP: The client has detected the connection to the server might be
 * available again and will now try to do a sync again. As this sync might take
 * a long time (depending how long ago was last synced, and general server
 * performance) the client is put in this mode so the UI can reflect trying
 * to catch up with the server after losing connection.</li>
 *
 * <li>SYNCING : The client is currently polling for new events from the server.
 * This will be called <i>after</i> processing latest events from a sync.</li>
 *
 * <li>ERROR : The client has had a problem syncing with the server. If this is
 * called <i>before</i> PREPARED then there was a problem performing the initial
 * sync. If this is called <i>after</i> PREPARED then there was a problem polling
 * the server for updates. This may be called multiple times even if the state is
 * already ERROR. <i>This is the equivalent of "syncError" in the previous
 * API.</i></li>
 *
 * <li>RECONNECTING: The sync connection has dropped, but not (yet) in a way that
 * should be considered erroneous.
 * </li>
 *
 * <li>STOPPED: The client has stopped syncing with server due to stopClient
 * being called.
 * </li>
 * </ul>
 * State transition diagram:
 * <pre>
 *                                          +---->STOPPED
 *                                          |
 *              +----->PREPARED -------> SYNCING <--+
 *              |                        ^  |  ^    |
 *              |      CATCHUP ----------+  |  |    |
 *              |        ^                  V  |    |
 *   null ------+        |  +------- RECONNECTING   |
 *              |        V  V                       |
 *              +------->ERROR ---------------------+
 *
 * NB: 'null' will never be emitted by this event.
 *
 * </pre>
 * Transitions:
 * <ul>
 *
 * <li><code>null -> PREPARED</code> : Occurs when the initial sync is completed
 * first time. This involves setting up filters and obtaining push rules.
 *
 * <li><code>null -> ERROR</code> : Occurs when the initial sync failed first time.
 *
 * <li><code>ERROR -> PREPARED</code> : Occurs when the initial sync succeeds
 * after previously failing.
 *
 * <li><code>PREPARED -> SYNCING</code> : Occurs immediately after transitioning
 * to PREPARED. Starts listening for live updates rather than catching up.
 *
 * <li><code>SYNCING -> RECONNECTING</code> : Occurs when the live update fails.
 *
 * <li><code>RECONNECTING -> RECONNECTING</code> : Can occur if the update calls
 * continue to fail, but the keepalive calls (to /versions) succeed.
 *
 * <li><code>RECONNECTING -> ERROR</code> : Occurs when the keepalive call also fails
 *
 * <li><code>ERROR -> SYNCING</code> : Occurs when the client has performed a
 * live update after having previously failed.
 *
 * <li><code>ERROR -> ERROR</code> : Occurs when the client has failed to keepalive
 * for a second time or more.</li>
 *
 * <li><code>SYNCING -> SYNCING</code> : Occurs when the client has performed a live
 * update. This is called <i>after</i> processing.</li>
 *
 * <li><code>* -> STOPPED</code> : Occurs once the client has stopped syncing or
 * trying to sync after stopClient has been called.</li>
 * </ul>
 *
 * @event module:client~MatrixClient#"sync"
 *
 * @param {string} state An enum representing the syncing state. One of "PREPARED",
 * "SYNCING", "ERROR", "STOPPED".
 *
 * @param {?string} prevState An enum representing the previous syncing state.
 * One of "PREPARED", "SYNCING", "ERROR", "STOPPED" <b>or null</b>.
 *
 * @param {?Object} data Data about this transition.
 *
 * @param {MatrixError} data.error The matrix error if <code>state=ERROR</code>.
 *
 * @param {String} data.oldSyncToken The 'since' token passed to /sync.
 *    <code>null</code> for the first successful sync since this client was
 *    started. Only present if <code>state=PREPARED</code> or
 *    <code>state=SYNCING</code>.
 *
 * @param {String} data.nextSyncToken The 'next_batch' result from /sync, which
 *    will become the 'since' token for the next call to /sync. Only present if
 *    <code>state=PREPARED</code> or <code>state=SYNCING</code>.
 *
 * @param {boolean} data.catchingUp True if we are working our way through a
 *    backlog of events after connecting. Only present if <code>state=SYNCING</code>.
 *
 * @example
 * matrixClient.on("sync", function(state, prevState, data) {
 *   switch (state) {
 *     case "ERROR":
 *       // update UI to say "Connection Lost"
 *       break;
 *     case "SYNCING":
 *       // update UI to remove any "Connection Lost" message
 *       break;
 *     case "PREPARED":
 *       // the client instance is ready to be queried.
 *       var rooms = matrixClient.getRooms();
 *       break;
 *   }
 * });
 */

/**
 * Fires whenever a new Room is added. This will fire when you are invited to a
 * room, as well as when you join a room. <strong>This event is experimental and
 * may change.</strong>
 * @event module:client~MatrixClient#"Room"
 * @param {Room} room The newly created, fully populated room.
 * @example
 * matrixClient.on("Room", function(room){
 *   var roomId = room.roomId;
 * });
 */

/**
 * Fires whenever a Room is removed. This will fire when you forget a room.
 * <strong>This event is experimental and may change.</strong>
 * @event module:client~MatrixClient#"deleteRoom"
 * @param {string} roomId The deleted room ID.
 * @example
 * matrixClient.on("deleteRoom", function(roomId){
 *   // update UI from getRooms()
 * });
 */

/**
 * Fires whenever an incoming call arrives.
 * @event module:client~MatrixClient#"Call.incoming"
 * @param {module:webrtc/call~MatrixCall} call The incoming call.
 * @example
 * matrixClient.on("Call.incoming", function(call){
 *   call.answer(); // auto-answer
 * });
 */

/**
 * Fires whenever the login session the JS SDK is using is no
 * longer valid and the user must log in again.
 * NB. This only fires when action is required from the user, not
 * when then login session can be renewed by using a refresh token.
 * @event module:client~MatrixClient#"Session.logged_out"
 * @example
 * matrixClient.on("Session.logged_out", function(errorObj){
 *   // show the login screen
 * });
 */

/**
 * Fires when the JS SDK receives a M_CONSENT_NOT_GIVEN error in response
 * to a HTTP request.
 * @event module:client~MatrixClient#"no_consent"
 * @example
 * matrixClient.on("no_consent", function(message, contentUri) {
 *     console.info(message + ' Go to ' + contentUri);
 * });
 */

/**
 * Fires when a device is marked as verified/unverified/blocked/unblocked by
 * {@link module:client~MatrixClient#setDeviceVerified|MatrixClient.setDeviceVerified} or
 * {@link module:client~MatrixClient#setDeviceBlocked|MatrixClient.setDeviceBlocked}.
 *
 * @event module:client~MatrixClient#"deviceVerificationChanged"
 * @param {string} userId the owner of the verified device
 * @param {string} deviceId the id of the verified device
 * @param {module:crypto/deviceinfo} deviceInfo updated device information
 */

/**
 * Fires when the trust status of a user changes
 * If userId is the userId of the logged in user, this indicated a change
 * in the trust status of the cross-signing data on the account.
 *
 * The cross-signing API is currently UNSTABLE and may change without notice.
 *
 * @event module:client~MatrixClient#"userTrustStatusChanged"
 * @param {string} userId the userId of the user in question
 * @param {UserTrustLevel} trustLevel The new trust level of the user
 */

/**
 * Fires when the user's cross-signing keys have changed or cross-signing
 * has been enabled/disabled. The client can use getStoredCrossSigningForUser
 * with the user ID of the logged in user to check if cross-signing is
 * enabled on the account. If enabled, it can test whether the current key
 * is trusted using with checkUserTrust with the user ID of the logged
 * in user. The checkOwnCrossSigningTrust function may be used to reconcile
 * the trust in the account key.
 *
 * The cross-signing API is currently UNSTABLE and may change without notice.
 *
 * @event module:client~MatrixClient#"crossSigning.keysChanged"
 */

/**
 * Fires whenever new user-scoped account_data is added.
 * @event module:client~MatrixClient#"accountData"
 * @param {MatrixEvent} event The event describing the account_data just added
 * @param {MatrixEvent} event The previous account data, if known.
 * @example
 * matrixClient.on("accountData", function(event, oldEvent){
 *   myAccountData[event.type] = event.content;
 * });
 */

/**
 * Fires whenever the stored devices for a user have changed
 * @event module:client~MatrixClient#"crypto.devicesUpdated"
 * @param {String[]} users A list of user IDs that were updated
 * @param {boolean} initialFetch If true, the store was empty (apart
 *     from our own device) and has been seeded.
 */

/**
 * Fires whenever the stored devices for a user will be updated
 * @event module:client~MatrixClient#"crypto.willUpdateDevices"
 * @param {String[]} users A list of user IDs that will be updated
 * @param {boolean} initialFetch If true, the store is empty (apart
 *     from our own device) and is being seeded.
 */

/**
 * Fires whenever the status of e2e key backup changes, as returned by getKeyBackupEnabled()
 * @event module:client~MatrixClient#"crypto.keyBackupStatus"
 * @param {boolean} enabled true if key backup has been enabled, otherwise false
 * @example
 * matrixClient.on("crypto.keyBackupStatus", function(enabled){
 *   if (enabled) {
 *     [...]
 *   }
 * });
 */

/**
 * Fires when we want to suggest to the user that they restore their megolm keys
 * from backup or by cross-signing the device.
 *
 * @event module:client~MatrixClient#"crypto.suggestKeyRestore"
 */

/**
 * Fires when a key verification is requested.
 * @event module:client~MatrixClient#"crypto.verification.request"
 * @param {object} data
 * @param {MatrixEvent} data.event the original verification request message
 * @param {Array} data.methods the verification methods that can be used
 * @param {Number} data.timeout the amount of milliseconds that should be waited
 *                 before cancelling the request automatically.
 * @param {Function} data.beginKeyVerification a function to call if a key
 *     verification should be performed.  The function takes one argument: the
 *     name of the key verification method (taken from data.methods) to use.
 * @param {Function} data.cancel a function to call if the key verification is
 *     rejected.
 */

/**
 * Fires when a key verification is requested with an unknown method.
 * @event module:client~MatrixClient#"crypto.verification.request.unknown"
 * @param {string} userId the user ID who requested the key verification
 * @param {Function} cancel a function that will send a cancellation message to
 *     reject the key verification.
 */

/**
 * Fires when a secret request has been cancelled.  If the client is prompting
 * the user to ask whether they want to share a secret, the prompt can be
 * dismissed.
 *
 * The Secure Secret Storage API is currently UNSTABLE and may change without notice.
 *
 * @event module:client~MatrixClient#"crypto.secrets.requestCancelled"
 * @param {object} data
 * @param {string} data.user_id The user ID of the client that had requested the secret.
 * @param {string} data.device_id The device ID of the client that had requested the
 *     secret.
 * @param {string} data.request_id The ID of the original request.
 */

/**
 * Fires when the client .well-known info is fetched.
 *
 * @event module:client~MatrixClient#"WellKnown.client"
 * @param {object} data The JSON object returned by the server
 */<|MERGE_RESOLUTION|>--- conflicted
+++ resolved
@@ -5439,14 +5439,8 @@
                 // No need to partition events for threads here, everything lives
                 // in the notification timeline set
                 const timelineSet = eventTimeline.getTimelineSet();
-<<<<<<< HEAD
-                const [timelineEvents, threadedEvents] = timelineSet.room.partitionThreadedEvents(matrixEvents);
-                timelineSet.addEventsToTimeline(timelineEvents, backwards, eventTimeline, token);
+                timelineSet.addEventsToTimeline(matrixEvents, backwards, eventTimeline, token);
                 this.processBeaconEvents(timelineSet.room, matrixEvents);
-                await this.processThreadEvents(timelineSet.room, threadedEvents, backwards);
-=======
-                timelineSet.addEventsToTimeline(matrixEvents, backwards, eventTimeline, token);
->>>>>>> 6d0f4e53
 
                 // if we've hit the end of the timeline, we need to stop trying to
                 // paginate. We need to keep the 'forwards' token though, to make sure
