--- conflicted
+++ resolved
@@ -178,13 +178,10 @@
 import { MediaHandler } from "./webrtc/mediaHandler";
 import { IRefreshTokenResponse } from "./@types/auth";
 import { TypedEventEmitter } from "./models/typed-event-emitter";
-<<<<<<< HEAD
 import { MSC3575SlidingSyncRequest, MSC3575SlidingSyncResponse, SlidingSync } from "./sliding-sync";
 import { SlidingSyncSdk } from "./sliding-sync-sdk";
-=======
 import { Thread, THREAD_RELATION_TYPE } from "./models/thread";
 import { MBeaconInfoEventContent, M_BEACON_INFO_VARIABLE } from "./@types/beacon";
->>>>>>> 18943d65
 
 export type Store = IStore;
 export type SessionStore = WebStorageSessionStore;
