--- conflicted
+++ resolved
@@ -6231,22 +6231,7 @@
      * @param stopClient - whether to stop the client before calling /logout to prevent invalid token errors.
      * @returns Promise which resolves: On success, the empty object `{}`
      */
-<<<<<<< HEAD
-    public async logout(stopClient = false): Promise<{}> {
-=======
     public async logout(stopClient = false): Promise<EmptyObject> {
-        if (this.crypto?.backupManager?.getKeyBackupEnabled()) {
-            try {
-                while ((await this.crypto.backupManager.backupPendingKeys(200)) > 0);
-            } catch (err) {
-                this.logger.error(
-                    "Key backup request failed when logging out. Some keys may be missing from backup",
-                    err,
-                );
-            }
-        }
-
->>>>>>> c520f70e
         if (stopClient) {
             this.stopClient();
             this.http.abort();
