--- conflicted
+++ resolved
@@ -96,9 +96,6 @@
 } from "./crypto/keybackup";
 import { IIdentityServerProvider } from "./@types/IIdentityServerProvider";
 import { MatrixScheduler } from "./scheduler";
-<<<<<<< HEAD
-import { IAuthData, ICryptoCallbacks, IMinimalEvent, IRoomEvent, IStateEvent, NotificationCountType } from "./matrix";
-=======
 import {
     IAuthData,
     ICryptoCallbacks,
@@ -115,7 +112,6 @@
     RoomStateEvent,
     RoomStateEventHandlerMap,
 } from "./matrix";
->>>>>>> c3d7a497
 import {
     CrossSigningKey,
     IAddSecretStorageKeyOpts,
@@ -759,8 +755,6 @@
 interface IRoomsKeysResponse {
     rooms: Record<string, IRoomKeysResponse>;
 }
-<<<<<<< HEAD
-=======
 
 interface IRoomHierarchy {
     rooms: IHierarchyRoom[];
@@ -771,7 +765,6 @@
     event_id: string;
     origin_server_ts: string;
 }
->>>>>>> c3d7a497
 /* eslint-enable camelcase */
 
 // We're using this constant for methods overloading and inspect whether a variable
@@ -780,8 +773,6 @@
 // Probably not the most graceful solution but does a good enough job for now
 const EVENT_ID_PREFIX = "$";
 
-<<<<<<< HEAD
-=======
 export enum ClientEvent {
     Sync = "sync",
     Event = "event",
@@ -870,7 +861,6 @@
     & HttpApiEventHandlerMap
     & BeaconEventHandlerMap;
 
->>>>>>> c3d7a497
 /**
  * Represents a Matrix Client. Only directly construct this if you want to use
  * custom modules. Normally, {@link createClient} should be used
@@ -2926,8 +2916,6 @@
      * @return {Promise<object>} Status of restoration with `total` and `imported`
      * key counts.
      */
-<<<<<<< HEAD
-=======
     public async restoreKeyBackupWithPassword(
         password: string,
         targetRoomId: undefined,
@@ -2942,7 +2930,6 @@
         backupInfo: IKeyBackupInfo,
         opts: IKeyBackupRestoreOpts,
     ): Promise<IKeyBackupRestoreResult>;
->>>>>>> c3d7a497
     public async restoreKeyBackupWithPassword(
         password: string,
         targetRoomId: string,
@@ -3012,8 +2999,6 @@
      * @return {Promise<object>} Status of restoration with `total` and `imported`
      * key counts.
      */
-<<<<<<< HEAD
-=======
     public restoreKeyBackupWithRecoveryKey(
         recoveryKey: string,
         targetRoomId: undefined,
@@ -3028,7 +3013,6 @@
         backupInfo: IKeyBackupInfo,
         opts: IKeyBackupRestoreOpts,
     ): Promise<IKeyBackupRestoreResult>;
->>>>>>> c3d7a497
     public restoreKeyBackupWithRecoveryKey(
         recoveryKey: string,
         targetRoomId: string,
@@ -3047,8 +3031,6 @@
         return this.restoreKeyBackup(privKey, targetRoomId, targetSessionId, backupInfo, opts);
     }
 
-<<<<<<< HEAD
-=======
     public async restoreKeyBackupWithCache(
         targetRoomId: undefined,
         targetSessionId: undefined,
@@ -3061,7 +3043,6 @@
         backupInfo: IKeyBackupInfo,
         opts?: IKeyBackupRestoreOpts,
     ): Promise<IKeyBackupRestoreResult>;
->>>>>>> c3d7a497
     public async restoreKeyBackupWithCache(
         targetRoomId: string,
         targetSessionId: string,
@@ -3710,11 +3691,7 @@
         content: IContent,
         txnId?: string,
         callback?: Callback,
-<<<<<<< HEAD
-    );
-=======
     ): Promise<ISendEventResponse>;
->>>>>>> c3d7a497
     public sendEvent(
         roomId: string,
         threadId: string | null,
@@ -3722,11 +3699,7 @@
         content: IContent,
         txnId?: string,
         callback?: Callback,
-<<<<<<< HEAD
-    )
-=======
     ): Promise<ISendEventResponse>;
->>>>>>> c3d7a497
     public sendEvent(
         roomId: string,
         threadId: string | null,
@@ -3742,8 +3715,6 @@
             eventType = threadId;
             threadId = null;
         }
-<<<<<<< HEAD
-=======
 
         // If we expect that an event is part of a thread but is missing the relation
         // we need to add it manually, as well as the reply fallback
@@ -3763,7 +3734,6 @@
             }
         }
 
->>>>>>> c3d7a497
         return this.sendCompleteEvent(roomId, threadId, { type: eventType, content }, txnId as string, callback);
     }
 
@@ -3807,8 +3777,6 @@
         if (thread) {
             localEvent.setThread(thread);
         }
-<<<<<<< HEAD
-=======
 
         // set up re-emitter for this new event - this is normally the job of EventMapper but we don't use it here
         this.reEmitter.reEmit(localEvent, [
@@ -3818,7 +3786,6 @@
         room?.reEmitter.reEmit(localEvent, [
             MatrixEventEvent.BeforeRedaction,
         ]);
->>>>>>> c3d7a497
 
         // if this is a relation or redaction of an event
         // that hasn't been sent yet (e.g. with a local id starting with a ~)
@@ -3839,13 +3806,7 @@
         localEvent.setStatus(EventStatus.SENDING);
 
         // add this event immediately to the local store as 'sending'.
-<<<<<<< HEAD
-        if (room) {
-            room.addPendingEvent(localEvent, txnId as string);
-        }
-=======
         room?.addPendingEvent(localEvent, txnId);
->>>>>>> c3d7a497
 
         // addPendingEvent can change the state to NOT_SENT if it believes
         // that there's other events that have failed. We won't bother to
@@ -4058,22 +4019,14 @@
         eventId: string,
         txnId?: string | undefined,
         cbOrOpts?: Callback | IRedactOpts,
-<<<<<<< HEAD
-    );
-=======
     ): Promise<ISendEventResponse>;
->>>>>>> c3d7a497
     public redactEvent(
         roomId: string,
         threadId: string | null,
         eventId: string,
         txnId?: string | undefined,
         cbOrOpts?: Callback | IRedactOpts,
-<<<<<<< HEAD
-    );
-=======
     ): Promise<ISendEventResponse>;
->>>>>>> c3d7a497
     public redactEvent(
         roomId: string,
         threadId: string | null,
@@ -4081,11 +4034,7 @@
         txnId?: string | Callback | IRedactOpts,
         cbOrOpts?: Callback | IRedactOpts,
     ): Promise<ISendEventResponse> {
-<<<<<<< HEAD
-        if (!eventId || eventId.startsWith(EVENT_ID_PREFIX)) {
-=======
         if (!eventId?.startsWith(EVENT_ID_PREFIX)) {
->>>>>>> c3d7a497
             cbOrOpts = txnId as (Callback | IRedactOpts);
             txnId = eventId;
             eventId = threadId;
@@ -4115,22 +4064,14 @@
         content: IContent,
         txnId?: string,
         callback?: Callback,
-<<<<<<< HEAD
-    )
-=======
     ): Promise<ISendEventResponse>;
->>>>>>> c3d7a497
     public sendMessage(
         roomId: string,
         threadId: string | null,
         content: IContent,
         txnId?: string,
         callback?: Callback,
-<<<<<<< HEAD
-    )
-=======
     ): Promise<ISendEventResponse>;
->>>>>>> c3d7a497
     public sendMessage(
         roomId: string,
         threadId: string | null | IContent,
@@ -4148,13 +4089,6 @@
             callback = txnId as any as Callback; // for legacy
             txnId = undefined;
         }
-<<<<<<< HEAD
-        return this.sendEvent(
-            roomId,
-            threadId as (string | null),
-            EventType.RoomMessage,
-            content as IContent,
-=======
 
         // Populate all outbound events with Extensible Events metadata to ensure there's a
         // reasonably large pool of messages to parse.
@@ -4200,7 +4134,6 @@
             threadId as (string | null),
             eventType,
             sendContent,
->>>>>>> c3d7a497
             txnId as string,
             callback,
         );
@@ -4220,22 +4153,14 @@
         body: string,
         txnId?: string,
         callback?: Callback,
-<<<<<<< HEAD
-    )
-=======
     ): Promise<ISendEventResponse>;
->>>>>>> c3d7a497
     public sendTextMessage(
         roomId: string,
         threadId: string | null,
         body: string,
         txnId?: string,
         callback?: Callback,
-<<<<<<< HEAD
-    )
-=======
     ): Promise<ISendEventResponse>;
->>>>>>> c3d7a497
     public sendTextMessage(
         roomId: string,
         threadId: string | null,
@@ -4267,22 +4192,14 @@
         body: string,
         txnId?: string,
         callback?: Callback,
-<<<<<<< HEAD
-    )
-=======
     ): Promise<ISendEventResponse>;
->>>>>>> c3d7a497
     public sendNotice(
         roomId: string,
         threadId: string | null,
         body: string,
         txnId?: string,
         callback?: Callback,
-<<<<<<< HEAD
-    );
-=======
     ): Promise<ISendEventResponse>;
->>>>>>> c3d7a497
     public sendNotice(
         roomId: string,
         threadId: string | null,
@@ -4314,22 +4231,14 @@
         body: string,
         txnId?: string,
         callback?: Callback,
-<<<<<<< HEAD
-    )
-=======
     ): Promise<ISendEventResponse>;
->>>>>>> c3d7a497
     public sendEmoteMessage(
         roomId: string,
         threadId: string | null,
         body: string,
         txnId?: string,
         callback?: Callback,
-<<<<<<< HEAD
-    );
-=======
     ): Promise<ISendEventResponse>;
->>>>>>> c3d7a497
     public sendEmoteMessage(
         roomId: string,
         threadId: string | null,
@@ -4363,11 +4272,7 @@
         info?: IImageInfo,
         text?: string,
         callback?: Callback,
-<<<<<<< HEAD
-    );
-=======
     ): Promise<ISendEventResponse>;
->>>>>>> c3d7a497
     public sendImageMessage(
         roomId: string,
         threadId: string | null,
@@ -4375,11 +4280,7 @@
         info?: IImageInfo,
         text?: string,
         callback?: Callback,
-<<<<<<< HEAD
-    );
-=======
     ): Promise<ISendEventResponse>;
->>>>>>> c3d7a497
     public sendImageMessage(
         roomId: string,
         threadId: string | null,
@@ -4424,11 +4325,7 @@
         info?: IImageInfo,
         text?: string,
         callback?: Callback,
-<<<<<<< HEAD
-    );
-=======
     ): Promise<ISendEventResponse>;
->>>>>>> c3d7a497
     public sendStickerMessage(
         roomId: string,
         threadId: string | null,
@@ -4436,11 +4333,7 @@
         info?: IImageInfo,
         text?: string,
         callback?: Callback,
-<<<<<<< HEAD
-    );
-=======
     ): Promise<ISendEventResponse>;
->>>>>>> c3d7a497
     public sendStickerMessage(
         roomId: string,
         threadId: string | null,
@@ -4465,10 +4358,6 @@
             info: info,
             body: text,
         };
-<<<<<<< HEAD
-=======
-
->>>>>>> c3d7a497
         return this.sendEvent(roomId, threadId, EventType.Sticker, content, undefined, callback);
     }
 
@@ -4486,22 +4375,14 @@
         body: string,
         htmlBody: string,
         callback?: Callback,
-<<<<<<< HEAD
-    );
-=======
     ): Promise<ISendEventResponse>;
->>>>>>> c3d7a497
     public sendHtmlMessage(
         roomId: string,
         threadId: string | null,
         body: string,
         htmlBody: string,
         callback?: Callback,
-<<<<<<< HEAD
-    )
-=======
     ): Promise<ISendEventResponse>;
->>>>>>> c3d7a497
     public sendHtmlMessage(
         roomId: string,
         threadId: string | null,
@@ -4532,22 +4413,14 @@
         body: string,
         htmlBody: string,
         callback?: Callback,
-<<<<<<< HEAD
-    );
-=======
     ): Promise<ISendEventResponse>;
->>>>>>> c3d7a497
     public sendHtmlNotice(
         roomId: string,
         threadId: string | null,
         body: string,
         htmlBody: string,
         callback?: Callback,
-<<<<<<< HEAD
-    )
-=======
     ): Promise<ISendEventResponse>;
->>>>>>> c3d7a497
     public sendHtmlNotice(
         roomId: string,
         threadId: string | null,
@@ -4579,22 +4452,14 @@
         body: string,
         htmlBody: string,
         callback?: Callback,
-<<<<<<< HEAD
-    );
-=======
     ): Promise<ISendEventResponse>;
->>>>>>> c3d7a497
     public sendHtmlEmote(
         roomId: string,
         threadId: string | null,
         body: string,
         htmlBody: string,
         callback?: Callback,
-<<<<<<< HEAD
-    )
-=======
     ): Promise<ISendEventResponse>;
->>>>>>> c3d7a497
     public sendHtmlEmote(
         roomId: string,
         threadId: string | null,
@@ -5309,18 +5174,11 @@
                     room.currentState.setUnknownStateEvents(stateEvents);
                 }
 
-<<<<<<< HEAD
-                const [timelineEvents, threadedEvents] = this.partitionThreadedEvents(matrixEvents);
-
-                room.addEventsToTimeline(timelineEvents, true, room.getLiveTimeline());
-                this.processThreadEvents(room, threadedEvents);
-=======
                 const [timelineEvents, threadedEvents] = room.partitionThreadedEvents(matrixEvents);
 
                 this.processBeaconEvents(room, matrixEvents);
                 room.addEventsToTimeline(timelineEvents, true, room.getLiveTimeline());
                 await this.processThreadEvents(room, threadedEvents, true);
->>>>>>> c3d7a497
 
                 room.oldState.paginationToken = res.end;
                 if (res.chunk.length === 0) {
@@ -5431,21 +5289,6 @@
                 nextBatch = response.nextBatch;
             }
 
-<<<<<<< HEAD
-            const [timelineEvents, threadedEvents] = this.partitionThreadedEvents(matrixEvents);
-
-            timelineSet.addEventsToTimeline(timelineEvents, true, timeline, res.start);
-            this.processThreadEvents(timelineSet.room, threadedEvents);
-
-            // there is no guarantee that the event ended up in "timeline" (we
-            // might have switched to a neighbouring timeline) - so check the
-            // room's index again. On the other hand, there's no guarantee the
-            // event ended up anywhere, if it was later redacted, so we just
-            // return the timeline we first thought of.
-            return timelineSet.getTimelineForEvent(eventId) || timeline;
-        });
-        return promise;
-=======
             const opts: IRelationsRequestOpts = {
                 limit: 50,
             };
@@ -5484,7 +5327,6 @@
         return timelineSet.getTimelineForEvent(eventId)
             ?? timelineSet.room.findThreadForEvent(event)?.liveTimeline // for Threads degraded support
             ?? timeline;
->>>>>>> c3d7a497
     }
 
     /**
@@ -5604,19 +5446,11 @@
                     matrixEvents[i] = event;
                 }
 
-<<<<<<< HEAD
-                const [timelineEvents, threadedEvents] = this.partitionThreadedEvents(matrixEvents);
-
-                const timelineSet = eventTimeline.getTimelineSet();
-                timelineSet.addEventsToTimeline(timelineEvents, backwards, eventTimeline, token);
-                this.processThreadEvents(timelineSet.room, threadedEvents);
-=======
                 // No need to partition events for threads here, everything lives
                 // in the notification timeline set
                 const timelineSet = eventTimeline.getTimelineSet();
                 timelineSet.addEventsToTimeline(matrixEvents, backwards, eventTimeline, token);
                 this.processBeaconEvents(timelineSet.room, matrixEvents);
->>>>>>> c3d7a497
 
                 // if we've hit the end of the timeline, we need to stop trying to
                 // paginate. We need to keep the 'forwards' token though, to make sure
@@ -5650,19 +5484,11 @@
                 const token = res.end;
                 const matrixEvents = res.chunk.map(this.getEventMapper());
 
-<<<<<<< HEAD
-                const [timelineEvents, threadedEvents] = this.partitionThreadedEvents(matrixEvents);
-
-                eventTimeline.getTimelineSet()
-                    .addEventsToTimeline(timelineEvents, backwards, eventTimeline, token);
-                this.processThreadEvents(room, threadedEvents);
-=======
                 const timelineSet = eventTimeline.getTimelineSet();
                 const [timelineEvents, threadedEvents] = timelineSet.room.partitionThreadedEvents(matrixEvents);
                 timelineSet.addEventsToTimeline(timelineEvents, backwards, eventTimeline, token);
                 this.processBeaconEvents(timelineSet.room, matrixEvents);
                 await this.processThreadEvents(room, threadedEvents, backwards);
->>>>>>> c3d7a497
 
                 // if we've hit the end of the timeline, we need to stop trying to
                 // paginate. We need to keep the 'forwards' token though, to make sure
@@ -6832,19 +6658,10 @@
 
         if (fetchedEventType === EventType.RoomMessageEncrypted) {
             const allEvents = originalEvent ? events.concat(originalEvent) : events;
-<<<<<<< HEAD
-            await Promise.all(allEvents.map(e => {
-                if (e.isEncrypted()) {
-                    return new Promise(resolve => e.once("Event.decrypted", resolve));
-                }
-            }));
-            events = events.filter(e => e.getType() === eventType);
-=======
             await Promise.all(allEvents.map(e => this.decryptEventIfNeeded(e)));
             if (eventType !== null) {
                 events = events.filter(e => e.getType() === eventType);
             }
->>>>>>> c3d7a497
         }
 
         if (originalEvent && relationType === RelationType.Replace) {
