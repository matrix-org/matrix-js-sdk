--- conflicted
+++ resolved
@@ -64,6 +64,7 @@
     IdentityPrefix,
     IHttpOpts,
     IRequestOpts,
+    TokenRefreshFunction,
     MatrixError,
     MatrixHttpApi,
     MediaPrefix,
@@ -72,13 +73,6 @@
     Upload,
     UploadOpts,
     UploadResponse,
-<<<<<<< HEAD
-    HTTPError,
-    IRequestOpts,
-    Body,
-    TokenRefreshFunction
-=======
->>>>>>> 6385c9c0
 } from "./http-api";
 import {
     Crypto,
@@ -1334,13 +1328,9 @@
             baseUrl: opts.baseUrl,
             idBaseUrl: opts.idBaseUrl,
             accessToken: opts.accessToken,
-<<<<<<< HEAD
             refreshToken: opts.refreshToken,
             tokenRefreshFunction: opts.tokenRefreshFunction,
-            prefix: ClientPrefix.R0,
-=======
             prefix: ClientPrefix.V3,
->>>>>>> 6385c9c0
             onlyData: true,
             extraParams: opts.queryParams,
             localTimeoutMs: opts.localTimeoutMs,
