--- conflicted
+++ resolved
@@ -180,11 +180,7 @@
 import { IRefreshTokenResponse } from "./@types/auth";
 import { TypedEventEmitter } from "./models/typed-event-emitter";
 import { Thread, THREAD_RELATION_TYPE } from "./models/thread";
-<<<<<<< HEAD
-import { MBeaconInfoEventContent, M_BEACON, M_BEACON_INFO_VARIABLE } from "./@types/beacon";
-=======
-import { MBeaconInfoEventContent, M_BEACON_INFO } from "./@types/beacon";
->>>>>>> 781fdf4f
+import { MBeaconInfoEventContent, M_BEACON, M_BEACON_INFO } from "./@types/beacon";
 
 export type Store = IStore;
 export type SessionStore = WebStorageSessionStore;
@@ -5309,15 +5305,11 @@
             timeline.getState(EventTimeline.FORWARDS).paginationToken = res.end;
         }
 
-<<<<<<< HEAD
-        const [timelineEvents, threadedEvents] = this.partitionThreadedEvents(timelineSet.room, events);
-        this.processBeaconEvents(timelineSet.room, events);
-=======
         const [timelineEvents, threadedEvents] = timelineSet.room.partitionThreadedEvents(events);
->>>>>>> 781fdf4f
         timelineSet.addEventsToTimeline(timelineEvents, true, timeline, res.start);
         // The target event is not in a thread but process the contextual events, so we can show any threads around it.
         await this.processThreadEvents(timelineSet.room, threadedEvents, true);
+        this.processBeaconEvents(timelineSet.room, events);
 
         // There is no guarantee that the event ended up in "timeline" (we might have switched to a neighbouring
         // timeline) - so check the room's index again. On the other hand, there's no guarantee the event ended up
