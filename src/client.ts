/*
Copyright 2015-2023 The Matrix.org Foundation C.I.C.

Licensed under the Apache License, Version 2.0 (the "License");
you may not use this file except in compliance with the License.
You may obtain a copy of the License at

    http://www.apache.org/licenses/LICENSE-2.0

Unless required by applicable law or agreed to in writing, software
distributed under the License is distributed on an "AS IS" BASIS,
WITHOUT WARRANTIES OR CONDITIONS OF ANY KIND, either express or implied.
See the License for the specific language governing permissions and
limitations under the License.
*/

/**
 * This is an internal module. See {@link MatrixClient} for the public class.
 */

import { Optional } from "matrix-events-sdk";

import type { IDeviceKeys, IMegolmSessionData, IOneTimeKey } from "./@types/crypto";
import { ISyncStateData, SetPresence, SyncApi, SyncApiOptions, SyncState } from "./sync";
import {
    EventStatus,
    IContent,
    IDecryptOptions,
    IEvent,
    MatrixEvent,
    MatrixEventEvent,
    MatrixEventHandlerMap,
    PushDetails,
} from "./models/event";
import { StubStore } from "./store/stub";
import { CallEvent, CallEventHandlerMap, createNewMatrixCall, MatrixCall, supportsMatrixCall } from "./webrtc/call";
import { Filter, IFilterDefinition, IRoomEventFilter } from "./filter";
import { CallEventHandler, CallEventHandlerEvent, CallEventHandlerEventHandlerMap } from "./webrtc/callEventHandler";
import {
    GroupCallEventHandler,
    GroupCallEventHandlerEvent,
    GroupCallEventHandlerEventHandlerMap,
} from "./webrtc/groupCallEventHandler";
import * as utils from "./utils";
import { noUnsafeEventProps, QueryDict, replaceParam, safeSet, sleep } from "./utils";
import { Direction, EventTimeline } from "./models/event-timeline";
import { IActionsObject, PushProcessor } from "./pushprocessor";
import { AutoDiscovery, AutoDiscoveryAction } from "./autodiscovery";
import * as olmlib from "./crypto/olmlib";
import { decodeBase64, encodeBase64 } from "./base64";
import { IExportedDevice as IExportedOlmDevice } from "./crypto/OlmDevice";
import { IOlmDevice } from "./crypto/algorithms/megolm";
import { TypedReEmitter } from "./ReEmitter";
import { IRoomEncryption } from "./crypto/RoomList";
import { logger, Logger } from "./logger";
import { SERVICE_TYPES } from "./service-types";
import {
    Body,
    ClientPrefix,
    FileType,
    HttpApiEvent,
    HttpApiEventHandlerMap,
    HTTPError,
    IdentityPrefix,
    IHttpOpts,
    IRequestOpts,
    MatrixError,
    MatrixHttpApi,
    MediaPrefix,
    Method,
    retryNetworkOperation,
    TokenRefreshFunction,
    Upload,
    UploadOpts,
    UploadResponse,
} from "./http-api";
import {
    Crypto,
    CryptoEvent,
    CryptoEventHandlerMap,
    fixBackupKey,
    ICheckOwnCrossSigningTrustOpts,
    ICryptoCallbacks,
    IRoomKeyRequestBody,
    isCryptoAvailable,
    VerificationMethod,
} from "./crypto";
import { DeviceInfo } from "./crypto/deviceinfo";
import { decodeRecoveryKey } from "./crypto/recoverykey";
import { keyFromAuthData } from "./crypto/key_passphrase";
import { User, UserEvent, UserEventHandlerMap } from "./models/user";
import { getHttpUriForMxc } from "./content-repo";
import { SearchResult } from "./models/search-result";
import { DEHYDRATION_ALGORITHM, IDehydratedDevice, IDehydratedDeviceKeyInfo } from "./crypto/dehydration";
import {
    IKeyBackupInfo,
    IKeyBackupPrepareOpts,
    IKeyBackupRestoreOpts,
    IKeyBackupRestoreResult,
    IKeyBackupRoomSessions,
    IKeyBackupSession,
} from "./crypto/keybackup";
import { IIdentityServerProvider } from "./@types/IIdentityServerProvider";
import { MatrixScheduler } from "./scheduler";
import { BeaconEvent, BeaconEventHandlerMap } from "./models/beacon";
import { AuthDict } from "./interactive-auth";
import { IMinimalEvent, IRoomEvent, IStateEvent } from "./sync-accumulator";
import { CrossSigningKey, ICreateSecretStorageOpts, IEncryptedEventInfo, IRecoveryKey } from "./crypto/api";
import { EventTimelineSet } from "./models/event-timeline-set";
import { VerificationRequest } from "./crypto/verification/request/VerificationRequest";
import { VerificationBase as Verification } from "./crypto/verification/Base";
import * as ContentHelpers from "./content-helpers";
import { CrossSigningInfo, DeviceTrustLevel, ICacheCallbacks, UserTrustLevel } from "./crypto/CrossSigning";
import { NotificationCountType, Room, RoomEvent, RoomEventHandlerMap, RoomNameState } from "./models/room";
import { RoomMemberEvent, RoomMemberEventHandlerMap } from "./models/room-member";
import { IPowerLevelsContent, RoomStateEvent, RoomStateEventHandlerMap } from "./models/room-state";
import {
    IAddThreePidOnlyBody,
    IBindThreePidBody,
    IContextResponse,
    ICreateRoomOpts,
    IEventSearchOpts,
    IFilterResponse,
    IGuestAccessOpts,
    IJoinRoomOpts,
    INotificationsResponse,
    IPaginateOpts,
    IPresenceOpts,
    IRedactOpts,
    IRelationsRequestOpts,
    IRelationsResponse,
    IRoomDirectoryOptions,
    ISearchOpts,
    ISendEventResponse,
    IStatusResponse,
    ITagsResponse,
    KnockRoomOpts,
} from "./@types/requests";
import {
    EventType,
    LOCAL_NOTIFICATION_SETTINGS_PREFIX,
    MSC3912_RELATION_BASED_REDACTIONS_PROP,
    MsgType,
    PUSHER_ENABLED,
    RelationType,
    RoomCreateTypeField,
    RoomType,
    StateEvents,
<<<<<<< HEAD
    TimelineEvents,
=======
>>>>>>> d908036f
    UNSTABLE_MSC3088_ENABLED,
    UNSTABLE_MSC3088_PURPOSE,
    UNSTABLE_MSC3089_TREE_SUBTYPE,
} from "./@types/event";
import {
    GuestAccess,
    HistoryVisibility,
    IdServerUnbindResult,
    IImageInfo,
    JoinRule,
    Preset,
    Visibility,
} from "./@types/partials";
import { EventMapper, eventMapperFor, MapperOpts } from "./event-mapper";
import { randomString } from "./randomstring";
import { BackupManager, IKeyBackup, IKeyBackupCheck, IPreparedKeyBackupVersion, TrustInfo } from "./crypto/backup";
import { DEFAULT_TREE_POWER_LEVELS_TEMPLATE, MSC3089TreeSpace } from "./models/MSC3089TreeSpace";
import { ISignatures } from "./@types/signed";
import { IStore } from "./store";
import { ISecretRequest } from "./crypto/SecretStorage";
import {
    IEventWithRoomId,
    ISearchRequestBody,
    ISearchResponse,
    ISearchResults,
    IStateEventWithRoomId,
    SearchOrderBy,
} from "./@types/search";
import { ISynapseAdminDeactivateResponse, ISynapseAdminWhoisResponse } from "./@types/synapse";
import { IHierarchyRoom } from "./@types/spaces";
import {
    IPusher,
    IPusherRequest,
    IPushRule,
    IPushRules,
    PushRuleAction,
    PushRuleActionName,
    PushRuleKind,
    RuleId,
} from "./@types/PushRules";
import { IThreepid } from "./@types/threepids";
import { CryptoStore, OutgoingRoomKeyRequest } from "./crypto/store/base";
import { GroupCall, GroupCallIntent, GroupCallType, IGroupCallDataChannelOptions } from "./webrtc/groupCall";
import { MediaHandler } from "./webrtc/mediaHandler";
import {
    ILoginFlowsResponse,
    IRefreshTokenResponse,
    LoginRequest,
    LoginResponse,
    LoginTokenPostResponse,
    SSOAction,
} from "./@types/auth";
import { TypedEventEmitter } from "./models/typed-event-emitter";
import { MAIN_ROOM_TIMELINE, ReceiptType } from "./@types/read_receipts";
import { MSC3575SlidingSyncRequest, MSC3575SlidingSyncResponse, SlidingSync } from "./sliding-sync";
import { SlidingSyncSdk } from "./sliding-sync-sdk";
import {
    determineFeatureSupport,
    FeatureSupport,
    Thread,
    THREAD_RELATION_TYPE,
    ThreadFilterType,
    threadFilterTypeToFilter,
} from "./models/thread";
import { M_BEACON_INFO, MBeaconInfoEventContent } from "./@types/beacon";
import { NamespacedValue, UnstableValue } from "./NamespacedValue";
import { ToDeviceMessageQueue } from "./ToDeviceMessageQueue";
import { ToDeviceBatch } from "./models/ToDeviceMessage";
import { IgnoredInvites } from "./models/invites-ignorer";
import { UIARequest, UIAResponse } from "./@types/uia";
import { LocalNotificationSettings } from "./@types/local_notifications";
import { buildFeatureSupportMap, Feature, ServerSupport } from "./feature";
import { BackupDecryptor, CryptoBackend } from "./common-crypto/CryptoBackend";
import { RUST_SDK_STORE_PREFIX } from "./rust-crypto/constants";
import { BootstrapCrossSigningOpts, CrossSigningKeyInfo, CryptoApi, ImportRoomKeysOpts } from "./crypto-api";
import { DeviceInfoMap } from "./crypto/DeviceList";
import {
    AddSecretStorageKeyOpts,
    SecretStorageKeyDescription,
    ServerSideSecretStorage,
    ServerSideSecretStorageImpl,
} from "./secret-storage";
import { RegisterRequest, RegisterResponse } from "./@types/registration";
import { MatrixRTCSessionManager } from "./matrixrtc/MatrixRTCSessionManager";
import { getRelationsThreadFilter } from "./thread-utils";
<<<<<<< HEAD
import { RoomMessageEventContent, StickerEventContent } from "./@types/events";
import { ImageInfo } from "./@types/media";
=======
import { KnownMembership, Membership } from "./@types/membership";
>>>>>>> d908036f

export type Store = IStore;

export type ResetTimelineCallback = (roomId: string) => boolean;

const SCROLLBACK_DELAY_MS = 3000;
export const CRYPTO_ENABLED: boolean = isCryptoAvailable();
const CAPABILITIES_CACHE_MS = 21600000; // 6 hours - an arbitrary value
const TURN_CHECK_INTERVAL = 10 * 60 * 1000; // poll for turn credentials every 10 minutes

export const UNSTABLE_MSC3852_LAST_SEEN_UA = new UnstableValue(
    "last_seen_user_agent",
    "org.matrix.msc3852.last_seen_user_agent",
);

interface IExportedDevice {
    olmDevice: IExportedOlmDevice;
    userId: string;
    deviceId: string;
}

export interface IKeysUploadResponse {
    one_time_key_counts: {
        // eslint-disable-line camelcase
        [algorithm: string]: number;
    };
}

export interface ICreateClientOpts {
    baseUrl: string;

    idBaseUrl?: string;

    /**
     * The data store used for sync data from the homeserver. If not specified,
     * this client will not store any HTTP responses. The `createClient` helper
     * will create a default store if needed.
     */
    store?: Store;

    /**
     * A store to be used for end-to-end crypto session data. If not specified,
     * end-to-end crypto will be disabled. The `createClient` helper will create
     * a default store if needed. Calls the factory supplied to
     * {@link setCryptoStoreFactory} if unspecified; or if no factory has been
     * specified, uses a default implementation (indexeddb in the browser,
     * in-memory otherwise).
     */
    cryptoStore?: CryptoStore;

    /**
     * The scheduler to use. If not
     * specified, this client will not retry requests on failure. This client
     * will supply its own processing function to
     * {@link MatrixScheduler#setProcessFunction}.
     */
    scheduler?: MatrixScheduler;

    /**
     * The function to invoke for HTTP requests.
     * Most supported environments have a global `fetch` registered to which this will fall back.
     */
    fetchFn?: typeof global.fetch;

    userId?: string;

    /**
     * A unique identifier for this device; used for tracking things like crypto
     * keys and access tokens. If not specified, end-to-end encryption will be
     * disabled.
     */
    deviceId?: string;

    accessToken?: string;
    refreshToken?: string;

    /**
     * Function used to attempt refreshing access and refresh tokens
     * Called by http-api when a possibly expired token is encountered
     * and a refreshToken is found
     */
    tokenRefreshFunction?: TokenRefreshFunction;

    /**
     * Identity server provider to retrieve the user's access token when accessing
     * the identity server. See also https://github.com/vector-im/element-web/issues/10615
     * which seeks to replace the previous approach of manual access tokens params
     * with this callback throughout the SDK.
     */
    identityServer?: IIdentityServerProvider;

    /**
     * The default maximum amount of
     * time to wait before timing out HTTP requests. If not specified, there is no timeout.
     */
    localTimeoutMs?: number;

    /**
     * Set to true to use
     * Authorization header instead of query param to send the access token to the server.
     *
     * Default false.
     */
    useAuthorizationHeader?: boolean;

    /**
     * Set to true to enable
     * improved timeline support, see {@link MatrixClient#getEventTimeline}.
     * It is disabled by default for compatibility with older clients - in particular to
     * maintain support for back-paginating the live timeline after a '/sync'
     * result with a gap.
     */
    timelineSupport?: boolean;

    /**
     * Extra query parameters to append
     * to all requests with this client. Useful for application services which require
     * `?user_id=`.
     */
    queryParams?: Record<string, string>;

    /**
     * Device data exported with
     * "exportDevice" method that must be imported to recreate this device.
     * Should only be useful for devices with end-to-end crypto enabled.
     * If provided, deviceId and userId should **NOT** be provided at the top
     * level (they are present in the exported data).
     */
    deviceToImport?: IExportedDevice;

    /**
     * Encryption key used for encrypting sensitive data (such as e2ee keys) in storage.
     *
     * This must be set to the same value every time the client is initialised for the same device.
     *
     * If unset, either a hardcoded key or no encryption at all is used, depending on the Crypto implementation.
     *
     * No particular requirement is placed on the key data (it is fed into an HKDF to generate the actual encryption
     * keys).
     */
    pickleKey?: string;

    /**
     * Verification methods we should offer to the other side when performing an interactive verification.
     * If unset, we will offer all known methods. Currently these are: showing a QR code, scanning a QR code, and SAS
     * (aka "emojis").
     */
    verificationMethods?: Array<VerificationMethod>;

    /**
     * Whether relaying calls through a TURN server should be forced. Default false.
     */
    forceTURN?: boolean;

    /**
     * Up to this many ICE candidates will be gathered when an incoming call arrives.
     * Gathering does not send data to the caller, but will communicate with the configured TURN
     * server. Default 0.
     */
    iceCandidatePoolSize?: number;

    /**
     * True to advertise support for call transfers to other parties on Matrix calls. Default false.
     */
    supportsCallTransfer?: boolean;

    /**
     * Whether to allow a fallback ICE server should be used for negotiating a
     * WebRTC connection if the homeserver doesn't provide any servers. Defaults to false.
     */
    fallbackICEServerAllowed?: boolean;

    /**
     * If true, to-device signalling for group calls will be encrypted
     * with Olm. Default: true.
     */
    useE2eForGroupCall?: boolean;

    livekitServiceURL?: string;

    /**
     * Crypto callbacks provided by the application
     */
    cryptoCallbacks?: ICryptoCallbacks;

    /**
     * Method to generate room names for empty rooms and rooms names based on membership.
     * Defaults to a built-in English handler with basic pluralisation.
     */
    roomNameGenerator?: (roomId: string, state: RoomNameState) => string | null;

    /**
     * If true, participant can join group call without video and audio this has to be allowed. By default, a local
     * media stream is needed to establish a group call.
     * Default: false.
     */
    isVoipWithNoMediaAllowed?: boolean;

    /**
     * If true, group calls will not establish media connectivity and only create the signaling events,
     * so that livekit media can be used in the application layert (js-sdk contains no livekit code).
     */
    useLivekitForGroupCalls?: boolean;

    /**
     * A logger to associate with this MatrixClient.
     * Defaults to the built-in global logger.
     */
    logger?: Logger;
}

export interface IMatrixClientCreateOpts extends ICreateClientOpts {
    /**
     * Whether to allow sending messages to encrypted rooms when encryption
     * is not available internally within this SDK. This is useful if you are using an external
     * E2E proxy, for example. Defaults to false.
     */
    usingExternalCrypto?: boolean;
}

export enum PendingEventOrdering {
    Chronological = "chronological",
    Detached = "detached",
}

export interface IStartClientOpts {
    /**
     * The event `limit=` to apply to initial sync. Default: 8.
     */
    initialSyncLimit?: number;

    /**
     * True to put `archived=true</code> on the <code>/initialSync` request. Default: false.
     */
    includeArchivedRooms?: boolean;

    /**
     * True to do /profile requests on every invite event if the displayname/avatar_url is not known for this user ID. Default: false.
     */
    resolveInvitesToProfiles?: boolean;

    /**
     * Controls where pending messages appear in a room's timeline. If "<b>chronological</b>", messages will
     * appear in the timeline when the call to `sendEvent` was made. If "<b>detached</b>",
     * pending messages will appear in a separate list, accessbile via {@link Room#getPendingEvents}.
     * Default: "chronological".
     */
    pendingEventOrdering?: PendingEventOrdering;

    /**
     * The number of milliseconds to wait on /sync. Default: 30000 (30 seconds).
     */
    pollTimeout?: number;

    /**
     * The filter to apply to /sync calls.
     */
    filter?: Filter;

    /**
     * True to perform syncing without automatically updating presence.
     */
    disablePresence?: boolean;

    /**
     * True to not load all membership events during initial sync but fetch them when needed by calling
     * `loadOutOfBandMembers` This will override the filter option at this moment.
     */
    lazyLoadMembers?: boolean;

    /**
     * The number of seconds between polls to /.well-known/matrix/client, undefined to disable.
     * This should be in the order of hours. Default: undefined.
     */
    clientWellKnownPollPeriod?: number;

    /**
     * @deprecated use `threadSupport` instead
     */
    experimentalThreadSupport?: boolean;

    /**
     * Will organises events in threaded conversations when
     * a thread relation is encountered
     */
    threadSupport?: boolean;

    /**
     * @experimental
     */
    slidingSync?: SlidingSync;
}

export interface IStoredClientOpts extends IStartClientOpts {}

export enum RoomVersionStability {
    Stable = "stable",
    Unstable = "unstable",
}

export interface IRoomVersionsCapability {
    default: string;
    available: Record<string, RoomVersionStability>;
}

export interface ICapability {
    enabled: boolean;
}

export interface IChangePasswordCapability extends ICapability {}

export interface IThreadsCapability extends ICapability {}

export interface IGetLoginTokenCapability extends ICapability {}

export const GET_LOGIN_TOKEN_CAPABILITY = new NamespacedValue(
    "m.get_login_token",
    "org.matrix.msc3882.get_login_token",
);

export const UNSTABLE_MSC2666_SHARED_ROOMS = "uk.half-shot.msc2666";
export const UNSTABLE_MSC2666_MUTUAL_ROOMS = "uk.half-shot.msc2666.mutual_rooms";
export const UNSTABLE_MSC2666_QUERY_MUTUAL_ROOMS = "uk.half-shot.msc2666.query_mutual_rooms";

/**
 * A representation of the capabilities advertised by a homeserver as defined by
 * [Capabilities negotiation](https://spec.matrix.org/v1.6/client-server-api/#get_matrixclientv3capabilities).
 */
export interface Capabilities {
    [key: string]: any;
    "m.change_password"?: IChangePasswordCapability;
    "m.room_versions"?: IRoomVersionsCapability;
    "io.element.thread"?: IThreadsCapability;
    "m.get_login_token"?: IGetLoginTokenCapability;
    "org.matrix.msc3882.get_login_token"?: IGetLoginTokenCapability;
}

/** @deprecated prefer {@link CrossSigningKeyInfo}. */
export type ICrossSigningKey = CrossSigningKeyInfo;

enum CrossSigningKeyType {
    MasterKey = "master_key",
    SelfSigningKey = "self_signing_key",
    UserSigningKey = "user_signing_key",
}

export type CrossSigningKeys = Record<CrossSigningKeyType, ICrossSigningKey>;

export type SendToDeviceContentMap = Map<string, Map<string, Record<string, any>>>;

export interface ISignedKey {
    keys: Record<string, string>;
    signatures: ISignatures;
    user_id: string;
    algorithms: string[];
    device_id: string;
}

export type KeySignatures = Record<string, Record<string, ICrossSigningKey | ISignedKey>>;
export interface IUploadKeySignaturesResponse {
    failures: Record<
        string,
        Record<
            string,
            {
                errcode: string;
                error: string;
            }
        >
    >;
}

export interface IPreviewUrlResponse {
    [key: string]: undefined | string | number;
    "og:title": string;
    "og:type": string;
    "og:url": string;
    "og:image"?: string;
    "og:image:type"?: string;
    "og:image:height"?: number;
    "og:image:width"?: number;
    "og:description"?: string;
    "matrix:image:size"?: number;
}

export interface ITurnServerResponse {
    uris: string[];
    username: string;
    password: string;
    ttl: number;
}

export interface ITurnServer {
    urls: string[];
    username: string;
    credential: string;
}

export interface IServerVersions {
    versions: string[];
    unstable_features: Record<string, boolean>;
}

export interface IClientWellKnown {
    [key: string]: any;
    "m.homeserver"?: IWellKnownConfig;
    "m.identity_server"?: IWellKnownConfig;
}

export interface IWellKnownConfig<T = IClientWellKnown> {
    raw?: T;
    action?: AutoDiscoveryAction;
    reason?: string;
    error?: Error | string;
    // eslint-disable-next-line
    base_url?: string | null;
    // XXX: this is undocumented
    server_name?: string;
}

interface IKeyBackupPath {
    path: string;
    queryData?: {
        version: string;
    };
}

interface IMediaConfig {
    [key: string]: any; // extensible
    "m.upload.size"?: number;
}

interface IThirdPartySigned {
    sender: string;
    mxid: string;
    token: string;
    signatures: ISignatures;
}

interface IJoinRequestBody {
    third_party_signed?: IThirdPartySigned;
}

interface ITagMetadata {
    [key: string]: any;
    order?: number;
}

interface IMessagesResponse {
    start?: string;
    end?: string;
    chunk: IRoomEvent[];
    state?: IStateEvent[];
}

interface IThreadedMessagesResponse {
    prev_batch: string;
    next_batch: string;
    chunk: IRoomEvent[];
    state: IStateEvent[];
}

export interface IRequestTokenResponse {
    sid: string;
    submit_url?: string;
}

export interface IRequestMsisdnTokenResponse extends IRequestTokenResponse {
    msisdn: string;
    success: boolean;
    intl_fmt: string;
}

export interface IUploadKeysRequest {
    "device_keys"?: Required<IDeviceKeys>;
    "one_time_keys"?: Record<string, IOneTimeKey>;
    "org.matrix.msc2732.fallback_keys"?: Record<string, IOneTimeKey>;
}

export interface IQueryKeysRequest {
    device_keys: { [userId: string]: string[] };
    timeout?: number;
    token?: string;
}

export interface IClaimKeysRequest {
    one_time_keys: { [userId: string]: { [deviceId: string]: string } };
    timeout?: number;
}

export interface IOpenIDToken {
    access_token: string;
    token_type: "Bearer" | string;
    matrix_server_name: string;
    expires_in: number;
}

interface IRoomInitialSyncResponse {
    room_id: string;
    membership: Membership;
    messages?: {
        start?: string;
        end?: string;
        chunk: IEventWithRoomId[];
    };
    state?: IStateEventWithRoomId[];
    visibility: Visibility;
    account_data?: IMinimalEvent[];
    presence: Partial<IEvent>; // legacy and undocumented, api is deprecated so this won't get attention
}

interface IJoinedRoomsResponse {
    joined_rooms: string[];
}

interface IJoinedMembersResponse {
    joined: {
        [userId: string]: {
            display_name: string;
            avatar_url: string;
        };
    };
}

// Re-export for backwards compatibility
export type IRegisterRequestParams = RegisterRequest;

export interface IPublicRoomsChunkRoom {
    room_id: string;
    name?: string;
    avatar_url?: string;
    topic?: string;
    canonical_alias?: string;
    aliases?: string[];
    world_readable: boolean;
    guest_can_join: boolean;
    num_joined_members: number;
    room_type?: RoomType | string; // Added by MSC3827
    join_rule?: JoinRule.Knock | JoinRule.Public; // Added by MSC2403
}

interface IPublicRoomsResponse {
    chunk: IPublicRoomsChunkRoom[];
    next_batch?: string;
    prev_batch?: string;
    total_room_count_estimate?: number;
}

interface IUserDirectoryResponse {
    results: {
        user_id: string;
        display_name?: string;
        avatar_url?: string;
    }[];
    limited: boolean;
}

export interface IMyDevice {
    "device_id": string;
    "display_name"?: string;
    "last_seen_ip"?: string;
    "last_seen_ts"?: number;
    // UNSTABLE_MSC3852_LAST_SEEN_UA
    "last_seen_user_agent"?: string;
    "org.matrix.msc3852.last_seen_user_agent"?: string;
}

export interface Keys {
    keys: { [keyId: string]: string };
    usage: string[];
    user_id: string;
}

export interface SigningKeys extends Keys {
    signatures: ISignatures;
}

export interface DeviceKeys {
    [deviceId: string]: IDeviceKeys & {
        unsigned?: {
            device_display_name: string;
        };
    };
}

export interface IDownloadKeyResult {
    failures: { [serverName: string]: object };
    device_keys: { [userId: string]: DeviceKeys };
    // the following three fields were added in 1.1
    master_keys?: { [userId: string]: Keys };
    self_signing_keys?: { [userId: string]: SigningKeys };
    user_signing_keys?: { [userId: string]: SigningKeys };
}

export interface IClaimOTKsResult {
    failures: { [serverName: string]: object };
    one_time_keys: {
        [userId: string]: {
            [deviceId: string]: {
                [keyId: string]: {
                    key: string;
                    signatures: ISignatures;
                };
            };
        };
    };
}

export interface IFieldType {
    regexp: string;
    placeholder: string;
}

export interface IInstance {
    desc: string;
    icon?: string;
    fields: object;
    network_id: string;
    // XXX: this is undocumented but we rely on it: https://github.com/matrix-org/matrix-doc/issues/3203
    instance_id: string;
}

export interface IProtocol {
    user_fields: string[];
    location_fields: string[];
    icon: string;
    field_types: Record<string, IFieldType>;
    instances: IInstance[];
}

interface IThirdPartyLocation {
    alias: string;
    protocol: string;
    fields: object;
}

interface IThirdPartyUser {
    userid: string;
    protocol: string;
    fields: object;
}

interface IRoomSummary extends Omit<IPublicRoomsChunkRoom, "canonical_alias" | "aliases"> {
    room_type?: RoomType;
    membership?: Membership;
    is_encrypted: boolean;
}

interface IRoomKeysResponse {
    sessions: IKeyBackupRoomSessions;
}

interface IRoomsKeysResponse {
    rooms: Record<string, IRoomKeysResponse>;
}

interface IRoomHierarchy {
    rooms: IHierarchyRoom[];
    next_batch?: string;
}

export interface TimestampToEventResponse {
    event_id: string;
    origin_server_ts: number;
}

interface IWhoamiResponse {
    user_id: string;
    device_id?: string;
    is_guest?: boolean;
}
/* eslint-enable camelcase */

// We're using this constant for methods overloading and inspect whether a variable
// contains an eventId or not. This was required to ensure backwards compatibility
// of methods for threads
// Probably not the most graceful solution but does a good enough job for now
const EVENT_ID_PREFIX = "$";

export enum ClientEvent {
    Sync = "sync",
    Event = "event",
    ToDeviceEvent = "toDeviceEvent",
    AccountData = "accountData",
    Room = "Room",
    DeleteRoom = "deleteRoom",
    SyncUnexpectedError = "sync.unexpectedError",
    ClientWellKnown = "WellKnown.client",
    ReceivedVoipEvent = "received_voip_event",
    UndecryptableToDeviceEvent = "toDeviceEvent.undecryptable",
    TurnServers = "turnServers",
    TurnServersError = "turnServers.error",
}

type RoomEvents =
    | RoomEvent.Name
    | RoomEvent.Redaction
    | RoomEvent.RedactionCancelled
    | RoomEvent.Receipt
    | RoomEvent.Tags
    | RoomEvent.LocalEchoUpdated
    | RoomEvent.HistoryImportedWithinTimeline
    | RoomEvent.AccountData
    | RoomEvent.MyMembership
    | RoomEvent.Timeline
    | RoomEvent.TimelineReset;

type RoomStateEvents =
    | RoomStateEvent.Events
    | RoomStateEvent.Members
    | RoomStateEvent.NewMember
    | RoomStateEvent.Update
    | RoomStateEvent.Marker;

type CryptoEvents =
    | CryptoEvent.KeySignatureUploadFailure
    | CryptoEvent.KeyBackupStatus
    | CryptoEvent.KeyBackupFailed
    | CryptoEvent.KeyBackupSessionsRemaining
    | CryptoEvent.KeyBackupDecryptionKeyCached
    | CryptoEvent.RoomKeyRequest
    | CryptoEvent.RoomKeyRequestCancellation
    | CryptoEvent.VerificationRequest
    | CryptoEvent.VerificationRequestReceived
    | CryptoEvent.DeviceVerificationChanged
    | CryptoEvent.UserTrustStatusChanged
    | CryptoEvent.KeysChanged
    | CryptoEvent.Warning
    | CryptoEvent.DevicesUpdated
    | CryptoEvent.WillUpdateDevices
    | CryptoEvent.LegacyCryptoStoreMigrationProgress;

type MatrixEventEvents = MatrixEventEvent.Decrypted | MatrixEventEvent.Replaced | MatrixEventEvent.VisibilityChange;

type RoomMemberEvents =
    | RoomMemberEvent.Name
    | RoomMemberEvent.Typing
    | RoomMemberEvent.PowerLevel
    | RoomMemberEvent.Membership;

type UserEvents =
    | UserEvent.AvatarUrl
    | UserEvent.DisplayName
    | UserEvent.Presence
    | UserEvent.CurrentlyActive
    | UserEvent.LastPresenceTs;

export type EmittedEvents =
    | ClientEvent
    | RoomEvents
    | RoomStateEvents
    | CryptoEvents
    | MatrixEventEvents
    | RoomMemberEvents
    | UserEvents
    | CallEvent // re-emitted by call.ts using Object.values
    | CallEventHandlerEvent.Incoming
    | GroupCallEventHandlerEvent.Incoming
    | GroupCallEventHandlerEvent.Outgoing
    | GroupCallEventHandlerEvent.Ended
    | GroupCallEventHandlerEvent.Participants
    | HttpApiEvent.SessionLoggedOut
    | HttpApiEvent.NoConsent
    | BeaconEvent;

export type ClientEventHandlerMap = {
    /**
     * Fires whenever the SDK's syncing state is updated. The state can be one of:
     * <ul>
     *
     * <li>PREPARED: The client has synced with the server at least once and is
     * ready for methods to be called on it. This will be immediately followed by
     * a state of SYNCING. <i>This is the equivalent of "syncComplete" in the
     * previous API.</i></li>
     *
     * <li>CATCHUP: The client has detected the connection to the server might be
     * available again and will now try to do a sync again. As this sync might take
     * a long time (depending how long ago was last synced, and general server
     * performance) the client is put in this mode so the UI can reflect trying
     * to catch up with the server after losing connection.</li>
     *
     * <li>SYNCING : The client is currently polling for new events from the server.
     * This will be called <i>after</i> processing latest events from a sync.</li>
     *
     * <li>ERROR : The client has had a problem syncing with the server. If this is
     * called <i>before</i> PREPARED then there was a problem performing the initial
     * sync. If this is called <i>after</i> PREPARED then there was a problem polling
     * the server for updates. This may be called multiple times even if the state is
     * already ERROR. <i>This is the equivalent of "syncError" in the previous
     * API.</i></li>
     *
     * <li>RECONNECTING: The sync connection has dropped, but not (yet) in a way that
     * should be considered erroneous.
     * </li>
     *
     * <li>STOPPED: The client has stopped syncing with server due to stopClient
     * being called.
     * </li>
     * </ul>
     * State transition diagram:
     * ```
     *                                          +---->STOPPED
     *                                          |
     *              +----->PREPARED -------> SYNCING <--+
     *              |                        ^  |  ^    |
     *              |      CATCHUP ----------+  |  |    |
     *              |        ^                  V  |    |
     *   null ------+        |  +------- RECONNECTING   |
     *              |        V  V                       |
     *              +------->ERROR ---------------------+
     *
     * NB: 'null' will never be emitted by this event.
     *
     * ```
     * Transitions:
     * <ul>
     *
     * <li>`null -> PREPARED` : Occurs when the initial sync is completed
     * first time. This involves setting up filters and obtaining push rules.
     *
     * <li>`null -> ERROR` : Occurs when the initial sync failed first time.
     *
     * <li>`ERROR -> PREPARED` : Occurs when the initial sync succeeds
     * after previously failing.
     *
     * <li>`PREPARED -> SYNCING` : Occurs immediately after transitioning
     * to PREPARED. Starts listening for live updates rather than catching up.
     *
     * <li>`SYNCING -> RECONNECTING` : Occurs when the live update fails.
     *
     * <li>`RECONNECTING -> RECONNECTING` : Can occur if the update calls
     * continue to fail, but the keepalive calls (to /versions) succeed.
     *
     * <li>`RECONNECTING -> ERROR` : Occurs when the keepalive call also fails
     *
     * <li>`ERROR -> SYNCING` : Occurs when the client has performed a
     * live update after having previously failed.
     *
     * <li>`ERROR -> ERROR` : Occurs when the client has failed to keepalive
     * for a second time or more.</li>
     *
     * <li>`SYNCING -> SYNCING` : Occurs when the client has performed a live
     * update. This is called <i>after</i> processing.</li>
     *
     * <li>`* -> STOPPED` : Occurs once the client has stopped syncing or
     * trying to sync after stopClient has been called.</li>
     * </ul>
     *
     * @param state - An enum representing the syncing state. One of "PREPARED",
     * "SYNCING", "ERROR", "STOPPED".
     *
     * @param prevState - An enum representing the previous syncing state.
     * One of "PREPARED", "SYNCING", "ERROR", "STOPPED" <b>or null</b>.
     *
     * @param data - Data about this transition.
     *
     * @example
     * ```
     * matrixClient.on("sync", function(state, prevState, data) {
     *   switch (state) {
     *     case "ERROR":
     *       // update UI to say "Connection Lost"
     *       break;
     *     case "SYNCING":
     *       // update UI to remove any "Connection Lost" message
     *       break;
     *     case "PREPARED":
     *       // the client instance is ready to be queried.
     *       var rooms = matrixClient.getRooms();
     *       break;
     *   }
     * });
     * ```
     */
    [ClientEvent.Sync]: (state: SyncState, lastState: SyncState | null, data?: ISyncStateData) => void;
    /**
     * Fires whenever the SDK receives a new event.
     * <p>
     * This is only fired for live events received via /sync - it is not fired for
     * events received over context, search, or pagination APIs.
     *
     * @param event - The matrix event which caused this event to fire.
     * @example
     * ```
     * matrixClient.on("event", function(event){
     *   var sender = event.getSender();
     * });
     * ```
     */
    [ClientEvent.Event]: (event: MatrixEvent) => void;
    /**
     * Fires whenever the SDK receives a new to-device event.
     * @param event - The matrix event which caused this event to fire.
     * @example
     * ```
     * matrixClient.on("toDeviceEvent", function(event){
     *   var sender = event.getSender();
     * });
     * ```
     */
    [ClientEvent.ToDeviceEvent]: (event: MatrixEvent) => void;
    /**
     * Fires if a to-device event is received that cannot be decrypted.
     * Encrypted to-device events will (generally) use plain Olm encryption,
     * in which case decryption failures are fatal: the event will never be
     * decryptable, unlike Megolm encrypted events where the key may simply
     * arrive later.
     *
     * An undecryptable to-device event is therefore likley to indicate problems.
     *
     * @param event - The undecyptable to-device event
     */
    [ClientEvent.UndecryptableToDeviceEvent]: (event: MatrixEvent) => void;
    /**
     * Fires whenever new user-scoped account_data is added.
     * @param event - The event describing the account_data just added
     * @param event - The previous account data, if known.
     * @example
     * ```
     * matrixClient.on("accountData", function(event, oldEvent){
     *   myAccountData[event.type] = event.content;
     * });
     * ```
     */
    [ClientEvent.AccountData]: (event: MatrixEvent, lastEvent?: MatrixEvent) => void;
    /**
     * Fires whenever a new Room is added. This will fire when you are invited to a
     * room, as well as when you join a room. <strong>This event is experimental and
     * may change.</strong>
     * @param room - The newly created, fully populated room.
     * @example
     * ```
     * matrixClient.on("Room", function(room){
     *   var roomId = room.roomId;
     * });
     * ```
     */
    [ClientEvent.Room]: (room: Room) => void;
    /**
     * Fires whenever a Room is removed. This will fire when you forget a room.
     * <strong>This event is experimental and may change.</strong>
     * @param roomId - The deleted room ID.
     * @example
     * ```
     * matrixClient.on("deleteRoom", function(roomId){
     *   // update UI from getRooms()
     * });
     * ```
     */
    [ClientEvent.DeleteRoom]: (roomId: string) => void;
    [ClientEvent.SyncUnexpectedError]: (error: Error) => void;
    /**
     * Fires when the client .well-known info is fetched.
     *
     * @param data - The JSON object returned by the server
     */
    [ClientEvent.ClientWellKnown]: (data: IClientWellKnown) => void;
    [ClientEvent.ReceivedVoipEvent]: (event: MatrixEvent) => void;
    [ClientEvent.TurnServers]: (servers: ITurnServer[]) => void;
    [ClientEvent.TurnServersError]: (error: Error, fatal: boolean) => void;
} & RoomEventHandlerMap &
    RoomStateEventHandlerMap &
    CryptoEventHandlerMap &
    MatrixEventHandlerMap &
    RoomMemberEventHandlerMap &
    UserEventHandlerMap &
    CallEventHandlerEventHandlerMap &
    GroupCallEventHandlerEventHandlerMap &
    CallEventHandlerMap &
    HttpApiEventHandlerMap &
    BeaconEventHandlerMap;

const SSO_ACTION_PARAM = new UnstableValue("action", "org.matrix.msc3824.action");

/**
 * Represents a Matrix Client. Only directly construct this if you want to use
 * custom modules. Normally, {@link createClient} should be used
 * as it specifies 'sensible' defaults for these modules.
 */
export class MatrixClient extends TypedEventEmitter<EmittedEvents, ClientEventHandlerMap> {
    public static readonly RESTORE_BACKUP_ERROR_BAD_KEY = "RESTORE_BACKUP_ERROR_BAD_KEY";

    private readonly logger: Logger;

    public reEmitter = new TypedReEmitter<EmittedEvents, ClientEventHandlerMap>(this);
    public olmVersion: [number, number, number] | null = null; // populated after initCrypto
    public usingExternalCrypto = false;
    private _store!: Store;
    public deviceId: string | null;
    public credentials: { userId: string | null };

    /**
     * Encryption key used for encrypting sensitive data (such as e2ee keys) in storage.
     *
     * As supplied in the constructor via {@link IMatrixClientCreateOpts#pickleKey}.
     *
     * If unset, either a hardcoded key or no encryption at all is used, depending on the Crypto implementation.
     *
     * @deprecated this should be a private property.
     */
    public pickleKey?: string;

    public scheduler?: MatrixScheduler;
    public clientRunning = false;
    public timelineSupport = false;
    public urlPreviewCache: { [key: string]: Promise<IPreviewUrlResponse> } = {};
    public identityServer?: IIdentityServerProvider;
    public http: MatrixHttpApi<IHttpOpts & { onlyData: true }>; // XXX: Intended private, used in code.

    /**
     * The libolm crypto implementation, if it is in use.
     *
     * @deprecated This should not be used. Instead, use the methods exposed directly on this class or
     * (where they are available) via {@link getCrypto}.
     */
    public crypto?: Crypto; // XXX: Intended private, used in code. Being replaced by cryptoBackend

    private cryptoBackend?: CryptoBackend; // one of crypto or rustCrypto
    public cryptoCallbacks: ICryptoCallbacks; // XXX: Intended private, used in code.
    public callEventHandler?: CallEventHandler; // XXX: Intended private, used in code.
    public groupCallEventHandler?: GroupCallEventHandler;
    public supportsCallTransfer = false; // XXX: Intended private, used in code.
    public forceTURN = false; // XXX: Intended private, used in code.
    public iceCandidatePoolSize = 0; // XXX: Intended private, used in code.
    public idBaseUrl?: string;
    public baseUrl: string;
    public readonly isVoipWithNoMediaAllowed;

    public useLivekitForGroupCalls: boolean;

    // Note: these are all `protected` to let downstream consumers make mistakes if they want to.
    // We don't technically support this usage, but have reasons to do this.

    protected canSupportVoip = false;
    protected peekSync: SyncApi | null = null;
    protected isGuestAccount = false;
    protected ongoingScrollbacks: { [roomId: string]: { promise?: Promise<Room>; errorTs?: number } } = {};
    protected notifTimelineSet: EventTimelineSet | null = null;
    protected cryptoStore?: CryptoStore;
    protected verificationMethods?: VerificationMethod[];
    protected fallbackICEServerAllowed = false;
    protected syncApi?: SlidingSyncSdk | SyncApi;
    public roomNameGenerator?: ICreateClientOpts["roomNameGenerator"];
    public pushRules?: IPushRules;
    protected syncLeftRoomsPromise?: Promise<Room[]>;
    protected syncedLeftRooms = false;
    protected clientOpts?: IStoredClientOpts;
    protected clientWellKnownIntervalID?: ReturnType<typeof setInterval>;
    protected canResetTimelineCallback?: ResetTimelineCallback;

    public canSupport = new Map<Feature, ServerSupport>();

    // The pushprocessor caches useful things, so keep one and re-use it
    protected pushProcessor = new PushProcessor(this);

    // Promise to a response of the server's /versions response
    // TODO: This should expire: https://github.com/matrix-org/matrix-js-sdk/issues/1020
    protected serverVersionsPromise?: Promise<IServerVersions>;

    public cachedCapabilities?: {
        capabilities: Capabilities;
        expiration: number;
    };
    protected clientWellKnown?: IClientWellKnown;
    protected clientWellKnownPromise?: Promise<IClientWellKnown>;
    protected turnServers: ITurnServer[] = [];
    protected turnServersExpiry = 0;
    protected checkTurnServersIntervalID?: ReturnType<typeof setInterval>;
    protected exportedOlmDeviceToImport?: IExportedOlmDevice;
    protected txnCtr = 0;
    protected mediaHandler = new MediaHandler(this);
    protected sessionId: string;

    /** IDs of events which are currently being encrypted.
     *
     * This is part of the cancellation mechanism: if the event is no longer listed here when encryption completes,
     * that tells us that it has been cancelled, and we should not send it.
     */
    private eventsBeingEncrypted = new Set<string>();

    private useE2eForGroupCall = true;
    private toDeviceMessageQueue: ToDeviceMessageQueue;
    public livekitServiceURL?: string;

    private _secretStorage: ServerSideSecretStorageImpl;

    // A manager for determining which invites should be ignored.
    public readonly ignoredInvites: IgnoredInvites;

    public readonly matrixRTC: MatrixRTCSessionManager;

    public constructor(opts: IMatrixClientCreateOpts) {
        super();

        // If a custom logger is provided, use it. Otherwise, default to the global
        // one in logger.ts.
        this.logger = opts.logger ?? logger;

        opts.baseUrl = utils.ensureNoTrailingSlash(opts.baseUrl);
        opts.idBaseUrl = utils.ensureNoTrailingSlash(opts.idBaseUrl);

        this.baseUrl = opts.baseUrl;
        this.idBaseUrl = opts.idBaseUrl;
        this.identityServer = opts.identityServer;

        this.usingExternalCrypto = opts.usingExternalCrypto ?? false;
        this.store = opts.store || new StubStore();
        this.deviceId = opts.deviceId || null;
        this.sessionId = randomString(10);

        const userId = opts.userId || null;
        this.credentials = { userId };

        this.http = new MatrixHttpApi(this as ConstructorParameters<typeof MatrixHttpApi>[0], {
            fetchFn: opts.fetchFn,
            baseUrl: opts.baseUrl,
            idBaseUrl: opts.idBaseUrl,
            accessToken: opts.accessToken,
            refreshToken: opts.refreshToken,
            tokenRefreshFunction: opts.tokenRefreshFunction,
            prefix: ClientPrefix.V3,
            onlyData: true,
            extraParams: opts.queryParams,
            localTimeoutMs: opts.localTimeoutMs,
            useAuthorizationHeader: opts.useAuthorizationHeader,
            logger: this.logger,
        });

        if (opts.deviceToImport) {
            if (this.deviceId) {
                this.logger.warn(
                    "not importing device because device ID is provided to " +
                        "constructor independently of exported data",
                );
            } else if (this.credentials.userId) {
                this.logger.warn(
                    "not importing device because user ID is provided to " +
                        "constructor independently of exported data",
                );
            } else if (!opts.deviceToImport.deviceId) {
                this.logger.warn("not importing device because no device ID in exported data");
            } else {
                this.deviceId = opts.deviceToImport.deviceId;
                this.credentials.userId = opts.deviceToImport.userId;
                // will be used during async initialization of the crypto
                this.exportedOlmDeviceToImport = opts.deviceToImport.olmDevice;
            }
        } else if (opts.pickleKey) {
            this.pickleKey = opts.pickleKey;
        }

        this.useLivekitForGroupCalls = Boolean(opts.useLivekitForGroupCalls);

        this.scheduler = opts.scheduler;
        if (this.scheduler) {
            this.scheduler.setProcessFunction(async (eventToSend: MatrixEvent) => {
                const room = this.getRoom(eventToSend.getRoomId());
                if (eventToSend.status !== EventStatus.SENDING) {
                    this.updatePendingEventStatus(room, eventToSend, EventStatus.SENDING);
                }
                const res = await this.sendEventHttpRequest(eventToSend);
                if (room) {
                    // ensure we update pending event before the next scheduler run so that any listeners to event id
                    // updates on the synchronous event emitter get a chance to run first.
                    room.updatePendingEvent(eventToSend, EventStatus.SENT, res.event_id);
                }
                return res;
            });
        }

        if (supportsMatrixCall()) {
            this.callEventHandler = new CallEventHandler(this);
            this.groupCallEventHandler = new GroupCallEventHandler(this);
            this.canSupportVoip = true;
            // Start listening for calls after the initial sync is done
            // We do not need to backfill the call event buffer
            // with encrypted events that might never get decrypted
            this.on(ClientEvent.Sync, this.startCallEventHandler);
        }

        // NB. We initialise MatrixRTC whether we have call support or not: this is just
        // the underlying session management and doesn't use any actual media capabilities
        this.matrixRTC = new MatrixRTCSessionManager(this);

        this.on(ClientEvent.Sync, this.fixupRoomNotifications);

        this.timelineSupport = Boolean(opts.timelineSupport);

        this.cryptoStore = opts.cryptoStore;
        this.verificationMethods = opts.verificationMethods;
        this.cryptoCallbacks = opts.cryptoCallbacks || {};

        this.forceTURN = opts.forceTURN || false;
        this.iceCandidatePoolSize = opts.iceCandidatePoolSize === undefined ? 0 : opts.iceCandidatePoolSize;
        this.supportsCallTransfer = opts.supportsCallTransfer || false;
        this.fallbackICEServerAllowed = opts.fallbackICEServerAllowed || false;
        this.isVoipWithNoMediaAllowed = opts.isVoipWithNoMediaAllowed || false;

        if (opts.useE2eForGroupCall !== undefined) this.useE2eForGroupCall = opts.useE2eForGroupCall;

        this.livekitServiceURL = opts.livekitServiceURL;

        this.roomNameGenerator = opts.roomNameGenerator;

        this.toDeviceMessageQueue = new ToDeviceMessageQueue(this);

        // The SDK doesn't really provide a clean way for events to recalculate the push
        // actions for themselves, so we have to kinda help them out when they are encrypted.
        // We do this so that push rules are correctly executed on events in their decrypted
        // state, such as highlights when the user's name is mentioned.
        this.on(MatrixEventEvent.Decrypted, (event) => {
            fixNotificationCountOnDecryption(this, event);
        });

        // Like above, we have to listen for read receipts from ourselves in order to
        // correctly handle notification counts on encrypted rooms.
        // This fixes https://github.com/vector-im/element-web/issues/9421
        this.on(RoomEvent.Receipt, (event, room) => {
            if (room?.hasEncryptionStateEvent()) {
                // Figure out if we've read something or if it's just informational
                const content = event.getContent();
                const isSelf =
                    Object.keys(content).filter((eid) => {
                        for (const [key, value] of Object.entries(content[eid])) {
                            if (!utils.isSupportedReceiptType(key)) continue;
                            if (!value) continue;

                            if (Object.keys(value).includes(this.getUserId()!)) return true;
                        }

                        return false;
                    }).length > 0;

                if (!isSelf) return;

                // Work backwards to determine how many events are unread. We also set
                // a limit for how back we'll look to avoid spinning CPU for too long.
                // If we hit the limit, we assume the count is unchanged.
                const maxHistory = 20;
                const events = room.getLiveTimeline().getEvents();

                let highlightCount = 0;

                for (let i = events.length - 1; i >= 0; i--) {
                    if (i === events.length - maxHistory) return; // limit reached

                    const event = events[i];

                    if (room.hasUserReadEvent(this.getUserId()!, event.getId()!)) {
                        // If the user has read the event, then the counting is done.
                        break;
                    }

                    const pushActions = this.getPushActionsForEvent(event);
                    highlightCount += pushActions?.tweaks?.highlight ? 1 : 0;
                }

                // Note: we don't need to handle 'total' notifications because the counts
                // will come from the server.
                room.setUnreadNotificationCount(NotificationCountType.Highlight, highlightCount);
            }
        });

        this.ignoredInvites = new IgnoredInvites(this);
        this._secretStorage = new ServerSideSecretStorageImpl(this, opts.cryptoCallbacks ?? {});

        // having lots of event listeners is not unusual. 0 means "unlimited".
        this.setMaxListeners(0);
    }

    public set store(newStore: Store) {
        this._store = newStore;
        this._store.setUserCreator((userId) => User.createUser(userId, this));
    }

    public get store(): Store {
        return this._store;
    }

    /**
     * High level helper method to begin syncing and poll for new events. To listen for these
     * events, add a listener for {@link ClientEvent.Event}
     * via {@link MatrixClient#on}. Alternatively, listen for specific
     * state change events.
     * @param opts - Options to apply when syncing.
     */
    public async startClient(opts?: IStartClientOpts): Promise<void> {
        if (this.clientRunning) {
            // client is already running.
            return;
        }
        this.clientRunning = true;

        this.on(ClientEvent.Sync, this.startMatrixRTC);

        // backwards compat for when 'opts' was 'historyLen'.
        if (typeof opts === "number") {
            opts = {
                initialSyncLimit: opts,
            };
        }

        // Create our own user object artificially (instead of waiting for sync)
        // so it's always available, even if the user is not in any rooms etc.
        const userId = this.getUserId();
        if (userId) {
            this.store.storeUser(new User(userId));
        }

        // periodically poll for turn servers if we support voip
        if (this.canSupportVoip) {
            this.checkTurnServersIntervalID = setInterval(() => {
                this.checkTurnServers();
            }, TURN_CHECK_INTERVAL);
            // noinspection ES6MissingAwait
            this.checkTurnServers();
        }

        if (this.syncApi) {
            // This shouldn't happen since we thought the client was not running
            this.logger.error("Still have sync object whilst not running: stopping old one");
            this.syncApi.stop();
        }

        try {
            await this.getVersions();

            // This should be done with `canSupport`
            // TODO: https://github.com/vector-im/element-web/issues/23643
            const { threads, list, fwdPagination } = await this.doesServerSupportThread();
            Thread.setServerSideSupport(threads);
            Thread.setServerSideListSupport(list);
            Thread.setServerSideFwdPaginationSupport(fwdPagination);
        } catch (e) {
            this.logger.error(
                "Can't fetch server versions, continuing to initialise sync, this will be retried later",
                e,
            );
        }

        this.clientOpts = opts ?? {};
        if (this.clientOpts.slidingSync) {
            this.syncApi = new SlidingSyncSdk(
                this.clientOpts.slidingSync,
                this,
                this.clientOpts,
                this.buildSyncApiOptions(),
            );
        } else {
            this.syncApi = new SyncApi(this, this.clientOpts, this.buildSyncApiOptions());
        }

        if (this.clientOpts.hasOwnProperty("experimentalThreadSupport")) {
            this.logger.warn("`experimentalThreadSupport` has been deprecated, use `threadSupport` instead");
        }

        // If `threadSupport` is omitted and the deprecated `experimentalThreadSupport` has been passed
        // We should fallback to that value for backwards compatibility purposes
        if (
            !this.clientOpts.hasOwnProperty("threadSupport") &&
            this.clientOpts.hasOwnProperty("experimentalThreadSupport")
        ) {
            this.clientOpts.threadSupport = this.clientOpts.experimentalThreadSupport;
        }

        this.syncApi.sync().catch((e) => this.logger.info("Sync startup aborted with an error:", e));

        if (this.clientOpts.clientWellKnownPollPeriod !== undefined) {
            this.clientWellKnownIntervalID = setInterval(() => {
                this.fetchClientWellKnown();
            }, 1000 * this.clientOpts.clientWellKnownPollPeriod);
            this.fetchClientWellKnown();
        }

        this.toDeviceMessageQueue.start();
    }

    /**
     * Construct a SyncApiOptions for this client, suitable for passing into the SyncApi constructor
     */
    protected buildSyncApiOptions(): SyncApiOptions {
        return {
            crypto: this.crypto,
            cryptoCallbacks: this.cryptoBackend,
            canResetEntireTimeline: (roomId: string): boolean => {
                if (!this.canResetTimelineCallback) {
                    return false;
                }
                return this.canResetTimelineCallback(roomId);
            },
        };
    }

    /**
     * High level helper method to stop the client from polling and allow a
     * clean shutdown.
     */
    public stopClient(): void {
        this.cryptoBackend?.stop(); // crypto might have been initialised even if the client wasn't fully started

        this.off(ClientEvent.Sync, this.startMatrixRTC);

        if (!this.clientRunning) return; // already stopped

        this.logger.debug("stopping MatrixClient");

        this.clientRunning = false;

        this.syncApi?.stop();
        this.syncApi = undefined;

        this.peekSync?.stopPeeking();

        this.callEventHandler?.stop();
        this.groupCallEventHandler?.stop();
        this.callEventHandler = undefined;
        this.groupCallEventHandler = undefined;

        global.clearInterval(this.checkTurnServersIntervalID);
        this.checkTurnServersIntervalID = undefined;

        if (this.clientWellKnownIntervalID !== undefined) {
            global.clearInterval(this.clientWellKnownIntervalID);
        }

        this.toDeviceMessageQueue.stop();

        this.matrixRTC.stop();
    }

    /**
     * Try to rehydrate a device if available.  The client must have been
     * initialized with a `cryptoCallback.getDehydrationKey` option, and this
     * function must be called before initCrypto and startClient are called.
     *
     * @returns Promise which resolves to undefined if a device could not be dehydrated, or
     *     to the new device ID if the dehydration was successful.
     * @returns Rejects: with an error response.
     */
    public async rehydrateDevice(): Promise<string | undefined> {
        if (this.crypto) {
            throw new Error("Cannot rehydrate device after crypto is initialized");
        }

        if (!this.cryptoCallbacks.getDehydrationKey) {
            return;
        }

        const getDeviceResult = await this.getDehydratedDevice();
        if (!getDeviceResult) {
            return;
        }

        if (!getDeviceResult.device_data || !getDeviceResult.device_id) {
            this.logger.info("no dehydrated device found");
            return;
        }

        const account = new global.Olm.Account();
        try {
            const deviceData = getDeviceResult.device_data;
            if (deviceData.algorithm !== DEHYDRATION_ALGORITHM) {
                this.logger.warn("Wrong algorithm for dehydrated device");
                return;
            }
            this.logger.debug("unpickling dehydrated device");
            const key = await this.cryptoCallbacks.getDehydrationKey(deviceData, (k) => {
                // copy the key so that it doesn't get clobbered
                account.unpickle(new Uint8Array(k), deviceData.account);
            });
            account.unpickle(key, deviceData.account);
            this.logger.debug("unpickled device");

            const rehydrateResult = await this.http.authedRequest<{ success: boolean }>(
                Method.Post,
                "/dehydrated_device/claim",
                undefined,
                {
                    device_id: getDeviceResult.device_id,
                },
                {
                    prefix: "/_matrix/client/unstable/org.matrix.msc2697.v2",
                },
            );

            if (rehydrateResult.success) {
                this.deviceId = getDeviceResult.device_id;
                this.logger.info("using dehydrated device");
                const pickleKey = this.pickleKey || "DEFAULT_KEY";
                this.exportedOlmDeviceToImport = {
                    pickledAccount: account.pickle(pickleKey),
                    sessions: [],
                    pickleKey: pickleKey,
                };
                account.free();
                return this.deviceId;
            } else {
                account.free();
                this.logger.info("not using dehydrated device");
                return;
            }
        } catch (e) {
            account.free();
            this.logger.warn("could not unpickle", e);
        }
    }

    /**
     * Get the current dehydrated device, if any
     * @returns A promise of an object containing the dehydrated device
     */
    public async getDehydratedDevice(): Promise<IDehydratedDevice | undefined> {
        try {
            return await this.http.authedRequest<IDehydratedDevice>(
                Method.Get,
                "/dehydrated_device",
                undefined,
                undefined,
                {
                    prefix: "/_matrix/client/unstable/org.matrix.msc2697.v2",
                },
            );
        } catch (e) {
            this.logger.info("could not get dehydrated device", e);
            return;
        }
    }

    /**
     * Set the dehydration key.  This will also periodically dehydrate devices to
     * the server.
     *
     * @param key - the dehydration key
     * @param keyInfo - Information about the key.  Primarily for
     *     information about how to generate the key from a passphrase.
     * @param deviceDisplayName - The device display name for the
     *     dehydrated device.
     * @returns A promise that resolves when the dehydrated device is stored.
     */
    public async setDehydrationKey(
        key: Uint8Array,
        keyInfo: IDehydratedDeviceKeyInfo,
        deviceDisplayName?: string,
    ): Promise<void> {
        if (!this.crypto) {
            this.logger.warn("not dehydrating device if crypto is not enabled");
            return;
        }
        return this.crypto.dehydrationManager.setKeyAndQueueDehydration(key, keyInfo, deviceDisplayName);
    }

    /**
     * Creates a new dehydrated device (without queuing periodic dehydration)
     * @param key - the dehydration key
     * @param keyInfo - Information about the key.  Primarily for
     *     information about how to generate the key from a passphrase.
     * @param deviceDisplayName - The device display name for the
     *     dehydrated device.
     * @returns the device id of the newly created dehydrated device
     */
    public async createDehydratedDevice(
        key: Uint8Array,
        keyInfo: IDehydratedDeviceKeyInfo,
        deviceDisplayName?: string,
    ): Promise<string | undefined> {
        if (!this.crypto) {
            this.logger.warn("not dehydrating device if crypto is not enabled");
            return;
        }
        await this.crypto.dehydrationManager.setKey(key, keyInfo, deviceDisplayName);
        return this.crypto.dehydrationManager.dehydrateDevice();
    }

    public async exportDevice(): Promise<IExportedDevice | undefined> {
        if (!this.crypto) {
            this.logger.warn("not exporting device if crypto is not enabled");
            return;
        }
        return {
            userId: this.credentials.userId!,
            deviceId: this.deviceId!,
            // XXX: Private member access.
            olmDevice: await this.crypto.olmDevice.export(),
        };
    }

    /**
     * Clear any data out of the persistent stores used by the client.
     *
     * @returns Promise which resolves when the stores have been cleared.
     */
    public clearStores(): Promise<void> {
        if (this.clientRunning) {
            throw new Error("Cannot clear stores while client is running");
        }

        const promises: Promise<void>[] = [];

        promises.push(this.store.deleteAllData());
        if (this.cryptoStore) {
            promises.push(this.cryptoStore.deleteAllData());
        }

        // delete the stores used by the rust matrix-sdk-crypto, in case they were used
        const deleteRustSdkStore = async (): Promise<void> => {
            let indexedDB: IDBFactory;
            try {
                indexedDB = global.indexedDB;
                if (!indexedDB) return; // No indexedDB support
            } catch (e) {
                // No indexedDB support
                return;
            }
            for (const dbname of [
                `${RUST_SDK_STORE_PREFIX}::matrix-sdk-crypto`,
                `${RUST_SDK_STORE_PREFIX}::matrix-sdk-crypto-meta`,
            ]) {
                const prom = new Promise((resolve, reject) => {
                    this.logger.info(`Removing IndexedDB instance ${dbname}`);
                    const req = indexedDB.deleteDatabase(dbname);
                    req.onsuccess = (_): void => {
                        this.logger.info(`Removed IndexedDB instance ${dbname}`);
                        resolve(0);
                    };
                    req.onerror = (e): void => {
                        // In private browsing, Firefox has a global.indexedDB, but attempts to delete an indexeddb
                        // (even a non-existent one) fail with "DOMException: A mutation operation was attempted on a
                        // database that did not allow mutations."
                        //
                        // it seems like the only thing we can really do is ignore the error.
                        this.logger.warn(`Failed to remove IndexedDB instance ${dbname}:`, e);
                        resolve(0);
                    };
                    req.onblocked = (e): void => {
                        this.logger.info(`cannot yet remove IndexedDB instance ${dbname}`);
                    };
                });
                await prom;
            }
        };
        promises.push(deleteRustSdkStore());

        return Promise.all(promises).then(); // .then to fix types
    }

    /**
     * Get the user-id of the logged-in user
     *
     * @returns MXID for the logged-in user, or null if not logged in
     */
    public getUserId(): string | null {
        if (this.credentials && this.credentials.userId) {
            return this.credentials.userId;
        }
        return null;
    }

    /**
     * Get the user-id of the logged-in user
     *
     * @returns MXID for the logged-in user
     * @throws Error if not logged in
     */
    public getSafeUserId(): string {
        const userId = this.getUserId();
        if (!userId) {
            throw new Error("Expected logged in user but found none.");
        }
        return userId;
    }

    /**
     * Get the domain for this client's MXID
     * @returns Domain of this MXID
     */
    public getDomain(): string | null {
        if (this.credentials && this.credentials.userId) {
            return this.credentials.userId.replace(/^.*?:/, "");
        }
        return null;
    }

    /**
     * Get the local part of the current user ID e.g. "foo" in "\@foo:bar".
     * @returns The user ID localpart or null.
     */
    public getUserIdLocalpart(): string | null {
        if (this.credentials && this.credentials.userId) {
            return this.credentials.userId.split(":")[0].substring(1);
        }
        return null;
    }

    /**
     * Get the device ID of this client
     * @returns device ID
     */
    public getDeviceId(): string | null {
        return this.deviceId;
    }

    /**
     * Get the session ID of this client
     * @returns session ID
     */
    public getSessionId(): string {
        return this.sessionId;
    }

    /**
     * Check if the runtime environment supports VoIP calling.
     * @returns True if VoIP is supported.
     */
    public supportsVoip(): boolean {
        return this.canSupportVoip;
    }

    /**
     * @returns
     */
    public getMediaHandler(): MediaHandler {
        return this.mediaHandler;
    }

    /**
     * Set whether VoIP calls are forced to use only TURN
     * candidates. This is the same as the forceTURN option
     * when creating the client.
     * @param force - True to force use of TURN servers
     */
    public setForceTURN(force: boolean): void {
        this.forceTURN = force;
    }

    /**
     * Set whether to advertise transfer support to other parties on Matrix calls.
     * @param support - True to advertise the 'm.call.transferee' capability
     */
    public setSupportsCallTransfer(support: boolean): void {
        this.supportsCallTransfer = support;
    }

    /**
     * Returns true if to-device signalling for group calls will be encrypted with Olm.
     * If false, it will be sent unencrypted.
     * @returns boolean Whether group call signalling will be encrypted
     */
    public getUseE2eForGroupCall(): boolean {
        return this.useE2eForGroupCall;
    }

    /**
     * Creates a new call.
     * The place*Call methods on the returned call can be used to actually place a call
     *
     * @param roomId - The room the call is to be placed in.
     * @returns the call or null if the browser doesn't support calling.
     */
    public createCall(roomId: string): MatrixCall | null {
        return createNewMatrixCall(this, roomId);
    }

    /**
     * Creates a new group call and sends the associated state event
     * to alert other members that the room now has a group call.
     *
     * @param roomId - The room the call is to be placed in.
     */
    public async createGroupCall(
        roomId: string,
        type: GroupCallType,
        isPtt: boolean,
        intent: GroupCallIntent,
        dataChannelsEnabled?: boolean,
        dataChannelOptions?: IGroupCallDataChannelOptions,
    ): Promise<GroupCall> {
        if (this.getGroupCallForRoom(roomId)) {
            throw new Error(`${roomId} already has an existing group call`);
        }

        const room = this.getRoom(roomId);

        if (!room) {
            throw new Error(`Cannot find room ${roomId}`);
        }

        // Because without Media section a WebRTC connection is not possible, so need a RTCDataChannel to set up a
        // no media WebRTC connection anyway.
        return new GroupCall(
            this,
            room,
            type,
            isPtt,
            intent,
            undefined,
            dataChannelsEnabled || this.isVoipWithNoMediaAllowed,
            dataChannelOptions,
            this.isVoipWithNoMediaAllowed,
            this.useLivekitForGroupCalls,
            this.livekitServiceURL,
        ).create();
    }

    public getLivekitServiceURL(): string | undefined {
        return this.livekitServiceURL;
    }

    // This shouldn't need to exist, but the widget API has startup ordering problems that
    // mean it doesn't know the livekit URL fast enough: remove this once this is fixed.
    public setLivekitServiceURL(newURL: string): void {
        this.livekitServiceURL = newURL;
    }

    /**
     * Wait until an initial state for the given room has been processed by the
     * client and the client is aware of any ongoing group calls. Awaiting on
     * the promise returned by this method before calling getGroupCallForRoom()
     * avoids races where getGroupCallForRoom is called before the state for that
     * room has been processed. It does not, however, fix other races, eg. two
     * clients both creating a group call at the same time.
     * @param roomId - The room ID to wait for
     * @returns A promise that resolves once existing group calls in the room
     *          have been processed.
     */
    public waitUntilRoomReadyForGroupCalls(roomId: string): Promise<void> {
        return this.groupCallEventHandler!.waitUntilRoomReadyForGroupCalls(roomId);
    }

    /**
     * Get an existing group call for the provided room.
     * @returns The group call or null if it doesn't already exist.
     */
    public getGroupCallForRoom(roomId: string): GroupCall | null {
        return this.groupCallEventHandler!.groupCalls.get(roomId) || null;
    }

    /**
     * Get the current sync state.
     * @returns the sync state, which may be null.
     * @see MatrixClient#event:"sync"
     */
    public getSyncState(): SyncState | null {
        return this.syncApi?.getSyncState() ?? null;
    }

    /**
     * Returns the additional data object associated with
     * the current sync state, or null if there is no
     * such data.
     * Sync errors, if available, are put in the 'error' key of
     * this object.
     */
    public getSyncStateData(): ISyncStateData | null {
        if (!this.syncApi) {
            return null;
        }
        return this.syncApi.getSyncStateData();
    }

    /**
     * Whether the initial sync has completed.
     * @returns True if at least one sync has happened.
     */
    public isInitialSyncComplete(): boolean {
        const state = this.getSyncState();
        if (!state) {
            return false;
        }
        return state === SyncState.Prepared || state === SyncState.Syncing;
    }

    /**
     * Return whether the client is configured for a guest account.
     * @returns True if this is a guest access_token (or no token is supplied).
     */
    public isGuest(): boolean {
        return this.isGuestAccount;
    }

    /**
     * Set whether this client is a guest account. <b>This method is experimental
     * and may change without warning.</b>
     * @param guest - True if this is a guest account.
     * @experimental if the token is a macaroon, it should be encoded in it that it is a 'guest'
     * access token, which means that the SDK can determine this entirely without
     * the dev manually flipping this flag.
     */
    public setGuest(guest: boolean): void {
        this.isGuestAccount = guest;
    }

    /**
     * Return the provided scheduler, if any.
     * @returns The scheduler or undefined
     */
    public getScheduler(): MatrixScheduler | undefined {
        return this.scheduler;
    }

    /**
     * Retry a backed off syncing request immediately. This should only be used when
     * the user <b>explicitly</b> attempts to retry their lost connection.
     * Will also retry any outbound to-device messages currently in the queue to be sent
     * (retries of regular outgoing events are handled separately, per-event).
     * @returns True if this resulted in a request being retried.
     */
    public retryImmediately(): boolean {
        // don't await for this promise: we just want to kick it off
        this.toDeviceMessageQueue.sendQueue();
        return this.syncApi?.retryImmediately() ?? false;
    }

    /**
     * Return the global notification EventTimelineSet, if any
     *
     * @returns the globl notification EventTimelineSet
     */
    public getNotifTimelineSet(): EventTimelineSet | null {
        return this.notifTimelineSet;
    }

    /**
     * Set the global notification EventTimelineSet
     *
     */
    public setNotifTimelineSet(set: EventTimelineSet): void {
        this.notifTimelineSet = set;
    }

    /**
     * Gets the capabilities of the homeserver. Always returns an object of
     * capability keys and their options, which may be empty.
     * @param fresh - True to ignore any cached values.
     * @returns Promise which resolves to the capabilities of the homeserver
     * @returns Rejects: with an error response.
     */
    public getCapabilities(fresh = false): Promise<Capabilities> {
        const now = new Date().getTime();

        if (this.cachedCapabilities && !fresh) {
            if (now < this.cachedCapabilities.expiration) {
                this.logger.debug("Returning cached capabilities");
                return Promise.resolve(this.cachedCapabilities.capabilities);
            }
        }

        type Response = {
            capabilities?: Capabilities;
        };
        return this.http
            .authedRequest<Response>(Method.Get, "/capabilities")
            .catch((e: Error): Response => {
                // We swallow errors because we need a default object anyhow
                this.logger.error(e);
                return {};
            })
            .then((r = {}) => {
                const capabilities = r["capabilities"] || {};

                // If the capabilities missed the cache, cache it for a shorter amount
                // of time to try and refresh them later.
                const cacheMs = Object.keys(capabilities).length ? CAPABILITIES_CACHE_MS : 60000 + Math.random() * 5000;

                this.cachedCapabilities = {
                    capabilities,
                    expiration: now + cacheMs,
                };

                this.logger.debug("Caching capabilities: ", capabilities);
                return capabilities;
            });
    }

    /**
     * Initialise support for end-to-end encryption in this client, using libolm.
     *
     * You should call this method after creating the matrixclient, but *before*
     * calling `startClient`, if you want to support end-to-end encryption.
     *
     * It will return a Promise which will resolve when the crypto layer has been
     * successfully initialised.
     */
    public async initCrypto(): Promise<void> {
        if (!isCryptoAvailable()) {
            throw new Error(
                `End-to-end encryption not supported in this js-sdk build: did ` +
                    `you remember to load the olm library?`,
            );
        }

        if (this.cryptoBackend) {
            this.logger.warn("Attempt to re-initialise e2e encryption on MatrixClient");
            return;
        }

        if (!this.cryptoStore) {
            // the cryptostore is provided by sdk.createClient, so this shouldn't happen
            throw new Error(`Cannot enable encryption: no cryptoStore provided`);
        }

        this.logger.debug("Crypto: Starting up crypto store...");
        await this.cryptoStore.startup();

        const userId = this.getUserId();
        if (userId === null) {
            throw new Error(
                `Cannot enable encryption on MatrixClient with unknown userId: ` +
                    `ensure userId is passed in createClient().`,
            );
        }
        if (this.deviceId === null) {
            throw new Error(
                `Cannot enable encryption on MatrixClient with unknown deviceId: ` +
                    `ensure deviceId is passed in createClient().`,
            );
        }

        const crypto = new Crypto(this, userId, this.deviceId, this.store, this.cryptoStore, this.verificationMethods!);

        this.reEmitter.reEmit(crypto, [
            CryptoEvent.KeyBackupFailed,
            CryptoEvent.KeyBackupSessionsRemaining,
            CryptoEvent.RoomKeyRequest,
            CryptoEvent.RoomKeyRequestCancellation,
            CryptoEvent.Warning,
            CryptoEvent.DevicesUpdated,
            CryptoEvent.WillUpdateDevices,
            CryptoEvent.DeviceVerificationChanged,
            CryptoEvent.UserTrustStatusChanged,
            CryptoEvent.KeysChanged,
        ]);

        this.logger.debug("Crypto: initialising crypto object...");
        await crypto.init({
            exportedOlmDevice: this.exportedOlmDeviceToImport,
            pickleKey: this.pickleKey,
        });
        delete this.exportedOlmDeviceToImport;

        this.olmVersion = Crypto.getOlmVersion();

        // if crypto initialisation was successful, tell it to attach its event handlers.
        crypto.registerEventHandlers(this as Parameters<Crypto["registerEventHandlers"]>[0]);
        this.cryptoBackend = this.crypto = crypto;

        // upload our keys in the background
        this.crypto.uploadDeviceKeys().catch((e) => {
            // TODO: throwing away this error is a really bad idea.
            this.logger.error("Error uploading device keys", e);
        });
    }

    /**
     * Initialise support for end-to-end encryption in this client, using the rust matrix-sdk-crypto.
     *
     * An alternative to {@link initCrypto}.
     *
     * *WARNING*: this API is very experimental, should not be used in production, and may change without notice!
     *    Eventually it will be deprecated and `initCrypto` will do the same thing.
     *
     * @experimental
     *
     * @param useIndexedDB - True to use an indexeddb store, false to use an in-memory store. Defaults to 'true'.
     *
     * @returns a Promise which will resolve when the crypto layer has been
     *    successfully initialised.
     */
    public async initRustCrypto({ useIndexedDB = true }: { useIndexedDB?: boolean } = {}): Promise<void> {
        if (this.cryptoBackend) {
            this.logger.warn("Attempt to re-initialise e2e encryption on MatrixClient");
            return;
        }

        const userId = this.getUserId();
        if (userId === null) {
            throw new Error(
                `Cannot enable encryption on MatrixClient with unknown userId: ` +
                    `ensure userId is passed in createClient().`,
            );
        }
        const deviceId = this.getDeviceId();
        if (deviceId === null) {
            throw new Error(
                `Cannot enable encryption on MatrixClient with unknown deviceId: ` +
                    `ensure deviceId is passed in createClient().`,
            );
        }

        // importing rust-crypto will download the webassembly, so we delay it until we know it will be
        // needed.
        this.logger.debug("Downloading Rust crypto library");
        const RustCrypto = await import("./rust-crypto");

        const rustCrypto = await RustCrypto.initRustCrypto({
            logger: this.logger,
            http: this.http,
            userId: userId,
            deviceId: deviceId,
            secretStorage: this.secretStorage,
            cryptoCallbacks: this.cryptoCallbacks,
            storePrefix: useIndexedDB ? RUST_SDK_STORE_PREFIX : null,
            storePassphrase: this.pickleKey,
            legacyCryptoStore: this.cryptoStore,
            legacyPickleKey: this.pickleKey ?? "DEFAULT_KEY",
            legacyMigrationProgressListener: (progress, total) => {
                this.emit(CryptoEvent.LegacyCryptoStoreMigrationProgress, progress, total);
            },
        });

        rustCrypto.setSupportedVerificationMethods(this.verificationMethods);

        this.cryptoBackend = rustCrypto;

        // attach the event listeners needed by RustCrypto
        this.on(RoomMemberEvent.Membership, rustCrypto.onRoomMembership.bind(rustCrypto));
        this.on(ClientEvent.Event, (event) => {
            rustCrypto.onLiveEventFromSync(event);
        });

        // re-emit the events emitted by the crypto impl
        this.reEmitter.reEmit(rustCrypto, [
            CryptoEvent.VerificationRequestReceived,
            CryptoEvent.UserTrustStatusChanged,
            CryptoEvent.KeyBackupStatus,
            CryptoEvent.KeyBackupSessionsRemaining,
            CryptoEvent.KeyBackupFailed,
            CryptoEvent.KeyBackupDecryptionKeyCached,
            CryptoEvent.KeysChanged,
            CryptoEvent.DevicesUpdated,
            CryptoEvent.WillUpdateDevices,
        ]);
    }

    /**
     * Access the server-side secret storage API for this client.
     */
    public get secretStorage(): ServerSideSecretStorage {
        return this._secretStorage;
    }

    /**
     * Access the crypto API for this client.
     *
     * If end-to-end encryption has been enabled for this client (via {@link initCrypto} or {@link initRustCrypto}),
     * returns an object giving access to the crypto API. Otherwise, returns `undefined`.
     */
    public getCrypto(): CryptoApi | undefined {
        return this.cryptoBackend;
    }

    /**
     * Is end-to-end crypto enabled for this client.
     * @returns True if end-to-end is enabled.
     * @deprecated prefer {@link getCrypto}
     */
    public isCryptoEnabled(): boolean {
        return !!this.cryptoBackend;
    }

    /**
     * Get the Ed25519 key for this device
     *
     * @returns base64-encoded ed25519 key. Null if crypto is
     *    disabled.
     *
     * @deprecated Prefer {@link CryptoApi.getOwnDeviceKeys}
     */
    public getDeviceEd25519Key(): string | null {
        return this.crypto?.getDeviceEd25519Key() ?? null;
    }

    /**
     * Get the Curve25519 key for this device
     *
     * @returns base64-encoded curve25519 key. Null if crypto is
     *    disabled.
     *
     * @deprecated Use {@link CryptoApi.getOwnDeviceKeys}
     */
    public getDeviceCurve25519Key(): string | null {
        return this.crypto?.getDeviceCurve25519Key() ?? null;
    }

    /**
     * @deprecated Does nothing.
     */
    public async uploadKeys(): Promise<void> {
        this.logger.warn("MatrixClient.uploadKeys is deprecated");
    }

    /**
     * Download the keys for a list of users and stores the keys in the session
     * store.
     * @param userIds - The users to fetch.
     * @param forceDownload - Always download the keys even if cached.
     *
     * @returns A promise which resolves to a map userId-\>deviceId-\>`DeviceInfo`
     *
     * @deprecated Prefer {@link CryptoApi.getUserDeviceInfo}
     */
    public downloadKeys(userIds: string[], forceDownload?: boolean): Promise<DeviceInfoMap> {
        if (!this.crypto) {
            return Promise.reject(new Error("End-to-end encryption disabled"));
        }
        return this.crypto.downloadKeys(userIds, forceDownload);
    }

    /**
     * Get the stored device keys for a user id
     *
     * @param userId - the user to list keys for.
     *
     * @returns list of devices
     * @deprecated Prefer {@link CryptoApi.getUserDeviceInfo}
     */
    public getStoredDevicesForUser(userId: string): DeviceInfo[] {
        if (!this.crypto) {
            throw new Error("End-to-end encryption disabled");
        }
        return this.crypto.getStoredDevicesForUser(userId) || [];
    }

    /**
     * Get the stored device key for a user id and device id
     *
     * @param userId - the user to list keys for.
     * @param deviceId - unique identifier for the device
     *
     * @returns device or null
     * @deprecated Prefer {@link CryptoApi.getUserDeviceInfo}
     */
    public getStoredDevice(userId: string, deviceId: string): DeviceInfo | null {
        if (!this.crypto) {
            throw new Error("End-to-end encryption disabled");
        }
        return this.crypto.getStoredDevice(userId, deviceId) || null;
    }

    /**
     * Mark the given device as verified
     *
     * @param userId - owner of the device
     * @param deviceId - unique identifier for the device or user's
     * cross-signing public key ID.
     *
     * @param verified - whether to mark the device as verified. defaults
     *   to 'true'.
     *
     * @returns
     *
     * @remarks
     * Fires {@link CryptoEvent#DeviceVerificationChanged}
     */
    public setDeviceVerified(userId: string, deviceId: string, verified = true): Promise<void> {
        const prom = this.setDeviceVerification(userId, deviceId, verified, null, null);

        // if one of the user's own devices is being marked as verified / unverified,
        // check the key backup status, since whether or not we use this depends on
        // whether it has a signature from a verified device
        if (userId == this.credentials.userId) {
            this.checkKeyBackup();
        }
        return prom;
    }

    /**
     * Mark the given device as blocked/unblocked
     *
     * @param userId - owner of the device
     * @param deviceId - unique identifier for the device or user's
     * cross-signing public key ID.
     *
     * @param blocked - whether to mark the device as blocked. defaults
     *   to 'true'.
     *
     * @returns
     *
     * @remarks
     * Fires {@link CryptoEvent.DeviceVerificationChanged}
     */
    public setDeviceBlocked(userId: string, deviceId: string, blocked = true): Promise<void> {
        return this.setDeviceVerification(userId, deviceId, null, blocked, null);
    }

    /**
     * Mark the given device as known/unknown
     *
     * @param userId - owner of the device
     * @param deviceId - unique identifier for the device or user's
     * cross-signing public key ID.
     *
     * @param known - whether to mark the device as known. defaults
     *   to 'true'.
     *
     * @returns
     *
     * @remarks
     * Fires {@link CryptoEvent#DeviceVerificationChanged}
     */
    public setDeviceKnown(userId: string, deviceId: string, known = true): Promise<void> {
        return this.setDeviceVerification(userId, deviceId, null, null, known);
    }

    private async setDeviceVerification(
        userId: string,
        deviceId: string,
        verified?: boolean | null,
        blocked?: boolean | null,
        known?: boolean | null,
    ): Promise<void> {
        if (!this.crypto) {
            throw new Error("End-to-end encryption disabled");
        }
        await this.crypto.setDeviceVerification(userId, deviceId, verified, blocked, known);
    }

    /**
     * Request a key verification from another user, using a DM.
     *
     * @param userId - the user to request verification with
     * @param roomId - the room to use for verification
     *
     * @returns resolves to a VerificationRequest
     *    when the request has been sent to the other party.
     *
     * @deprecated Prefer {@link CryptoApi.requestVerificationDM}.
     */
    public requestVerificationDM(userId: string, roomId: string): Promise<VerificationRequest> {
        if (!this.crypto) {
            throw new Error("End-to-end encryption disabled");
        }
        return this.crypto.requestVerificationDM(userId, roomId);
    }

    /**
     * Finds a DM verification request that is already in progress for the given room id
     *
     * @param roomId - the room to use for verification
     *
     * @returns the VerificationRequest that is in progress, if any
     * @deprecated Prefer {@link CryptoApi.findVerificationRequestDMInProgress}.
     */
    public findVerificationRequestDMInProgress(roomId: string): VerificationRequest | undefined {
        if (!this.cryptoBackend) {
            throw new Error("End-to-end encryption disabled");
        } else if (!this.crypto) {
            // Hack for element-R to avoid breaking the cypress tests. We can get rid of this once the react-sdk is
            // updated to use CryptoApi.findVerificationRequestDMInProgress.
            return undefined;
        }
        return this.crypto.findVerificationRequestDMInProgress(roomId);
    }

    /**
     * Returns all to-device verification requests that are already in progress for the given user id
     *
     * @param userId - the ID of the user to query
     *
     * @returns the VerificationRequests that are in progress
     * @deprecated Prefer {@link CryptoApi.getVerificationRequestsToDeviceInProgress}.
     */
    public getVerificationRequestsToDeviceInProgress(userId: string): VerificationRequest[] {
        if (!this.crypto) {
            throw new Error("End-to-end encryption disabled");
        }
        return this.crypto.getVerificationRequestsToDeviceInProgress(userId);
    }

    /**
     * Request a key verification from another user.
     *
     * @param userId - the user to request verification with
     * @param devices - array of device IDs to send requests to.  Defaults to
     *    all devices owned by the user
     *
     * @returns resolves to a VerificationRequest
     *    when the request has been sent to the other party.
     *
     * @deprecated Prefer {@link CryptoApi#requestOwnUserVerification} or {@link CryptoApi#requestDeviceVerification}.
     */
    public requestVerification(userId: string, devices?: string[]): Promise<VerificationRequest> {
        if (!this.crypto) {
            throw new Error("End-to-end encryption disabled");
        }
        return this.crypto.requestVerification(userId, devices);
    }

    /**
     * Begin a key verification.
     *
     * @param method - the verification method to use
     * @param userId - the user to verify keys with
     * @param deviceId - the device to verify
     *
     * @returns a verification object
     * @deprecated Use `requestVerification` instead.
     */
    public beginKeyVerification(method: string, userId: string, deviceId: string): Verification<any, any> {
        if (!this.crypto) {
            throw new Error("End-to-end encryption disabled");
        }
        return this.crypto.beginKeyVerification(method, userId, deviceId);
    }

    /**
     * @deprecated Use {@link MatrixClient#secretStorage} and {@link SecretStorage.ServerSideSecretStorage#checkKey}.
     */
    public checkSecretStorageKey(key: Uint8Array, info: SecretStorageKeyDescription): Promise<boolean> {
        return this.secretStorage.checkKey(key, info);
    }

    /**
     * Set the global override for whether the client should ever send encrypted
     * messages to unverified devices.  This provides the default for rooms which
     * do not specify a value.
     *
     * @param value - whether to blacklist all unverified devices by default
     *
     * @deprecated Prefer direct access to {@link CryptoApi.globalBlacklistUnverifiedDevices}:
     *
     * ```javascript
     * client.getCrypto().globalBlacklistUnverifiedDevices = value;
     * ```
     */
    public setGlobalBlacklistUnverifiedDevices(value: boolean): boolean {
        if (!this.cryptoBackend) {
            throw new Error("End-to-end encryption disabled");
        }
        this.cryptoBackend.globalBlacklistUnverifiedDevices = value;
        return value;
    }

    /**
     * @returns whether to blacklist all unverified devices by default
     *
     * @deprecated Prefer direct access to {@link CryptoApi.globalBlacklistUnverifiedDevices}:
     *
     * ```javascript
     * value = client.getCrypto().globalBlacklistUnverifiedDevices;
     * ```
     */
    public getGlobalBlacklistUnverifiedDevices(): boolean {
        if (!this.cryptoBackend) {
            throw new Error("End-to-end encryption disabled");
        }
        return this.cryptoBackend.globalBlacklistUnverifiedDevices;
    }

    /**
     * Set whether sendMessage in a room with unknown and unverified devices
     * should throw an error and not send them message. This has 'Global' for
     * symmetry with setGlobalBlacklistUnverifiedDevices but there is currently
     * no room-level equivalent for this setting.
     *
     * This API is currently UNSTABLE and may change or be removed without notice.
     *
     * It has no effect with the Rust crypto implementation.
     *
     * @param value - whether error on unknown devices
     *
     * ```ts
     * client.getCrypto().globalErrorOnUnknownDevices = value;
     * ```
     */
    public setGlobalErrorOnUnknownDevices(value: boolean): void {
        if (!this.cryptoBackend) {
            throw new Error("End-to-end encryption disabled");
        }
        this.cryptoBackend.globalErrorOnUnknownDevices = value;
    }

    /**
     * @returns whether to error on unknown devices
     *
     * This API is currently UNSTABLE and may change or be removed without notice.
     */
    public getGlobalErrorOnUnknownDevices(): boolean {
        if (!this.cryptoBackend) {
            throw new Error("End-to-end encryption disabled");
        }
        return this.cryptoBackend.globalErrorOnUnknownDevices;
    }

    /**
     * Get the ID of one of the user's cross-signing keys
     *
     * @param type - The type of key to get the ID of.  One of
     *     "master", "self_signing", or "user_signing".  Defaults to "master".
     *
     * @returns the key ID
     * @deprecated prefer {@link Crypto.CryptoApi#getCrossSigningKeyId}
     */
    public getCrossSigningId(type: CrossSigningKey | string = CrossSigningKey.Master): string | null {
        if (!this.crypto) {
            throw new Error("End-to-end encryption disabled");
        }
        return this.crypto.getCrossSigningId(type);
    }

    /**
     * Get the cross signing information for a given user.
     *
     * The cross-signing API is currently UNSTABLE and may change without notice.
     *
     * @param userId - the user ID to get the cross-signing info for.
     *
     * @returns the cross signing information for the user.
     * @deprecated Prefer {@link CryptoApi#userHasCrossSigningKeys}
     */
    public getStoredCrossSigningForUser(userId: string): CrossSigningInfo | null {
        if (!this.cryptoBackend) {
            throw new Error("End-to-end encryption disabled");
        }
        return this.cryptoBackend.getStoredCrossSigningForUser(userId);
    }

    /**
     * Check whether a given user is trusted.
     *
     * The cross-signing API is currently UNSTABLE and may change without notice.
     *
     * @param userId - The ID of the user to check.
     *
     * @deprecated Use {@link Crypto.CryptoApi.getUserVerificationStatus | `CryptoApi.getUserVerificationStatus`}
     */
    public checkUserTrust(userId: string): UserTrustLevel {
        if (!this.cryptoBackend) {
            throw new Error("End-to-end encryption disabled");
        }
        return this.cryptoBackend.checkUserTrust(userId);
    }

    /**
     * Check whether a given device is trusted.
     *
     * The cross-signing API is currently UNSTABLE and may change without notice.
     *
     * @param userId - The ID of the user whose devices is to be checked.
     * @param deviceId - The ID of the device to check
     *
     * @deprecated Use {@link Crypto.CryptoApi.getDeviceVerificationStatus | `CryptoApi.getDeviceVerificationStatus`}
     */
    public checkDeviceTrust(userId: string, deviceId: string): DeviceTrustLevel {
        if (!this.crypto) {
            throw new Error("End-to-end encryption disabled");
        }
        return this.crypto.checkDeviceTrust(userId, deviceId);
    }

    /**
     * Check whether one of our own devices is cross-signed by our
     * user's stored keys, regardless of whether we trust those keys yet.
     *
     * @param deviceId - The ID of the device to check
     *
     * @returns true if the device is cross-signed
     */
    public checkIfOwnDeviceCrossSigned(deviceId: string): boolean {
        if (!this.crypto) {
            throw new Error("End-to-end encryption disabled");
        }
        return this.crypto.checkIfOwnDeviceCrossSigned(deviceId);
    }

    /**
     * Check the copy of our cross-signing key that we have in the device list and
     * see if we can get the private key. If so, mark it as trusted.
     * @param opts - ICheckOwnCrossSigningTrustOpts object
     *
     * @deprecated Unneeded for the new crypto
     */
    public checkOwnCrossSigningTrust(opts?: ICheckOwnCrossSigningTrustOpts): Promise<void> {
        if (!this.cryptoBackend) {
            throw new Error("End-to-end encryption disabled");
        }
        return this.cryptoBackend.checkOwnCrossSigningTrust(opts);
    }

    /**
     * Checks that a given cross-signing private key matches a given public key.
     * This can be used by the getCrossSigningKey callback to verify that the
     * private key it is about to supply is the one that was requested.
     * @param privateKey - The private key
     * @param expectedPublicKey - The public key
     * @returns true if the key matches, otherwise false
     */
    public checkCrossSigningPrivateKey(privateKey: Uint8Array, expectedPublicKey: string): boolean {
        if (!this.crypto) {
            throw new Error("End-to-end encryption disabled");
        }
        return this.crypto.checkCrossSigningPrivateKey(privateKey, expectedPublicKey);
    }

    // deprecated: use requestVerification instead
    public legacyDeviceVerification(
        userId: string,
        deviceId: string,
        method: VerificationMethod,
    ): Promise<VerificationRequest> {
        if (!this.crypto) {
            throw new Error("End-to-end encryption disabled");
        }
        return this.crypto.legacyDeviceVerification(userId, deviceId, method);
    }

    /**
     * Perform any background tasks that can be done before a message is ready to
     * send, in order to speed up sending of the message.
     * @param room - the room the event is in
     *
     * @deprecated Prefer {@link CryptoApi.prepareToEncrypt | `CryptoApi.prepareToEncrypt`}:
     *
     * ```javascript
     * client.getCrypto().prepareToEncrypt(room);
     * ```
     */
    public prepareToEncrypt(room: Room): void {
        if (!this.cryptoBackend) {
            throw new Error("End-to-end encryption disabled");
        }
        this.cryptoBackend.prepareToEncrypt(room);
    }

    /**
     * Checks if the user has previously published cross-signing keys
     *
     * This means downloading the devicelist for the user and checking if the list includes
     * the cross-signing pseudo-device.
     *
     * @deprecated Prefer {@link CryptoApi.userHasCrossSigningKeys | `CryptoApi.userHasCrossSigningKeys`}:
     *
     * ```javascript
     * result = client.getCrypto().userHasCrossSigningKeys();
     * ```
     */
    public userHasCrossSigningKeys(): Promise<boolean> {
        if (!this.cryptoBackend) {
            throw new Error("End-to-end encryption disabled");
        }
        return this.cryptoBackend.userHasCrossSigningKeys();
    }

    /**
     * Checks whether cross signing:
     * - is enabled on this account and trusted by this device
     * - has private keys either cached locally or stored in secret storage
     *
     * If this function returns false, bootstrapCrossSigning() can be used
     * to fix things such that it returns true. That is to say, after
     * bootstrapCrossSigning() completes successfully, this function should
     * return true.
     * @returns True if cross-signing is ready to be used on this device
     * @deprecated Prefer {@link CryptoApi.isCrossSigningReady | `CryptoApi.isCrossSigningReady`}:
     */
    public isCrossSigningReady(): Promise<boolean> {
        if (!this.cryptoBackend) {
            throw new Error("End-to-end encryption disabled");
        }
        return this.cryptoBackend.isCrossSigningReady();
    }

    /**
     * Bootstrap cross-signing by creating keys if needed. If everything is already
     * set up, then no changes are made, so this is safe to run to ensure
     * cross-signing is ready for use.
     *
     * This function:
     * - creates new cross-signing keys if they are not found locally cached nor in
     *   secret storage (if it has been set up)
     *
     * @deprecated Prefer {@link CryptoApi.bootstrapCrossSigning | `CryptoApi.bootstrapCrossSigning`}.
     */
    public bootstrapCrossSigning(opts: BootstrapCrossSigningOpts): Promise<void> {
        if (!this.cryptoBackend) {
            throw new Error("End-to-end encryption disabled");
        }
        return this.cryptoBackend.bootstrapCrossSigning(opts);
    }

    /**
     * Whether to trust a others users signatures of their devices.
     * If false, devices will only be considered 'verified' if we have
     * verified that device individually (effectively disabling cross-signing).
     *
     * Default: true
     *
     * @returns True if trusting cross-signed devices
     *
     * @deprecated Prefer {@link CryptoApi.getTrustCrossSignedDevices | `CryptoApi.getTrustCrossSignedDevices`}.
     */
    public getCryptoTrustCrossSignedDevices(): boolean {
        if (!this.cryptoBackend) {
            throw new Error("End-to-end encryption disabled");
        }
        return this.cryptoBackend.getTrustCrossSignedDevices();
    }

    /**
     * See getCryptoTrustCrossSignedDevices
     *
     * @param val - True to trust cross-signed devices
     *
     * @deprecated Prefer {@link CryptoApi.setTrustCrossSignedDevices | `CryptoApi.setTrustCrossSignedDevices`}.
     */
    public setCryptoTrustCrossSignedDevices(val: boolean): void {
        if (!this.cryptoBackend) {
            throw new Error("End-to-end encryption disabled");
        }
        this.cryptoBackend.setTrustCrossSignedDevices(val);
    }

    /**
     * Counts the number of end to end session keys that are waiting to be backed up
     * @returns Promise which resolves to the number of sessions requiring backup
     */
    public countSessionsNeedingBackup(): Promise<number> {
        if (!this.crypto) {
            throw new Error("End-to-end encryption disabled");
        }
        return this.crypto.countSessionsNeedingBackup();
    }

    /**
     * Get information about the encryption of an event
     *
     * @param event - event to be checked
     * @returns The event information.
     * @deprecated Prefer {@link CryptoApi.getEncryptionInfoForEvent | `CryptoApi.getEncryptionInfoForEvent`}.
     */
    public getEventEncryptionInfo(event: MatrixEvent): IEncryptedEventInfo {
        if (!this.cryptoBackend) {
            throw new Error("End-to-end encryption disabled");
        }
        return this.cryptoBackend.getEventEncryptionInfo(event);
    }

    /**
     * Create a recovery key from a user-supplied passphrase.
     *
     * The Secure Secret Storage API is currently UNSTABLE and may change without notice.
     *
     * @param password - Passphrase string that can be entered by the user
     *     when restoring the backup as an alternative to entering the recovery key.
     *     Optional.
     * @returns Object with public key metadata, encoded private
     *     recovery key which should be disposed of after displaying to the user,
     *     and raw private key to avoid round tripping if needed.
     *
     * @deprecated Prefer {@link CryptoApi.createRecoveryKeyFromPassphrase | `CryptoApi.createRecoveryKeyFromPassphrase`}.
     */
    public createRecoveryKeyFromPassphrase(password?: string): Promise<IRecoveryKey> {
        if (!this.cryptoBackend) {
            throw new Error("End-to-end encryption disabled");
        }
        return this.cryptoBackend.createRecoveryKeyFromPassphrase(password);
    }

    /**
     * Checks whether secret storage:
     * - is enabled on this account
     * - is storing cross-signing private keys
     * - is storing session backup key (if enabled)
     *
     * If this function returns false, bootstrapSecretStorage() can be used
     * to fix things such that it returns true. That is to say, after
     * bootstrapSecretStorage() completes successfully, this function should
     * return true.
     *
     * @returns True if secret storage is ready to be used on this device
     * @deprecated Prefer {@link CryptoApi.isSecretStorageReady | `CryptoApi.isSecretStorageReady`}.
     */
    public isSecretStorageReady(): Promise<boolean> {
        if (!this.cryptoBackend) {
            throw new Error("End-to-end encryption disabled");
        }
        return this.cryptoBackend.isSecretStorageReady();
    }

    /**
     * Bootstrap Secure Secret Storage if needed by creating a default key. If everything is
     * already set up, then no changes are made, so this is safe to run to ensure secret
     * storage is ready for use.
     *
     * This function
     * - creates a new Secure Secret Storage key if no default key exists
     *   - if a key backup exists, it is migrated to store the key in the Secret
     *     Storage
     * - creates a backup if none exists, and one is requested
     * - migrates Secure Secret Storage to use the latest algorithm, if an outdated
     *   algorithm is found
     *
     * @deprecated Use {@link CryptoApi.bootstrapSecretStorage | `CryptoApi.bootstrapSecretStorage`}.
     */
    public bootstrapSecretStorage(opts: ICreateSecretStorageOpts): Promise<void> {
        if (!this.cryptoBackend) {
            throw new Error("End-to-end encryption disabled");
        }
        return this.cryptoBackend.bootstrapSecretStorage(opts);
    }

    /**
     * Add a key for encrypting secrets.
     *
     * The Secure Secret Storage API is currently UNSTABLE and may change without notice.
     *
     * @param algorithm - the algorithm used by the key
     * @param opts - the options for the algorithm.  The properties used
     *     depend on the algorithm given.
     * @param keyName - the name of the key.  If not given, a random name will be generated.
     *
     * @returns An object with:
     *     keyId: the ID of the key
     *     keyInfo: details about the key (iv, mac, passphrase)
     *
     * @deprecated Use {@link MatrixClient#secretStorage} and {@link SecretStorage.ServerSideSecretStorage#addKey}.
     */
    public addSecretStorageKey(
        algorithm: string,
        opts: AddSecretStorageKeyOpts,
        keyName?: string,
    ): Promise<{ keyId: string; keyInfo: SecretStorageKeyDescription }> {
        return this.secretStorage.addKey(algorithm, opts, keyName);
    }

    /**
     * Check whether we have a key with a given ID.
     *
     * The Secure Secret Storage API is currently UNSTABLE and may change without notice.
     *
     * @param keyId - The ID of the key to check
     *     for. Defaults to the default key ID if not provided.
     * @returns Whether we have the key.
     *
     * @deprecated Use {@link MatrixClient#secretStorage} and {@link SecretStorage.ServerSideSecretStorage#hasKey}.
     */
    public hasSecretStorageKey(keyId?: string): Promise<boolean> {
        return this.secretStorage.hasKey(keyId);
    }

    /**
     * Store an encrypted secret on the server.
     *
     * The Secure Secret Storage API is currently UNSTABLE and may change without notice.
     *
     * @param name - The name of the secret
     * @param secret - The secret contents.
     * @param keys - The IDs of the keys to use to encrypt the secret or null/undefined
     *     to use the default (will throw if no default key is set).
     *
     * @deprecated Use {@link MatrixClient#secretStorage} and {@link SecretStorage.ServerSideSecretStorage#store}.
     */
    public storeSecret(name: string, secret: string, keys?: string[]): Promise<void> {
        return this.secretStorage.store(name, secret, keys);
    }

    /**
     * Get a secret from storage.
     *
     * The Secure Secret Storage API is currently UNSTABLE and may change without notice.
     *
     * @param name - the name of the secret
     *
     * @returns the contents of the secret
     *
     * @deprecated Use {@link MatrixClient#secretStorage} and {@link SecretStorage.ServerSideSecretStorage#get}.
     */
    public getSecret(name: string): Promise<string | undefined> {
        return this.secretStorage.get(name);
    }

    /**
     * Check if a secret is stored on the server.
     *
     * The Secure Secret Storage API is currently UNSTABLE and may change without notice.
     *
     * @param name - the name of the secret
     * @returns map of key name to key info the secret is encrypted
     *     with, or null if it is not present or not encrypted with a trusted
     *     key
     *
     * @deprecated Use {@link MatrixClient#secretStorage} and {@link SecretStorage.ServerSideSecretStorage#isStored}.
     */
    public isSecretStored(name: string): Promise<Record<string, SecretStorageKeyDescription> | null> {
        return this.secretStorage.isStored(name);
    }

    /**
     * Request a secret from another device.
     *
     * The Secure Secret Storage API is currently UNSTABLE and may change without notice.
     *
     * @param name - the name of the secret to request
     * @param devices - the devices to request the secret from
     *
     * @returns the secret request object
     */
    public requestSecret(name: string, devices: string[]): ISecretRequest {
        if (!this.crypto) {
            throw new Error("End-to-end encryption disabled");
        }
        return this.crypto.requestSecret(name, devices);
    }

    /**
     * Get the current default key ID for encrypting secrets.
     *
     * The Secure Secret Storage API is currently UNSTABLE and may change without notice.
     *
     * @returns The default key ID or null if no default key ID is set
     *
     * @deprecated Use {@link MatrixClient#secretStorage} and {@link SecretStorage.ServerSideSecretStorage#getDefaultKeyId}.
     */
    public getDefaultSecretStorageKeyId(): Promise<string | null> {
        return this.secretStorage.getDefaultKeyId();
    }

    /**
     * Set the current default key ID for encrypting secrets.
     *
     * The Secure Secret Storage API is currently UNSTABLE and may change without notice.
     *
     * @param keyId - The new default key ID
     *
     * @deprecated Use {@link MatrixClient#secretStorage} and {@link SecretStorage.ServerSideSecretStorage#setDefaultKeyId}.
     */
    public setDefaultSecretStorageKeyId(keyId: string): Promise<void> {
        return this.secretStorage.setDefaultKeyId(keyId);
    }

    /**
     * Checks that a given secret storage private key matches a given public key.
     * This can be used by the getSecretStorageKey callback to verify that the
     * private key it is about to supply is the one that was requested.
     *
     * The Secure Secret Storage API is currently UNSTABLE and may change without notice.
     *
     * @param privateKey - The private key
     * @param expectedPublicKey - The public key
     * @returns true if the key matches, otherwise false
     *
     * @deprecated The use of asymmetric keys for SSSS is deprecated.
     *     Use {@link SecretStorage.ServerSideSecretStorage#checkKey} for symmetric keys.
     */
    public checkSecretStoragePrivateKey(privateKey: Uint8Array, expectedPublicKey: string): boolean {
        if (!this.crypto) {
            throw new Error("End-to-end encryption disabled");
        }
        return this.crypto.checkSecretStoragePrivateKey(privateKey, expectedPublicKey);
    }

    /**
     * Get e2e information on the device that sent an event
     *
     * @param event - event to be checked
     */
    public async getEventSenderDeviceInfo(event: MatrixEvent): Promise<DeviceInfo | null> {
        if (!this.crypto) {
            return null;
        }
        return this.crypto.getEventSenderDeviceInfo(event);
    }

    /**
     * Check if the sender of an event is verified
     *
     * @param event - event to be checked
     *
     * @returns true if the sender of this event has been verified using
     * {@link MatrixClient#setDeviceVerified}.
     */
    public async isEventSenderVerified(event: MatrixEvent): Promise<boolean> {
        const device = await this.getEventSenderDeviceInfo(event);
        if (!device) {
            return false;
        }
        return device.isVerified();
    }

    /**
     * Get outgoing room key request for this event if there is one.
     * @param event - The event to check for
     *
     * @returns A room key request, or null if there is none
     */
    public getOutgoingRoomKeyRequest(event: MatrixEvent): Promise<OutgoingRoomKeyRequest | null> {
        if (!this.crypto) {
            throw new Error("End-to-End encryption disabled");
        }
        const wireContent = event.getWireContent();
        const requestBody: IRoomKeyRequestBody = {
            session_id: wireContent.session_id,
            sender_key: wireContent.sender_key,
            algorithm: wireContent.algorithm,
            room_id: event.getRoomId()!,
        };
        if (!requestBody.session_id || !requestBody.sender_key || !requestBody.algorithm || !requestBody.room_id) {
            return Promise.resolve(null);
        }
        return this.crypto.cryptoStore.getOutgoingRoomKeyRequest(requestBody);
    }

    /**
     * Cancel a room key request for this event if one is ongoing and resend the
     * request.
     * @param event - event of which to cancel and resend the room
     *                            key request.
     * @returns A promise that will resolve when the key request is queued
     */
    public cancelAndResendEventRoomKeyRequest(event: MatrixEvent): Promise<void> {
        if (!this.crypto) {
            throw new Error("End-to-End encryption disabled");
        }
        return event.cancelAndResendKeyRequest(this.crypto, this.getUserId()!);
    }

    /**
     * Enable end-to-end encryption for a room. This does not modify room state.
     * Any messages sent before the returned promise resolves will be sent unencrypted.
     * @param roomId - The room ID to enable encryption in.
     * @param config - The encryption config for the room.
     * @returns A promise that will resolve when encryption is set up.
     *
     * @deprecated Not supported for Rust Cryptography. To enable encryption in a room, send an `m.room.encryption`
     * state event.
     */
    public setRoomEncryption(roomId: string, config: IRoomEncryption): Promise<void> {
        if (!this.crypto) {
            throw new Error("End-to-End encryption disabled");
        }
        return this.crypto.setRoomEncryption(roomId, config);
    }

    /**
     * Whether encryption is enabled for a room.
     * @param roomId - the room id to query.
     * @returns whether encryption is enabled.
     *
     * @deprecated Not correctly supported for Rust Cryptography. Use {@link CryptoApi.isEncryptionEnabledInRoom} and/or
     *    {@link Room.hasEncryptionStateEvent}.
     */
    public isRoomEncrypted(roomId: string): boolean {
        const room = this.getRoom(roomId);
        if (!room) {
            // we don't know about this room, so can't determine if it should be
            // encrypted. Let's assume not.
            return false;
        }

        // if there is an 'm.room.encryption' event in this room, it should be
        // encrypted (independently of whether we actually support encryption)
        if (room.hasEncryptionStateEvent()) {
            return true;
        }

        // we don't have an m.room.encrypted event, but that might be because
        // the server is hiding it from us. Check the store to see if it was
        // previously encrypted.
        return this.crypto?.isRoomEncrypted(roomId) ?? false;
    }

    /**
     * Encrypts and sends a given object via Olm to-device messages to a given
     * set of devices.
     *
     * @param userDeviceInfoArr - list of deviceInfo objects representing the devices to send to
     *
     * @param payload - fields to include in the encrypted payload
     *
     * @returns Promise which
     *     resolves once the message has been encrypted and sent to the given
     *     userDeviceMap, and returns the `{ contentMap, deviceInfoByDeviceId }`
     *     of the successfully sent messages.
     */
    public encryptAndSendToDevices(userDeviceInfoArr: IOlmDevice<DeviceInfo>[], payload: object): Promise<void> {
        if (!this.crypto) {
            throw new Error("End-to-End encryption disabled");
        }
        return this.crypto.encryptAndSendToDevices(userDeviceInfoArr, payload);
    }

    /**
     * Forces the current outbound group session to be discarded such
     * that another one will be created next time an event is sent.
     *
     * @param roomId - The ID of the room to discard the session for
     *
     * @deprecated Prefer {@link CryptoApi.forceDiscardSession | `CryptoApi.forceDiscardSession`}:
     *
     */
    public forceDiscardSession(roomId: string): void {
        if (!this.cryptoBackend) {
            throw new Error("End-to-End encryption disabled");
        }
        this.cryptoBackend.forceDiscardSession(roomId);
    }

    /**
     * Get a list containing all of the room keys
     *
     * This should be encrypted before returning it to the user.
     *
     * @returns a promise which resolves to a list of session export objects
     *
     * @deprecated Prefer {@link CryptoApi.exportRoomKeys | `CryptoApi.exportRoomKeys`}:
     *
     * ```javascript
     * sessionData = await client.getCrypto().exportRoomKeys();
     * ```
     */
    public exportRoomKeys(): Promise<IMegolmSessionData[]> {
        if (!this.cryptoBackend) {
            return Promise.reject(new Error("End-to-end encryption disabled"));
        }
        return this.cryptoBackend.exportRoomKeys();
    }

    /**
     * Import a list of room keys previously exported by exportRoomKeys
     *
     * @param keys - a list of session export objects
     * @param opts - options object
     *
     * @returns a promise which resolves when the keys have been imported
     *
     * @deprecated Prefer {@link CryptoApi.importRoomKeys | `CryptoApi.importRoomKeys`}:
     * ```javascript
     *  await client.getCrypto()?.importRoomKeys([..]);
     * ```
     */
    public importRoomKeys(keys: IMegolmSessionData[], opts?: ImportRoomKeysOpts): Promise<void> {
        if (!this.cryptoBackend) {
            throw new Error("End-to-end encryption disabled");
        }
        return this.cryptoBackend.importRoomKeys(keys, opts);
    }

    /**
     * Force a re-check of the local key backup status against
     * what's on the server.
     *
     * @returns Object with backup info (as returned by
     *     getKeyBackupVersion) in backupInfo and
     *     trust information (as returned by isKeyBackupTrusted)
     *     in trustInfo.
     *
     * @deprecated Prefer {@link CryptoApi.checkKeyBackupAndEnable}.
     */
    public checkKeyBackup(): Promise<IKeyBackupCheck | null> {
        if (!this.crypto) {
            throw new Error("End-to-end encryption disabled");
        }
        return this.crypto.backupManager.checkKeyBackup();
    }

    /**
     * Get information about the current key backup from the server.
     *
     * Performs some basic validity checks on the shape of the result, and raises an error if it is not as expected.
     *
     * **Note**: there is no (supported) way to distinguish between "failure to talk to the server" and "another client
     * uploaded a key backup version using an algorithm I don't understand.
     *
     * @returns Information object from API, or null if no backup is present on the server.
     */
    public async getKeyBackupVersion(): Promise<IKeyBackupInfo | null> {
        let res: IKeyBackupInfo;
        try {
            res = await this.http.authedRequest<IKeyBackupInfo>(
                Method.Get,
                "/room_keys/version",
                undefined,
                undefined,
                { prefix: ClientPrefix.V3 },
            );
        } catch (e) {
            if ((<MatrixError>e).errcode === "M_NOT_FOUND") {
                return null;
            } else {
                throw e;
            }
        }
        BackupManager.checkBackupVersion(res);
        return res;
    }

    /**
     * @param info - key backup info dict from getKeyBackupVersion()
     *
     * @deprecated Prefer {@link CryptoApi.isKeyBackupTrusted | `CryptoApi.isKeyBackupTrusted`}.
     */
    public isKeyBackupTrusted(info: IKeyBackupInfo): Promise<TrustInfo> {
        if (!this.crypto) {
            throw new Error("End-to-end encryption disabled");
        }
        return this.crypto.backupManager.isKeyBackupTrusted(info);
    }

    /**
     * @returns true if the client is configured to back up keys to
     *     the server, otherwise false. If we haven't completed a successful check
     *     of key backup status yet, returns null.
     *
     * @deprecated Prefer direct access to {@link CryptoApi.getActiveSessionBackupVersion}:
     *
     * ```javascript
     * let enabled = (await client.getCrypto().getActiveSessionBackupVersion()) !== null;
     * ```
     */
    public getKeyBackupEnabled(): boolean | null {
        if (!this.crypto) {
            throw new Error("End-to-end encryption disabled");
        }
        return this.crypto.backupManager.getKeyBackupEnabled();
    }

    /**
     * Enable backing up of keys, using data previously returned from
     * getKeyBackupVersion.
     *
     * @param info - Backup information object as returned by getKeyBackupVersion
     * @returns Promise which resolves when complete.
     *
     * @deprecated Do not call this directly. Instead call {@link CryptoApi.checkKeyBackupAndEnable}.
     */
    public enableKeyBackup(info: IKeyBackupInfo): Promise<void> {
        if (!this.crypto) {
            throw new Error("End-to-end encryption disabled");
        }

        return this.crypto.backupManager.enableKeyBackup(info);
    }

    /**
     * Disable backing up of keys.
     *
     * @deprecated It should be unnecessary to disable key backup.
     */
    public disableKeyBackup(): void {
        if (!this.crypto) {
            throw new Error("End-to-end encryption disabled");
        }

        this.crypto.backupManager.disableKeyBackup();
    }

    /**
     * Set up the data required to create a new backup version.  The backup version
     * will not be created and enabled until createKeyBackupVersion is called.
     *
     * @param password - Passphrase string that can be entered by the user
     *     when restoring the backup as an alternative to entering the recovery key.
     *     Optional.
     *
     * @returns Object that can be passed to createKeyBackupVersion and
     *     additionally has a 'recovery_key' member with the user-facing recovery key string.
     *
     * @deprecated Use {@link Crypto.CryptoApi.resetKeyBackup | `CryptoApi.resetKeyBackup`}.
     */
    public async prepareKeyBackupVersion(
        password?: string | Uint8Array | null,
        opts: IKeyBackupPrepareOpts = { secureSecretStorage: false },
    ): Promise<Pick<IPreparedKeyBackupVersion, "algorithm" | "auth_data" | "recovery_key">> {
        if (!this.crypto) {
            throw new Error("End-to-end encryption disabled");
        }

        // eslint-disable-next-line camelcase
        const { algorithm, auth_data, recovery_key, privateKey } =
            await this.crypto.backupManager.prepareKeyBackupVersion(password);

        if (opts.secureSecretStorage) {
            await this.secretStorage.store("m.megolm_backup.v1", encodeBase64(privateKey));
            this.logger.info("Key backup private key stored in secret storage");
        }

        return {
            algorithm,
            /* eslint-disable camelcase */
            auth_data,
            recovery_key,
            /* eslint-enable camelcase */
        };
    }

    /**
     * Check whether the key backup private key is stored in secret storage.
     * @returns map of key name to key info the secret is
     *     encrypted with, or null if it is not present or not encrypted with a
     *     trusted key
     */
    public isKeyBackupKeyStored(): Promise<Record<string, SecretStorageKeyDescription> | null> {
        return Promise.resolve(this.secretStorage.isStored("m.megolm_backup.v1"));
    }

    /**
     * Create a new key backup version and enable it, using the information return
     * from prepareKeyBackupVersion.
     *
     * @param info - Info object from prepareKeyBackupVersion
     * @returns Object with 'version' param indicating the version created
     *
     * @deprecated Use {@link Crypto.CryptoApi.resetKeyBackup | `CryptoApi.resetKeyBackup`}.
     */
    public async createKeyBackupVersion(info: IKeyBackupInfo): Promise<IKeyBackupInfo> {
        if (!this.crypto) {
            throw new Error("End-to-end encryption disabled");
        }

        await this.crypto.backupManager.createKeyBackupVersion(info);

        const data = {
            algorithm: info.algorithm,
            auth_data: info.auth_data,
        };

        // Sign the backup auth data with the device key for backwards compat with
        // older devices with cross-signing. This can probably go away very soon in
        // favour of just signing with the cross-singing master key.
        // XXX: Private member access
        await this.crypto.signObject(data.auth_data);

        if (
            this.cryptoCallbacks.getCrossSigningKey &&
            // XXX: Private member access
            this.crypto.crossSigningInfo.getId()
        ) {
            // now also sign the auth data with the cross-signing master key
            // we check for the callback explicitly here because we still want to be able
            // to create an un-cross-signed key backup if there is a cross-signing key but
            // no callback supplied.
            // XXX: Private member access
            await this.crypto.crossSigningInfo.signObject(data.auth_data, "master");
        }

        const res = await this.http.authedRequest<IKeyBackupInfo>(Method.Post, "/room_keys/version", undefined, data);

        // We could assume everything's okay and enable directly, but this ensures
        // we run the same signature verification that will be used for future
        // sessions.
        await this.checkKeyBackup();
        if (!this.getKeyBackupEnabled()) {
            this.logger.error("Key backup not usable even though we just created it");
        }

        return res;
    }

    /**
     * @deprecated Use {@link Crypto.CryptoApi.deleteKeyBackupVersion | `CryptoApi.deleteKeyBackupVersion`}.
     */
    public async deleteKeyBackupVersion(version: string): Promise<void> {
        if (!this.cryptoBackend) {
            throw new Error("End-to-end encryption disabled");
        }

        await this.cryptoBackend.deleteKeyBackupVersion(version);
    }

    private makeKeyBackupPath(roomId?: string, sessionId?: string, version?: string): IKeyBackupPath {
        let path: string;
        if (sessionId !== undefined) {
            path = utils.encodeUri("/room_keys/keys/$roomId/$sessionId", {
                $roomId: roomId!,
                $sessionId: sessionId,
            });
        } else if (roomId !== undefined) {
            path = utils.encodeUri("/room_keys/keys/$roomId", {
                $roomId: roomId,
            });
        } else {
            path = "/room_keys/keys";
        }
        const queryData = version === undefined ? undefined : { version };
        return { path, queryData };
    }

    /**
     * Back up session keys to the homeserver.
     * @param roomId - ID of the room that the keys are for Optional.
     * @param sessionId - ID of the session that the keys are for Optional.
     * @param version - backup version Optional.
     * @param data - Object keys to send
     * @returns a promise that will resolve when the keys
     * are uploaded
     */
    public sendKeyBackup(
        roomId: undefined,
        sessionId: undefined,
        version: string | undefined,
        data: IKeyBackup,
    ): Promise<void>;
    public sendKeyBackup(
        roomId: string,
        sessionId: undefined,
        version: string | undefined,
        data: IKeyBackup,
    ): Promise<void>;
    public sendKeyBackup(
        roomId: string,
        sessionId: string,
        version: string | undefined,
        data: IKeyBackup,
    ): Promise<void>;
    public async sendKeyBackup(
        roomId: string | undefined,
        sessionId: string | undefined,
        version: string | undefined,
        data: IKeyBackup,
    ): Promise<void> {
        if (!this.crypto) {
            throw new Error("End-to-end encryption disabled");
        }

        const path = this.makeKeyBackupPath(roomId!, sessionId!, version);
        await this.http.authedRequest(Method.Put, path.path, path.queryData, data, { prefix: ClientPrefix.V3 });
    }

    /**
     * Marks all group sessions as needing to be backed up and schedules them to
     * upload in the background as soon as possible.
     *
     * (This is done automatically as part of {@link CryptoApi.resetKeyBackup},
     * so there is probably no need to call this manually.)
     */
    public async scheduleAllGroupSessionsForBackup(): Promise<void> {
        if (!this.crypto) {
            throw new Error("End-to-end encryption disabled");
        }

        await this.crypto.backupManager.scheduleAllGroupSessionsForBackup();
    }

    /**
     * Marks all group sessions as needing to be backed up without scheduling
     * them to upload in the background.
     *
     * (This is done automatically as part of {@link CryptoApi.resetKeyBackup},
     * so there is probably no need to call this manually.)
     *
     * @returns Promise which resolves to the number of sessions requiring a backup.
     */
    public flagAllGroupSessionsForBackup(): Promise<number> {
        if (!this.crypto) {
            throw new Error("End-to-end encryption disabled");
        }

        return this.crypto.backupManager.flagAllGroupSessionsForBackup();
    }

    public isValidRecoveryKey(recoveryKey: string): boolean {
        try {
            decodeRecoveryKey(recoveryKey);
            return true;
        } catch (e) {
            return false;
        }
    }

    /**
     * Get the raw key for a key backup from the password
     * Used when migrating key backups into SSSS
     *
     * The cross-signing API is currently UNSTABLE and may change without notice.
     *
     * @param password - Passphrase
     * @param backupInfo - Backup metadata from `checkKeyBackup`
     * @returns key backup key
     */
    public keyBackupKeyFromPassword(password: string, backupInfo: IKeyBackupInfo): Promise<Uint8Array> {
        return keyFromAuthData(backupInfo.auth_data, password);
    }

    /**
     * Get the raw key for a key backup from the recovery key
     * Used when migrating key backups into SSSS
     *
     * The cross-signing API is currently UNSTABLE and may change without notice.
     *
     * @param recoveryKey - The recovery key
     * @returns key backup key
     */
    public keyBackupKeyFromRecoveryKey(recoveryKey: string): Uint8Array {
        return decodeRecoveryKey(recoveryKey);
    }

    /**
     * Restore from an existing key backup via a passphrase.
     *
     * @param password - Passphrase
     * @param targetRoomId - Room ID to target a specific room.
     * Restores all rooms if omitted.
     * @param targetSessionId - Session ID to target a specific session.
     * Restores all sessions if omitted.
     * @param backupInfo - Backup metadata from `getKeyBackupVersion` or `checkKeyBackup`.`backupInfo`
     * @param opts - Optional params such as callbacks
     * @returns Status of restoration with `total` and `imported`
     * key counts.
     */
    public async restoreKeyBackupWithPassword(
        password: string,
        targetRoomId: undefined,
        targetSessionId: undefined,
        backupInfo: IKeyBackupInfo,
        opts: IKeyBackupRestoreOpts,
    ): Promise<IKeyBackupRestoreResult>;
    public async restoreKeyBackupWithPassword(
        password: string,
        targetRoomId: string,
        targetSessionId: undefined,
        backupInfo: IKeyBackupInfo,
        opts: IKeyBackupRestoreOpts,
    ): Promise<IKeyBackupRestoreResult>;
    public async restoreKeyBackupWithPassword(
        password: string,
        targetRoomId: string,
        targetSessionId: string,
        backupInfo: IKeyBackupInfo,
        opts: IKeyBackupRestoreOpts,
    ): Promise<IKeyBackupRestoreResult>;
    public async restoreKeyBackupWithPassword(
        password: string,
        targetRoomId: string | undefined,
        targetSessionId: string | undefined,
        backupInfo: IKeyBackupInfo,
        opts: IKeyBackupRestoreOpts,
    ): Promise<IKeyBackupRestoreResult> {
        const privKey = await keyFromAuthData(backupInfo.auth_data, password);
        return this.restoreKeyBackup(privKey, targetRoomId!, targetSessionId!, backupInfo, opts);
    }

    /**
     * Restore from an existing key backup via a private key stored in secret
     * storage.
     *
     * @param backupInfo - Backup metadata from `checkKeyBackup`
     * @param targetRoomId - Room ID to target a specific room.
     * Restores all rooms if omitted.
     * @param targetSessionId - Session ID to target a specific session.
     * Restores all sessions if omitted.
     * @param opts - Optional params such as callbacks
     * @returns Status of restoration with `total` and `imported`
     * key counts.
     */
    public async restoreKeyBackupWithSecretStorage(
        backupInfo: IKeyBackupInfo,
        targetRoomId?: string,
        targetSessionId?: string,
        opts?: IKeyBackupRestoreOpts,
    ): Promise<IKeyBackupRestoreResult> {
        if (!this.cryptoBackend) {
            throw new Error("End-to-end encryption disabled");
        }
        const storedKey = await this.secretStorage.get("m.megolm_backup.v1");

        // ensure that the key is in the right format.  If not, fix the key and
        // store the fixed version
        const fixedKey = fixBackupKey(storedKey);
        if (fixedKey) {
            const keys = await this.secretStorage.getKey();
            await this.secretStorage.store("m.megolm_backup.v1", fixedKey, [keys![0]]);
        }

        const privKey = decodeBase64(fixedKey || storedKey!);
        return this.restoreKeyBackup(privKey, targetRoomId!, targetSessionId!, backupInfo, opts);
    }

    /**
     * Restore from an existing key backup via an encoded recovery key.
     *
     * @param recoveryKey - Encoded recovery key
     * @param targetRoomId - Room ID to target a specific room.
     * Restores all rooms if omitted.
     * @param targetSessionId - Session ID to target a specific session.
     * Restores all sessions if omitted.
     * @param backupInfo - Backup metadata from `checkKeyBackup`
     * @param opts - Optional params such as callbacks

     * @returns Status of restoration with `total` and `imported`
     * key counts.
     */
    public restoreKeyBackupWithRecoveryKey(
        recoveryKey: string,
        targetRoomId: undefined,
        targetSessionId: undefined,
        backupInfo: IKeyBackupInfo,
        opts?: IKeyBackupRestoreOpts,
    ): Promise<IKeyBackupRestoreResult>;
    public restoreKeyBackupWithRecoveryKey(
        recoveryKey: string,
        targetRoomId: string,
        targetSessionId: undefined,
        backupInfo: IKeyBackupInfo,
        opts?: IKeyBackupRestoreOpts,
    ): Promise<IKeyBackupRestoreResult>;
    public restoreKeyBackupWithRecoveryKey(
        recoveryKey: string,
        targetRoomId: string,
        targetSessionId: string,
        backupInfo: IKeyBackupInfo,
        opts?: IKeyBackupRestoreOpts,
    ): Promise<IKeyBackupRestoreResult>;
    public restoreKeyBackupWithRecoveryKey(
        recoveryKey: string,
        targetRoomId: string | undefined,
        targetSessionId: string | undefined,
        backupInfo: IKeyBackupInfo,
        opts?: IKeyBackupRestoreOpts,
    ): Promise<IKeyBackupRestoreResult> {
        const privKey = decodeRecoveryKey(recoveryKey);
        return this.restoreKeyBackup(privKey, targetRoomId!, targetSessionId!, backupInfo, opts);
    }

    public async restoreKeyBackupWithCache(
        targetRoomId: undefined,
        targetSessionId: undefined,
        backupInfo: IKeyBackupInfo,
        opts?: IKeyBackupRestoreOpts,
    ): Promise<IKeyBackupRestoreResult>;
    public async restoreKeyBackupWithCache(
        targetRoomId: string,
        targetSessionId: undefined,
        backupInfo: IKeyBackupInfo,
        opts?: IKeyBackupRestoreOpts,
    ): Promise<IKeyBackupRestoreResult>;
    public async restoreKeyBackupWithCache(
        targetRoomId: string,
        targetSessionId: string,
        backupInfo: IKeyBackupInfo,
        opts?: IKeyBackupRestoreOpts,
    ): Promise<IKeyBackupRestoreResult>;
    public async restoreKeyBackupWithCache(
        targetRoomId: string | undefined,
        targetSessionId: string | undefined,
        backupInfo: IKeyBackupInfo,
        opts?: IKeyBackupRestoreOpts,
    ): Promise<IKeyBackupRestoreResult> {
        if (!this.cryptoBackend) {
            throw new Error("End-to-end encryption disabled");
        }
        const privKey = await this.cryptoBackend.getSessionBackupPrivateKey();
        if (!privKey) {
            throw new Error("Couldn't get key");
        }
        return this.restoreKeyBackup(privKey, targetRoomId!, targetSessionId!, backupInfo, opts);
    }

    private async restoreKeyBackup(
        privKey: ArrayLike<number>,
        targetRoomId: undefined,
        targetSessionId: undefined,
        backupInfo: IKeyBackupInfo,
        opts?: IKeyBackupRestoreOpts,
    ): Promise<IKeyBackupRestoreResult>;
    private async restoreKeyBackup(
        privKey: ArrayLike<number>,
        targetRoomId: string,
        targetSessionId: undefined,
        backupInfo: IKeyBackupInfo,
        opts?: IKeyBackupRestoreOpts,
    ): Promise<IKeyBackupRestoreResult>;
    private async restoreKeyBackup(
        privKey: ArrayLike<number>,
        targetRoomId: string,
        targetSessionId: string,
        backupInfo: IKeyBackupInfo,
        opts?: IKeyBackupRestoreOpts,
    ): Promise<IKeyBackupRestoreResult>;
    private async restoreKeyBackup(
        privKey: ArrayLike<number>,
        targetRoomId: string | undefined,
        targetSessionId: string | undefined,
        backupInfo: IKeyBackupInfo,
        opts?: IKeyBackupRestoreOpts,
    ): Promise<IKeyBackupRestoreResult> {
        const cacheCompleteCallback = opts?.cacheCompleteCallback;
        const progressCallback = opts?.progressCallback;

        if (!this.cryptoBackend) {
            throw new Error("End-to-end encryption disabled");
        }

        if (!backupInfo.version) {
            throw new Error("Backup version must be defined");
        }

        let totalKeyCount = 0;
        let totalFailures = 0;
        let totalImported = 0;

        const path = this.makeKeyBackupPath(targetRoomId, targetSessionId, backupInfo.version);

        const backupDecryptor = await this.cryptoBackend.getBackupDecryptor(backupInfo, privKey);

        const untrusted = !backupDecryptor.sourceTrusted;

        try {
            if (!(privKey instanceof Uint8Array)) {
                // eslint-disable-next-line @typescript-eslint/no-base-to-string
                throw new Error(`restoreKeyBackup expects Uint8Array, got ${privKey}`);
            }
            // Cache the key, if possible.
            // This is async.
            this.cryptoBackend
                .storeSessionBackupPrivateKey(privKey, backupInfo.version)
                .catch((e) => {
                    this.logger.warn("Error caching session backup key:", e);
                })
                .then(cacheCompleteCallback);

            if (progressCallback) {
                progressCallback({
                    stage: "fetch",
                });
            }

            const res = await this.http.authedRequest<IRoomsKeysResponse | IRoomKeysResponse | IKeyBackupSession>(
                Method.Get,
                path.path,
                path.queryData,
                undefined,
                { prefix: ClientPrefix.V3 },
            );

            // We have finished fetching the backup, go to next step
            if (progressCallback) {
                progressCallback({
                    stage: "load_keys",
                });
            }

            if ((res as IRoomsKeysResponse).rooms) {
                // We have a full backup here, it can get quite big, so we need to decrypt and import it in chunks.

                // Get the total count as a first pass
                totalKeyCount = this.getTotalKeyCount(res as IRoomsKeysResponse);
                // Now decrypt and import the keys in chunks
                await this.handleDecryptionOfAFullBackup(
                    res as IRoomsKeysResponse,
                    backupDecryptor,
                    200,
                    async (chunk) => {
                        // We have a chunk of decrypted keys: import them
                        try {
                            await this.cryptoBackend!.importBackedUpRoomKeys(chunk, {
                                untrusted,
                            });
                            totalImported += chunk.length;
                        } catch (e) {
                            totalFailures += chunk.length;
                            // We failed to import some keys, but we should still try to import the rest?
                            // Log the error and continue
                            logger.error("Error importing keys from backup", e);
                        }

                        if (progressCallback) {
                            progressCallback({
                                total: totalKeyCount,
                                successes: totalImported,
                                stage: "load_keys",
                                failures: totalFailures,
                            });
                        }
                    },
                );
            } else if ((res as IRoomKeysResponse).sessions) {
                // For now we don't chunk for a single room backup, but we could in the future.
                // Currently it is not used by the application.
                const sessions = (res as IRoomKeysResponse).sessions;
                totalKeyCount = Object.keys(sessions).length;
                const keys = await backupDecryptor.decryptSessions(sessions);
                for (const k of keys) {
                    k.room_id = targetRoomId!;
                }
                await this.cryptoBackend.importBackedUpRoomKeys(keys, {
                    progressCallback,
                    untrusted,
                });
                totalImported = keys.length;
            } else {
                totalKeyCount = 1;
                try {
                    const [key] = await backupDecryptor.decryptSessions({
                        [targetSessionId!]: res as IKeyBackupSession,
                    });
                    key.room_id = targetRoomId!;
                    key.session_id = targetSessionId!;

                    await this.cryptoBackend.importBackedUpRoomKeys([key], {
                        progressCallback,
                        untrusted,
                    });
                    totalImported = 1;
                } catch (e) {
                    this.logger.debug("Failed to decrypt megolm session from backup", e);
                }
            }
        } finally {
            backupDecryptor.free();
        }

        /// in case entering the passphrase would add a new signature?
        await this.cryptoBackend.checkKeyBackupAndEnable();

        return { total: totalKeyCount, imported: totalImported };
    }

    /**
     * This method calculates the total number of keys present in the response of a `/room_keys/keys` call.
     *
     * @param res - The response from the server containing the keys to be counted.
     *
     * @returns The total number of keys in the backup.
     */
    private getTotalKeyCount(res: IRoomsKeysResponse): number {
        const rooms = res.rooms;
        let totalKeyCount = 0;
        for (const roomData of Object.values(rooms)) {
            if (!roomData.sessions) continue;
            totalKeyCount += Object.keys(roomData.sessions).length;
        }
        return totalKeyCount;
    }

    /**
     * This method handles the decryption of a full backup, i.e a call to `/room_keys/keys`.
     * It will decrypt the keys in chunks and call the `block` callback for each chunk.
     *
     * @param res - The response from the server containing the keys to be decrypted.
     * @param backupDecryptor - An instance of the BackupDecryptor class used to decrypt the keys.
     * @param chunkSize - The size of the chunks to be processed at a time.
     * @param block - A callback function that is called for each chunk of keys.
     *
     * @returns A promise that resolves when the decryption is complete.
     */
    private async handleDecryptionOfAFullBackup(
        res: IRoomsKeysResponse,
        backupDecryptor: BackupDecryptor,
        chunkSize: number,
        block: (chunk: IMegolmSessionData[]) => Promise<void>,
    ): Promise<void> {
        const rooms = (res as IRoomsKeysResponse).rooms;

        let groupChunkCount = 0;
        let chunkGroupByRoom: Map<string, IKeyBackupRoomSessions> = new Map();

        const handleChunkCallback = async (roomChunks: Map<string, IKeyBackupRoomSessions>): Promise<void> => {
            const currentChunk: IMegolmSessionData[] = [];
            for (const roomId of roomChunks.keys()) {
                const decryptedSessions = await backupDecryptor.decryptSessions(roomChunks.get(roomId)!);
                for (const sessionId in decryptedSessions) {
                    const k = decryptedSessions[sessionId];
                    k.room_id = roomId;
                    currentChunk.push(k);
                }
            }
            await block(currentChunk);
        };

        for (const [roomId, roomData] of Object.entries(rooms)) {
            if (!roomData.sessions) continue;

            chunkGroupByRoom.set(roomId, {});

            for (const [sessionId, session] of Object.entries(roomData.sessions)) {
                const sessionsForRoom = chunkGroupByRoom.get(roomId)!;
                sessionsForRoom[sessionId] = session;
                groupChunkCount += 1;
                if (groupChunkCount >= chunkSize) {
                    // We have enough chunks to decrypt
                    await handleChunkCallback(chunkGroupByRoom);
                    chunkGroupByRoom = new Map();
                    // There might be remaining keys for that room, so add back an entry for the current room.
                    chunkGroupByRoom.set(roomId, {});
                    groupChunkCount = 0;
                }
            }
        }

        // Handle remaining chunk if needed
        if (groupChunkCount > 0) {
            await handleChunkCallback(chunkGroupByRoom);
        }
    }

    public deleteKeysFromBackup(roomId: undefined, sessionId: undefined, version?: string): Promise<void>;
    public deleteKeysFromBackup(roomId: string, sessionId: undefined, version?: string): Promise<void>;
    public deleteKeysFromBackup(roomId: string, sessionId: string, version?: string): Promise<void>;
    public async deleteKeysFromBackup(roomId?: string, sessionId?: string, version?: string): Promise<void> {
        if (!this.crypto) {
            throw new Error("End-to-end encryption disabled");
        }

        const path = this.makeKeyBackupPath(roomId!, sessionId!, version);
        await this.http.authedRequest(Method.Delete, path.path, path.queryData, undefined, { prefix: ClientPrefix.V3 });
    }

    /**
     * Share shared-history decryption keys with the given users.
     *
     * @param roomId - the room for which keys should be shared.
     * @param userIds - a list of users to share with.  The keys will be sent to
     *     all of the user's current devices.
     */
    public async sendSharedHistoryKeys(roomId: string, userIds: string[]): Promise<void> {
        if (!this.crypto) {
            throw new Error("End-to-end encryption disabled");
        }

        const roomEncryption = this.crypto?.getRoomEncryption(roomId);
        if (!roomEncryption) {
            // unknown room, or unencrypted room
            this.logger.error("Unknown room.  Not sharing decryption keys");
            return;
        }

        const deviceInfos = await this.crypto.downloadKeys(userIds);
        const devicesByUser: Map<string, DeviceInfo[]> = new Map();
        for (const [userId, devices] of deviceInfos) {
            devicesByUser.set(userId, Array.from(devices.values()));
        }

        // XXX: Private member access
        const alg = this.crypto.getRoomDecryptor(roomId, roomEncryption.algorithm);
        if (alg.sendSharedHistoryInboundSessions) {
            await alg.sendSharedHistoryInboundSessions(devicesByUser);
        } else {
            this.logger.warn("Algorithm does not support sharing previous keys", roomEncryption.algorithm);
        }
    }

    /**
     * Get the config for the media repository.
     * @returns Promise which resolves with an object containing the config.
     */
    public getMediaConfig(): Promise<IMediaConfig> {
        return this.http.authedRequest(Method.Get, "/config", undefined, undefined, {
            prefix: MediaPrefix.V3,
        });
    }

    /**
     * Get the room for the given room ID.
     * This function will return a valid room for any room for which a Room event
     * has been emitted. Note in particular that other events, eg. RoomState.members
     * will be emitted for a room before this function will return the given room.
     * @param roomId - The room ID
     * @returns The Room or null if it doesn't exist or there is no data store.
     */
    public getRoom(roomId: string | undefined): Room | null {
        if (!roomId) {
            return null;
        }
        return this.store.getRoom(roomId);
    }

    /**
     * Retrieve all known rooms.
     * @returns A list of rooms, or an empty list if there is no data store.
     */
    public getRooms(): Room[] {
        return this.store.getRooms();
    }

    /**
     * Retrieve all rooms that should be displayed to the user
     * This is essentially getRooms() with some rooms filtered out, eg. old versions
     * of rooms that have been replaced or (in future) other rooms that have been
     * marked at the protocol level as not to be displayed to the user.
     *
     * @param msc3946ProcessDynamicPredecessor - if true, look for an
     *                                           m.room.predecessor state event and
     *                                           use it if found (MSC3946).
     * @returns A list of rooms, or an empty list if there is no data store.
     */
    public getVisibleRooms(msc3946ProcessDynamicPredecessor = false): Room[] {
        const allRooms = this.store.getRooms();

        const replacedRooms = new Set();
        for (const r of allRooms) {
            const predecessor = r.findPredecessor(msc3946ProcessDynamicPredecessor)?.roomId;
            if (predecessor) {
                replacedRooms.add(predecessor);
            }
        }

        return allRooms.filter((r) => {
            const tombstone = r.currentState.getStateEvents(EventType.RoomTombstone, "");
            if (tombstone && replacedRooms.has(r.roomId)) {
                return false;
            }
            return true;
        });
    }

    /**
     * Retrieve a user.
     * @param userId - The user ID to retrieve.
     * @returns A user or null if there is no data store or the user does
     * not exist.
     */
    public getUser(userId: string): User | null {
        return this.store.getUser(userId);
    }

    /**
     * Retrieve all known users.
     * @returns A list of users, or an empty list if there is no data store.
     */
    public getUsers(): User[] {
        return this.store.getUsers();
    }

    /**
     * Set account data event for the current user.
     * It will retry the request up to 5 times.
     * @param eventType - The event type
     * @param content - the contents object for the event
     * @returns Promise which resolves: an empty object
     * @returns Rejects: with an error response.
     */
    public setAccountData(eventType: EventType | string, content: IContent): Promise<{}> {
        const path = utils.encodeUri("/user/$userId/account_data/$type", {
            $userId: this.credentials.userId!,
            $type: eventType,
        });
        return retryNetworkOperation(5, () => {
            return this.http.authedRequest(Method.Put, path, undefined, content);
        });
    }

    /**
     * Get account data event of given type for the current user.
     * @param eventType - The event type
     * @returns The contents of the given account data event
     */
    public getAccountData(eventType: string): MatrixEvent | undefined {
        return this.store.getAccountData(eventType);
    }

    /**
     * Get account data event of given type for the current user. This variant
     * gets account data directly from the homeserver if the local store is not
     * ready, which can be useful very early in startup before the initial sync.
     * @param eventType - The event type
     * @returns Promise which resolves: The contents of the given account data event.
     * @returns Rejects: with an error response.
     */
    public async getAccountDataFromServer<T extends { [k: string]: any }>(eventType: string): Promise<T | null> {
        if (this.isInitialSyncComplete()) {
            const event = this.store.getAccountData(eventType);
            if (!event) {
                return null;
            }
            // The network version below returns just the content, so this branch
            // does the same to match.
            return event.getContent<T>();
        }
        const path = utils.encodeUri("/user/$userId/account_data/$type", {
            $userId: this.credentials.userId!,
            $type: eventType,
        });
        try {
            return await this.http.authedRequest(Method.Get, path);
        } catch (e) {
            if ((<MatrixError>e).data?.errcode === "M_NOT_FOUND") {
                return null;
            }
            throw e;
        }
    }

    public async deleteAccountData(eventType: string): Promise<void> {
        const msc3391DeleteAccountDataServerSupport = this.canSupport.get(Feature.AccountDataDeletion);
        // if deletion is not supported overwrite with empty content
        if (msc3391DeleteAccountDataServerSupport === ServerSupport.Unsupported) {
            await this.setAccountData(eventType, {});
            return;
        }
        const path = utils.encodeUri("/user/$userId/account_data/$type", {
            $userId: this.getSafeUserId(),
            $type: eventType,
        });
        const options =
            msc3391DeleteAccountDataServerSupport === ServerSupport.Unstable
                ? { prefix: "/_matrix/client/unstable/org.matrix.msc3391" }
                : undefined;
        return await this.http.authedRequest(Method.Delete, path, undefined, undefined, options);
    }

    /**
     * Gets the users that are ignored by this client
     * @returns The array of users that are ignored (empty if none)
     */
    public getIgnoredUsers(): string[] {
        const event = this.getAccountData("m.ignored_user_list");
        if (!event || !event.getContent() || !event.getContent()["ignored_users"]) return [];
        return Object.keys(event.getContent()["ignored_users"]);
    }

    /**
     * Sets the users that the current user should ignore.
     * @param userIds - the user IDs to ignore
     * @returns Promise which resolves: an empty object
     * @returns Rejects: with an error response.
     */
    public setIgnoredUsers(userIds: string[]): Promise<{}> {
        const content = { ignored_users: {} as Record<string, object> };
        userIds.forEach((u) => {
            content.ignored_users[u] = {};
        });
        return this.setAccountData("m.ignored_user_list", content);
    }

    /**
     * Gets whether or not a specific user is being ignored by this client.
     * @param userId - the user ID to check
     * @returns true if the user is ignored, false otherwise
     */
    public isUserIgnored(userId: string): boolean {
        return this.getIgnoredUsers().includes(userId);
    }

    /**
     * Join a room. If you have already joined the room, this will no-op.
     * @param roomIdOrAlias - The room ID or room alias to join.
     * @param opts - Options when joining the room.
     * @returns Promise which resolves: Room object.
     * @returns Rejects: with an error response.
     */
    public async joinRoom(roomIdOrAlias: string, opts: IJoinRoomOpts = {}): Promise<Room> {
        if (opts.syncRoom === undefined) {
            opts.syncRoom = true;
        }

        const room = this.getRoom(roomIdOrAlias);
        if (room?.hasMembershipState(this.credentials.userId!, KnownMembership.Join)) return room;

        let signPromise: Promise<IThirdPartySigned | void> = Promise.resolve();

        if (opts.inviteSignUrl) {
            const url = new URL(opts.inviteSignUrl);
            url.searchParams.set("mxid", this.credentials.userId!);
            signPromise = this.http.requestOtherUrl<IThirdPartySigned>(Method.Post, url);
        }

        const queryString: Record<string, string | string[]> = {};
        if (opts.viaServers) {
            queryString["server_name"] = opts.viaServers;
        }

        const data: IJoinRequestBody = {};
        const signedInviteObj = await signPromise;
        if (signedInviteObj) {
            data.third_party_signed = signedInviteObj;
        }

        const path = utils.encodeUri("/join/$roomid", { $roomid: roomIdOrAlias });
        const res = await this.http.authedRequest<{ room_id: string }>(Method.Post, path, queryString, data);

        const roomId = res.room_id;
        // In case we were originally given an alias, check the room cache again
        // with the resolved ID - this method is supposed to no-op if we already
        // were in the room, after all.
        const resolvedRoom = this.getRoom(roomId);
        if (resolvedRoom?.hasMembershipState(this.credentials.userId!, KnownMembership.Join)) return resolvedRoom;

        const syncApi = new SyncApi(this, this.clientOpts, this.buildSyncApiOptions());
        const syncRoom = syncApi.createRoom(roomId);
        if (opts.syncRoom) {
            // v2 will do this for us
            // return syncApi.syncRoom(room);
        }
        return syncRoom;
    }

    /**
     * Knock a room. If you have already knocked the room, this will no-op.
     * @param roomIdOrAlias - The room ID or room alias to knock.
     * @param opts - Options when knocking the room.
     * @returns Promise which resolves: `{room_id: {string}}`
     * @returns Rejects: with an error response.
     */
    public knockRoom(roomIdOrAlias: string, opts: KnockRoomOpts = {}): Promise<{ room_id: string }> {
        const room = this.getRoom(roomIdOrAlias);
        if (room?.hasMembershipState(this.credentials.userId!, KnownMembership.Knock)) {
            return Promise.resolve({ room_id: room.roomId });
        }

        const path = utils.encodeUri("/knock/$roomIdOrAlias", { $roomIdOrAlias: roomIdOrAlias });

        const queryParams: Record<string, string | string[]> = {};
        if (opts.viaServers) {
            queryParams.server_name = opts.viaServers;
        }

        const body: Record<string, string> = {};
        if (opts.reason) {
            body.reason = opts.reason;
        }

        return this.http.authedRequest(Method.Post, path, queryParams, body);
    }

    /**
     * Resend an event. Will also retry any to-device messages waiting to be sent.
     * @param event - The event to resend.
     * @param room - Optional. The room the event is in. Will update the
     * timeline entry if provided.
     * @returns Promise which resolves: to an ISendEventResponse object
     * @returns Rejects: with an error response.
     */
    public resendEvent(event: MatrixEvent, room: Room): Promise<ISendEventResponse> {
        // also kick the to-device queue to retry
        this.toDeviceMessageQueue.sendQueue();

        this.updatePendingEventStatus(room, event, EventStatus.SENDING);
        return this.encryptAndSendEvent(room, event);
    }

    /**
     * Cancel a queued or unsent event.
     *
     * @param event -   Event to cancel
     * @throws Error if the event is not in QUEUED, NOT_SENT or ENCRYPTING state
     */
    public cancelPendingEvent(event: MatrixEvent): void {
        if (![EventStatus.QUEUED, EventStatus.NOT_SENT, EventStatus.ENCRYPTING].includes(event.status!)) {
            throw new Error("cannot cancel an event with status " + event.status);
        }

        // If the event is currently being encrypted then remove it from the pending list, to indicate that it should
        // not be sent.
        if (event.status === EventStatus.ENCRYPTING) {
            this.eventsBeingEncrypted.delete(event.getId()!);
        } else if (this.scheduler && event.status === EventStatus.QUEUED) {
            // tell the scheduler to forget about it, if it's queued
            this.scheduler.removeEventFromQueue(event);
        }

        // then tell the room about the change of state, which will remove it
        // from the room's list of pending events.
        const room = this.getRoom(event.getRoomId());
        this.updatePendingEventStatus(room, event, EventStatus.CANCELLED);
    }

    /**
     * @returns Promise which resolves: TODO
     * @returns Rejects: with an error response.
     */
    public setRoomName(roomId: string, name: string): Promise<ISendEventResponse> {
        return this.sendStateEvent(roomId, EventType.RoomName, { name: name });
    }

    /**
     * @param htmlTopic - Optional.
     * @returns Promise which resolves: TODO
     * @returns Rejects: with an error response.
     */
    public setRoomTopic(roomId: string, topic: string, htmlTopic?: string): Promise<ISendEventResponse> {
        const content = ContentHelpers.makeTopicContent(topic, htmlTopic);
        return this.sendStateEvent(roomId, EventType.RoomTopic, content);
    }

    /**
     * @returns Promise which resolves: to an object keyed by tagId with objects containing a numeric order field.
     * @returns Rejects: with an error response.
     */
    public getRoomTags(roomId: string): Promise<ITagsResponse> {
        const path = utils.encodeUri("/user/$userId/rooms/$roomId/tags", {
            $userId: this.credentials.userId!,
            $roomId: roomId,
        });
        return this.http.authedRequest(Method.Get, path);
    }

    /**
     * @param tagName - name of room tag to be set
     * @param metadata - associated with that tag to be stored
     * @returns Promise which resolves: to an empty object
     * @returns Rejects: with an error response.
     */
    public setRoomTag(roomId: string, tagName: string, metadata: ITagMetadata = {}): Promise<{}> {
        const path = utils.encodeUri("/user/$userId/rooms/$roomId/tags/$tag", {
            $userId: this.credentials.userId!,
            $roomId: roomId,
            $tag: tagName,
        });
        return this.http.authedRequest(Method.Put, path, undefined, metadata);
    }

    /**
     * @param tagName - name of room tag to be removed
     * @returns Promise which resolves: to an empty object
     * @returns Rejects: with an error response.
     */
    public deleteRoomTag(roomId: string, tagName: string): Promise<{}> {
        const path = utils.encodeUri("/user/$userId/rooms/$roomId/tags/$tag", {
            $userId: this.credentials.userId!,
            $roomId: roomId,
            $tag: tagName,
        });
        return this.http.authedRequest(Method.Delete, path);
    }

    /**
     * @param eventType - event type to be set
     * @param content - event content
     * @returns Promise which resolves: to an empty object `{}`
     * @returns Rejects: with an error response.
     */
    public setRoomAccountData(roomId: string, eventType: string, content: Record<string, any>): Promise<{}> {
        const path = utils.encodeUri("/user/$userId/rooms/$roomId/account_data/$type", {
            $userId: this.credentials.userId!,
            $roomId: roomId,
            $type: eventType,
        });
        return this.http.authedRequest(Method.Put, path, undefined, content);
    }

    /**
     * Set a power level to one or multiple users.
     * Will apply changes atop of current power level event from local state if running & synced, falling back
     * to fetching latest from the `/state/` API.
     * @param roomId - the room to update power levels in
     * @param userId - the ID of the user or users to update power levels of
     * @param powerLevel - the numeric power level to update given users to
     * @param event - deprecated and no longer used.
     * @returns Promise which resolves: to an ISendEventResponse object
     * @returns Rejects: with an error response.
     */
    public async setPowerLevel(
        roomId: string,
        userId: string | string[],
        powerLevel: number | undefined,
        /**
         * @deprecated no longer needed, unused.
         */
        event?: MatrixEvent | null,
    ): Promise<ISendEventResponse> {
        let content: IPowerLevelsContent | undefined;
        if (this.clientRunning && this.isInitialSyncComplete()) {
            content = this.getRoom(roomId)?.currentState?.getStateEvents(EventType.RoomPowerLevels, "")?.getContent();
        }
        if (!content) {
            try {
                content = await this.getStateEvent(roomId, EventType.RoomPowerLevels, "");
            } catch (e) {
                // It is possible for a Matrix room to not have a power levels event
                if (e instanceof MatrixError && e.errcode === "M_NOT_FOUND") {
                    content = {};
                } else {
                    throw e;
                }
            }
        }

        // take a copy of the content to ensure we don't corrupt
        // existing client state with a failed power level change
        content = utils.deepCopy(content);

        if (!content?.users) {
            content.users = {};
        }
        const users = Array.isArray(userId) ? userId : [userId];
        for (const user of users) {
            if (powerLevel == null) {
                delete content.users[user];
            } else {
                content.users[user] = powerLevel;
            }
        }

        return this.sendStateEvent(roomId, EventType.RoomPowerLevels, content, "");
    }

    /**
     * Create an m.beacon_info event
     * @returns
     */
    // eslint-disable-next-line @typescript-eslint/naming-convention
    public async unstable_createLiveBeacon(
        roomId: Room["roomId"],
        beaconInfoContent: MBeaconInfoEventContent,
    ): Promise<ISendEventResponse> {
        return this.unstable_setLiveBeacon(roomId, beaconInfoContent);
    }

    /**
     * Upsert a live beacon event
     * using a specific m.beacon_info.* event variable type
     * @param roomId - string
     * @returns
     */
    // eslint-disable-next-line @typescript-eslint/naming-convention
    public async unstable_setLiveBeacon(
        roomId: string,
        beaconInfoContent: MBeaconInfoEventContent,
    ): Promise<ISendEventResponse> {
        return this.sendStateEvent(roomId, M_BEACON_INFO.name, beaconInfoContent, this.getUserId()!);
    }

    public sendEvent<K extends keyof TimelineEvents>(
        roomId: string,
        eventType: K,
        content: TimelineEvents[K],
        txnId?: string,
    ): Promise<ISendEventResponse>;
    public sendEvent<K extends keyof TimelineEvents>(
        roomId: string,
        threadId: string | null,
        eventType: K,
        content: TimelineEvents[K],
        txnId?: string,
    ): Promise<ISendEventResponse>;
    public sendEvent(
        roomId: string,
        threadIdOrEventType: string | null,
        eventTypeOrContent: string | IContent,
        contentOrTxnId?: IContent | string,
        txnIdOrVoid?: string,
    ): Promise<ISendEventResponse> {
        let threadId: string | null;
        let eventType: string;
        let content: IContent;
        let txnId: string | undefined;
        if (!threadIdOrEventType?.startsWith(EVENT_ID_PREFIX) && threadIdOrEventType !== null) {
            txnId = contentOrTxnId as string;
            content = eventTypeOrContent as IContent;
            eventType = threadIdOrEventType;
            threadId = null;
        } else {
            txnId = txnIdOrVoid;
            content = contentOrTxnId as IContent;
            eventType = eventTypeOrContent as string;
            threadId = threadIdOrEventType;
        }

        // If we expect that an event is part of a thread but is missing the relation
        // we need to add it manually, as well as the reply fallback
        if (threadId && !content!["m.relates_to"]?.rel_type) {
            const isReply = !!content!["m.relates_to"]?.["m.in_reply_to"];
            content!["m.relates_to"] = {
                ...content!["m.relates_to"],
                rel_type: THREAD_RELATION_TYPE.name,
                event_id: threadId,
                // Set is_falling_back to true unless this is actually intended to be a reply
                is_falling_back: !isReply,
            };
            const thread = this.getRoom(roomId)?.getThread(threadId);
            if (thread && !isReply) {
                content!["m.relates_to"]["m.in_reply_to"] = {
                    event_id:
                        thread
                            .lastReply((ev: MatrixEvent) => {
                                return ev.isRelation(THREAD_RELATION_TYPE.name) && !ev.status;
                            })
                            ?.getId() ?? threadId,
                };
            }
        }

        return this.sendCompleteEvent(roomId, threadId, { type: eventType, content }, txnId);
    }

    /**
     * @param eventObject - An object with the partial structure of an event, to which event_id, user_id, room_id and origin_server_ts will be added.
     * @param txnId - Optional.
     * @returns Promise which resolves: to an empty object `{}`
     * @returns Rejects: with an error response.
     */
    private sendCompleteEvent(
        roomId: string,
        threadId: string | null,
        eventObject: Partial<IEvent>,
        txnId?: string,
    ): Promise<ISendEventResponse> {
        if (!txnId) {
            txnId = this.makeTxnId();
        }

        // We always construct a MatrixEvent when sending because the store and scheduler use them.
        // We'll extract the params back out if it turns out the client has no scheduler or store.
        const localEvent = new MatrixEvent(
            Object.assign(eventObject, {
                event_id: "~" + roomId + ":" + txnId,
                user_id: this.credentials.userId,
                sender: this.credentials.userId,
                room_id: roomId,
                origin_server_ts: new Date().getTime(),
            }),
        );

        const room = this.getRoom(roomId);
        const thread = threadId ? room?.getThread(threadId) : undefined;
        if (thread) {
            localEvent.setThread(thread);
        }

        // set up re-emitter for this new event - this is normally the job of EventMapper but we don't use it here
        this.reEmitter.reEmit(localEvent, [MatrixEventEvent.Replaced, MatrixEventEvent.VisibilityChange]);
        room?.reEmitter.reEmit(localEvent, [MatrixEventEvent.BeforeRedaction]);

        // if this is a relation or redaction of an event
        // that hasn't been sent yet (e.g. with a local id starting with a ~)
        // then listen for the remote echo of that event so that by the time
        // this event does get sent, we have the correct event_id
        const targetId = localEvent.getAssociatedId();
        if (targetId?.startsWith("~")) {
            const target = room?.getPendingEvents().find((e) => e.getId() === targetId);
            target?.once(MatrixEventEvent.LocalEventIdReplaced, () => {
                localEvent.updateAssociatedId(target.getId()!);
            });
        }

        const type = localEvent.getType();
        this.logger.debug(`sendEvent of type ${type} in ${roomId} with txnId ${txnId}`);

        localEvent.setTxnId(txnId);
        localEvent.setStatus(EventStatus.SENDING);

        // add this event immediately to the local store as 'sending'.
        room?.addPendingEvent(localEvent, txnId);

        // addPendingEvent can change the state to NOT_SENT if it believes
        // that there's other events that have failed. We won't bother to
        // try sending the event if the state has changed as such.
        if (localEvent.status === EventStatus.NOT_SENT) {
            return Promise.reject(new Error("Event blocked by other events not yet sent"));
        }

        return this.encryptAndSendEvent(room, localEvent);
    }

    /**
     * encrypts the event if necessary; adds the event to the queue, or sends it; marks the event as sent/unsent
     * @returns returns a promise which resolves with the result of the send request
     */
    protected async encryptAndSendEvent(room: Room | null, event: MatrixEvent): Promise<ISendEventResponse> {
        try {
            let cancelled: boolean;
            this.eventsBeingEncrypted.add(event.getId()!);
            try {
                await this.encryptEventIfNeeded(event, room ?? undefined);
            } finally {
                cancelled = !this.eventsBeingEncrypted.delete(event.getId()!);
            }

            if (cancelled) {
                // cancelled via MatrixClient::cancelPendingEvent
                return {} as ISendEventResponse;
            }

            // encryptEventIfNeeded may have updated the status from SENDING to ENCRYPTING. If so, we need
            // to put it back.
            if (event.status === EventStatus.ENCRYPTING) {
                this.updatePendingEventStatus(room, event, EventStatus.SENDING);
            }

            let promise: Promise<ISendEventResponse> | null = null;
            if (this.scheduler) {
                // if this returns a promise then the scheduler has control now and will
                // resolve/reject when it is done. Internally, the scheduler will invoke
                // processFn which is set to this._sendEventHttpRequest so the same code
                // path is executed regardless.
                promise = this.scheduler.queueEvent(event);
                if (promise && this.scheduler.getQueueForEvent(event)!.length > 1) {
                    // event is processed FIFO so if the length is 2 or more we know
                    // this event is stuck behind an earlier event.
                    this.updatePendingEventStatus(room, event, EventStatus.QUEUED);
                }
            }

            if (!promise) {
                promise = this.sendEventHttpRequest(event);
                if (room) {
                    promise = promise.then((res) => {
                        room.updatePendingEvent(event, EventStatus.SENT, res["event_id"]);
                        return res;
                    });
                }
            }

            return await promise;
        } catch (err) {
            this.logger.error("Error sending event", err);
            try {
                // set the error on the event before we update the status:
                // updating the status emits the event, so the state should be
                // consistent at that point.
                event.error = <MatrixError>err;
                this.updatePendingEventStatus(room, event, EventStatus.NOT_SENT);
            } catch (e) {
                this.logger.error("Exception in error handler!", e);
            }
            if (err instanceof MatrixError) {
                err.event = event;
            }
            throw err;
        }
    }

    private async encryptEventIfNeeded(event: MatrixEvent, room?: Room): Promise<void> {
        // If the room is unknown, we cannot encrypt for it
        if (!room) return;

        if (!(await this.shouldEncryptEventForRoom(event, room))) return;

        if (!this.cryptoBackend && this.usingExternalCrypto) {
            // The client has opted to allow sending messages to encrypted
            // rooms even if the room is encrypted, and we haven't set up
            // crypto. This is useful for users of matrix-org/pantalaimon
            return;
        }

        if (!this.cryptoBackend) {
            throw new Error("This room is configured to use encryption, but your client does not support encryption.");
        }

        this.updatePendingEventStatus(room, event, EventStatus.ENCRYPTING);
        await this.cryptoBackend.encryptEvent(event, room);
    }

    /**
     * Determine whether a given event should be encrypted when we send it to the given room.
     *
     * This takes into account event type and room configuration.
     */
    private async shouldEncryptEventForRoom(event: MatrixEvent, room: Room): Promise<boolean> {
        if (event.isEncrypted()) {
            // this event has already been encrypted; this happens if the
            // encryption step succeeded, but the send step failed on the first
            // attempt.
            return false;
        }

        if (event.getType() === EventType.Reaction) {
            // For reactions, there is a very little gained by encrypting the entire
            // event, as relation data is already kept in the clear. Event
            // encryption for a reaction effectively only obscures the event type,
            // but the purpose is still obvious from the relation data, so nothing
            // is really gained. It also causes quite a few problems, such as:
            //   * triggers notifications via default push rules
            //   * prevents server-side bundling for reactions
            // The reaction key / content / emoji value does warrant encrypting, but
            // this will be handled separately by encrypting just this value.
            // See https://github.com/matrix-org/matrix-doc/pull/1849#pullrequestreview-248763642
            return false;
        }

        if (event.isRedaction()) {
            // Redactions do not support encryption in the spec at this time.
            // Whilst it mostly worked in some clients, it wasn't compliant.
            return false;
        }

        // If the room has an m.room.encryption event, we should encrypt.
        if (room.hasEncryptionStateEvent()) return true;

        // If we have a crypto impl, and *it* thinks we should encrypt, then we should.
        if (await this.cryptoBackend?.isEncryptionEnabledInRoom(room.roomId)) return true;

        // Otherwise, no need to encrypt.
        return false;
    }

    /**
     * Returns the eventType that should be used taking encryption into account
     * for a given eventType.
     * @param roomId - the room for the events `eventType` relates to
     * @param eventType - the event type
     * @returns the event type taking encryption into account
     */
    private getEncryptedIfNeededEventType(
        roomId: string,
        eventType?: EventType | string | null,
    ): EventType | string | null | undefined {
        if (eventType === EventType.Reaction) return eventType;
        return this.getRoom(roomId)?.hasEncryptionStateEvent() ? EventType.RoomMessageEncrypted : eventType;
    }

    protected updatePendingEventStatus(room: Room | null, event: MatrixEvent, newStatus: EventStatus): void {
        if (room) {
            room.updatePendingEvent(event, newStatus);
        } else {
            event.setStatus(newStatus);
        }
    }

    private sendEventHttpRequest(event: MatrixEvent): Promise<ISendEventResponse> {
        let txnId = event.getTxnId();
        if (!txnId) {
            txnId = this.makeTxnId();
            event.setTxnId(txnId);
        }

        const pathParams = {
            $roomId: event.getRoomId()!,
            $eventType: event.getWireType(),
            $stateKey: event.getStateKey()!,
            $txnId: txnId,
        };

        let path: string;

        if (event.isState()) {
            let pathTemplate = "/rooms/$roomId/state/$eventType";
            if (event.getStateKey() && event.getStateKey()!.length > 0) {
                pathTemplate = "/rooms/$roomId/state/$eventType/$stateKey";
            }
            path = utils.encodeUri(pathTemplate, pathParams);
        } else if (event.isRedaction()) {
            const pathTemplate = `/rooms/$roomId/redact/$redactsEventId/$txnId`;
            path = utils.encodeUri(pathTemplate, {
                $redactsEventId: event.event.redacts!,
                ...pathParams,
            });
        } else {
            path = utils.encodeUri("/rooms/$roomId/send/$eventType/$txnId", pathParams);
        }

        return this.http
            .authedRequest<ISendEventResponse>(Method.Put, path, undefined, event.getWireContent())
            .then((res) => {
                this.logger.debug(`Event sent to ${event.getRoomId()} with event id ${res.event_id}`);
                return res;
            });
    }

    /**
     * @param txnId -  transaction id. One will be made up if not supplied.
     * @param opts - Redact options
     * @returns Promise which resolves: TODO
     * @returns Rejects: with an error response.
     * @throws Error if called with `with_rel_types` (MSC3912) but the server does not support it.
     *         Callers should check whether the server supports MSC3912 via `MatrixClient.canSupport`.
     */
    public redactEvent(
        roomId: string,
        eventId: string,
        txnId?: string | undefined,
        opts?: IRedactOpts,
    ): Promise<ISendEventResponse>;
    public redactEvent(
        roomId: string,
        threadId: string | null,
        eventId: string,
        txnId?: string | undefined,
        opts?: IRedactOpts,
    ): Promise<ISendEventResponse>;
    public redactEvent(
        roomId: string,
        threadId: string | null,
        eventId?: string,
        txnId?: string | IRedactOpts,
        opts?: IRedactOpts,
    ): Promise<ISendEventResponse> {
        if (!eventId?.startsWith(EVENT_ID_PREFIX)) {
            opts = txnId as IRedactOpts;
            txnId = eventId;
            eventId = threadId!;
            threadId = null;
        }
        const reason = opts?.reason;
        const content: IContent = { reason };

        if (opts?.with_rel_types !== undefined) {
            if (this.canSupport.get(Feature.RelationBasedRedactions) === ServerSupport.Unsupported) {
                throw new Error(
                    "Server does not support relation based redactions " +
                        `roomId ${roomId} eventId ${eventId} txnId: ${txnId} threadId ${threadId}`,
                );
            }

            const withRelTypesPropName =
                this.canSupport.get(Feature.RelationBasedRedactions) === ServerSupport.Stable
                    ? MSC3912_RELATION_BASED_REDACTIONS_PROP.stable!
                    : MSC3912_RELATION_BASED_REDACTIONS_PROP.unstable!;

            content[withRelTypesPropName] = opts.with_rel_types;
        }

        return this.sendCompleteEvent(
            roomId,
            threadId,
            {
                type: EventType.RoomRedaction,
                content,
                redacts: eventId,
            },
            txnId as string,
        );
    }

    /**
     * @param txnId - Optional.
     * @returns Promise which resolves: to an ISendEventResponse object
     * @returns Rejects: with an error response.
     */
    public sendMessage(roomId: string, content: RoomMessageEventContent, txnId?: string): Promise<ISendEventResponse>;
    public sendMessage(
        roomId: string,
        threadId: string | null,
        content: RoomMessageEventContent,
        txnId?: string,
    ): Promise<ISendEventResponse>;
    public sendMessage(
        roomId: string,
        threadId: string | null | RoomMessageEventContent,
        content?: RoomMessageEventContent | string,
        txnId?: string,
    ): Promise<ISendEventResponse> {
        if (typeof threadId !== "string" && threadId !== null) {
            txnId = content as string;
            content = threadId as RoomMessageEventContent;
            threadId = null;
        }

        const eventType = EventType.RoomMessage;
        const sendContent = content as RoomMessageEventContent;

        return this.sendEvent(roomId, threadId as string | null, eventType, sendContent, txnId);
    }

    /**
     * @param txnId - Optional.
     * @returns
     * @returns Rejects: with an error response.
     */
    public sendTextMessage(roomId: string, body: string, txnId?: string): Promise<ISendEventResponse>;
    public sendTextMessage(
        roomId: string,
        threadId: string | null,
        body: string,
        txnId?: string,
    ): Promise<ISendEventResponse>;
    public sendTextMessage(
        roomId: string,
        threadId: string | null,
        body: string,
        txnId?: string,
    ): Promise<ISendEventResponse> {
        if (!threadId?.startsWith(EVENT_ID_PREFIX) && threadId !== null) {
            txnId = body;
            body = threadId;
            threadId = null;
        }
        const content = ContentHelpers.makeTextMessage(body);
        return this.sendMessage(roomId, threadId, content, txnId);
    }

    /**
     * @param txnId - Optional.
     * @returns Promise which resolves: to a ISendEventResponse object
     * @returns Rejects: with an error response.
     */
    public sendNotice(roomId: string, body: string, txnId?: string): Promise<ISendEventResponse>;
    public sendNotice(
        roomId: string,
        threadId: string | null,
        body: string,
        txnId?: string,
    ): Promise<ISendEventResponse>;
    public sendNotice(
        roomId: string,
        threadId: string | null,
        body: string,
        txnId?: string,
    ): Promise<ISendEventResponse> {
        if (!threadId?.startsWith(EVENT_ID_PREFIX) && threadId !== null) {
            txnId = body;
            body = threadId;
            threadId = null;
        }
        const content = ContentHelpers.makeNotice(body);
        return this.sendMessage(roomId, threadId, content, txnId);
    }

    /**
     * @param txnId - Optional.
     * @returns Promise which resolves: to a ISendEventResponse object
     * @returns Rejects: with an error response.
     */
    public sendEmoteMessage(roomId: string, body: string, txnId?: string): Promise<ISendEventResponse>;
    public sendEmoteMessage(
        roomId: string,
        threadId: string | null,
        body: string,
        txnId?: string,
    ): Promise<ISendEventResponse>;
    public sendEmoteMessage(
        roomId: string,
        threadId: string | null,
        body: string,
        txnId?: string,
    ): Promise<ISendEventResponse> {
        if (!threadId?.startsWith(EVENT_ID_PREFIX) && threadId !== null) {
            txnId = body;
            body = threadId;
            threadId = null;
        }
        const content = ContentHelpers.makeEmoteMessage(body);
        return this.sendMessage(roomId, threadId, content, txnId);
    }

    /**
     * @returns Promise which resolves: to a ISendEventResponse object
     * @returns Rejects: with an error response.
     */
    public sendImageMessage(roomId: string, url: string, info?: IImageInfo, text?: string): Promise<ISendEventResponse>;
    public sendImageMessage(
        roomId: string,
        threadId: string | null,
        url: string,
        info?: IImageInfo,
        text?: string,
    ): Promise<ISendEventResponse>;
    public sendImageMessage(
        roomId: string,
        threadId: string | null,
        url?: string | IImageInfo,
        info?: IImageInfo | string,
        text = "Image",
    ): Promise<ISendEventResponse> {
        if (!threadId?.startsWith(EVENT_ID_PREFIX) && threadId !== null) {
            text = (info as string) || "Image";
            info = url as IImageInfo;
            url = threadId as string;
            threadId = null;
        }
        const content = {
            msgtype: MsgType.Image,
            url: url as string,
            info: info as ImageInfo,
            body: text,
        } satisfies RoomMessageEventContent;
        return this.sendMessage(roomId, threadId, content);
    }

    /**
     * @returns Promise which resolves: to a ISendEventResponse object
     * @returns Rejects: with an error response.
     */
    public sendStickerMessage(
        roomId: string,
        url: string,
        info?: IImageInfo,
        text?: string,
    ): Promise<ISendEventResponse>;
    public sendStickerMessage(
        roomId: string,
        threadId: string | null,
        url: string,
        info?: IImageInfo,
        text?: string,
    ): Promise<ISendEventResponse>;
    public sendStickerMessage(
        roomId: string,
        threadId: string | null,
        url?: string | IImageInfo,
        info?: IImageInfo | string,
        text = "Sticker",
    ): Promise<ISendEventResponse> {
        if (!threadId?.startsWith(EVENT_ID_PREFIX) && threadId !== null) {
            text = (info as string) || "Sticker";
            info = url as IImageInfo;
            url = threadId as string;
            threadId = null;
        }
        const content = {
            url: url as string,
            info: info as ImageInfo,
            body: text,
        } satisfies StickerEventContent;

        return this.sendEvent(roomId, threadId, EventType.Sticker, content);
    }

    /**
     * @returns Promise which resolves: to a ISendEventResponse object
     * @returns Rejects: with an error response.
     */
    public sendHtmlMessage(roomId: string, body: string, htmlBody: string): Promise<ISendEventResponse>;
    public sendHtmlMessage(
        roomId: string,
        threadId: string | null,
        body: string,
        htmlBody: string,
    ): Promise<ISendEventResponse>;
    public sendHtmlMessage(
        roomId: string,
        threadId: string | null,
        body: string,
        htmlBody?: string,
    ): Promise<ISendEventResponse> {
        if (!threadId?.startsWith(EVENT_ID_PREFIX) && threadId !== null) {
            htmlBody = body as string;
            body = threadId;
            threadId = null;
        }
        const content = ContentHelpers.makeHtmlMessage(body, htmlBody!);
        return this.sendMessage(roomId, threadId, content);
    }

    /**
     * @returns Promise which resolves: to a ISendEventResponse object
     * @returns Rejects: with an error response.
     */
    public sendHtmlNotice(roomId: string, body: string, htmlBody: string): Promise<ISendEventResponse>;
    public sendHtmlNotice(
        roomId: string,
        threadId: string | null,
        body: string,
        htmlBody: string,
    ): Promise<ISendEventResponse>;
    public sendHtmlNotice(
        roomId: string,
        threadId: string | null,
        body: string,
        htmlBody?: string,
    ): Promise<ISendEventResponse> {
        if (!threadId?.startsWith(EVENT_ID_PREFIX) && threadId !== null) {
            htmlBody = body as string;
            body = threadId;
            threadId = null;
        }
        const content = ContentHelpers.makeHtmlNotice(body, htmlBody!);
        return this.sendMessage(roomId, threadId, content);
    }

    /**
     * @returns Promise which resolves: to a ISendEventResponse object
     * @returns Rejects: with an error response.
     */
    public sendHtmlEmote(roomId: string, body: string, htmlBody: string): Promise<ISendEventResponse>;
    public sendHtmlEmote(
        roomId: string,
        threadId: string | null,
        body: string,
        htmlBody: string,
    ): Promise<ISendEventResponse>;
    public sendHtmlEmote(
        roomId: string,
        threadId: string | null,
        body: string,
        htmlBody?: string,
    ): Promise<ISendEventResponse> {
        if (!threadId?.startsWith(EVENT_ID_PREFIX) && threadId !== null) {
            htmlBody = body as string;
            body = threadId;
            threadId = null;
        }
        const content = ContentHelpers.makeHtmlEmote(body, htmlBody!);
        return this.sendMessage(roomId, threadId, content);
    }

    /**
     * Send a receipt.
     * @param event - The event being acknowledged
     * @param receiptType - The kind of receipt e.g. "m.read". Other than
     * ReceiptType.Read are experimental!
     * @param body - Additional content to send alongside the receipt.
     * @param unthreaded - An unthreaded receipt will clear room+thread notifications
     * @returns Promise which resolves: to an empty object `{}`
     * @returns Rejects: with an error response.
     */
    public async sendReceipt(
        event: MatrixEvent,
        receiptType: ReceiptType,
        body?: Record<string, any>,
        unthreaded = false,
    ): Promise<{}> {
        if (this.isGuest()) {
            return Promise.resolve({}); // guests cannot send receipts so don't bother.
        }

        const path = utils.encodeUri("/rooms/$roomId/receipt/$receiptType/$eventId", {
            $roomId: event.getRoomId()!,
            $receiptType: receiptType,
            $eventId: event.getId()!,
        });

        // Unless we're explicitly making an unthreaded receipt or we don't
        // support threads, include the `thread_id` property in the body.
        const shouldAddThreadId = !unthreaded && this.supportsThreads();
        const fullBody = shouldAddThreadId ? { ...body, thread_id: threadIdForReceipt(event) } : body;

        const promise = this.http.authedRequest<{}>(Method.Post, path, undefined, fullBody || {});

        const room = this.getRoom(event.getRoomId());
        if (room && this.credentials.userId) {
            room.addLocalEchoReceipt(this.credentials.userId, event, receiptType, unthreaded);
        }
        return promise;
    }

    /**
     * Send a read receipt.
     * @param event - The event that has been read.
     * @param receiptType - other than ReceiptType.Read are experimental! Optional.
     * @returns Promise which resolves: to an empty object `{}`
     * @returns Rejects: with an error response.
     */
    public async sendReadReceipt(
        event: MatrixEvent | null,
        receiptType = ReceiptType.Read,
        unthreaded = false,
    ): Promise<{} | undefined> {
        if (!event) return;
        const eventId = event.getId()!;
        const room = this.getRoom(event.getRoomId());
        if (room?.hasPendingEvent(eventId)) {
            throw new Error(`Cannot set read receipt to a pending event (${eventId})`);
        }

        return this.sendReceipt(event, receiptType, {}, unthreaded);
    }

    /**
     * Set a marker to indicate the point in a room before which the user has read every
     * event. This can be retrieved from room account data (the event type is `m.fully_read`)
     * and displayed as a horizontal line in the timeline that is visually distinct to the
     * position of the user's own read receipt.
     * @param roomId - ID of the room that has been read
     * @param rmEventId - ID of the event that has been read
     * @param rrEvent - the event tracked by the read receipt. This is here for
     * convenience because the RR and the RM are commonly updated at the same time as each
     * other. The local echo of this receipt will be done if set. Optional.
     * @param rpEvent - the m.read.private read receipt event for when we don't
     * want other users to see the read receipts. This is experimental. Optional.
     * @returns Promise which resolves: the empty object, `{}`.
     */
    public async setRoomReadMarkers(
        roomId: string,
        rmEventId: string,
        rrEvent?: MatrixEvent,
        rpEvent?: MatrixEvent,
    ): Promise<{}> {
        const room = this.getRoom(roomId);
        if (room?.hasPendingEvent(rmEventId)) {
            throw new Error(`Cannot set read marker to a pending event (${rmEventId})`);
        }

        // Add the optional RR update, do local echo like `sendReceipt`
        let rrEventId: string | undefined;
        if (rrEvent) {
            rrEventId = rrEvent.getId()!;
            if (room?.hasPendingEvent(rrEventId)) {
                throw new Error(`Cannot set read receipt to a pending event (${rrEventId})`);
            }
            room?.addLocalEchoReceipt(this.credentials.userId!, rrEvent, ReceiptType.Read);
        }

        // Add the optional private RR update, do local echo like `sendReceipt`
        let rpEventId: string | undefined;
        if (rpEvent) {
            rpEventId = rpEvent.getId()!;
            if (room?.hasPendingEvent(rpEventId)) {
                throw new Error(`Cannot set read receipt to a pending event (${rpEventId})`);
            }
            room?.addLocalEchoReceipt(this.credentials.userId!, rpEvent, ReceiptType.ReadPrivate);
        }

        return await this.setRoomReadMarkersHttpRequest(roomId, rmEventId, rrEventId, rpEventId);
    }

    /**
     * Get a preview of the given URL as of (roughly) the given point in time,
     * described as an object with OpenGraph keys and associated values.
     * Attributes may be synthesized where actual OG metadata is lacking.
     * Caches results to prevent hammering the server.
     * @param url - The URL to get preview data for
     * @param ts - The preferred point in time that the preview should
     * describe (ms since epoch).  The preview returned will either be the most
     * recent one preceding this timestamp if available, or failing that the next
     * most recent available preview.
     * @returns Promise which resolves: Object of OG metadata.
     * @returns Rejects: with an error response.
     * May return synthesized attributes if the URL lacked OG meta.
     */
    public getUrlPreview(url: string, ts: number): Promise<IPreviewUrlResponse> {
        // bucket the timestamp to the nearest minute to prevent excessive spam to the server
        // Surely 60-second accuracy is enough for anyone.
        ts = Math.floor(ts / 60000) * 60000;

        const parsed = new URL(url);
        parsed.hash = ""; // strip the hash as it won't affect the preview
        url = parsed.toString();

        const key = ts + "_" + url;

        // If there's already a request in flight (or we've handled it), return that instead.
        if (key in this.urlPreviewCache) {
            return this.urlPreviewCache[key];
        }

        const resp = this.http.authedRequest<IPreviewUrlResponse>(
            Method.Get,
            "/preview_url",
            {
                url,
                ts: ts.toString(),
            },
            undefined,
            {
                prefix: MediaPrefix.V3,
                priority: "low",
            },
        );
        // TODO: Expire the URL preview cache sometimes
        this.urlPreviewCache[key] = resp;
        return resp;
    }

    /**
     * @returns Promise which resolves: to an empty object `{}`
     * @returns Rejects: with an error response.
     */
    public sendTyping(roomId: string, isTyping: boolean, timeoutMs: number): Promise<{}> {
        if (this.isGuest()) {
            return Promise.resolve({}); // guests cannot send typing notifications so don't bother.
        }

        const path = utils.encodeUri("/rooms/$roomId/typing/$userId", {
            $roomId: roomId,
            $userId: this.getUserId()!,
        });
        const data: QueryDict = {
            typing: isTyping,
        };
        if (isTyping) {
            data.timeout = timeoutMs ? timeoutMs : 20000;
        }
        return this.http.authedRequest(Method.Put, path, undefined, data);
    }

    /**
     * Determines the history of room upgrades for a given room, as far as the
     * client can see. Returns an array of Rooms where the first entry is the
     * oldest and the last entry is the newest (likely current) room. If the
     * provided room is not found, this returns an empty list. This works in
     * both directions, looking for older and newer rooms of the given room.
     * @param roomId - The room ID to search from
     * @param verifyLinks - If true, the function will only return rooms
     * which can be proven to be linked. For example, rooms which have a create
     * event pointing to an old room which the client is not aware of or doesn't
     * have a matching tombstone would not be returned.
     * @param msc3946ProcessDynamicPredecessor - if true, look for
     * m.room.predecessor state events as well as create events, and prefer
     * predecessor events where they exist (MSC3946).
     * @returns An array of rooms representing the upgrade
     * history.
     */
    public getRoomUpgradeHistory(
        roomId: string,
        verifyLinks = false,
        msc3946ProcessDynamicPredecessor = false,
    ): Room[] {
        const currentRoom = this.getRoom(roomId);
        if (!currentRoom) return [];

        const before = this.findPredecessorRooms(currentRoom, verifyLinks, msc3946ProcessDynamicPredecessor);
        const after = this.findSuccessorRooms(currentRoom, verifyLinks, msc3946ProcessDynamicPredecessor);

        return [...before, currentRoom, ...after];
    }

    private findPredecessorRooms(room: Room, verifyLinks: boolean, msc3946ProcessDynamicPredecessor: boolean): Room[] {
        const ret: Room[] = [];

        // Work backwards from newer to older rooms
        let predecessorRoomId = room.findPredecessor(msc3946ProcessDynamicPredecessor)?.roomId;
        while (predecessorRoomId !== null) {
            const predecessorRoom = this.getRoom(predecessorRoomId);
            if (predecessorRoom === null) {
                break;
            }
            if (verifyLinks) {
                const tombstone = predecessorRoom.currentState.getStateEvents(EventType.RoomTombstone, "");
                if (!tombstone || tombstone.getContent()["replacement_room"] !== room.roomId) {
                    break;
                }
            }

            // Insert at the front because we're working backwards from the currentRoom
            ret.splice(0, 0, predecessorRoom);

            room = predecessorRoom;
            predecessorRoomId = room.findPredecessor(msc3946ProcessDynamicPredecessor)?.roomId;
        }
        return ret;
    }

    private findSuccessorRooms(room: Room, verifyLinks: boolean, msc3946ProcessDynamicPredecessor: boolean): Room[] {
        const ret: Room[] = [];

        // Work forwards, looking at tombstone events
        let tombstoneEvent = room.currentState.getStateEvents(EventType.RoomTombstone, "");
        while (tombstoneEvent) {
            const successorRoom = this.getRoom(tombstoneEvent.getContent()["replacement_room"]);
            if (!successorRoom) break; // end of the chain
            if (successorRoom.roomId === room.roomId) break; // Tombstone is referencing its own room

            if (verifyLinks) {
                const predecessorRoomId = successorRoom.findPredecessor(msc3946ProcessDynamicPredecessor)?.roomId;
                if (!predecessorRoomId || predecessorRoomId !== room.roomId) {
                    break;
                }
            }

            // Push to the end because we're looking forwards
            ret.push(successorRoom);
            const roomIds = new Set(ret.map((ref) => ref.roomId));
            if (roomIds.size < ret.length) {
                // The last room added to the list introduced a previous roomId
                // To avoid recursion, return the last rooms - 1
                return ret.slice(0, ret.length - 1);
            }

            // Set the current room to the reference room so we know where we're at
            room = successorRoom;
            tombstoneEvent = room.currentState.getStateEvents(EventType.RoomTombstone, "");
        }
        return ret;
    }

    /**
     * @param reason - Optional.
     * @returns Promise which resolves: `{}` an empty object.
     * @returns Rejects: with an error response.
     */
    public invite(roomId: string, userId: string, reason?: string): Promise<{}> {
        return this.membershipChange(roomId, userId, KnownMembership.Invite, reason);
    }

    /**
     * Invite a user to a room based on their email address.
     * @param roomId - The room to invite the user to.
     * @param email - The email address to invite.
     * @returns Promise which resolves: `{}` an empty object.
     * @returns Rejects: with an error response.
     */
    public inviteByEmail(roomId: string, email: string): Promise<{}> {
        return this.inviteByThreePid(roomId, "email", email);
    }

    /**
     * Invite a user to a room based on a third-party identifier.
     * @param roomId - The room to invite the user to.
     * @param medium - The medium to invite the user e.g. "email".
     * @param address - The address for the specified medium.
     * @returns Promise which resolves: `{}` an empty object.
     * @returns Rejects: with an error response.
     */
    public async inviteByThreePid(roomId: string, medium: string, address: string): Promise<{}> {
        const path = utils.encodeUri("/rooms/$roomId/invite", { $roomId: roomId });

        const identityServerUrl = this.getIdentityServerUrl(true);
        if (!identityServerUrl) {
            return Promise.reject(
                new MatrixError({
                    error: "No supplied identity server URL",
                    errcode: "ORG.MATRIX.JSSDK_MISSING_PARAM",
                }),
            );
        }
        const params: Record<string, string> = {
            id_server: identityServerUrl,
            medium: medium,
            address: address,
        };

        if (this.identityServer?.getAccessToken) {
            const identityAccessToken = await this.identityServer.getAccessToken();
            if (identityAccessToken) {
                params["id_access_token"] = identityAccessToken;
            }
        }

        return this.http.authedRequest(Method.Post, path, undefined, params);
    }

    /**
     * @returns Promise which resolves: `{}` an empty object.
     * @returns Rejects: with an error response.
     */
    public leave(roomId: string): Promise<{}> {
        return this.membershipChange(roomId, undefined, KnownMembership.Leave);
    }

    /**
     * Leaves all rooms in the chain of room upgrades based on the given room. By
     * default, this will leave all the previous and upgraded rooms, including the
     * given room. To only leave the given room and any previous rooms, keeping the
     * upgraded (modern) rooms untouched supply `false` to `includeFuture`.
     * @param roomId - The room ID to start leaving at
     * @param includeFuture - If true, the whole chain (past and future) of
     * upgraded rooms will be left.
     * @returns Promise which resolves when completed with an object keyed
     * by room ID and value of the error encountered when leaving or null.
     */
    public leaveRoomChain(
        roomId: string,
        includeFuture = true,
    ): Promise<{ [roomId: string]: Error | MatrixError | null }> {
        const upgradeHistory = this.getRoomUpgradeHistory(roomId);

        let eligibleToLeave = upgradeHistory;
        if (!includeFuture) {
            eligibleToLeave = [];
            for (const room of upgradeHistory) {
                eligibleToLeave.push(room);
                if (room.roomId === roomId) {
                    break;
                }
            }
        }

        const populationResults: { [roomId: string]: Error } = {};
        const promises: Promise<unknown>[] = [];

        const doLeave = (roomId: string): Promise<void> => {
            return this.leave(roomId)
                .then(() => {
                    delete populationResults[roomId];
                })
                .catch((err) => {
                    // suppress error
                    populationResults[roomId] = err;
                });
        };

        for (const room of eligibleToLeave) {
            promises.push(doLeave(room.roomId));
        }

        return Promise.all(promises).then(() => populationResults);
    }

    /**
     * @param reason - Optional.
     * @returns Promise which resolves: TODO
     * @returns Rejects: with an error response.
     */
    public ban(roomId: string, userId: string, reason?: string): Promise<{}> {
        return this.membershipChange(roomId, userId, KnownMembership.Ban, reason);
    }

    /**
     * @param deleteRoom - True to delete the room from the store on success.
     * Default: true.
     * @returns Promise which resolves: `{}` an empty object.
     * @returns Rejects: with an error response.
     */
    public forget(roomId: string, deleteRoom = true): Promise<{}> {
        const promise = this.membershipChange(roomId, undefined, "forget");
        if (!deleteRoom) {
            return promise;
        }
        return promise.then((response) => {
            this.store.removeRoom(roomId);
            this.emit(ClientEvent.DeleteRoom, roomId);
            return response;
        });
    }

    /**
     * @returns Promise which resolves: Object (currently empty)
     * @returns Rejects: with an error response.
     */
    public unban(roomId: string, userId: string): Promise<{}> {
        // unbanning != set their state to leave: this used to be
        // the case, but was then changed so that leaving was always
        // a revoking of privilege, otherwise two people racing to
        // kick / ban someone could end up banning and then un-banning
        // them.
        const path = utils.encodeUri("/rooms/$roomId/unban", {
            $roomId: roomId,
        });
        const data = {
            user_id: userId,
        };
        return this.http.authedRequest(Method.Post, path, undefined, data);
    }

    /**
     * @param reason - Optional.
     * @returns Promise which resolves: `{}` an empty object.
     * @returns Rejects: with an error response.
     */
    public kick(roomId: string, userId: string, reason?: string): Promise<{}> {
        const path = utils.encodeUri("/rooms/$roomId/kick", {
            $roomId: roomId,
        });
        const data = {
            user_id: userId,
            reason: reason,
        };
        return this.http.authedRequest(Method.Post, path, undefined, data);
    }

    private membershipChange(
        roomId: string,
        userId: string | undefined,
        membership: Membership | "forget",
        reason?: string,
    ): Promise<{}> {
        // API returns an empty object
        const path = utils.encodeUri("/rooms/$room_id/$membership", {
            $room_id: roomId,
            $membership: membership,
        });
        return this.http.authedRequest(Method.Post, path, undefined, {
            user_id: userId, // may be undefined e.g. on leave
            reason: reason,
        });
    }

    /**
     * Obtain a dict of actions which should be performed for this event according
     * to the push rules for this user.  Caches the dict on the event.
     * @param event - The event to get push actions for.
     * @param forceRecalculate - forces to recalculate actions for an event
     * Useful when an event just got decrypted
     * @returns A dict of actions to perform.
     */
    public getPushActionsForEvent(event: MatrixEvent, forceRecalculate = false): IActionsObject | null {
        if (!event.getPushActions() || forceRecalculate) {
            const { actions, rule } = this.pushProcessor.actionsAndRuleForEvent(event);
            event.setPushDetails(actions, rule);
        }
        return event.getPushActions();
    }

    /**
     * Obtain a dict of actions which should be performed for this event according
     * to the push rules for this user.  Caches the dict on the event.
     * @param event - The event to get push actions for.
     * @param forceRecalculate - forces to recalculate actions for an event
     * Useful when an event just got decrypted
     * @returns A dict of actions to perform.
     */
    public getPushDetailsForEvent(event: MatrixEvent, forceRecalculate = false): PushDetails | null {
        if (!event.getPushDetails() || forceRecalculate) {
            const { actions, rule } = this.pushProcessor.actionsAndRuleForEvent(event);
            event.setPushDetails(actions, rule);
        }
        return event.getPushDetails();
    }

    /**
     * @param info - The kind of info to set (e.g. 'avatar_url')
     * @param data - The JSON object to set.
     * @returns
     * @returns Rejects: with an error response.
     */
    // eslint-disable-next-line camelcase
    public setProfileInfo(info: "avatar_url", data: { avatar_url: string }): Promise<{}>;
    public setProfileInfo(info: "displayname", data: { displayname: string }): Promise<{}>;
    public setProfileInfo(info: "avatar_url" | "displayname", data: object): Promise<{}> {
        const path = utils.encodeUri("/profile/$userId/$info", {
            $userId: this.credentials.userId!,
            $info: info,
        });
        return this.http.authedRequest(Method.Put, path, undefined, data);
    }

    /**
     * @returns Promise which resolves: `{}` an empty object.
     * @returns Rejects: with an error response.
     */
    public async setDisplayName(name: string): Promise<{}> {
        const prom = await this.setProfileInfo("displayname", { displayname: name });
        // XXX: synthesise a profile update for ourselves because Synapse is broken and won't
        const user = this.getUser(this.getUserId()!);
        if (user) {
            user.displayName = name;
            user.emit(UserEvent.DisplayName, user.events.presence, user);
        }
        return prom;
    }

    /**
     * @returns Promise which resolves: `{}` an empty object.
     * @returns Rejects: with an error response.
     */
    public async setAvatarUrl(url: string): Promise<{}> {
        const prom = await this.setProfileInfo("avatar_url", { avatar_url: url });
        // XXX: synthesise a profile update for ourselves because Synapse is broken and won't
        const user = this.getUser(this.getUserId()!);
        if (user) {
            user.avatarUrl = url;
            user.emit(UserEvent.AvatarUrl, user.events.presence, user);
        }
        return prom;
    }

    /**
     * Turn an MXC URL into an HTTP one. <strong>This method is experimental and
     * may change.</strong>
     * @param mxcUrl - The MXC URL
     * @param width - The desired width of the thumbnail.
     * @param height - The desired height of the thumbnail.
     * @param resizeMethod - The thumbnail resize method to use, either
     * "crop" or "scale".
     * @param allowDirectLinks - If true, return any non-mxc URLs
     * directly. Fetching such URLs will leak information about the user to
     * anyone they share a room with. If false, will return null for such URLs.
     * @param allowRedirects - If true, the caller supports the URL being 307 or
     * 308 redirected to another resource upon request. If false, redirects
     * are not expected.
     * @returns the avatar URL or null.
     */
    public mxcUrlToHttp(
        mxcUrl: string,
        width?: number,
        height?: number,
        resizeMethod?: string,
        allowDirectLinks?: boolean,
        allowRedirects?: boolean,
    ): string | null {
        return getHttpUriForMxc(this.baseUrl, mxcUrl, width, height, resizeMethod, allowDirectLinks, allowRedirects);
    }

    /**
     * Specify the set_presence value to be used for subsequent calls to the Sync API.
     * This has an advantage over calls to the PUT /presence API in that it
     * doesn't clobber status_msg set by other devices.
     * @param presence - the presence to specify to set_presence of sync calls
     */
    public async setSyncPresence(presence?: SetPresence): Promise<void> {
        this.syncApi?.setPresence(presence);
    }

    /**
     * @param opts - Options to apply
     * @returns Promise which resolves
     * @returns Rejects: with an error response.
     * @throws If 'presence' isn't a valid presence enum value.
     */
    public async setPresence(opts: IPresenceOpts): Promise<void> {
        const path = utils.encodeUri("/presence/$userId/status", {
            $userId: this.credentials.userId!,
        });

        const validStates = ["offline", "online", "unavailable"];
        if (validStates.indexOf(opts.presence) === -1) {
            throw new Error("Bad presence value: " + opts.presence);
        }
        await this.http.authedRequest(Method.Put, path, undefined, opts);
    }

    /**
     * @param userId - The user to get presence for
     * @returns Promise which resolves: The presence state for this user.
     * @returns Rejects: with an error response.
     */
    public getPresence(userId: string): Promise<IStatusResponse> {
        const path = utils.encodeUri("/presence/$userId/status", {
            $userId: userId,
        });

        return this.http.authedRequest(Method.Get, path);
    }

    /**
     * Retrieve older messages from the given room and put them in the timeline.
     *
     * If this is called multiple times whilst a request is ongoing, the <i>same</i>
     * Promise will be returned. If there was a problem requesting scrollback, there
     * will be a small delay before another request can be made (to prevent tight-looping
     * when there is no connection).
     *
     * @param room - The room to get older messages in.
     * @param limit - Optional. The maximum number of previous events to
     * pull in. Default: 30.
     * @returns Promise which resolves: Room. If you are at the beginning
     * of the timeline, `Room.oldState.paginationToken` will be
     * `null`.
     * @returns Rejects: with an error response.
     */
    public scrollback(room: Room, limit = 30): Promise<Room> {
        let timeToWaitMs = 0;

        let info = this.ongoingScrollbacks[room.roomId] || {};
        if (info.promise) {
            return info.promise;
        } else if (info.errorTs) {
            const timeWaitedMs = Date.now() - info.errorTs;
            timeToWaitMs = Math.max(SCROLLBACK_DELAY_MS - timeWaitedMs, 0);
        }

        if (room.oldState.paginationToken === null) {
            return Promise.resolve(room); // already at the start.
        }
        // attempt to grab more events from the store first
        const numAdded = this.store.scrollback(room, limit).length;
        if (numAdded === limit) {
            // store contained everything we needed.
            return Promise.resolve(room);
        }
        // reduce the required number of events appropriately
        limit = limit - numAdded;

        const promise = new Promise<Room>((resolve, reject) => {
            // wait for a time before doing this request
            // (which may be 0 in order not to special case the code paths)
            sleep(timeToWaitMs)
                .then(() => {
                    return this.createMessagesRequest(
                        room.roomId,
                        room.oldState.paginationToken,
                        limit,
                        Direction.Backward,
                    );
                })
                .then((res: IMessagesResponse) => {
                    const matrixEvents = res.chunk.map(this.getEventMapper());
                    if (res.state) {
                        const stateEvents = res.state.map(this.getEventMapper());
                        room.currentState.setUnknownStateEvents(stateEvents);
                    }

                    const [timelineEvents, threadedEvents, unknownRelations] =
                        room.partitionThreadedEvents(matrixEvents);

                    this.processAggregatedTimelineEvents(room, timelineEvents);
                    room.addEventsToTimeline(timelineEvents, true, room.getLiveTimeline());
                    this.processThreadEvents(room, threadedEvents, true);
                    unknownRelations.forEach((event) => room.relations.aggregateChildEvent(event));

                    room.oldState.paginationToken = res.end ?? null;
                    if (res.chunk.length === 0) {
                        room.oldState.paginationToken = null;
                    }
                    this.store.storeEvents(room, matrixEvents, res.end ?? null, true);
                    delete this.ongoingScrollbacks[room.roomId];
                    resolve(room);
                })
                .catch((err) => {
                    this.ongoingScrollbacks[room.roomId] = {
                        errorTs: Date.now(),
                    };
                    reject(err);
                });
        });

        info = { promise };

        this.ongoingScrollbacks[room.roomId] = info;
        return promise;
    }

    public getEventMapper(options?: MapperOpts): EventMapper {
        return eventMapperFor(this, options || {});
    }

    /**
     * Get an EventTimeline for the given event
     *
     * <p>If the EventTimelineSet object already has the given event in its store, the
     * corresponding timeline will be returned. Otherwise, a /context request is
     * made, and used to construct an EventTimeline.
     * If the event does not belong to this EventTimelineSet then undefined will be returned.
     *
     * @param timelineSet -  The timelineSet to look for the event in, must be bound to a room
     * @param eventId -  The ID of the event to look for
     *
     * @returns Promise which resolves:
     *    {@link EventTimeline} including the given event
     */
    public async getEventTimeline(timelineSet: EventTimelineSet, eventId: string): Promise<Optional<EventTimeline>> {
        // don't allow any timeline support unless it's been enabled.
        if (!this.timelineSupport) {
            throw new Error(
                "timeline support is disabled. Set the 'timelineSupport'" +
                    " parameter to true when creating MatrixClient to enable it.",
            );
        }

        if (!timelineSet?.room) {
            throw new Error("getEventTimeline only supports room timelines");
        }

        if (timelineSet.getTimelineForEvent(eventId)) {
            return timelineSet.getTimelineForEvent(eventId);
        }

        if (timelineSet.thread && this.supportsThreads()) {
            return this.getThreadTimeline(timelineSet, eventId);
        }

        const path = utils.encodeUri("/rooms/$roomId/context/$eventId", {
            $roomId: timelineSet.room.roomId,
            $eventId: eventId,
        });

        let params: Record<string, string | string[]> | undefined = undefined;
        if (this.clientOpts?.lazyLoadMembers) {
            params = { filter: JSON.stringify(Filter.LAZY_LOADING_MESSAGES_FILTER) };
        }

        // TODO: we should implement a backoff (as per scrollback()) to deal more nicely with HTTP errors.
        const res = await this.http.authedRequest<IContextResponse>(Method.Get, path, params);
        if (!res.event) {
            throw new Error("'event' not in '/context' result - homeserver too old?");
        }

        // by the time the request completes, the event might have ended up in the timeline.
        if (timelineSet.getTimelineForEvent(eventId)) {
            return timelineSet.getTimelineForEvent(eventId);
        }

        const mapper = this.getEventMapper();
        const event = mapper(res.event);
        if (event.isRelation(THREAD_RELATION_TYPE.name)) {
            this.logger.warn("Tried loading a regular timeline at the position of a thread event");
            return undefined;
        }
        const events = [
            // Order events from most recent to oldest (reverse-chronological).
            // We start with the last event, since that's the point at which we have known state.
            // events_after is already backwards; events_before is forwards.
            ...res.events_after.reverse().map(mapper),
            event,
            ...res.events_before.map(mapper),
        ];

        // Here we handle non-thread timelines only, but still process any thread events to populate thread summaries.
        let timeline = timelineSet.getTimelineForEvent(events[0].getId());
        if (timeline) {
            timeline.getState(EventTimeline.BACKWARDS)!.setUnknownStateEvents(res.state.map(mapper));
        } else {
            timeline = timelineSet.addTimeline();
            timeline.initialiseState(res.state.map(mapper));
            timeline.getState(EventTimeline.FORWARDS)!.paginationToken = res.end;
        }

        const [timelineEvents, threadedEvents, unknownRelations] = timelineSet.room.partitionThreadedEvents(events);
        timelineSet.addEventsToTimeline(timelineEvents, true, timeline, res.start);
        // The target event is not in a thread but process the contextual events, so we can show any threads around it.
        this.processThreadEvents(timelineSet.room, threadedEvents, true);
        this.processAggregatedTimelineEvents(timelineSet.room, timelineEvents);
        unknownRelations.forEach((event) => timelineSet.relations.aggregateChildEvent(event));

        // There is no guarantee that the event ended up in "timeline" (we might have switched to a neighbouring
        // timeline) - so check the room's index again. On the other hand, there's no guarantee the event ended up
        // anywhere, if it was later redacted, so we just return the timeline we first thought of.
        return (
            timelineSet.getTimelineForEvent(eventId) ??
            timelineSet.room.findThreadForEvent(event)?.liveTimeline ?? // for Threads degraded support
            timeline
        );
    }

    public async getThreadTimeline(timelineSet: EventTimelineSet, eventId: string): Promise<EventTimeline | undefined> {
        if (!this.supportsThreads()) {
            throw new Error("could not get thread timeline: no client support");
        }

        if (!timelineSet.room) {
            throw new Error("could not get thread timeline: not a room timeline");
        }

        if (!timelineSet.thread) {
            throw new Error("could not get thread timeline: not a thread timeline");
        }

        const path = utils.encodeUri("/rooms/$roomId/context/$eventId", {
            $roomId: timelineSet.room.roomId,
            $eventId: eventId,
        });

        const params: Record<string, string | string[]> = {
            limit: "0",
        };
        if (this.clientOpts?.lazyLoadMembers) {
            params.filter = JSON.stringify(Filter.LAZY_LOADING_MESSAGES_FILTER);
        }

        // TODO: we should implement a backoff (as per scrollback()) to deal more nicely with HTTP errors.
        const res = await this.http.authedRequest<IContextResponse>(Method.Get, path, params);
        const mapper = this.getEventMapper();
        const event = mapper(res.event);

        if (!timelineSet.canContain(event)) {
            return undefined;
        }

        const recurse = this.canSupport.get(Feature.RelationsRecursion) !== ServerSupport.Unsupported;
        if (Thread.hasServerSideSupport) {
            if (Thread.hasServerSideFwdPaginationSupport) {
                if (!timelineSet.thread) {
                    throw new Error("could not get thread timeline: not a thread timeline");
                }

                const thread = timelineSet.thread;
                const resOlder: IRelationsResponse = await this.fetchRelations(
                    timelineSet.room.roomId,
                    thread.id,
                    null,
                    null,
                    { dir: Direction.Backward, from: res.start, recurse: recurse || undefined },
                );
                const resNewer: IRelationsResponse = await this.fetchRelations(
                    timelineSet.room.roomId,
                    thread.id,
                    null,
                    null,
                    { dir: Direction.Forward, from: res.end, recurse: recurse || undefined },
                );
                const events = [
                    // Order events from most recent to oldest (reverse-chronological).
                    // We start with the last event, since that's the point at which we have known state.
                    // events_after is already backwards; events_before is forwards.
                    ...resNewer.chunk.reverse().filter(getRelationsThreadFilter(thread.id)).map(mapper),
                    event,
                    ...resOlder.chunk.filter(getRelationsThreadFilter(thread.id)).map(mapper),
                ];

                for (const event of events) {
                    await timelineSet.thread?.processEvent(event);
                }

                // Here we handle non-thread timelines only, but still process any thread events to populate thread summaries.
                let timeline = timelineSet.getTimelineForEvent(event.getId());
                if (timeline) {
                    timeline.getState(EventTimeline.BACKWARDS)!.setUnknownStateEvents(res.state.map(mapper));
                } else {
                    timeline = timelineSet.addTimeline();
                    timeline.initialiseState(res.state.map(mapper));
                }

                timelineSet.addEventsToTimeline(events, true, timeline, resNewer.next_batch);
                if (!resOlder.next_batch) {
                    const originalEvent = await this.fetchRoomEvent(timelineSet.room.roomId, thread.id);
                    timelineSet.addEventsToTimeline([mapper(originalEvent)], true, timeline, null);
                }
                timeline.setPaginationToken(resOlder.next_batch ?? null, Direction.Backward);
                timeline.setPaginationToken(resNewer.next_batch ?? null, Direction.Forward);
                this.processAggregatedTimelineEvents(timelineSet.room, events);

                // There is no guarantee that the event ended up in "timeline" (we might have switched to a neighbouring
                // timeline) - so check the room's index again. On the other hand, there's no guarantee the event ended up
                // anywhere, if it was later redacted, so we just return the timeline we first thought of.
                return timelineSet.getTimelineForEvent(eventId) ?? timeline;
            } else {
                // Where the event is a thread reply (not a root) and running in MSC-enabled mode the Thread timeline only
                // functions contiguously, so we have to jump through some hoops to get our target event in it.
                // XXX: workaround for https://github.com/vector-im/element-meta/issues/150

                const thread = timelineSet.thread;

                const resOlder = await this.fetchRelations(
                    timelineSet.room.roomId,
                    thread.id,
                    THREAD_RELATION_TYPE.name,
                    null,
                    { dir: Direction.Backward, from: res.start, recurse: recurse || undefined },
                );
                const eventsNewer: IEvent[] = [];
                let nextBatch: Optional<string> = res.end;
                while (nextBatch) {
                    const resNewer: IRelationsResponse = await this.fetchRelations(
                        timelineSet.room.roomId,
                        thread.id,
                        THREAD_RELATION_TYPE.name,
                        null,
                        { dir: Direction.Forward, from: nextBatch, recurse: recurse || undefined },
                    );
                    nextBatch = resNewer.next_batch ?? null;
                    eventsNewer.push(...resNewer.chunk);
                }
                const events = [
                    // Order events from most recent to oldest (reverse-chronological).
                    // We start with the last event, since that's the point at which we have known state.
                    // events_after is already backwards; events_before is forwards.
                    ...eventsNewer.reverse().map(mapper),
                    event,
                    ...resOlder.chunk.map(mapper),
                ];
                for (const event of events) {
                    await timelineSet.thread?.processEvent(event);
                }

                // Here we handle non-thread timelines only, but still process any thread events to populate thread
                // summaries.
                const timeline = timelineSet.getLiveTimeline();
                timeline.getState(EventTimeline.BACKWARDS)!.setUnknownStateEvents(res.state.map(mapper));

                timelineSet.addEventsToTimeline(events, true, timeline, null);
                if (!resOlder.next_batch) {
                    const originalEvent = await this.fetchRoomEvent(timelineSet.room.roomId, thread.id);
                    timelineSet.addEventsToTimeline([mapper(originalEvent)], true, timeline, null);
                }
                timeline.setPaginationToken(resOlder.next_batch ?? null, Direction.Backward);
                timeline.setPaginationToken(null, Direction.Forward);
                this.processAggregatedTimelineEvents(timelineSet.room, events);

                return timeline;
            }
        }
    }

    /**
     * Get an EventTimeline for the latest events in the room. This will just
     * call `/messages` to get the latest message in the room, then use
     * `client.getEventTimeline(...)` to construct a new timeline from it.
     *
     * @param timelineSet -  The timelineSet to find or add the timeline to
     *
     * @returns Promise which resolves:
     *    {@link EventTimeline} timeline with the latest events in the room
     */
    public async getLatestTimeline(timelineSet: EventTimelineSet): Promise<Optional<EventTimeline>> {
        // don't allow any timeline support unless it's been enabled.
        if (!this.timelineSupport) {
            throw new Error(
                "timeline support is disabled. Set the 'timelineSupport'" +
                    " parameter to true when creating MatrixClient to enable it.",
            );
        }

        if (!timelineSet.room) {
            throw new Error("getLatestTimeline only supports room timelines");
        }

        let event: IRoomEvent | undefined;
        if (timelineSet.threadListType !== null) {
            const res = await this.createThreadListMessagesRequest(
                timelineSet.room.roomId,
                null,
                1,
                Direction.Backward,
                timelineSet.threadListType,
                timelineSet.getFilter(),
            );
            event = res.chunk?.[0];
        } else if (timelineSet.thread && Thread.hasServerSideSupport) {
            const recurse = this.canSupport.get(Feature.RelationsRecursion) !== ServerSupport.Unsupported;
            const res = await this.fetchRelations(
                timelineSet.room.roomId,
                timelineSet.thread.id,
                THREAD_RELATION_TYPE.name,
                null,
                { dir: Direction.Backward, limit: 1, recurse: recurse || undefined },
            );
            event = res.chunk?.[0];
        } else {
            const messagesPath = utils.encodeUri("/rooms/$roomId/messages", {
                $roomId: timelineSet.room.roomId,
            });

            const params: Record<string, string | string[]> = {
                dir: "b",
            };
            if (this.clientOpts?.lazyLoadMembers) {
                params.filter = JSON.stringify(Filter.LAZY_LOADING_MESSAGES_FILTER);
            }

            const res = await this.http.authedRequest<IMessagesResponse>(Method.Get, messagesPath, params);
            event = res.chunk?.[0];
        }
        if (!event) {
            throw new Error("No message returned when trying to construct getLatestTimeline");
        }

        return this.getEventTimeline(timelineSet, event.event_id);
    }

    /**
     * Makes a request to /messages with the appropriate lazy loading filter set.
     * XXX: if we do get rid of scrollback (as it's not used at the moment),
     * we could inline this method again in paginateEventTimeline as that would
     * then be the only call-site
     * @param limit - the maximum amount of events the retrieve
     * @param dir - 'f' or 'b'
     * @param timelineFilter - the timeline filter to pass
     */
    // XXX: Intended private, used in code.
    public createMessagesRequest(
        roomId: string,
        fromToken: string | null,
        limit = 30,
        dir: Direction,
        timelineFilter?: Filter,
    ): Promise<IMessagesResponse> {
        const path = utils.encodeUri("/rooms/$roomId/messages", { $roomId: roomId });

        const params: Record<string, string> = {
            limit: limit.toString(),
            dir: dir,
        };

        if (fromToken) {
            params.from = fromToken;
        }

        let filter: IRoomEventFilter | null = null;
        if (this.clientOpts?.lazyLoadMembers) {
            // create a shallow copy of LAZY_LOADING_MESSAGES_FILTER,
            // so the timelineFilter doesn't get written into it below
            filter = Object.assign({}, Filter.LAZY_LOADING_MESSAGES_FILTER);
        }
        if (timelineFilter) {
            // XXX: it's horrific that /messages' filter parameter doesn't match
            // /sync's one - see https://matrix.org/jira/browse/SPEC-451
            filter = filter || {};
            Object.assign(filter, timelineFilter.getRoomTimelineFilterComponent()?.toJSON());
        }
        if (filter) {
            params.filter = JSON.stringify(filter);
        }
        return this.http.authedRequest(Method.Get, path, params);
    }

    /**
     * Makes a request to /messages with the appropriate lazy loading filter set.
     * XXX: if we do get rid of scrollback (as it's not used at the moment),
     * we could inline this method again in paginateEventTimeline as that would
     * then be the only call-site
     * @param limit - the maximum amount of events the retrieve
     * @param dir - 'f' or 'b'
     * @param timelineFilter - the timeline filter to pass
     */
    // XXX: Intended private, used by room.fetchRoomThreads
    public createThreadListMessagesRequest(
        roomId: string,
        fromToken: string | null,
        limit = 30,
        dir = Direction.Backward,
        threadListType: ThreadFilterType | null = ThreadFilterType.All,
        timelineFilter?: Filter,
    ): Promise<IMessagesResponse> {
        const path = utils.encodeUri("/rooms/$roomId/threads", { $roomId: roomId });

        const params: Record<string, string> = {
            limit: limit.toString(),
            dir: dir,
            include: threadFilterTypeToFilter(threadListType),
        };

        if (fromToken) {
            params.from = fromToken;
        }

        let filter: IRoomEventFilter = {};
        if (this.clientOpts?.lazyLoadMembers) {
            // create a shallow copy of LAZY_LOADING_MESSAGES_FILTER,
            // so the timelineFilter doesn't get written into it below
            filter = {
                ...Filter.LAZY_LOADING_MESSAGES_FILTER,
            };
        }
        if (timelineFilter) {
            // XXX: it's horrific that /messages' filter parameter doesn't match
            // /sync's one - see https://matrix.org/jira/browse/SPEC-451
            filter = {
                ...filter,
                ...timelineFilter.getRoomTimelineFilterComponent()?.toJSON(),
            };
        }
        if (Object.keys(filter).length) {
            params.filter = JSON.stringify(filter);
        }

        const opts = {
            prefix:
                Thread.hasServerSideListSupport === FeatureSupport.Stable
                    ? ClientPrefix.V1
                    : "/_matrix/client/unstable/org.matrix.msc3856",
        };

        return this.http
            .authedRequest<IThreadedMessagesResponse>(Method.Get, path, params, undefined, opts)
            .then((res) => ({
                ...res,
                chunk: res.chunk?.reverse(),
                start: res.prev_batch,
                end: res.next_batch,
            }));
    }

    /**
     * Take an EventTimeline, and back/forward-fill results.
     *
     * @param eventTimeline - timeline object to be updated
     *
     * @returns Promise which resolves to a boolean: false if there are no
     *    events and we reached either end of the timeline; else true.
     */
    public paginateEventTimeline(eventTimeline: EventTimeline, opts: IPaginateOpts): Promise<boolean> {
        const isNotifTimeline = eventTimeline.getTimelineSet() === this.notifTimelineSet;
        const room = this.getRoom(eventTimeline.getRoomId()!);
        const threadListType = eventTimeline.getTimelineSet().threadListType;
        const thread = eventTimeline.getTimelineSet().thread;

        // TODO: we should implement a backoff (as per scrollback()) to deal more
        // nicely with HTTP errors.
        opts = opts || {};
        const backwards = opts.backwards || false;

        if (isNotifTimeline) {
            if (!backwards) {
                throw new Error("paginateNotifTimeline can only paginate backwards");
            }
        }

        const dir = backwards ? EventTimeline.BACKWARDS : EventTimeline.FORWARDS;

        const token = eventTimeline.getPaginationToken(dir);
        const pendingRequest = eventTimeline.paginationRequests[dir];

        if (pendingRequest) {
            // already a request in progress - return the existing promise
            return pendingRequest;
        }

        let path: string;
        let params: Record<string, string>;
        let promise: Promise<boolean>;

        if (isNotifTimeline) {
            path = "/notifications";
            params = {
                limit: (opts.limit ?? 30).toString(),
                only: "highlight",
            };

            if (token && token !== "end") {
                params.from = token;
            }

            promise = this.http
                .authedRequest<INotificationsResponse>(Method.Get, path, params)
                .then(async (res) => {
                    const token = res.next_token;
                    const matrixEvents: MatrixEvent[] = [];

                    res.notifications = res.notifications.filter(noUnsafeEventProps);

                    for (let i = 0; i < res.notifications.length; i++) {
                        const notification = res.notifications[i];
                        const event = this.getEventMapper()(notification.event);

                        // @TODO(kerrya) reprocessing every notification is ugly
                        // remove if we get server MSC3994 support
                        this.getPushDetailsForEvent(event, true);

                        event.event.room_id = notification.room_id; // XXX: gutwrenching
                        matrixEvents[i] = event;
                    }

                    // No need to partition events for threads here, everything lives
                    // in the notification timeline set
                    const timelineSet = eventTimeline.getTimelineSet();
                    timelineSet.addEventsToTimeline(matrixEvents, backwards, eventTimeline, token);
                    this.processAggregatedTimelineEvents(timelineSet.room, matrixEvents);

                    // if we've hit the end of the timeline, we need to stop trying to
                    // paginate. We need to keep the 'forwards' token though, to make sure
                    // we can recover from gappy syncs.
                    if (backwards && !res.next_token) {
                        eventTimeline.setPaginationToken(null, dir);
                    }
                    return Boolean(res.next_token);
                })
                .finally(() => {
                    eventTimeline.paginationRequests[dir] = null;
                });
            eventTimeline.paginationRequests[dir] = promise;
        } else if (threadListType !== null) {
            if (!room) {
                throw new Error("Unknown room " + eventTimeline.getRoomId());
            }

            if (!Thread.hasServerSideFwdPaginationSupport && dir === Direction.Forward) {
                throw new Error("Cannot paginate threads forwards without server-side support for MSC 3715");
            }

            promise = this.createThreadListMessagesRequest(
                eventTimeline.getRoomId()!,
                token,
                opts.limit,
                dir,
                threadListType,
                eventTimeline.getFilter(),
            )
                .then((res) => {
                    if (res.state) {
                        const roomState = eventTimeline.getState(dir)!;
                        const stateEvents = res.state.filter(noUnsafeEventProps).map(this.getEventMapper());
                        roomState.setUnknownStateEvents(stateEvents);
                    }

                    const token = res.end;
                    const matrixEvents = res.chunk.filter(noUnsafeEventProps).map(this.getEventMapper());

                    const timelineSet = eventTimeline.getTimelineSet();
                    timelineSet.addEventsToTimeline(matrixEvents, backwards, eventTimeline, token);
                    this.processAggregatedTimelineEvents(room, matrixEvents);
                    this.processThreadRoots(room, matrixEvents, backwards);

                    // if we've hit the end of the timeline, we need to stop trying to
                    // paginate. We need to keep the 'forwards' token though, to make sure
                    // we can recover from gappy syncs.
                    if (backwards && res.end == res.start) {
                        eventTimeline.setPaginationToken(null, dir);
                    }
                    return res.end !== res.start;
                })
                .finally(() => {
                    eventTimeline.paginationRequests[dir] = null;
                });
            eventTimeline.paginationRequests[dir] = promise;
        } else if (thread) {
            const room = this.getRoom(eventTimeline.getRoomId() ?? undefined);
            if (!room) {
                throw new Error("Unknown room " + eventTimeline.getRoomId());
            }

            const recurse = this.canSupport.get(Feature.RelationsRecursion) !== ServerSupport.Unsupported;
            promise = this.fetchRelations(eventTimeline.getRoomId() ?? "", thread.id, null, null, {
                dir,
                limit: opts.limit,
                from: token ?? undefined,
                recurse: recurse || undefined,
            })
                .then(async (res) => {
                    const mapper = this.getEventMapper();
                    const matrixEvents = res.chunk
                        .filter(noUnsafeEventProps)
                        .filter(getRelationsThreadFilter(thread.id))
                        .map(mapper);

                    // Process latest events first
                    for (const event of matrixEvents.slice().reverse()) {
                        await thread?.processEvent(event);
                        const sender = event.getSender()!;
                        if (!backwards || thread?.getEventReadUpTo(sender) === null) {
                            room.addLocalEchoReceipt(sender, event, ReceiptType.Read);
                        }
                    }

                    const newToken = res.next_batch;

                    const timelineSet = eventTimeline.getTimelineSet();
                    timelineSet.addEventsToTimeline(matrixEvents, backwards, eventTimeline, newToken ?? null);
                    if (!newToken && backwards) {
                        const originalEvent =
                            thread.rootEvent ??
                            mapper(await this.fetchRoomEvent(eventTimeline.getRoomId() ?? "", thread.id));
                        timelineSet.addEventsToTimeline([originalEvent], true, eventTimeline, null);
                    }
                    this.processAggregatedTimelineEvents(timelineSet.room, matrixEvents);

                    // if we've hit the end of the timeline, we need to stop trying to
                    // paginate. We need to keep the 'forwards' token though, to make sure
                    // we can recover from gappy syncs.
                    if (backwards && !newToken) {
                        eventTimeline.setPaginationToken(null, dir);
                    }
                    return Boolean(newToken);
                })
                .finally(() => {
                    eventTimeline.paginationRequests[dir] = null;
                });
            eventTimeline.paginationRequests[dir] = promise;
        } else {
            if (!room) {
                throw new Error("Unknown room " + eventTimeline.getRoomId());
            }

            promise = this.createMessagesRequest(
                eventTimeline.getRoomId()!,
                token,
                opts.limit,
                dir,
                eventTimeline.getFilter(),
            )
                .then((res) => {
                    if (res.state) {
                        const roomState = eventTimeline.getState(dir)!;
                        const stateEvents = res.state.filter(noUnsafeEventProps).map(this.getEventMapper());
                        roomState.setUnknownStateEvents(stateEvents);
                    }
                    const token = res.end;
                    const matrixEvents = res.chunk.filter(noUnsafeEventProps).map(this.getEventMapper());

                    const timelineSet = eventTimeline.getTimelineSet();
                    const [timelineEvents, , unknownRelations] = room.partitionThreadedEvents(matrixEvents);
                    timelineSet.addEventsToTimeline(timelineEvents, backwards, eventTimeline, token);
                    this.processAggregatedTimelineEvents(room, timelineEvents);
                    this.processThreadRoots(
                        room,
                        timelineEvents.filter((it) => it.getServerAggregatedRelation(THREAD_RELATION_TYPE.name)),
                        false,
                    );
                    unknownRelations.forEach((event) => room.relations.aggregateChildEvent(event));

                    const atEnd = res.end === undefined || res.end === res.start;

                    // if we've hit the end of the timeline, we need to stop trying to
                    // paginate. We need to keep the 'forwards' token though, to make sure
                    // we can recover from gappy syncs.
                    if (backwards && atEnd) {
                        eventTimeline.setPaginationToken(null, dir);
                    }
                    return !atEnd;
                })
                .finally(() => {
                    eventTimeline.paginationRequests[dir] = null;
                });
            eventTimeline.paginationRequests[dir] = promise;
        }

        return promise;
    }

    /**
     * Reset the notifTimelineSet entirely, paginating in some historical notifs as
     * a starting point for subsequent pagination.
     */
    public resetNotifTimelineSet(): void {
        if (!this.notifTimelineSet) {
            return;
        }

        // FIXME: This thing is a total hack, and results in duplicate events being
        // added to the timeline both from /sync and /notifications, and lots of
        // slow and wasteful processing and pagination.  The correct solution is to
        // extend /messages or /search or something to filter on notifications.

        // use the fictitious token 'end'. in practice we would ideally give it
        // the oldest backwards pagination token from /sync, but /sync doesn't
        // know about /notifications, so we have no choice but to start paginating
        // from the current point in time.  This may well overlap with historical
        // notifs which are then inserted into the timeline by /sync responses.
        this.notifTimelineSet.resetLiveTimeline("end");

        // we could try to paginate a single event at this point in order to get
        // a more valid pagination token, but it just ends up with an out of order
        // timeline. given what a mess this is and given we're going to have duplicate
        // events anyway, just leave it with the dummy token for now.
        /*
        this.paginateNotifTimeline(this._notifTimelineSet.getLiveTimeline(), {
            backwards: true,
            limit: 1
        });
        */
    }

    /**
     * Peek into a room and receive updates about the room. This only works if the
     * history visibility for the room is world_readable.
     * @param roomId - The room to attempt to peek into.
     * @returns Promise which resolves: Room object
     * @returns Rejects: with an error response.
     */
    public peekInRoom(roomId: string): Promise<Room> {
        this.peekSync?.stopPeeking();
        this.peekSync = new SyncApi(this, this.clientOpts, this.buildSyncApiOptions());
        return this.peekSync.peek(roomId);
    }

    /**
     * Stop any ongoing room peeking.
     */
    public stopPeeking(): void {
        if (this.peekSync) {
            this.peekSync.stopPeeking();
            this.peekSync = null;
        }
    }

    /**
     * Set r/w flags for guest access in a room.
     * @param roomId - The room to configure guest access in.
     * @param opts - Options
     * @returns Promise which resolves
     * @returns Rejects: with an error response.
     */
    public setGuestAccess(roomId: string, opts: IGuestAccessOpts): Promise<void> {
        const writePromise = this.sendStateEvent(
            roomId,
            EventType.RoomGuestAccess,
            {
                guest_access: opts.allowJoin ? GuestAccess.CanJoin : GuestAccess.Forbidden,
            },
            "",
        );

        let readPromise: Promise<unknown> = Promise.resolve();
        if (opts.allowRead) {
            readPromise = this.sendStateEvent(
                roomId,
                EventType.RoomHistoryVisibility,
                {
                    history_visibility: HistoryVisibility.WorldReadable,
                },
                "",
            );
        }

        return Promise.all([readPromise, writePromise]).then(); // .then() to hide results for contract
    }

    /**
     * Requests an email verification token for the purposes of registration.
     * This API requests a token from the homeserver.
     * The doesServerRequireIdServerParam() method can be used to determine if
     * the server requires the id_server parameter to be provided.
     *
     * Parameters and return value are as for requestEmailToken

     * @param email - As requestEmailToken
     * @param clientSecret - As requestEmailToken
     * @param sendAttempt - As requestEmailToken
     * @param nextLink - As requestEmailToken
     * @returns Promise which resolves: As requestEmailToken
     */
    public requestRegisterEmailToken(
        email: string,
        clientSecret: string,
        sendAttempt: number,
        nextLink?: string,
    ): Promise<IRequestTokenResponse> {
        return this.requestTokenFromEndpoint("/register/email/requestToken", {
            email: email,
            client_secret: clientSecret,
            send_attempt: sendAttempt,
            next_link: nextLink,
        });
    }

    /**
     * Requests a text message verification token for the purposes of registration.
     * This API requests a token from the homeserver.
     * The doesServerRequireIdServerParam() method can be used to determine if
     * the server requires the id_server parameter to be provided.
     *
     * @param phoneCountry - The ISO 3166-1 alpha-2 code for the country in which
     *    phoneNumber should be parsed relative to.
     * @param phoneNumber - The phone number, in national or international format
     * @param clientSecret - As requestEmailToken
     * @param sendAttempt - As requestEmailToken
     * @param nextLink - As requestEmailToken
     * @returns Promise which resolves: As requestEmailToken
     */
    public requestRegisterMsisdnToken(
        phoneCountry: string,
        phoneNumber: string,
        clientSecret: string,
        sendAttempt: number,
        nextLink?: string,
    ): Promise<IRequestMsisdnTokenResponse> {
        return this.requestTokenFromEndpoint("/register/msisdn/requestToken", {
            country: phoneCountry,
            phone_number: phoneNumber,
            client_secret: clientSecret,
            send_attempt: sendAttempt,
            next_link: nextLink,
        });
    }

    /**
     * Requests an email verification token for the purposes of adding a
     * third party identifier to an account.
     * This API requests a token from the homeserver.
     * The doesServerRequireIdServerParam() method can be used to determine if
     * the server requires the id_server parameter to be provided.
     * If an account with the given email address already exists and is
     * associated with an account other than the one the user is authed as,
     * it will either send an email to the address informing them of this
     * or return M_THREEPID_IN_USE (which one is up to the homeserver).
     *
     * @param email - As requestEmailToken
     * @param clientSecret - As requestEmailToken
     * @param sendAttempt - As requestEmailToken
     * @param nextLink - As requestEmailToken
     * @returns Promise which resolves: As requestEmailToken
     */
    public requestAdd3pidEmailToken(
        email: string,
        clientSecret: string,
        sendAttempt: number,
        nextLink?: string,
    ): Promise<IRequestTokenResponse> {
        return this.requestTokenFromEndpoint("/account/3pid/email/requestToken", {
            email: email,
            client_secret: clientSecret,
            send_attempt: sendAttempt,
            next_link: nextLink,
        });
    }

    /**
     * Requests a text message verification token for the purposes of adding a
     * third party identifier to an account.
     * This API proxies the identity server /validate/email/requestToken API,
     * adding specific behaviour for the addition of phone numbers to an
     * account, as requestAdd3pidEmailToken.
     *
     * @param phoneCountry - As requestRegisterMsisdnToken
     * @param phoneNumber - As requestRegisterMsisdnToken
     * @param clientSecret - As requestEmailToken
     * @param sendAttempt - As requestEmailToken
     * @param nextLink - As requestEmailToken
     * @returns Promise which resolves: As requestEmailToken
     */
    public requestAdd3pidMsisdnToken(
        phoneCountry: string,
        phoneNumber: string,
        clientSecret: string,
        sendAttempt: number,
        nextLink?: string,
    ): Promise<IRequestMsisdnTokenResponse> {
        return this.requestTokenFromEndpoint("/account/3pid/msisdn/requestToken", {
            country: phoneCountry,
            phone_number: phoneNumber,
            client_secret: clientSecret,
            send_attempt: sendAttempt,
            next_link: nextLink,
        });
    }

    /**
     * Requests an email verification token for the purposes of resetting
     * the password on an account.
     * This API proxies the identity server /validate/email/requestToken API,
     * adding specific behaviour for the password resetting. Specifically,
     * if no account with the given email address exists, it may either
     * return M_THREEPID_NOT_FOUND or send an email
     * to the address informing them of this (which one is up to the homeserver).
     *
     * requestEmailToken calls the equivalent API directly on the identity server,
     * therefore bypassing the password reset specific logic.
     *
     * @param email - As requestEmailToken
     * @param clientSecret - As requestEmailToken
     * @param sendAttempt - As requestEmailToken
     * @param nextLink - As requestEmailToken
     * @returns Promise which resolves: As requestEmailToken
     */
    public requestPasswordEmailToken(
        email: string,
        clientSecret: string,
        sendAttempt: number,
        nextLink?: string,
    ): Promise<IRequestTokenResponse> {
        return this.requestTokenFromEndpoint("/account/password/email/requestToken", {
            email: email,
            client_secret: clientSecret,
            send_attempt: sendAttempt,
            next_link: nextLink,
        });
    }

    /**
     * Requests a text message verification token for the purposes of resetting
     * the password on an account.
     * This API proxies the identity server /validate/email/requestToken API,
     * adding specific behaviour for the password resetting, as requestPasswordEmailToken.
     *
     * @param phoneCountry - As requestRegisterMsisdnToken
     * @param phoneNumber - As requestRegisterMsisdnToken
     * @param clientSecret - As requestEmailToken
     * @param sendAttempt - As requestEmailToken
     * @param nextLink - As requestEmailToken
     * @returns Promise which resolves: As requestEmailToken
     */
    public requestPasswordMsisdnToken(
        phoneCountry: string,
        phoneNumber: string,
        clientSecret: string,
        sendAttempt: number,
        nextLink: string,
    ): Promise<IRequestMsisdnTokenResponse> {
        return this.requestTokenFromEndpoint("/account/password/msisdn/requestToken", {
            country: phoneCountry,
            phone_number: phoneNumber,
            client_secret: clientSecret,
            send_attempt: sendAttempt,
            next_link: nextLink,
        });
    }

    /**
     * Internal utility function for requesting validation tokens from usage-specific
     * requestToken endpoints.
     *
     * @param endpoint - The endpoint to send the request to
     * @param params - Parameters for the POST request
     * @returns Promise which resolves: As requestEmailToken
     */
    private async requestTokenFromEndpoint<T extends IRequestTokenResponse>(
        endpoint: string,
        params: QueryDict,
    ): Promise<T> {
        const postParams = Object.assign({}, params);

        return this.http.request(Method.Post, endpoint, undefined, postParams);
    }

    /**
     * Get the room-kind push rule associated with a room.
     * @param scope - "global" or device-specific.
     * @param roomId - the id of the room.
     * @returns the rule or undefined.
     */
    public getRoomPushRule(scope: "global" | "device", roomId: string): IPushRule | undefined {
        // There can be only room-kind push rule per room
        // and its id is the room id.
        if (this.pushRules) {
            return this.pushRules[scope]?.room?.find((rule) => rule.rule_id === roomId);
        } else {
            throw new Error("SyncApi.sync() must be done before accessing to push rules.");
        }
    }

    /**
     * Set a room-kind muting push rule in a room.
     * The operation also updates MatrixClient.pushRules at the end.
     * @param scope - "global" or device-specific.
     * @param roomId - the id of the room.
     * @param mute - the mute state.
     * @returns Promise which resolves: result object
     * @returns Rejects: with an error response.
     */
    public setRoomMutePushRule(scope: "global" | "device", roomId: string, mute: boolean): Promise<void> | undefined {
        let promise: Promise<unknown> | undefined;
        let hasDontNotifyRule = false;

        // Get the existing room-kind push rule if any
        const roomPushRule = this.getRoomPushRule(scope, roomId);
        if (roomPushRule?.actions.includes(PushRuleActionName.DontNotify)) {
            hasDontNotifyRule = true;
        }

        if (!mute) {
            // Remove the rule only if it is a muting rule
            if (hasDontNotifyRule) {
                promise = this.deletePushRule(scope, PushRuleKind.RoomSpecific, roomPushRule!.rule_id);
            }
        } else {
            if (!roomPushRule) {
                promise = this.addPushRule(scope, PushRuleKind.RoomSpecific, roomId, {
                    actions: [PushRuleActionName.DontNotify],
                });
            } else if (!hasDontNotifyRule) {
                // Remove the existing one before setting the mute push rule
                // This is a workaround to SYN-590 (Push rule update fails)
                const deferred = utils.defer();
                this.deletePushRule(scope, PushRuleKind.RoomSpecific, roomPushRule.rule_id)
                    .then(() => {
                        this.addPushRule(scope, PushRuleKind.RoomSpecific, roomId, {
                            actions: [PushRuleActionName.DontNotify],
                        })
                            .then(() => {
                                deferred.resolve();
                            })
                            .catch((err) => {
                                deferred.reject(err);
                            });
                    })
                    .catch((err) => {
                        deferred.reject(err);
                    });

                promise = deferred.promise;
            }
        }

        if (promise) {
            return new Promise<void>((resolve, reject) => {
                // Update this.pushRules when the operation completes
                promise!
                    .then(() => {
                        this.getPushRules()
                            .then((result) => {
                                this.pushRules = result;
                                resolve();
                            })
                            .catch((err) => {
                                reject(err);
                            });
                    })
                    .catch((err: Error) => {
                        // Update it even if the previous operation fails. This can help the
                        // app to recover when push settings has been modified from another client
                        this.getPushRules()
                            .then((result) => {
                                this.pushRules = result;
                                reject(err);
                            })
                            .catch((err2) => {
                                reject(err);
                            });
                    });
            });
        }
    }

    public searchMessageText(opts: ISearchOpts): Promise<ISearchResponse> {
        const roomEvents: ISearchRequestBody["search_categories"]["room_events"] = {
            search_term: opts.query,
        };

        if ("keys" in opts) {
            roomEvents.keys = opts.keys;
        }

        return this.search({
            body: {
                search_categories: {
                    room_events: roomEvents,
                },
            },
        });
    }

    /**
     * Perform a server-side search for room events.
     *
     * The returned promise resolves to an object containing the fields:
     *
     *  * count:       estimate of the number of results
     *  * next_batch:  token for back-pagination; if undefined, there are no more results
     *  * highlights:  a list of words to highlight from the stemming algorithm
     *  * results:     a list of results
     *
     * Each entry in the results list is a SearchResult.
     *
     * @returns Promise which resolves: result object
     * @returns Rejects: with an error response.
     */
    public searchRoomEvents(opts: IEventSearchOpts): Promise<ISearchResults> {
        // TODO: support search groups

        const body = {
            search_categories: {
                room_events: {
                    search_term: opts.term,
                    filter: opts.filter,
                    order_by: SearchOrderBy.Recent,
                    event_context: {
                        before_limit: 1,
                        after_limit: 1,
                        include_profile: true,
                    },
                },
            },
        };

        const searchResults: ISearchResults = {
            _query: body,
            results: [],
            highlights: [],
        };

        return this.search({ body: body }).then((res) => this.processRoomEventsSearch(searchResults, res));
    }

    /**
     * Take a result from an earlier searchRoomEvents call, and backfill results.
     *
     * @param searchResults -  the results object to be updated
     * @returns Promise which resolves: updated result object
     * @returns Rejects: with an error response.
     */
    public backPaginateRoomEventsSearch<T extends ISearchResults>(searchResults: T): Promise<T> {
        // TODO: we should implement a backoff (as per scrollback()) to deal more
        // nicely with HTTP errors.

        if (!searchResults.next_batch) {
            return Promise.reject(new Error("Cannot backpaginate event search any further"));
        }

        if (searchResults.pendingRequest) {
            // already a request in progress - return the existing promise
            return searchResults.pendingRequest as Promise<T>;
        }

        const searchOpts = {
            body: searchResults._query!,
            next_batch: searchResults.next_batch,
        };

        const promise = this.search(searchOpts, searchResults.abortSignal)
            .then((res) => this.processRoomEventsSearch(searchResults, res))
            .finally(() => {
                searchResults.pendingRequest = undefined;
            });
        searchResults.pendingRequest = promise;

        return promise;
    }

    /**
     * helper for searchRoomEvents and backPaginateRoomEventsSearch. Processes the
     * response from the API call and updates the searchResults
     *
     * @returns searchResults
     * @internal
     */
    // XXX: Intended private, used in code
    public processRoomEventsSearch<T extends ISearchResults>(searchResults: T, response: ISearchResponse): T {
        const roomEvents = response.search_categories.room_events;

        searchResults.count = roomEvents.count;
        searchResults.next_batch = roomEvents.next_batch;

        // combine the highlight list with our existing list;
        const highlights = new Set<string>(roomEvents.highlights);
        searchResults.highlights.forEach((hl) => {
            highlights.add(hl);
        });

        // turn it back into a list.
        searchResults.highlights = Array.from(highlights);

        const mapper = this.getEventMapper();

        // append the new results to our existing results
        const resultsLength = roomEvents.results?.length ?? 0;
        for (let i = 0; i < resultsLength; i++) {
            const sr = SearchResult.fromJson(roomEvents.results[i], mapper);
            const room = this.getRoom(sr.context.getEvent().getRoomId());
            if (room) {
                // Copy over a known event sender if we can
                for (const ev of sr.context.getTimeline()) {
                    const sender = room.getMember(ev.getSender()!);
                    if (!ev.sender && sender) ev.sender = sender;
                }
            }
            searchResults.results.push(sr);
        }
        return searchResults;
    }

    /**
     * Populate the store with rooms the user has left.
     * @returns Promise which resolves: TODO - Resolved when the rooms have
     * been added to the data store.
     * @returns Rejects: with an error response.
     */
    public syncLeftRooms(): Promise<Room[]> {
        // Guard against multiple calls whilst ongoing and multiple calls post success
        if (this.syncedLeftRooms) {
            return Promise.resolve([]); // don't call syncRooms again if it succeeded.
        }
        if (this.syncLeftRoomsPromise) {
            return this.syncLeftRoomsPromise; // return the ongoing request
        }
        const syncApi = new SyncApi(this, this.clientOpts, this.buildSyncApiOptions());
        this.syncLeftRoomsPromise = syncApi.syncLeftRooms();

        // cleanup locks
        this.syncLeftRoomsPromise
            .then(() => {
                this.logger.debug("Marking success of sync left room request");
                this.syncedLeftRooms = true; // flip the bit on success
            })
            .finally(() => {
                this.syncLeftRoomsPromise = undefined; // cleanup ongoing request state
            });

        return this.syncLeftRoomsPromise;
    }

    /**
     * Create a new filter.
     * @param content - The HTTP body for the request
     * @returns Promise which resolves to a Filter object.
     * @returns Rejects: with an error response.
     */
    public createFilter(content: IFilterDefinition): Promise<Filter> {
        const path = utils.encodeUri("/user/$userId/filter", {
            $userId: this.credentials.userId!,
        });
        return this.http.authedRequest<IFilterResponse>(Method.Post, path, undefined, content).then((response) => {
            // persist the filter
            const filter = Filter.fromJson(this.credentials.userId, response.filter_id, content);
            this.store.storeFilter(filter);
            return filter;
        });
    }

    /**
     * Retrieve a filter.
     * @param userId - The user ID of the filter owner
     * @param filterId - The filter ID to retrieve
     * @param allowCached - True to allow cached filters to be returned.
     * Default: True.
     * @returns Promise which resolves: a Filter object
     * @returns Rejects: with an error response.
     */
    public getFilter(userId: string, filterId: string, allowCached: boolean): Promise<Filter> {
        if (allowCached) {
            const filter = this.store.getFilter(userId, filterId);
            if (filter) {
                return Promise.resolve(filter);
            }
        }

        const path = utils.encodeUri("/user/$userId/filter/$filterId", {
            $userId: userId,
            $filterId: filterId,
        });

        return this.http.authedRequest<IFilterDefinition>(Method.Get, path).then((response) => {
            // persist the filter
            const filter = Filter.fromJson(userId, filterId, response);
            this.store.storeFilter(filter);
            return filter;
        });
    }

    /**
     * @returns Filter ID
     */
    public async getOrCreateFilter(filterName: string, filter: Filter): Promise<string> {
        const filterId = this.store.getFilterIdByName(filterName);
        let existingId: string | undefined;

        if (filterId) {
            // check that the existing filter matches our expectations
            try {
                const existingFilter = await this.getFilter(this.credentials.userId!, filterId, true);
                if (existingFilter) {
                    const oldDef = existingFilter.getDefinition();
                    const newDef = filter.getDefinition();

                    if (utils.deepCompare(oldDef, newDef)) {
                        // super, just use that.
                        // debuglog("Using existing filter ID %s: %s", filterId,
                        //          JSON.stringify(oldDef));
                        existingId = filterId;
                    }
                }
            } catch (error) {
                // Synapse currently returns the following when the filter cannot be found:
                // {
                //     errcode: "M_UNKNOWN",
                //     name: "M_UNKNOWN",
                //     message: "No row found",
                // }
                if ((<MatrixError>error).errcode !== "M_UNKNOWN" && (<MatrixError>error).errcode !== "M_NOT_FOUND") {
                    throw error;
                }
            }
            // if the filter doesn't exist anymore on the server, remove from store
            if (!existingId) {
                this.store.setFilterIdByName(filterName, undefined);
            }
        }

        if (existingId) {
            return existingId;
        }

        // create a new filter
        const createdFilter = await this.createFilter(filter.getDefinition());

        this.store.setFilterIdByName(filterName, createdFilter.filterId);
        return createdFilter.filterId!;
    }

    /**
     * Gets a bearer token from the homeserver that the user can
     * present to a third party in order to prove their ownership
     * of the Matrix account they are logged into.
     * @returns Promise which resolves: Token object
     * @returns Rejects: with an error response.
     */
    public getOpenIdToken(): Promise<IOpenIDToken> {
        const path = utils.encodeUri("/user/$userId/openid/request_token", {
            $userId: this.credentials.userId!,
        });

        return this.http.authedRequest(Method.Post, path, undefined, {});
    }

    private startCallEventHandler = (): void => {
        if (this.isInitialSyncComplete()) {
            if (supportsMatrixCall()) {
                this.callEventHandler!.start();
                this.groupCallEventHandler!.start();
            }

            this.off(ClientEvent.Sync, this.startCallEventHandler);
        }
    };

    private startMatrixRTC = (): void => {
        if (this.isInitialSyncComplete()) {
            this.matrixRTC.start();

            this.off(ClientEvent.Sync, this.startMatrixRTC);
        }
    };

    /**
     * Once the client has been initialised, we want to clear notifications we
     * know for a fact should be here.
     * This issue should also be addressed on synapse's side and is tracked as part
     * of https://github.com/matrix-org/synapse/issues/14837
     *
     * We consider a room or a thread as fully read if the current user has sent
     * the last event in the live timeline of that context and if the read receipt
     * we have on record matches.
     */
    private fixupRoomNotifications = (): void => {
        if (this.isInitialSyncComplete()) {
            const unreadRooms = (this.getRooms() ?? []).filter((room) => {
                return room.getUnreadNotificationCount(NotificationCountType.Total) > 0;
            });

            for (const room of unreadRooms) {
                const currentUserId = this.getSafeUserId();
                room.fixupNotifications(currentUserId);
            }

            this.off(ClientEvent.Sync, this.fixupRoomNotifications);
        }
    };

    /**
     * @returns Promise which resolves: ITurnServerResponse object
     * @returns Rejects: with an error response.
     */
    public turnServer(): Promise<ITurnServerResponse> {
        return this.http.authedRequest(Method.Get, "/voip/turnServer");
    }

    /**
     * Get the TURN servers for this homeserver.
     * @returns The servers or an empty list.
     */
    public getTurnServers(): ITurnServer[] {
        return this.turnServers || [];
    }

    /**
     * Get the unix timestamp (in milliseconds) at which the current
     * TURN credentials (from getTurnServers) expire
     * @returns The expiry timestamp in milliseconds
     */
    public getTurnServersExpiry(): number {
        return this.turnServersExpiry;
    }

    public get pollingTurnServers(): boolean {
        return this.checkTurnServersIntervalID !== undefined;
    }

    // XXX: Intended private, used in code.
    public async checkTurnServers(): Promise<boolean | undefined> {
        if (!this.canSupportVoip) {
            return;
        }

        let credentialsGood = false;
        const remainingTime = this.turnServersExpiry - Date.now();
        if (remainingTime > TURN_CHECK_INTERVAL) {
            this.logger.debug("TURN creds are valid for another " + remainingTime + " ms: not fetching new ones.");
            credentialsGood = true;
        } else {
            this.logger.debug("Fetching new TURN credentials");
            try {
                const res = await this.turnServer();
                if (res.uris) {
                    this.logger.debug("Got TURN URIs: " + res.uris + " refresh in " + res.ttl + " secs");
                    // map the response to a format that can be fed to RTCPeerConnection
                    const servers: ITurnServer = {
                        urls: res.uris,
                        username: res.username,
                        credential: res.password,
                    };
                    this.turnServers = [servers];
                    // The TTL is in seconds but we work in ms
                    this.turnServersExpiry = Date.now() + res.ttl * 1000;
                    credentialsGood = true;
                    this.emit(ClientEvent.TurnServers, this.turnServers);
                }
            } catch (err) {
                this.logger.error("Failed to get TURN URIs", err);
                if ((<HTTPError>err).httpStatus === 403) {
                    // We got a 403, so there's no point in looping forever.
                    this.logger.info("TURN access unavailable for this account: stopping credentials checks");
                    if (this.checkTurnServersIntervalID !== null) global.clearInterval(this.checkTurnServersIntervalID);
                    this.checkTurnServersIntervalID = undefined;
                    this.emit(ClientEvent.TurnServersError, <HTTPError>err, true); // fatal
                } else {
                    // otherwise, if we failed for whatever reason, try again the next time we're called.
                    this.emit(ClientEvent.TurnServersError, <Error>err, false); // non-fatal
                }
            }
        }

        return credentialsGood;
    }

    /**
     * Set whether to allow a fallback ICE server should be used for negotiating a
     * WebRTC connection if the homeserver doesn't provide any servers. Defaults to
     * false.
     *
     */
    public setFallbackICEServerAllowed(allow: boolean): void {
        this.fallbackICEServerAllowed = allow;
    }

    /**
     * Get whether to allow a fallback ICE server should be used for negotiating a
     * WebRTC connection if the homeserver doesn't provide any servers. Defaults to
     * false.
     *
     * @returns
     */
    public isFallbackICEServerAllowed(): boolean {
        return this.fallbackICEServerAllowed;
    }

    /**
     * Determines if the current user is an administrator of the Synapse homeserver.
     * Returns false if untrue or the homeserver does not appear to be a Synapse
     * homeserver. <strong>This function is implementation specific and may change
     * as a result.</strong>
     * @returns true if the user appears to be a Synapse administrator.
     */
    public isSynapseAdministrator(): Promise<boolean> {
        const path = utils.encodeUri("/_synapse/admin/v1/users/$userId/admin", { $userId: this.getUserId()! });
        return this.http
            .authedRequest<{ admin: boolean }>(Method.Get, path, undefined, undefined, { prefix: "" })
            .then((r) => r.admin); // pull out the specific boolean we want
    }

    /**
     * Performs a whois lookup on a user using Synapse's administrator API.
     * <strong>This function is implementation specific and may change as a
     * result.</strong>
     * @param userId - the User ID to look up.
     * @returns the whois response - see Synapse docs for information.
     */
    public whoisSynapseUser(userId: string): Promise<ISynapseAdminWhoisResponse> {
        const path = utils.encodeUri("/_synapse/admin/v1/whois/$userId", { $userId: userId });
        return this.http.authedRequest(Method.Get, path, undefined, undefined, { prefix: "" });
    }

    /**
     * Deactivates a user using Synapse's administrator API. <strong>This
     * function is implementation specific and may change as a result.</strong>
     * @param userId - the User ID to deactivate.
     * @returns the deactivate response - see Synapse docs for information.
     */
    public deactivateSynapseUser(userId: string): Promise<ISynapseAdminDeactivateResponse> {
        const path = utils.encodeUri("/_synapse/admin/v1/deactivate/$userId", { $userId: userId });
        return this.http.authedRequest(Method.Post, path, undefined, undefined, { prefix: "" });
    }

    private async fetchClientWellKnown(): Promise<void> {
        // `getRawClientConfig` does not throw or reject on network errors, instead
        // it absorbs errors and returns `{}`.
        this.clientWellKnownPromise = AutoDiscovery.getRawClientConfig(this.getDomain() ?? undefined);
        this.clientWellKnown = await this.clientWellKnownPromise;
        this.emit(ClientEvent.ClientWellKnown, this.clientWellKnown);
    }

    public getClientWellKnown(): IClientWellKnown | undefined {
        return this.clientWellKnown;
    }

    public waitForClientWellKnown(): Promise<IClientWellKnown> {
        if (!this.clientRunning) {
            throw new Error("Client is not running");
        }
        return this.clientWellKnownPromise!;
    }

    /**
     * store client options with boolean/string/numeric values
     * to know in the next session what flags the sync data was
     * created with (e.g. lazy loading)
     * @returns for store operation
     */
    public storeClientOptions(): Promise<void> {
        // XXX: Intended private, used in code
        const primTypes = ["boolean", "string", "number"];
        const serializableOpts = Object.entries(this.clientOpts!)
            .filter(([key, value]) => {
                return primTypes.includes(typeof value);
            })
            .reduce<Record<string, any>>((obj, [key, value]) => {
                obj[key] = value;
                return obj;
            }, {});
        return this.store.storeClientOptions(serializableOpts);
    }

    /**
     * Gets a set of room IDs in common with another user.
     *
     * Note: This endpoint is unstable, and can throw an `Error`.
     *   Check progress on [MSC2666](https://github.com/matrix-org/matrix-spec-proposals/pull/2666) for more details.
     *
     * @param userId - The userId to check.
     * @returns Promise which resolves to an array of rooms
     * @returns Rejects: with an error response.
     */
    // TODO: on spec release, rename this to getMutualRooms
    // eslint-disable-next-line
    public async _unstable_getSharedRooms(userId: string): Promise<string[]> {
        // Initial variant of the MSC
        const sharedRoomsSupport = await this.doesServerSupportUnstableFeature(UNSTABLE_MSC2666_SHARED_ROOMS);

        // Newer variant that renamed shared rooms to mutual rooms
        const mutualRoomsSupport = await this.doesServerSupportUnstableFeature(UNSTABLE_MSC2666_MUTUAL_ROOMS);

        // Latest variant that changed from path elements to query elements
        const queryMutualRoomsSupport = await this.doesServerSupportUnstableFeature(
            UNSTABLE_MSC2666_QUERY_MUTUAL_ROOMS,
        );

        if (!sharedRoomsSupport && !mutualRoomsSupport && !queryMutualRoomsSupport) {
            throw Error("Server does not support the Mutual Rooms API");
        }

        let path;
        let query;

        // Cascading unstable support switching.
        if (queryMutualRoomsSupport) {
            path = "/uk.half-shot.msc2666/user/mutual_rooms";
            query = { user_id: userId };
        } else {
            path = utils.encodeUri(
                `/uk.half-shot.msc2666/user/${mutualRoomsSupport ? "mutual_rooms" : "shared_rooms"}/$userId`,
                { $userId: userId },
            );
            query = {};
        }

        // Accumulated rooms
        const rooms: string[] = [];
        let token = null;

        do {
            const tokenQuery: Record<string, string> = {};
            if (token != null && queryMutualRoomsSupport) {
                tokenQuery["batch_token"] = token;
            }

            const res = await this.http.authedRequest<{
                joined: string[];
                next_batch_token?: string;
            }>(Method.Get, path, { ...query, ...tokenQuery }, undefined, {
                prefix: ClientPrefix.Unstable,
            });

            rooms.push(...res.joined);

            if (res.next_batch_token !== undefined) {
                token = res.next_batch_token;
            } else {
                token = null;
            }
        } while (token != null);

        return rooms;
    }

    /**
     * Get the API versions supported by the server, along with any
     * unstable APIs it supports
     * @returns The server /versions response
     */
    public async getVersions(): Promise<IServerVersions> {
        if (this.serverVersionsPromise) {
            return this.serverVersionsPromise;
        }

        // We send an authenticated request as of MSC4026
        this.serverVersionsPromise = this.http
            .authedRequest<IServerVersions>(Method.Get, "/_matrix/client/versions", undefined, undefined, {
                prefix: "",
            })
            .catch((e) => {
                // Need to unset this if it fails, otherwise we'll never retry
                this.serverVersionsPromise = undefined;
                // but rethrow the exception to anything that was waiting
                throw e;
            });

        const serverVersions = await this.serverVersionsPromise;
        this.canSupport = await buildFeatureSupportMap(serverVersions);

        return this.serverVersionsPromise;
    }

    /**
     * Check if a particular spec version is supported by the server.
     * @param version - The spec version (such as "r0.5.0") to check for.
     * @returns Whether it is supported
     */
    public async isVersionSupported(version: string): Promise<boolean> {
        const { versions } = await this.getVersions();
        return versions && versions.includes(version);
    }

    /**
     * Query the server to see if it lists support for an unstable feature
     * in the /versions response
     * @param feature - the feature name
     * @returns true if the feature is supported
     */
    public async doesServerSupportUnstableFeature(feature: string): Promise<boolean> {
        const response = await this.getVersions();
        if (!response) return false;
        const unstableFeatures = response["unstable_features"];
        return unstableFeatures && !!unstableFeatures[feature];
    }

    /**
     * Query the server to see if it is forcing encryption to be enabled for
     * a given room preset, based on the /versions response.
     * @param presetName - The name of the preset to check.
     * @returns true if the server is forcing encryption
     * for the preset.
     */
    public async doesServerForceEncryptionForPreset(presetName: Preset): Promise<boolean> {
        const response = await this.getVersions();
        if (!response) return false;
        const unstableFeatures = response["unstable_features"];

        // The preset name in the versions response will be without the _chat suffix.
        const versionsPresetName = presetName.includes("_chat")
            ? presetName.substring(0, presetName.indexOf("_chat"))
            : presetName;

        return unstableFeatures && !!unstableFeatures[`io.element.e2ee_forced.${versionsPresetName}`];
    }

    public async doesServerSupportThread(): Promise<{
        threads: FeatureSupport;
        list: FeatureSupport;
        fwdPagination: FeatureSupport;
    }> {
        if (await this.isVersionSupported("v1.4")) {
            return {
                threads: FeatureSupport.Stable,
                list: FeatureSupport.Stable,
                fwdPagination: FeatureSupport.Stable,
            };
        }

        try {
            const [threadUnstable, threadStable, listUnstable, listStable, fwdPaginationUnstable, fwdPaginationStable] =
                await Promise.all([
                    this.doesServerSupportUnstableFeature("org.matrix.msc3440"),
                    this.doesServerSupportUnstableFeature("org.matrix.msc3440.stable"),
                    this.doesServerSupportUnstableFeature("org.matrix.msc3856"),
                    this.doesServerSupportUnstableFeature("org.matrix.msc3856.stable"),
                    this.doesServerSupportUnstableFeature("org.matrix.msc3715"),
                    this.doesServerSupportUnstableFeature("org.matrix.msc3715.stable"),
                ]);

            return {
                threads: determineFeatureSupport(threadStable, threadUnstable),
                list: determineFeatureSupport(listStable, listUnstable),
                fwdPagination: determineFeatureSupport(fwdPaginationStable, fwdPaginationUnstable),
            };
        } catch (e) {
            return {
                threads: FeatureSupport.None,
                list: FeatureSupport.None,
                fwdPagination: FeatureSupport.None,
            };
        }
    }

    /**
     * Get if lazy loading members is being used.
     * @returns Whether or not members are lazy loaded by this client
     */
    public hasLazyLoadMembersEnabled(): boolean {
        return !!this.clientOpts?.lazyLoadMembers;
    }

    /**
     * Set a function which is called when /sync returns a 'limited' response.
     * It is called with a room ID and returns a boolean. It should return 'true' if the SDK
     * can SAFELY remove events from this room. It may not be safe to remove events if there
     * are other references to the timelines for this room, e.g because the client is
     * actively viewing events in this room.
     * Default: returns false.
     * @param cb - The callback which will be invoked.
     */
    public setCanResetTimelineCallback(cb: ResetTimelineCallback): void {
        this.canResetTimelineCallback = cb;
    }

    /**
     * Get the callback set via `setCanResetTimelineCallback`.
     * @returns The callback or null
     */
    public getCanResetTimelineCallback(): ResetTimelineCallback | undefined {
        return this.canResetTimelineCallback;
    }

    /**
     * Returns relations for a given event. Handles encryption transparently,
     * with the caveat that the amount of events returned might be 0, even though you get a nextBatch.
     * When the returned promise resolves, all messages should have finished trying to decrypt.
     * @param roomId - the room of the event
     * @param eventId - the id of the event
     * @param relationType - the rel_type of the relations requested
     * @param eventType - the event type of the relations requested
     * @param opts - options with optional values for the request.
     * @returns an object with `events` as `MatrixEvent[]` and optionally `nextBatch` if more relations are available.
     */
    public async relations(
        roomId: string,
        eventId: string,
        relationType: RelationType | string | null,
        eventType?: EventType | string | null,
        opts: IRelationsRequestOpts = { dir: Direction.Backward },
    ): Promise<{
        originalEvent?: MatrixEvent | null;
        events: MatrixEvent[];
        nextBatch?: string | null;
        prevBatch?: string | null;
    }> {
        const fetchedEventType = eventType ? this.getEncryptedIfNeededEventType(roomId, eventType) : null;
        const [eventResult, result] = await Promise.all([
            this.fetchRoomEvent(roomId, eventId),
            this.fetchRelations(roomId, eventId, relationType, fetchedEventType, opts),
        ]);
        const mapper = this.getEventMapper();

        const originalEvent = eventResult ? mapper(eventResult) : undefined;
        let events = result.chunk.map(mapper);

        if (fetchedEventType === EventType.RoomMessageEncrypted) {
            const allEvents = originalEvent ? events.concat(originalEvent) : events;
            await Promise.all(allEvents.map((e) => this.decryptEventIfNeeded(e)));
            if (eventType !== null) {
                events = events.filter((e) => e.getType() === eventType);
            }
        }

        if (originalEvent && relationType === RelationType.Replace) {
            events = events.filter((e) => e.getSender() === originalEvent.getSender());
        }
        return {
            originalEvent: originalEvent ?? null,
            events,
            nextBatch: result.next_batch ?? null,
            prevBatch: result.prev_batch ?? null,
        };
    }

    /**
     * The app may wish to see if we have a key cached without
     * triggering a user interaction.
     */
    public getCrossSigningCacheCallbacks(): ICacheCallbacks | undefined {
        // XXX: Private member access
        return this.crypto?.crossSigningInfo.getCacheCallbacks();
    }

    /**
     * Generates a random string suitable for use as a client secret. <strong>This
     * method is experimental and may change.</strong>
     * @returns A new client secret
     */
    public generateClientSecret(): string {
        return randomString(32);
    }

    /**
     * Attempts to decrypt an event
     * @param event - The event to decrypt
     * @returns A decryption promise
     */
    public decryptEventIfNeeded(event: MatrixEvent, options?: IDecryptOptions): Promise<void> {
        if (event.shouldAttemptDecryption() && this.isCryptoEnabled()) {
            event.attemptDecryption(this.cryptoBackend!, options);
        }

        if (event.isBeingDecrypted()) {
            return event.getDecryptionPromise()!;
        } else {
            return Promise.resolve();
        }
    }

    private termsUrlForService(serviceType: SERVICE_TYPES, baseUrl: string): URL {
        switch (serviceType) {
            case SERVICE_TYPES.IS:
                return this.http.getUrl("/terms", undefined, IdentityPrefix.V2, baseUrl);
            case SERVICE_TYPES.IM:
                return this.http.getUrl("/terms", undefined, "/_matrix/integrations/v1", baseUrl);
            default:
                throw new Error("Unsupported service type");
        }
    }

    /**
     * Get the Homeserver URL of this client
     * @returns Homeserver URL of this client
     */
    public getHomeserverUrl(): string {
        return this.baseUrl;
    }

    /**
     * Get the identity server URL of this client
     * @param stripProto - whether or not to strip the protocol from the URL
     * @returns Identity server URL of this client
     */
    public getIdentityServerUrl(stripProto = false): string | undefined {
        if (stripProto && (this.idBaseUrl?.startsWith("http://") || this.idBaseUrl?.startsWith("https://"))) {
            return this.idBaseUrl.split("://")[1];
        }
        return this.idBaseUrl;
    }

    /**
     * Set the identity server URL of this client
     * @param url - New identity server URL
     */
    public setIdentityServerUrl(url?: string): void {
        this.idBaseUrl = utils.ensureNoTrailingSlash(url);
        this.http.setIdBaseUrl(this.idBaseUrl);
    }

    /**
     * Get the access token associated with this account.
     * @returns The access_token or null
     */
    public getAccessToken(): string | null {
        return this.http.opts.accessToken || null;
    }

    /**
     * Get the refresh token associated with this account.
     * @returns The refresh_token or null
     */
    public getRefreshToken(): string | null {
        return this.http.opts.refreshToken ?? null;
    }

    /**
     * Set the access token associated with this account.
     * @param token - The new access token.
     */
    public setAccessToken(token: string): void {
        this.http.opts.accessToken = token;
        // The /versions response can vary for different users so clear the cache
        this.serverVersionsPromise = undefined;
    }

    /**
     * @returns true if there is a valid access_token for this client.
     */
    public isLoggedIn(): boolean {
        return this.http.opts.accessToken !== undefined;
    }

    /**
     * Make up a new transaction id
     *
     * @returns a new, unique, transaction id
     */
    public makeTxnId(): string {
        return "m" + new Date().getTime() + "." + this.txnCtr++;
    }

    /**
     * Check whether a username is available prior to registration. An error response
     * indicates an invalid/unavailable username.
     * @param username - The username to check the availability of.
     * @returns Promise which resolves: to boolean of whether the username is available.
     */
    public isUsernameAvailable(username: string): Promise<boolean> {
        return this.http
            .authedRequest<{ available: true }>(Method.Get, "/register/available", { username })
            .then((response) => {
                return response.available;
            })
            .catch((response) => {
                if (response.errcode === "M_USER_IN_USE") {
                    return false;
                }
                return Promise.reject(response);
            });
    }

    /**
     * @param bindThreepids - Set key 'email' to true to bind any email
     *     threepid uses during registration in the identity server. Set 'msisdn' to
     *     true to bind msisdn.
     * @returns Promise which resolves to a RegisterResponse object
     * @returns Rejects: with an error response.
     */
    public register(
        username: string,
        password: string,
        sessionId: string | null,
        auth: { session?: string; type: string },
        bindThreepids?: boolean | null | { email?: boolean; msisdn?: boolean },
        guestAccessToken?: string,
        inhibitLogin?: boolean,
    ): Promise<RegisterResponse> {
        // backwards compat
        if (bindThreepids === true) {
            bindThreepids = { email: true };
        } else if (bindThreepids === null || bindThreepids === undefined || bindThreepids === false) {
            bindThreepids = {};
        }
        if (sessionId) {
            auth.session = sessionId;
        }

        const params: RegisterRequest = {
            auth: auth,
            refresh_token: true, // always ask for a refresh token - does nothing if unsupported
        };
        if (username !== undefined && username !== null) {
            params.username = username;
        }
        if (password !== undefined && password !== null) {
            params.password = password;
        }
        if (bindThreepids.email) {
            params.bind_email = true;
        }
        if (bindThreepids.msisdn) {
            params.bind_msisdn = true;
        }
        if (guestAccessToken !== undefined && guestAccessToken !== null) {
            params.guest_access_token = guestAccessToken;
        }
        if (inhibitLogin !== undefined && inhibitLogin !== null) {
            params.inhibit_login = inhibitLogin;
        }
        // Temporary parameter added to make the register endpoint advertise
        // msisdn flows. This exists because there are clients that break
        // when given stages they don't recognise. This parameter will cease
        // to be necessary once these old clients are gone.
        // Only send it if we send any params at all (the password param is
        // mandatory, so if we send any params, we'll send the password param)
        if (password !== undefined && password !== null) {
            params.x_show_msisdn = true;
        }

        return this.registerRequest(params);
    }

    /**
     * Register a guest account.
     * This method returns the auth info needed to create a new authenticated client,
     * Remember to call `setGuest(true)` on the (guest-)authenticated client, e.g:
     * ```javascript
     * const tmpClient = await sdk.createClient(MATRIX_INSTANCE);
     * const { user_id, device_id, access_token } = tmpClient.registerGuest();
     * const client = createClient({
     *   baseUrl: MATRIX_INSTANCE,
     *   accessToken: access_token,
     *   userId: user_id,
     *   deviceId: device_id,
     * })
     * client.setGuest(true);
     * ```
     *
     * @param body - JSON HTTP body to provide.
     * @returns Promise which resolves: JSON object that contains:
     *                   `{ user_id, device_id, access_token, home_server }`
     * @returns Rejects: with an error response.
     */
    public registerGuest({ body }: { body?: RegisterRequest } = {}): Promise<RegisterResponse> {
        return this.registerRequest(body || {}, "guest");
    }

    /**
     * @param data - parameters for registration request
     * @param kind - type of user to register. may be "guest"
     * @returns Promise which resolves: to the /register response
     * @returns Rejects: with an error response.
     */
    public registerRequest(data: RegisterRequest, kind?: string): Promise<RegisterResponse> {
        const params: { kind?: string } = {};
        if (kind) {
            params.kind = kind;
        }

        return this.http.request(Method.Post, "/register", params, data);
    }

    /**
     * Refreshes an access token using a provided refresh token. The refresh token
     * must be valid for the current access token known to the client instance.
     *
     * Note that this function will not cause a logout if the token is deemed
     * unknown by the server - the caller is responsible for managing logout
     * actions on error.
     * @param refreshToken - The refresh token.
     * @returns Promise which resolves to the new token.
     * @returns Rejects with an error response.
     */
    public refreshToken(refreshToken: string): Promise<IRefreshTokenResponse> {
        const performRefreshRequestWithPrefix = (prefix: ClientPrefix): Promise<IRefreshTokenResponse> =>
            this.http.authedRequest(
                Method.Post,
                "/refresh",
                undefined,
                { refresh_token: refreshToken },
                {
                    prefix,
                    inhibitLogoutEmit: true, // we don't want to cause logout loops
                },
            );

        // First try with the (specced) /v3/ prefix.
        // However, before Synapse 1.72.0, Synapse incorrectly required a /v1/ prefix, so we fall
        // back to that if the request fails, for backwards compatibility.
        return performRefreshRequestWithPrefix(ClientPrefix.V3).catch((e) => {
            if (e.errcode === "M_UNRECOGNIZED") {
                return performRefreshRequestWithPrefix(ClientPrefix.V1);
            }
            throw e;
        });
    }

    /**
     * @returns Promise which resolves to the available login flows
     * @returns Rejects: with an error response.
     */
    public loginFlows(): Promise<ILoginFlowsResponse> {
        return this.http.request(Method.Get, "/login");
    }

    /**
     * @returns Promise which resolves to a LoginResponse object
     * @returns Rejects: with an error response.
     */
    public login(loginType: LoginRequest["type"], data: Omit<LoginRequest, "type">): Promise<LoginResponse> {
        return this.http
            .authedRequest<LoginResponse>(Method.Post, "/login", undefined, {
                ...data,
                type: loginType,
            })
            .then((response) => {
                if (response.access_token && response.user_id) {
                    this.http.opts.accessToken = response.access_token;
                    this.credentials = {
                        userId: response.user_id,
                    };
                }
                return response;
            });
    }

    /**
     * @returns Promise which resolves to a LoginResponse object
     * @returns Rejects: with an error response.
     */
    public loginWithPassword(user: string, password: string): Promise<LoginResponse> {
        return this.login("m.login.password", {
            user: user,
            password: password,
        });
    }

    /**
     * @param redirectUrl - The URL to redirect to after the HS
     * authenticates with CAS.
     * @returns The HS URL to hit to begin the CAS login process.
     */
    public getCasLoginUrl(redirectUrl: string): string {
        return this.getSsoLoginUrl(redirectUrl, "cas");
    }

    /**
     * @param redirectUrl - The URL to redirect to after the HS
     *     authenticates with the SSO.
     * @param loginType - The type of SSO login we are doing (sso or cas).
     *     Defaults to 'sso'.
     * @param idpId - The ID of the Identity Provider being targeted, optional.
     * @param action - the SSO flow to indicate to the IdP, optional.
     * @returns The HS URL to hit to begin the SSO login process.
     */
    public getSsoLoginUrl(redirectUrl: string, loginType = "sso", idpId?: string, action?: SSOAction): string {
        let url = "/login/" + loginType + "/redirect";
        if (idpId) {
            url += "/" + idpId;
        }

        const params = {
            redirectUrl,
            [SSO_ACTION_PARAM.unstable!]: action,
        };

        return this.http.getUrl(url, params).href;
    }

    /**
     * @param token - Login token previously received from homeserver
     * @returns Promise which resolves to a LoginResponse object
     * @returns Rejects: with an error response.
     */
    public loginWithToken(token: string): Promise<LoginResponse> {
        return this.login("m.login.token", {
            token: token,
        });
    }

    /**
     * Logs out the current session.
     * Obviously, further calls that require authorisation should fail after this
     * method is called. The state of the MatrixClient object is not affected:
     * it is up to the caller to either reset or destroy the MatrixClient after
     * this method succeeds.
     * @param stopClient - whether to stop the client before calling /logout to prevent invalid token errors.
     * @returns Promise which resolves: On success, the empty object `{}`
     */
    public async logout(stopClient = false): Promise<{}> {
        if (this.crypto?.backupManager?.getKeyBackupEnabled()) {
            try {
                while ((await this.crypto.backupManager.backupPendingKeys(200)) > 0);
            } catch (err) {
                this.logger.error(
                    "Key backup request failed when logging out. Some keys may be missing from backup",
                    err,
                );
            }
        }

        if (stopClient) {
            this.stopClient();
            this.http.abort();
        }

        return this.http.authedRequest(Method.Post, "/logout");
    }

    /**
     * Deactivates the logged-in account.
     * Obviously, further calls that require authorisation should fail after this
     * method is called. The state of the MatrixClient object is not affected:
     * it is up to the caller to either reset or destroy the MatrixClient after
     * this method succeeds.
     * @param auth - Optional. Auth data to supply for User-Interactive auth.
     * @param erase - Optional. If set, send as `erase` attribute in the
     * JSON request body, indicating whether the account should be erased. Defaults
     * to false.
     * @returns Promise which resolves: On success, the empty object
     */
    public deactivateAccount(
        auth?: AuthDict,
        erase?: boolean,
    ): Promise<{ id_server_unbind_result: IdServerUnbindResult }> {
        const body: Body = {};
        if (auth) {
            body.auth = auth;
        }
        if (erase !== undefined) {
            body.erase = erase;
        }

        return this.http.authedRequest(Method.Post, "/account/deactivate", undefined, body);
    }

    /**
     * Make a request for an `m.login.token` to be issued as per
     * https://spec.matrix.org/v1.7/client-server-api/#post_matrixclientv1loginget_token
     *
     * The server may require User-Interactive auth.
     *
     * @param auth - Optional. Auth data to supply for User-Interactive auth.
     * @returns Promise which resolves: On success, the token response
     * or UIA auth data.
     */
    public async requestLoginToken(auth?: AuthDict): Promise<UIAResponse<LoginTokenPostResponse>> {
        const body: UIARequest<{}> = { auth };
        return this.http.authedRequest<UIAResponse<LoginTokenPostResponse>>(
            Method.Post,
            "/login/get_token",
            undefined, // no query params
            body,
            { prefix: ClientPrefix.V1 },
        );
    }

    /**
     * Get the fallback URL to use for unknown interactive-auth stages.
     *
     * @param loginType -     the type of stage being attempted
     * @param authSessionId - the auth session ID provided by the homeserver
     *
     * @returns HS URL to hit to for the fallback interface
     */
    public getFallbackAuthUrl(loginType: string, authSessionId: string): string {
        const path = utils.encodeUri("/auth/$loginType/fallback/web", {
            $loginType: loginType,
        });

        return this.http.getUrl(path, {
            session: authSessionId,
        }).href;
    }

    /**
     * Create a new room.
     * @param options - a list of options to pass to the /createRoom API.
     * @returns Promise which resolves: `{room_id: {string}}`
     * @returns Rejects: with an error response.
     */
    public async createRoom(options: ICreateRoomOpts): Promise<{ room_id: string }> {
        // eslint-disable-line camelcase
        // some valid options include: room_alias_name, visibility, invite

        // inject the id_access_token if inviting 3rd party addresses
        const invitesNeedingToken = (options.invite_3pid || []).filter((i) => !i.id_access_token);
        if (invitesNeedingToken.length > 0 && this.identityServer?.getAccessToken) {
            const identityAccessToken = await this.identityServer.getAccessToken();
            if (identityAccessToken) {
                for (const invite of invitesNeedingToken) {
                    invite.id_access_token = identityAccessToken;
                }
            }
        }

        return this.http.authedRequest(Method.Post, "/createRoom", undefined, options);
    }

    /**
     * Fetches relations for a given event
     * @param roomId - the room of the event
     * @param eventId - the id of the event
     * @param relationType - the rel_type of the relations requested
     * @param eventType - the event type of the relations requested
     * @param opts - options with optional values for the request.
     * @returns the response, with chunk, prev_batch and, next_batch.
     */
    public fetchRelations(
        roomId: string,
        eventId: string,
        relationType: RelationType | string | null,
        eventType?: EventType | string | null,
        opts: IRelationsRequestOpts = { dir: Direction.Backward },
    ): Promise<IRelationsResponse> {
        let params = opts as QueryDict;
        if (Thread.hasServerSideFwdPaginationSupport === FeatureSupport.Experimental) {
            params = replaceParam("dir", "org.matrix.msc3715.dir", params);
        }
        if (this.canSupport.get(Feature.RelationsRecursion) === ServerSupport.Unstable) {
            params = replaceParam("recurse", "org.matrix.msc3981.recurse", params);
        }
        const queryString = utils.encodeParams(params);

        let templatedUrl = "/rooms/$roomId/relations/$eventId";
        if (relationType !== null) {
            templatedUrl += "/$relationType";
            if (eventType !== null) {
                templatedUrl += "/$eventType";
            }
        } else if (eventType !== null) {
            this.logger.warn(`eventType: ${eventType} ignored when fetching
            relations as relationType is null`);
            eventType = null;
        }

        const path = utils.encodeUri(templatedUrl + "?" + queryString, {
            $roomId: roomId,
            $eventId: eventId,
            $relationType: relationType!,
            $eventType: eventType!,
        });
        return this.http.authedRequest(Method.Get, path, undefined, undefined, {
            prefix: ClientPrefix.V1,
        });
    }

    /**
     * @returns Promise which resolves: TODO
     * @returns Rejects: with an error response.
     */
    public roomState(roomId: string): Promise<IStateEventWithRoomId[]> {
        const path = utils.encodeUri("/rooms/$roomId/state", { $roomId: roomId });
        return this.http.authedRequest(Method.Get, path);
    }

    /**
     * Get an event in a room by its event id.
     *
     * @returns Promise which resolves to an object containing the event.
     * @returns Rejects: with an error response.
     */
    public fetchRoomEvent(roomId: string, eventId: string): Promise<Partial<IEvent>> {
        const path = utils.encodeUri("/rooms/$roomId/event/$eventId", {
            $roomId: roomId,
            $eventId: eventId,
        });
        return this.http.authedRequest(Method.Get, path);
    }

    /**
     * @param includeMembership - the membership type to include in the response
     * @param excludeMembership - the membership type to exclude from the response
     * @param atEventId - the id of the event for which moment in the timeline the members should be returned for
     * @returns Promise which resolves: dictionary of userid to profile information
     * @returns Rejects: with an error response.
     */
    public members(
        roomId: string,
        includeMembership?: string,
        excludeMembership?: string,
        atEventId?: string,
    ): Promise<{ [userId: string]: IStateEventWithRoomId[] }> {
        const queryParams: Record<string, string> = {};
        if (includeMembership) {
            queryParams.membership = includeMembership;
        }
        if (excludeMembership) {
            queryParams.not_membership = excludeMembership;
        }
        if (atEventId) {
            queryParams.at = atEventId;
        }

        const queryString = utils.encodeParams(queryParams);

        const path = utils.encodeUri("/rooms/$roomId/members?" + queryString, { $roomId: roomId });
        return this.http.authedRequest(Method.Get, path);
    }

    /**
     * Upgrades a room to a new protocol version
     * @param newVersion - The target version to upgrade to
     * @returns Promise which resolves: Object with key 'replacement_room'
     * @returns Rejects: with an error response.
     */
    public upgradeRoom(roomId: string, newVersion: string): Promise<{ replacement_room: string }> {
        // eslint-disable-line camelcase
        const path = utils.encodeUri("/rooms/$roomId/upgrade", { $roomId: roomId });
        return this.http.authedRequest(Method.Post, path, undefined, { new_version: newVersion });
    }

    /**
     * Retrieve a state event.
     * @returns Promise which resolves: TODO
     * @returns Rejects: with an error response.
     */
    public getStateEvent(roomId: string, eventType: string, stateKey: string): Promise<Record<string, any>> {
        const pathParams = {
            $roomId: roomId,
            $eventType: eventType,
            $stateKey: stateKey,
        };
        let path = utils.encodeUri("/rooms/$roomId/state/$eventType", pathParams);
        if (stateKey !== undefined) {
            path = utils.encodeUri(path + "/$stateKey", pathParams);
        }
        return this.http.authedRequest(Method.Get, path);
    }

    /**
     * Send a state event into a room
     * @param roomId - ID of the room to send the event into
     * @param eventType - type of the state event to send
     * @param content - content of the event to send
     * @param stateKey - the stateKey to send into the room
     * @param opts - Options for the request function.
     * @returns Promise which resolves: TODO
     * @returns Rejects: with an error response.
     */
    public sendStateEvent<K extends keyof StateEvents>(
        roomId: string,
        eventType: K,
        content: StateEvents[K],
        stateKey = "",
        opts: IRequestOpts = {},
    ): Promise<ISendEventResponse> {
        const pathParams = {
            $roomId: roomId,
            $eventType: eventType,
            $stateKey: stateKey,
        };
        let path = utils.encodeUri("/rooms/$roomId/state/$eventType", pathParams);
        if (stateKey !== undefined) {
            path = utils.encodeUri(path + "/$stateKey", pathParams);
        }
        return this.http.authedRequest(Method.Put, path, undefined, content as Body, opts);
    }

    /**
     * @returns Promise which resolves: TODO
     * @returns Rejects: with an error response.
     */
    public roomInitialSync(roomId: string, limit: number): Promise<IRoomInitialSyncResponse> {
        const path = utils.encodeUri("/rooms/$roomId/initialSync", { $roomId: roomId });

        return this.http.authedRequest(Method.Get, path, { limit: limit?.toString() ?? "30" });
    }

    /**
     * Set a marker to indicate the point in a room before which the user has read every
     * event. This can be retrieved from room account data (the event type is `m.fully_read`)
     * and displayed as a horizontal line in the timeline that is visually distinct to the
     * position of the user's own read receipt.
     * @param roomId - ID of the room that has been read
     * @param rmEventId - ID of the event that has been read
     * @param rrEventId - ID of the event tracked by the read receipt. This is here
     * for convenience because the RR and the RM are commonly updated at the same time as
     * each other. Optional.
     * @param rpEventId - rpEvent the m.read.private read receipt event for when we
     * don't want other users to see the read receipts. This is experimental. Optional.
     * @returns Promise which resolves: the empty object, `{}`.
     */
    public async setRoomReadMarkersHttpRequest(
        roomId: string,
        rmEventId: string,
        rrEventId?: string,
        rpEventId?: string,
    ): Promise<{}> {
        const path = utils.encodeUri("/rooms/$roomId/read_markers", {
            $roomId: roomId,
        });

        const content: IContent = {
            [ReceiptType.FullyRead]: rmEventId,
            [ReceiptType.Read]: rrEventId,
        };

        if (
            (await this.doesServerSupportUnstableFeature("org.matrix.msc2285.stable")) ||
            (await this.isVersionSupported("v1.4"))
        ) {
            content[ReceiptType.ReadPrivate] = rpEventId;
        }

        return this.http.authedRequest(Method.Post, path, undefined, content);
    }

    /**
     * @returns Promise which resolves: A list of the user's current rooms
     * @returns Rejects: with an error response.
     */
    public getJoinedRooms(): Promise<IJoinedRoomsResponse> {
        const path = utils.encodeUri("/joined_rooms", {});
        return this.http.authedRequest(Method.Get, path);
    }

    /**
     * Retrieve membership info. for a room.
     * @param roomId - ID of the room to get membership for
     * @returns Promise which resolves: A list of currently joined users
     *                                 and their profile data.
     * @returns Rejects: with an error response.
     */
    public getJoinedRoomMembers(roomId: string): Promise<IJoinedMembersResponse> {
        const path = utils.encodeUri("/rooms/$roomId/joined_members", {
            $roomId: roomId,
        });
        return this.http.authedRequest(Method.Get, path);
    }

    /**
     * @param params - Options for this request
     * @returns Promise which resolves: IPublicRoomsResponse
     * @returns Rejects: with an error response.
     */
    public publicRooms({
        server,
        limit,
        since,
        ...options
    }: IRoomDirectoryOptions = {}): Promise<IPublicRoomsResponse> {
        const queryParams: QueryDict = { server, limit, since };
        if (Object.keys(options).length === 0) {
            return this.http.authedRequest(Method.Get, "/publicRooms", queryParams);
        } else {
            return this.http.authedRequest(Method.Post, "/publicRooms", queryParams, options);
        }
    }

    /**
     * Create an alias to room ID mapping.
     * @param alias - The room alias to create.
     * @param roomId - The room ID to link the alias to.
     * @returns Promise which resolves: an empty object `{}`
     * @returns Rejects: with an error response.
     */
    public createAlias(alias: string, roomId: string): Promise<{}> {
        const path = utils.encodeUri("/directory/room/$alias", {
            $alias: alias,
        });
        const data = {
            room_id: roomId,
        };
        return this.http.authedRequest(Method.Put, path, undefined, data);
    }

    /**
     * Delete an alias to room ID mapping. This alias must be on your local server,
     * and you must have sufficient access to do this operation.
     * @param alias - The room alias to delete.
     * @returns Promise which resolves: an empty object `{}`.
     * @returns Rejects: with an error response.
     */
    public deleteAlias(alias: string): Promise<{}> {
        const path = utils.encodeUri("/directory/room/$alias", {
            $alias: alias,
        });
        return this.http.authedRequest(Method.Delete, path);
    }

    /**
     * Gets the local aliases for the room. Note: this includes all local aliases, unlike the
     * curated list from the m.room.canonical_alias state event.
     * @param roomId - The room ID to get local aliases for.
     * @returns Promise which resolves: an object with an `aliases` property, containing an array of local aliases
     * @returns Rejects: with an error response.
     */
    public getLocalAliases(roomId: string): Promise<{ aliases: string[] }> {
        const path = utils.encodeUri("/rooms/$roomId/aliases", { $roomId: roomId });
        const prefix = ClientPrefix.V3;
        return this.http.authedRequest(Method.Get, path, undefined, undefined, { prefix });
    }

    /**
     * Get room info for the given alias.
     * @param alias - The room alias to resolve.
     * @returns Promise which resolves: Object with room_id and servers.
     * @returns Rejects: with an error response.
     */
    public getRoomIdForAlias(alias: string): Promise<{ room_id: string; servers: string[] }> {
        // eslint-disable-line camelcase
        const path = utils.encodeUri("/directory/room/$alias", {
            $alias: alias,
        });
        return this.http.authedRequest(Method.Get, path);
    }

    /**
     * @returns Promise which resolves: Object with room_id and servers.
     * @returns Rejects: with an error response.
     * @deprecated use `getRoomIdForAlias` instead
     */
    // eslint-disable-next-line camelcase
    public resolveRoomAlias(roomAlias: string): Promise<{ room_id: string; servers: string[] }> {
        const path = utils.encodeUri("/directory/room/$alias", { $alias: roomAlias });
        return this.http.request(Method.Get, path);
    }

    /**
     * Get the visibility of a room in the current HS's room directory
     * @returns Promise which resolves: TODO
     * @returns Rejects: with an error response.
     */
    public getRoomDirectoryVisibility(roomId: string): Promise<{ visibility: Visibility }> {
        const path = utils.encodeUri("/directory/list/room/$roomId", {
            $roomId: roomId,
        });
        return this.http.authedRequest(Method.Get, path);
    }

    /**
     * Set the visbility of a room in the current HS's room directory
     * @param visibility - "public" to make the room visible
     *                 in the public directory, or "private" to make
     *                 it invisible.
     * @returns Promise which resolves: to an empty object `{}`
     * @returns Rejects: with an error response.
     */
    public setRoomDirectoryVisibility(roomId: string, visibility: Visibility): Promise<{}> {
        const path = utils.encodeUri("/directory/list/room/$roomId", {
            $roomId: roomId,
        });
        return this.http.authedRequest(Method.Put, path, undefined, { visibility });
    }

    /**
     * Query the user directory with a term matching user IDs, display names and domains.
     * @param options
     * @param options.term - the term with which to search.
     * @param options.limit - the maximum number of results to return. The server will apply a limit if unspecified.
     * @returns Promise which resolves: an array of results.
     */
    public searchUserDirectory({ term, limit }: { term: string; limit?: number }): Promise<IUserDirectoryResponse> {
        const body: Body = {
            search_term: term,
        };

        if (limit !== undefined) {
            body.limit = limit;
        }

        return this.http.authedRequest(Method.Post, "/user_directory/search", undefined, body);
    }

    /**
     * Upload a file to the media repository on the homeserver.
     *
     * @param file - The object to upload. On a browser, something that
     *   can be sent to XMLHttpRequest.send (typically a File).  Under node.js,
     *   a a Buffer, String or ReadStream.
     *
     * @param opts -  options object
     *
     * @returns Promise which resolves to response object, as
     *    determined by this.opts.onlyData, opts.rawResponse, and
     *    opts.onlyContentUri.  Rejects with an error (usually a MatrixError).
     */
    public uploadContent(file: FileType, opts?: UploadOpts): Promise<UploadResponse> {
        return this.http.uploadContent(file, opts);
    }

    /**
     * Cancel a file upload in progress
     * @param upload - The object returned from uploadContent
     * @returns true if canceled, otherwise false
     */
    public cancelUpload(upload: Promise<UploadResponse>): boolean {
        return this.http.cancelUpload(upload);
    }

    /**
     * Get a list of all file uploads in progress
     * @returns Array of objects representing current uploads.
     * Currently in progress is element 0. Keys:
     *  - promise: The promise associated with the upload
     *  - loaded: Number of bytes uploaded
     *  - total: Total number of bytes to upload
     */
    public getCurrentUploads(): Upload[] {
        return this.http.getCurrentUploads();
    }

    /**
     * @param info - The kind of info to retrieve (e.g. 'displayname',
     * 'avatar_url').
     * @returns Promise which resolves: TODO
     * @returns Rejects: with an error response.
     */
    public getProfileInfo(
        userId: string,
        info?: string,
        // eslint-disable-next-line camelcase
    ): Promise<{ avatar_url?: string; displayname?: string }> {
        const path = info
            ? utils.encodeUri("/profile/$userId/$info", { $userId: userId, $info: info })
            : utils.encodeUri("/profile/$userId", { $userId: userId });
        return this.http.authedRequest(Method.Get, path);
    }

    /**
     * @returns Promise which resolves to a list of the user's threepids.
     * @returns Rejects: with an error response.
     */
    public getThreePids(): Promise<{ threepids: IThreepid[] }> {
        return this.http.authedRequest(Method.Get, "/account/3pid");
    }

    /**
     * Add a 3PID to your homeserver account. This API does not use an identity
     * server, as the homeserver is expected to handle 3PID ownership validation.
     *
     * @param data - A object with 3PID validation data from having called
     * `account/3pid/<medium>/requestToken` on the homeserver.
     * @returns Promise which resolves: to an empty object `{}`
     * @returns Rejects: with an error response.
     */
    public async addThreePidOnly(data: IAddThreePidOnlyBody): Promise<{}> {
        const path = "/account/3pid/add";
        return this.http.authedRequest(Method.Post, path, undefined, data);
    }

    /**
     * Bind a 3PID for discovery onto an identity server via the homeserver. The
     * identity server handles 3PID ownership validation and the homeserver records
     * the new binding to track where all 3PIDs for the account are bound.
     *
     * @param data - A object with 3PID validation data from having called
     * `validate/<medium>/requestToken` on the identity server. It should also
     * contain `id_server` and `id_access_token` fields as well.
     * @returns Promise which resolves: to an empty object `{}`
     * @returns Rejects: with an error response.
     */
    public async bindThreePid(data: IBindThreePidBody): Promise<{}> {
        const path = "/account/3pid/bind";
        return this.http.authedRequest(Method.Post, path, undefined, data);
    }

    /**
     * Unbind a 3PID for discovery on an identity server via the homeserver. The
     * homeserver removes its record of the binding to keep an updated record of
     * where all 3PIDs for the account are bound.
     *
     * @param medium - The threepid medium (eg. 'email')
     * @param address - The threepid address (eg. 'bob\@example.com')
     *        this must be as returned by getThreePids.
     * @returns Promise which resolves: on success
     * @returns Rejects: with an error response.
     */
    public async unbindThreePid(
        medium: string,
        address: string,
        // eslint-disable-next-line camelcase
    ): Promise<{ id_server_unbind_result: IdServerUnbindResult }> {
        const path = "/account/3pid/unbind";
        const data = {
            medium,
            address,
            id_server: this.getIdentityServerUrl(true),
        };
        return this.http.authedRequest(Method.Post, path, undefined, data);
    }

    /**
     * @param medium - The threepid medium (eg. 'email')
     * @param address - The threepid address (eg. 'bob\@example.com')
     *        this must be as returned by getThreePids.
     * @returns Promise which resolves: The server response on success
     *     (generally the empty JSON object)
     * @returns Rejects: with an error response.
     */
    public deleteThreePid(
        medium: string,
        address: string,
        // eslint-disable-next-line camelcase
    ): Promise<{ id_server_unbind_result: IdServerUnbindResult }> {
        const path = "/account/3pid/delete";
        return this.http.authedRequest(Method.Post, path, undefined, { medium, address });
    }

    /**
     * Make a request to change your password.
     * @param newPassword - The new desired password.
     * @param logoutDevices - Should all sessions be logged out after the password change. Defaults to true.
     * @returns Promise which resolves: to an empty object `{}`
     * @returns Rejects: with an error response.
     */
    public setPassword(authDict: AuthDict, newPassword: string, logoutDevices?: boolean): Promise<{}> {
        const path = "/account/password";
        const data = {
            auth: authDict,
            new_password: newPassword,
            logout_devices: logoutDevices,
        };

        return this.http.authedRequest<{}>(Method.Post, path, undefined, data);
    }

    /**
     * Gets all devices recorded for the logged-in user
     * @returns Promise which resolves: result object
     * @returns Rejects: with an error response.
     */
    public getDevices(): Promise<{ devices: IMyDevice[] }> {
        return this.http.authedRequest(Method.Get, "/devices");
    }

    /**
     * Gets specific device details for the logged-in user
     * @param deviceId -  device to query
     * @returns Promise which resolves: result object
     * @returns Rejects: with an error response.
     */
    public getDevice(deviceId: string): Promise<IMyDevice> {
        const path = utils.encodeUri("/devices/$device_id", {
            $device_id: deviceId,
        });
        return this.http.authedRequest(Method.Get, path);
    }

    /**
     * Update the given device
     *
     * @param deviceId -  device to update
     * @param body -       body of request
     * @returns Promise which resolves: to an empty object `{}`
     * @returns Rejects: with an error response.
     */
    // eslint-disable-next-line camelcase
    public setDeviceDetails(deviceId: string, body: { display_name: string }): Promise<{}> {
        const path = utils.encodeUri("/devices/$device_id", {
            $device_id: deviceId,
        });

        return this.http.authedRequest(Method.Put, path, undefined, body);
    }

    /**
     * Delete the given device
     *
     * @param deviceId -  device to delete
     * @param auth - Optional. Auth data to supply for User-Interactive auth.
     * @returns Promise which resolves: result object
     * @returns Rejects: with an error response.
     */
    public deleteDevice(deviceId: string, auth?: AuthDict): Promise<{}> {
        const path = utils.encodeUri("/devices/$device_id", {
            $device_id: deviceId,
        });

        const body: Body = {};

        if (auth) {
            body.auth = auth;
        }

        return this.http.authedRequest(Method.Delete, path, undefined, body);
    }

    /**
     * Delete multiple device
     *
     * @param devices - IDs of the devices to delete
     * @param auth - Optional. Auth data to supply for User-Interactive auth.
     * @returns Promise which resolves: result object
     * @returns Rejects: with an error response.
     */
    public deleteMultipleDevices(devices: string[], auth?: AuthDict): Promise<{}> {
        const body: Body = { devices };

        if (auth) {
            body.auth = auth;
        }

        const path = "/delete_devices";
        return this.http.authedRequest(Method.Post, path, undefined, body);
    }

    /**
     * Gets all pushers registered for the logged-in user
     *
     * @returns Promise which resolves: Array of objects representing pushers
     * @returns Rejects: with an error response.
     */
    public async getPushers(): Promise<{ pushers: IPusher[] }> {
        const response = await this.http.authedRequest<{ pushers: IPusher[] }>(Method.Get, "/pushers");

        // Migration path for clients that connect to a homeserver that does not support
        // MSC3881 yet, see https://github.com/matrix-org/matrix-spec-proposals/blob/kerry/remote-push-toggle/proposals/3881-remote-push-notification-toggling.md#migration
        if (!(await this.doesServerSupportUnstableFeature("org.matrix.msc3881"))) {
            response.pushers = response.pushers.map((pusher) => {
                if (!pusher.hasOwnProperty(PUSHER_ENABLED.name)) {
                    pusher[PUSHER_ENABLED.name] = true;
                }
                return pusher;
            });
        }

        return response;
    }

    /**
     * Adds a new pusher or updates an existing pusher
     *
     * @param pusher - Object representing a pusher
     * @returns Promise which resolves: Empty json object on success
     * @returns Rejects: with an error response.
     */
    public setPusher(pusher: IPusherRequest): Promise<{}> {
        const path = "/pushers/set";
        return this.http.authedRequest(Method.Post, path, undefined, pusher);
    }

    /**
     * Removes an existing pusher
     * @param pushKey - pushkey of pusher to remove
     * @param appId - app_id of pusher to remove
     * @returns Promise which resolves: Empty json object on success
     * @returns Rejects: with an error response.
     */
    public removePusher(pushKey: string, appId: string): Promise<{}> {
        const path = "/pushers/set";
        const body = {
            pushkey: pushKey,
            app_id: appId,
            kind: null, // marks pusher for removal
        };
        return this.http.authedRequest(Method.Post, path, undefined, body);
    }

    /**
     * Persists local notification settings
     * @returns Promise which resolves: an empty object
     * @returns Rejects: with an error response.
     */
    public setLocalNotificationSettings(
        deviceId: string,
        notificationSettings: LocalNotificationSettings,
    ): Promise<{}> {
        const key = `${LOCAL_NOTIFICATION_SETTINGS_PREFIX.name}.${deviceId}`;
        return this.setAccountData(key, notificationSettings);
    }

    /**
     * Get the push rules for the account from the server.
     * @returns Promise which resolves to the push rules.
     * @returns Rejects: with an error response.
     */
    public getPushRules(): Promise<IPushRules> {
        return this.http.authedRequest<IPushRules>(Method.Get, "/pushrules/").then((rules: IPushRules) => {
            this.setPushRules(rules);
            return this.pushRules!;
        });
    }

    /**
     * Update the push rules for the account. This should be called whenever
     * updated push rules are available.
     */
    public setPushRules(rules: IPushRules): void {
        // Fix-up defaults, if applicable.
        this.pushRules = PushProcessor.rewriteDefaultRules(rules, this.getUserId()!);
        // Pre-calculate any necessary caches.
        this.pushProcessor.updateCachedPushRuleKeys(this.pushRules);
    }

    /**
     * @returns Promise which resolves: an empty object `{}`
     * @returns Rejects: with an error response.
     */
    public addPushRule(
        scope: string,
        kind: PushRuleKind,
        ruleId: Exclude<string, RuleId>,
        body: Pick<IPushRule, "actions" | "conditions" | "pattern">,
    ): Promise<{}> {
        // NB. Scope not uri encoded because devices need the '/'
        const path = utils.encodeUri("/pushrules/" + scope + "/$kind/$ruleId", {
            $kind: kind,
            $ruleId: ruleId,
        });
        return this.http.authedRequest(Method.Put, path, undefined, body);
    }

    /**
     * @returns Promise which resolves: an empty object `{}`
     * @returns Rejects: with an error response.
     */
    public deletePushRule(scope: string, kind: PushRuleKind, ruleId: Exclude<string, RuleId>): Promise<{}> {
        // NB. Scope not uri encoded because devices need the '/'
        const path = utils.encodeUri("/pushrules/" + scope + "/$kind/$ruleId", {
            $kind: kind,
            $ruleId: ruleId,
        });
        return this.http.authedRequest(Method.Delete, path);
    }

    /**
     * Enable or disable a push notification rule.
     * @returns Promise which resolves: to an empty object `{}`
     * @returns Rejects: with an error response.
     */
    public setPushRuleEnabled(
        scope: string,
        kind: PushRuleKind,
        ruleId: RuleId | string,
        enabled: boolean,
    ): Promise<{}> {
        const path = utils.encodeUri("/pushrules/" + scope + "/$kind/$ruleId/enabled", {
            $kind: kind,
            $ruleId: ruleId,
        });
        return this.http.authedRequest(Method.Put, path, undefined, { enabled: enabled });
    }

    /**
     * Set the actions for a push notification rule.
     * @returns Promise which resolves: to an empty object `{}`
     * @returns Rejects: with an error response.
     */
    public setPushRuleActions(
        scope: string,
        kind: PushRuleKind,
        ruleId: RuleId | string,
        actions: PushRuleAction[],
    ): Promise<{}> {
        const path = utils.encodeUri("/pushrules/" + scope + "/$kind/$ruleId/actions", {
            $kind: kind,
            $ruleId: ruleId,
        });
        return this.http.authedRequest(Method.Put, path, undefined, { actions: actions });
    }

    /**
     * Perform a server-side search.
     * @param params
     * @param params.next_batch - the batch token to pass in the query string
     * @param params.body - the JSON object to pass to the request body.
     * @param abortSignal - optional signal used to cancel the http request.
     * @returns Promise which resolves to the search response object.
     * @returns Rejects: with an error response.
     */
    public search(
        { body, next_batch: nextBatch }: { body: ISearchRequestBody; next_batch?: string },
        abortSignal?: AbortSignal,
    ): Promise<ISearchResponse> {
        const queryParams: QueryDict = {};
        if (nextBatch) {
            queryParams.next_batch = nextBatch;
        }
        return this.http.authedRequest(Method.Post, "/search", queryParams, body, { abortSignal });
    }

    /**
     * Upload keys
     *
     * @param content -  body of upload request
     *
     * @param opts - this method no longer takes any opts,
     *  used to take opts.device_id but this was not removed from the spec as a redundant parameter
     *
     * @returns Promise which resolves: result object. Rejects: with
     *     an error response ({@link MatrixError}).
     */
    public uploadKeysRequest(content: IUploadKeysRequest, opts?: void): Promise<IKeysUploadResponse> {
        return this.http.authedRequest(Method.Post, "/keys/upload", undefined, content);
    }

    public uploadKeySignatures(content: KeySignatures): Promise<IUploadKeySignaturesResponse> {
        return this.http.authedRequest(Method.Post, "/keys/signatures/upload", undefined, content);
    }

    /**
     * Download device keys
     *
     * @param userIds -  list of users to get keys for
     *
     * @param token - sync token to pass in the query request, to help
     *   the HS give the most recent results
     *
     * @returns Promise which resolves: result object. Rejects: with
     *     an error response ({@link MatrixError}).
     */
    public downloadKeysForUsers(userIds: string[], { token }: { token?: string } = {}): Promise<IDownloadKeyResult> {
        const content: IQueryKeysRequest = {
            device_keys: {},
        };
        if (token !== undefined) {
            content.token = token;
        }
        userIds.forEach((u) => {
            content.device_keys[u] = [];
        });

        return this.http.authedRequest(Method.Post, "/keys/query", undefined, content);
    }

    /**
     * Claim one-time keys
     *
     * @param devices -  a list of [userId, deviceId] pairs
     *
     * @param keyAlgorithm -  desired key type
     *
     * @param timeout - the time (in milliseconds) to wait for keys from remote
     *     servers
     *
     * @returns Promise which resolves: result object. Rejects: with
     *     an error response ({@link MatrixError}).
     */
    public claimOneTimeKeys(
        devices: [string, string][],
        keyAlgorithm = "signed_curve25519",
        timeout?: number,
    ): Promise<IClaimOTKsResult> {
        const queries: Record<string, Record<string, string>> = {};

        if (keyAlgorithm === undefined) {
            keyAlgorithm = "signed_curve25519";
        }

        for (const [userId, deviceId] of devices) {
            const query = queries[userId] || {};
            safeSet(queries, userId, query);
            safeSet(query, deviceId, keyAlgorithm);
        }
        const content: IClaimKeysRequest = { one_time_keys: queries };
        if (timeout) {
            content.timeout = timeout;
        }
        const path = "/keys/claim";
        return this.http.authedRequest(Method.Post, path, undefined, content);
    }

    /**
     * Ask the server for a list of users who have changed their device lists
     * between a pair of sync tokens
     *
     *
     * @returns Promise which resolves: result object. Rejects: with
     *     an error response ({@link MatrixError}).
     */
    public getKeyChanges(oldToken: string, newToken: string): Promise<{ changed: string[]; left: string[] }> {
        const qps = {
            from: oldToken,
            to: newToken,
        };

        return this.http.authedRequest(Method.Get, "/keys/changes", qps);
    }

    public uploadDeviceSigningKeys(auth?: AuthDict, keys?: CrossSigningKeys): Promise<{}> {
        // API returns empty object
        const data = Object.assign({}, keys);
        if (auth) Object.assign(data, { auth });
        return this.http.authedRequest(Method.Post, "/keys/device_signing/upload", undefined, data, {
            prefix: ClientPrefix.Unstable,
        });
    }

    /**
     * Register with an identity server using the OpenID token from the user's
     * Homeserver, which can be retrieved via
     * {@link MatrixClient#getOpenIdToken}.
     *
     * Note that the `/account/register` endpoint (as well as IS authentication in
     * general) was added as part of the v2 API version.
     *
     * @returns Promise which resolves: with object containing an Identity
     * Server access token.
     * @returns Rejects: with an error response.
     */
    public registerWithIdentityServer(hsOpenIdToken: IOpenIDToken): Promise<{
        access_token: string;
        token: string;
    }> {
        if (!this.idBaseUrl) {
            throw new Error("No identity server base URL set");
        }

        const uri = this.http.getUrl("/account/register", undefined, IdentityPrefix.V2, this.idBaseUrl);
        return this.http.requestOtherUrl(Method.Post, uri, hsOpenIdToken);
    }

    /**
     * Requests an email verification token directly from an identity server.
     *
     * This API is used as part of binding an email for discovery on an identity
     * server. The validation data that results should be passed to the
     * `bindThreePid` method to complete the binding process.
     *
     * @param email - The email address to request a token for
     * @param clientSecret - A secret binary string generated by the client.
     *                 It is recommended this be around 16 ASCII characters.
     * @param sendAttempt - If an identity server sees a duplicate request
     *                 with the same sendAttempt, it will not send another email.
     *                 To request another email to be sent, use a larger value for
     *                 the sendAttempt param as was used in the previous request.
     * @param nextLink - Optional If specified, the client will be redirected
     *                 to this link after validation.
     * @param identityAccessToken - The `access_token` field of the identity
     * server `/account/register` response (see {@link registerWithIdentityServer}).
     *
     * @returns Promise which resolves: TODO
     * @returns Rejects: with an error response.
     * @throws Error if no identity server is set
     */
    public requestEmailToken(
        email: string,
        clientSecret: string,
        sendAttempt: number,
        nextLink?: string,
        identityAccessToken?: string,
    ): Promise<IRequestTokenResponse> {
        const params: Record<string, string> = {
            client_secret: clientSecret,
            email: email,
            send_attempt: sendAttempt?.toString(),
        };
        if (nextLink) {
            params.next_link = nextLink;
        }

        return this.http.idServerRequest<IRequestTokenResponse>(
            Method.Post,
            "/validate/email/requestToken",
            params,
            IdentityPrefix.V2,
            identityAccessToken,
        );
    }

    /**
     * Requests a MSISDN verification token directly from an identity server.
     *
     * This API is used as part of binding a MSISDN for discovery on an identity
     * server. The validation data that results should be passed to the
     * `bindThreePid` method to complete the binding process.
     *
     * @param phoneCountry - The ISO 3166-1 alpha-2 code for the country in
     *                 which phoneNumber should be parsed relative to.
     * @param phoneNumber - The phone number, in national or international
     *                 format
     * @param clientSecret - A secret binary string generated by the client.
     *                 It is recommended this be around 16 ASCII characters.
     * @param sendAttempt - If an identity server sees a duplicate request
     *                 with the same sendAttempt, it will not send another SMS.
     *                 To request another SMS to be sent, use a larger value for
     *                 the sendAttempt param as was used in the previous request.
     * @param nextLink - Optional If specified, the client will be redirected
     *                 to this link after validation.
     * @param identityAccessToken - The `access_token` field of the Identity
     * Server `/account/register` response (see {@link registerWithIdentityServer}).
     *
     * @returns Promise which resolves to an object with a sid string
     * @returns Rejects: with an error response.
     * @throws Error if no identity server is set
     */
    public requestMsisdnToken(
        phoneCountry: string,
        phoneNumber: string,
        clientSecret: string,
        sendAttempt: number,
        nextLink?: string,
        identityAccessToken?: string,
    ): Promise<IRequestMsisdnTokenResponse> {
        const params: Record<string, string> = {
            client_secret: clientSecret,
            country: phoneCountry,
            phone_number: phoneNumber,
            send_attempt: sendAttempt?.toString(),
        };
        if (nextLink) {
            params.next_link = nextLink;
        }

        return this.http.idServerRequest<IRequestMsisdnTokenResponse>(
            Method.Post,
            "/validate/msisdn/requestToken",
            params,
            IdentityPrefix.V2,
            identityAccessToken,
        );
    }

    /**
     * Submits a MSISDN token to the identity server
     *
     * This is used when submitting the code sent by SMS to a phone number.
     * The identity server has an equivalent API for email but the js-sdk does
     * not expose this, since email is normally validated by the user clicking
     * a link rather than entering a code.
     *
     * @param sid - The sid given in the response to requestToken
     * @param clientSecret - A secret binary string generated by the client.
     *                 This must be the same value submitted in the requestToken call.
     * @param msisdnToken - The MSISDN token, as enetered by the user.
     * @param identityAccessToken - The `access_token` field of the Identity
     * Server `/account/register` response (see {@link registerWithIdentityServer}).
     * Some legacy identity servers had no authentication here.
     *
     * @returns Promise which resolves: Object, containing success boolean.
     * @returns Rejects: with an error response.
     * @throws Error if No identity server is set
     */
    public submitMsisdnToken(
        sid: string,
        clientSecret: string,
        msisdnToken: string,
        identityAccessToken: string | null,
    ): Promise<{ success: boolean }> {
        const params = {
            sid: sid,
            client_secret: clientSecret,
            token: msisdnToken,
        };

        return this.http.idServerRequest(
            Method.Post,
            "/validate/msisdn/submitToken",
            params,
            IdentityPrefix.V2,
            identityAccessToken ?? undefined,
        );
    }

    /**
     * Submits a MSISDN token to an arbitrary URL.
     *
     * This is used when submitting the code sent by SMS to a phone number in the
     * newer 3PID flow where the homeserver validates 3PID ownership (as part of
     * `requestAdd3pidMsisdnToken`). The homeserver response may include a
     * `submit_url` to specify where the token should be sent, and this helper can
     * be used to pass the token to this URL.
     *
     * @param url - The URL to submit the token to
     * @param sid - The sid given in the response to requestToken
     * @param clientSecret - A secret binary string generated by the client.
     *                 This must be the same value submitted in the requestToken call.
     * @param msisdnToken - The MSISDN token, as enetered by the user.
     *
     * @returns Promise which resolves: Object, containing success boolean.
     * @returns Rejects: with an error response.
     */
    public submitMsisdnTokenOtherUrl(
        url: string,
        sid: string,
        clientSecret: string,
        msisdnToken: string,
    ): Promise<{ success: boolean }> {
        const params = {
            sid: sid,
            client_secret: clientSecret,
            token: msisdnToken,
        };
        return this.http.requestOtherUrl(Method.Post, url, params);
    }

    /**
     * Gets the V2 hashing information from the identity server. Primarily useful for
     * lookups.
     * @param identityAccessToken - The access token for the identity server.
     * @returns The hashing information for the identity server.
     */
    public getIdentityHashDetails(identityAccessToken: string): Promise<{
        /**
         * The algorithms the server supports. Must contain at least sha256.
         */
        algorithms: string[];
        /**
         * The pepper the client MUST use in hashing identifiers,
         * and MUST supply to the /lookup endpoint when performing lookups.
         */
        lookup_pepper: string;
    }> {
        return this.http.idServerRequest(
            Method.Get,
            "/hash_details",
            undefined,
            IdentityPrefix.V2,
            identityAccessToken,
        );
    }

    /**
     * Performs a hashed lookup of addresses against the identity server. This is
     * only supported on identity servers which have at least the version 2 API.
     * @param addressPairs - An array of 2 element arrays.
     * The first element of each pair is the address, the second is the 3PID medium.
     * Eg: `["email@example.org", "email"]`
     * @param identityAccessToken - The access token for the identity server.
     * @returns A collection of address mappings to
     * found MXIDs. Results where no user could be found will not be listed.
     */
    public async identityHashedLookup(
        addressPairs: [string, string][],
        identityAccessToken: string,
    ): Promise<{ address: string; mxid: string }[]> {
        const params: Record<string, string | string[]> = {
            // addresses: ["email@example.org", "10005550000"],
            // algorithm: "sha256",
            // pepper: "abc123"
        };

        // Get hash information first before trying to do a lookup
        const hashes = await this.getIdentityHashDetails(identityAccessToken);
        if (!hashes || !hashes["lookup_pepper"] || !hashes["algorithms"]) {
            throw new Error("Unsupported identity server: bad response");
        }

        params["pepper"] = hashes["lookup_pepper"];

        const localMapping: Record<string, string> = {
            // hashed identifier => plain text address
            // For use in this function's return format
        };

        // When picking an algorithm, we pick the hashed over no hashes
        if (hashes["algorithms"].includes("sha256")) {
            // Abuse the olm hashing
            const olmutil = new global.Olm.Utility();
            params["addresses"] = addressPairs.map((p) => {
                const addr = p[0].toLowerCase(); // lowercase to get consistent hashes
                const med = p[1].toLowerCase();
                const hashed = olmutil
                    .sha256(`${addr} ${med} ${params["pepper"]}`)
                    .replace(/\+/g, "-")
                    .replace(/\//g, "_"); // URL-safe base64
                // Map the hash to a known (case-sensitive) address. We use the case
                // sensitive version because the caller might be expecting that.
                localMapping[hashed] = p[0];
                return hashed;
            });
            params["algorithm"] = "sha256";
        } else if (hashes["algorithms"].includes("none")) {
            params["addresses"] = addressPairs.map((p) => {
                const addr = p[0].toLowerCase(); // lowercase to get consistent hashes
                const med = p[1].toLowerCase();
                const unhashed = `${addr} ${med}`;
                // Map the unhashed values to a known (case-sensitive) address. We use
                // the case-sensitive version because the caller might be expecting that.
                localMapping[unhashed] = p[0];
                return unhashed;
            });
            params["algorithm"] = "none";
        } else {
            throw new Error("Unsupported identity server: unknown hash algorithm");
        }

        const response = await this.http.idServerRequest<{
            mappings: { [address: string]: string };
        }>(Method.Post, "/lookup", params, IdentityPrefix.V2, identityAccessToken);

        if (!response?.["mappings"]) return []; // no results

        const foundAddresses: { address: string; mxid: string }[] = [];
        for (const hashed of Object.keys(response["mappings"])) {
            const mxid = response["mappings"][hashed];
            const plainAddress = localMapping[hashed];
            if (!plainAddress) {
                throw new Error("Identity server returned more results than expected");
            }

            foundAddresses.push({ address: plainAddress, mxid });
        }
        return foundAddresses;
    }

    /**
     * Looks up the public Matrix ID mapping for a given 3rd party
     * identifier from the identity server
     *
     * @param medium - The medium of the threepid, eg. 'email'
     * @param address - The textual address of the threepid
     * @param identityAccessToken - The `access_token` field of the Identity
     * Server `/account/register` response (see {@link registerWithIdentityServer}).
     *
     * @returns Promise which resolves: A threepid mapping
     *                                 object or the empty object if no mapping
     *                                 exists
     * @returns Rejects: with an error response.
     */
    public async lookupThreePid(
        medium: string,
        address: string,
        identityAccessToken: string,
    ): Promise<
        | {
              address: string;
              medium: string;
              mxid: string;
          }
        | {}
    > {
        // Note: we're using the V2 API by calling this function, but our
        // function contract requires a V1 response. We therefore have to
        // convert it manually.
        const response = await this.identityHashedLookup([[address, medium]], identityAccessToken);
        const result = response.find((p) => p.address === address);
        if (!result) {
            return {};
        }

        const mapping = {
            address,
            medium,
            mxid: result.mxid,

            // We can't reasonably fill these parameters:
            // not_before
            // not_after
            // ts
            // signatures
        };

        return mapping;
    }

    /**
     * Looks up the public Matrix ID mappings for multiple 3PIDs.
     *
     * @param query - Array of arrays containing
     * [medium, address]
     * @param identityAccessToken - The `access_token` field of the Identity
     * Server `/account/register` response (see {@link registerWithIdentityServer}).
     *
     * @returns Promise which resolves: Lookup results from IS.
     * @returns Rejects: with an error response.
     */
    public async bulkLookupThreePids(
        query: [string, string][],
        identityAccessToken: string,
    ): Promise<{
        threepids: [medium: string, address: string, mxid: string][];
    }> {
        // Note: we're using the V2 API by calling this function, but our
        // function contract requires a V1 response. We therefore have to
        // convert it manually.
        const response = await this.identityHashedLookup(
            // We have to reverse the query order to get [address, medium] pairs
            query.map((p) => [p[1], p[0]]),
            identityAccessToken,
        );

        const v1results: [medium: string, address: string, mxid: string][] = [];
        for (const mapping of response) {
            const originalQuery = query.find((p) => p[1] === mapping.address);
            if (!originalQuery) {
                throw new Error("Identity sever returned unexpected results");
            }

            v1results.push([
                originalQuery[0], // medium
                mapping.address,
                mapping.mxid,
            ]);
        }

        return { threepids: v1results };
    }

    /**
     * Get account info from the identity server. This is useful as a neutral check
     * to verify that other APIs are likely to approve access by testing that the
     * token is valid, terms have been agreed, etc.
     *
     * @param identityAccessToken - The `access_token` field of the Identity
     * Server `/account/register` response (see {@link registerWithIdentityServer}).
     *
     * @returns Promise which resolves: an object with account info.
     * @returns Rejects: with an error response.
     */
    public getIdentityAccount(identityAccessToken: string): Promise<{ user_id: string }> {
        return this.http.idServerRequest(Method.Get, "/account", undefined, IdentityPrefix.V2, identityAccessToken);
    }

    /**
     * Send an event to a specific list of devices.
     * This is a low-level API that simply wraps the HTTP API
     * call to send to-device messages. We recommend using
     * queueToDevice() which is a higher level API.
     *
     * @param eventType -  type of event to send
     *    content to send. Map from user_id to device_id to content object.
     * @param txnId -     transaction id. One will be made up if not
     *    supplied.
     * @returns Promise which resolves: to an empty object `{}`
     */
    public sendToDevice(eventType: string, contentMap: SendToDeviceContentMap, txnId?: string): Promise<{}> {
        const path = utils.encodeUri("/sendToDevice/$eventType/$txnId", {
            $eventType: eventType,
            $txnId: txnId ? txnId : this.makeTxnId(),
        });

        const body = {
            messages: utils.recursiveMapToObject(contentMap),
        };

        const targets = new Map<string, string[]>();

        for (const [userId, deviceMessages] of contentMap) {
            targets.set(userId, Array.from(deviceMessages.keys()));
        }

        this.logger.debug(`PUT ${path}`, targets);

        return this.http.authedRequest(Method.Put, path, undefined, body);
    }

    /**
     * Sends events directly to specific devices using Matrix's to-device
     * messaging system. The batch will be split up into appropriately sized
     * batches for sending and stored in the store so they can be retried
     * later if they fail to send. Retries will happen automatically.
     * @param batch - The to-device messages to send
     */
    public queueToDevice(batch: ToDeviceBatch): Promise<void> {
        return this.toDeviceMessageQueue.queueBatch(batch);
    }

    /**
     * Get the third party protocols that can be reached using
     * this HS
     * @returns Promise which resolves to the result object
     */
    public getThirdpartyProtocols(): Promise<{ [protocol: string]: IProtocol }> {
        return this.http
            .authedRequest<Record<string, IProtocol>>(Method.Get, "/thirdparty/protocols")
            .then((response) => {
                // sanity check
                if (!response || typeof response !== "object") {
                    throw new Error(`/thirdparty/protocols did not return an object: ${response}`);
                }
                return response;
            });
    }

    /**
     * Get information on how a specific place on a third party protocol
     * may be reached.
     * @param protocol - The protocol given in getThirdpartyProtocols()
     * @param params - Protocol-specific parameters, as given in the
     *                        response to getThirdpartyProtocols()
     * @returns Promise which resolves to the result object
     */
    public getThirdpartyLocation(
        protocol: string,
        params: { searchFields?: string[] },
    ): Promise<IThirdPartyLocation[]> {
        const path = utils.encodeUri("/thirdparty/location/$protocol", {
            $protocol: protocol,
        });

        return this.http.authedRequest(Method.Get, path, params);
    }

    /**
     * Get information on how a specific user on a third party protocol
     * may be reached.
     * @param protocol - The protocol given in getThirdpartyProtocols()
     * @param params - Protocol-specific parameters, as given in the
     *                        response to getThirdpartyProtocols()
     * @returns Promise which resolves to the result object
     */
    public getThirdpartyUser(protocol: string, params?: QueryDict): Promise<IThirdPartyUser[]> {
        const path = utils.encodeUri("/thirdparty/user/$protocol", {
            $protocol: protocol,
        });

        return this.http.authedRequest(Method.Get, path, params);
    }

    public getTerms(serviceType: SERVICE_TYPES, baseUrl: string): Promise<any> {
        // TODO: Types
        const url = this.termsUrlForService(serviceType, baseUrl);
        return this.http.requestOtherUrl(Method.Get, url);
    }

    public agreeToTerms(
        serviceType: SERVICE_TYPES,
        baseUrl: string,
        accessToken: string,
        termsUrls: string[],
    ): Promise<{}> {
        const url = this.termsUrlForService(serviceType, baseUrl);
        const headers = {
            Authorization: "Bearer " + accessToken,
        };
        return this.http.requestOtherUrl(
            Method.Post,
            url,
            {
                user_accepts: termsUrls,
            },
            { headers },
        );
    }

    /**
     * Reports an event as inappropriate to the server, which may then notify the appropriate people.
     * @param roomId - The room in which the event being reported is located.
     * @param eventId - The event to report.
     * @param score - The score to rate this content as where -100 is most offensive and 0 is inoffensive.
     * @param reason - The reason the content is being reported. May be blank.
     * @returns Promise which resolves to an empty object if successful
     */
    public reportEvent(roomId: string, eventId: string, score: number, reason: string): Promise<{}> {
        const path = utils.encodeUri("/rooms/$roomId/report/$eventId", {
            $roomId: roomId,
            $eventId: eventId,
        });

        return this.http.authedRequest(Method.Post, path, undefined, { score, reason });
    }

    /**
     * Fetches or paginates a room hierarchy as defined by MSC2946.
     * Falls back gracefully to sourcing its data from `getSpaceSummary` if this API is not yet supported by the server.
     * @param roomId - The ID of the space-room to use as the root of the summary.
     * @param limit - The maximum number of rooms to return per page.
     * @param maxDepth - The maximum depth in the tree from the root room to return.
     * @param suggestedOnly - Whether to only return rooms with suggested=true.
     * @param fromToken - The opaque token to paginate a previous request.
     * @returns the response, with next_batch & rooms fields.
     */
    public getRoomHierarchy(
        roomId: string,
        limit?: number,
        maxDepth?: number,
        suggestedOnly = false,
        fromToken?: string,
    ): Promise<IRoomHierarchy> {
        const path = utils.encodeUri("/rooms/$roomId/hierarchy", {
            $roomId: roomId,
        });

        const queryParams: QueryDict = {
            suggested_only: String(suggestedOnly),
            max_depth: maxDepth?.toString(),
            from: fromToken,
            limit: limit?.toString(),
        };

        return this.http
            .authedRequest<IRoomHierarchy>(Method.Get, path, queryParams, undefined, {
                prefix: ClientPrefix.V1,
            })
            .catch((e) => {
                if (e.errcode === "M_UNRECOGNIZED") {
                    // fall back to the prefixed hierarchy API.
                    return this.http.authedRequest<IRoomHierarchy>(Method.Get, path, queryParams, undefined, {
                        prefix: "/_matrix/client/unstable/org.matrix.msc2946",
                    });
                }

                throw e;
            });
    }

    /**
     * Creates a new file tree space with the given name. The client will pick
     * defaults for how it expects to be able to support the remaining API offered
     * by the returned class.
     *
     * Note that this is UNSTABLE and may have breaking changes without notice.
     * @param name - The name of the tree space.
     * @returns Promise which resolves to the created space.
     */
    public async unstableCreateFileTree(name: string): Promise<MSC3089TreeSpace> {
        const { room_id: roomId } = await this.createRoom({
            name: name,
            preset: Preset.PrivateChat,
            power_level_content_override: {
                ...DEFAULT_TREE_POWER_LEVELS_TEMPLATE,
                users: {
                    [this.getUserId()!]: 100,
                },
            },
            creation_content: {
                [RoomCreateTypeField]: RoomType.Space,
            },
            initial_state: [
                {
                    type: UNSTABLE_MSC3088_PURPOSE.name,
                    state_key: UNSTABLE_MSC3089_TREE_SUBTYPE.name,
                    content: {
                        [UNSTABLE_MSC3088_ENABLED.name]: true,
                    },
                },
                {
                    type: EventType.RoomEncryption,
                    state_key: "",
                    content: {
                        algorithm: olmlib.MEGOLM_ALGORITHM,
                    },
                },
            ],
        });
        return new MSC3089TreeSpace(this, roomId);
    }

    /**
     * Gets a reference to a tree space, if the room ID given is a tree space. If the room
     * does not appear to be a tree space then null is returned.
     *
     * Note that this is UNSTABLE and may have breaking changes without notice.
     * @param roomId - The room ID to get a tree space reference for.
     * @returns The tree space, or null if not a tree space.
     */
    public unstableGetFileTreeSpace(roomId: string): MSC3089TreeSpace | null {
        const room = this.getRoom(roomId);
        if (room?.getMyMembership() !== KnownMembership.Join) return null;

        const createEvent = room.currentState.getStateEvents(EventType.RoomCreate, "");
        const purposeEvent = room.currentState.getStateEvents(
            UNSTABLE_MSC3088_PURPOSE.name,
            UNSTABLE_MSC3089_TREE_SUBTYPE.name,
        );

        if (!createEvent) throw new Error("Expected single room create event");

        if (!purposeEvent?.getContent()?.[UNSTABLE_MSC3088_ENABLED.name]) return null;
        if (createEvent.getContent()?.[RoomCreateTypeField] !== RoomType.Space) return null;

        return new MSC3089TreeSpace(this, roomId);
    }

    /**
     * Perform a single MSC3575 sliding sync request.
     * @param req - The request to make.
     * @param proxyBaseUrl - The base URL for the sliding sync proxy.
     * @param abortSignal - Optional signal to abort request mid-flight.
     * @returns The sliding sync response, or a standard error.
     * @throws on non 2xx status codes with an object with a field "httpStatus":number.
     */
    public slidingSync(
        req: MSC3575SlidingSyncRequest,
        proxyBaseUrl?: string,
        abortSignal?: AbortSignal,
    ): Promise<MSC3575SlidingSyncResponse> {
        const qps: QueryDict = {};
        if (req.pos) {
            qps.pos = req.pos;
            delete req.pos;
        }
        if (req.timeout) {
            qps.timeout = req.timeout;
            delete req.timeout;
        }
        const clientTimeout = req.clientTimeout;
        delete req.clientTimeout;
        return this.http.authedRequest<MSC3575SlidingSyncResponse>(Method.Post, "/sync", qps, req, {
            prefix: "/_matrix/client/unstable/org.matrix.msc3575",
            baseUrl: proxyBaseUrl,
            localTimeoutMs: clientTimeout,
            abortSignal,
        });
    }

    /**
     * @deprecated use supportsThreads() instead
     */
    public supportsExperimentalThreads(): boolean {
        this.logger.warn(`supportsExperimentalThreads() is deprecated, use supportThreads() instead`);
        return this.clientOpts?.experimentalThreadSupport || false;
    }

    /**
     * A helper to determine thread support
     * @returns a boolean to determine if threads are enabled
     */
    public supportsThreads(): boolean {
        return this.clientOpts?.threadSupport || false;
    }

    /**
     * A helper to determine intentional mentions support
     * @returns a boolean to determine if intentional mentions are enabled on the server
     * @experimental
     */
    public supportsIntentionalMentions(): boolean {
        return this.canSupport.get(Feature.IntentionalMentions) !== ServerSupport.Unsupported;
    }

    /**
     * Fetches the summary of a room as defined by an initial version of MSC3266 and implemented in Synapse
     * Proposed at https://github.com/matrix-org/matrix-doc/pull/3266
     * @param roomIdOrAlias - The ID or alias of the room to get the summary of.
     * @param via - The list of servers which know about the room if only an ID was provided.
     */
    public async getRoomSummary(roomIdOrAlias: string, via?: string[]): Promise<IRoomSummary> {
        const path = utils.encodeUri("/rooms/$roomid/summary", { $roomid: roomIdOrAlias });
        return this.http.authedRequest(Method.Get, path, { via }, undefined, {
            prefix: "/_matrix/client/unstable/im.nheko.summary",
        });
    }

    /**
     * Processes a list of threaded events and adds them to their respective timelines
     * @param room - the room the adds the threaded events
     * @param threadedEvents - an array of the threaded events
     * @param toStartOfTimeline - the direction in which we want to add the events
     */
    public processThreadEvents(room: Room, threadedEvents: MatrixEvent[], toStartOfTimeline: boolean): void {
        room.processThreadedEvents(threadedEvents, toStartOfTimeline);
    }

    /**
     * Processes a list of thread roots and creates a thread model
     * @param room - the room to create the threads in
     * @param threadedEvents - an array of thread roots
     * @param toStartOfTimeline - the direction
     */
    public processThreadRoots(room: Room, threadedEvents: MatrixEvent[], toStartOfTimeline: boolean): void {
        if (!this.supportsThreads()) return;
        room.processThreadRoots(threadedEvents, toStartOfTimeline);
    }

    public processBeaconEvents(room?: Room, events?: MatrixEvent[]): void {
        this.processAggregatedTimelineEvents(room, events);
    }

    /**
     * Calls aggregation functions for event types that are aggregated
     * Polls and location beacons
     * @param room - room the events belong to
     * @param events - timeline events to be processed
     * @returns
     */
    public processAggregatedTimelineEvents(room?: Room, events?: MatrixEvent[]): void {
        if (!events?.length) return;
        if (!room) return;

        room.currentState.processBeaconEvents(events, this);
        room.processPollEvents(events);
    }

    /**
     * Fetches information about the user for the configured access token.
     */
    public async whoami(): Promise<IWhoamiResponse> {
        return this.http.authedRequest(Method.Get, "/account/whoami");
    }

    /**
     * Find the event_id closest to the given timestamp in the given direction.
     * @returns Resolves: A promise of an object containing the event_id and
     *    origin_server_ts of the closest event to the timestamp in the given direction
     * @returns Rejects: when the request fails (module:http-api.MatrixError)
     */
    public async timestampToEvent(
        roomId: string,
        timestamp: number,
        dir: Direction,
    ): Promise<TimestampToEventResponse> {
        const path = utils.encodeUri("/rooms/$roomId/timestamp_to_event", {
            $roomId: roomId,
        });
        const queryParams = {
            ts: timestamp.toString(),
            dir: dir,
        };

        try {
            return await this.http.authedRequest(Method.Get, path, queryParams, undefined, {
                prefix: ClientPrefix.V1,
            });
        } catch (err) {
            // Fallback to the prefixed unstable endpoint. Since the stable endpoint is
            // new, we should also try the unstable endpoint before giving up. We can
            // remove this fallback request in a year (remove after 2023-11-28).
            if (
                (<MatrixError>err).errcode === "M_UNRECOGNIZED" &&
                // XXX: The 400 status code check should be removed in the future
                // when Synapse is compliant with MSC3743.
                ((<MatrixError>err).httpStatus === 400 ||
                    // This the correct standard status code for an unsupported
                    // endpoint according to MSC3743. Not Found and Method Not Allowed
                    // both indicate that this endpoint+verb combination is
                    // not supported.
                    (<MatrixError>err).httpStatus === 404 ||
                    (<MatrixError>err).httpStatus === 405)
            ) {
                return await this.http.authedRequest(Method.Get, path, queryParams, undefined, {
                    prefix: "/_matrix/client/unstable/org.matrix.msc3030",
                });
            }

            throw err;
        }
    }

    /**
     * Get the OIDC issuer responsible for authentication on this server, if any
     * @returns Resolves: A promise of an object containing the OIDC issuer if configured
     * @returns Rejects: when the request fails (module:http-api.MatrixError)
     * @experimental - part of MSC2965
     */
    public async getAuthIssuer(): Promise<{
        issuer: string;
    }> {
        return this.http.request(Method.Get, "/auth_issuer", undefined, undefined, {
            prefix: ClientPrefix.Unstable + "/org.matrix.msc2965",
        });
    }
}

/**
 * recalculates an accurate notifications count on event decryption.
 * Servers do not have enough knowledge about encrypted events to calculate an
 * accurate notification_count
 */
export function fixNotificationCountOnDecryption(cli: MatrixClient, event: MatrixEvent): void {
    const ourUserId = cli.getUserId();
    const eventId = event.getId();

    const room = cli.getRoom(event.getRoomId());
    if (!room || !ourUserId || !eventId) return;

    // Due to threads, we can get relation events (eg. edits & reactions) that never get
    // added to a timeline and so cannot be found in their own room (their edit / reaction
    // still applies to the event it needs to, so it doesn't matter too much). However, if
    // we try to process notification about this event, we'll get very confused because we
    // won't be able to find the event in the room, so will assume it must be unread, even
    // if it's actually read. We therefore skip anything that isn't in the room. This isn't
    // *great*, so if we can fix the homeless events (eg. with MSC4023) then we should probably
    // remove this workaround.
    if (!room.findEventById(eventId)) {
        logger.info(`Decrypted event ${event.getId()} is not in room ${room.roomId}: ignoring`);
        return;
    }

    const isThreadEvent = !!event.threadRootId && !event.isThreadRoot;

    let hasReadEvent;
    if (isThreadEvent) {
        const thread = room.getThread(event.threadRootId);
        hasReadEvent = thread
            ? thread.hasUserReadEvent(ourUserId, eventId)
            : // If the thread object does not exist in the room yet, we don't
              // want to calculate notification for this event yet. We have not
              // restored the read receipts yet and can't accurately calculate
              // notifications at this stage.
              //
              // This issue can likely go away when MSC3874 is implemented
              true;
    } else {
        hasReadEvent = room.hasUserReadEvent(ourUserId, eventId);
    }

    if (hasReadEvent) {
        // If the event has been read, ignore it.
        return;
    }

    const actions = cli.getPushActionsForEvent(event, true);

    // Ensure the unread counts are kept up to date if the event is encrypted
    // We also want to make sure that the notification count goes up if we already
    // have encrypted events to avoid other code from resetting 'highlight' to zero.
    const newHighlight = !!actions?.tweaks?.highlight;

    if (newHighlight) {
        // TODO: Handle mentions received while the client is offline
        // See also https://github.com/vector-im/element-web/issues/9069
        const newCount = room.getUnreadCountForEventContext(NotificationCountType.Highlight, event) + 1;
        if (isThreadEvent) {
            room.setThreadUnreadNotificationCount(event.threadRootId, NotificationCountType.Highlight, newCount);
        } else {
            room.setUnreadNotificationCount(NotificationCountType.Highlight, newCount);
        }
    }

    // `notify` is used in practice for incrementing the total count
    const newNotify = !!actions?.notify;

    // The room total count is NEVER incremented by the server for encrypted rooms. We basically ignore
    // the server here as it's always going to tell us to increment for encrypted events.
    if (newNotify) {
        // Total count is used to typically increment a room notification counter, but not loudly highlight it.
        const newCount = room.getUnreadCountForEventContext(NotificationCountType.Total, event) + 1;
        if (isThreadEvent) {
            room.setThreadUnreadNotificationCount(event.threadRootId, NotificationCountType.Total, newCount);
        } else {
            room.setUnreadNotificationCount(NotificationCountType.Total, newCount);
        }
    }
}

/**
 * Given an event, figure out the thread ID we should use for it in a receipt.
 *
 * This will either be "main", or event.threadRootId. For the thread root, or
 * e.g. reactions to the thread root, this will be main. For events inside the
 * thread, or e.g. reactions to them, this will be event.threadRootId.
 *
 * (Exported for test.)
 */
export function threadIdForReceipt(event: MatrixEvent): string {
    return inMainTimelineForReceipt(event) ? MAIN_ROOM_TIMELINE : event.threadRootId!;
}

/**
 * a) True for non-threaded messages, thread roots and non-thread relations to thread roots.
 * b) False for messages with thread relations to the thread root.
 * c) False for messages with any kind of relation to a message from case b.
 *
 * Note: true for redactions of messages that are in threads. Redacted messages
 * are not really in threads (because their relations are gone), so if they look
 * like they are in threads, that is a sign of a bug elsewhere. (At time of
 * writing, this bug definitely exists - messages are not moved to another
 * thread when they are redacted.)
 *
 * @returns true if this event is considered to be in the main timeline as far
 *               as receipts are concerned.
 */
export function inMainTimelineForReceipt(event: MatrixEvent): boolean {
    if (!event.threadRootId) {
        // Not in a thread: then it is in the main timeline
        return true;
    }

    if (event.isThreadRoot) {
        // Thread roots are in the main timeline. Note: the spec is ambiguous (or
        // wrong) on this - see
        // https://github.com/matrix-org/matrix-spec-proposals/pull/4037
        return true;
    }

    if (!event.isRelation()) {
        // If it's not related to anything, it can't be related via a chain of
        // relations to a thread root.
        //
        // Note: this is a bug, because how does it have a threadRootId if it is
        // neither a thread root, nor related to one?
        logger.warn(`Event is not a relation or a thread root, but still has a threadRootId! id=${event.getId()}`);
        return true;
    }

    if (event.isRelation(THREAD_RELATION_TYPE.name)) {
        // It's a message in a thread - definitely not in the main timeline.
        return false;
    }

    const isRelatedToRoot = event.relationEventId === event.threadRootId;

    // If it's related to the thread root (and we already know it's not a thread
    // relation) then it's in the main timeline. If it's related to something
    // else, then it's in the thread (because it has a thread ID).
    return isRelatedToRoot;
}<|MERGE_RESOLUTION|>--- conflicted
+++ resolved
@@ -146,10 +146,7 @@
     RoomCreateTypeField,
     RoomType,
     StateEvents,
-<<<<<<< HEAD
     TimelineEvents,
-=======
->>>>>>> d908036f
     UNSTABLE_MSC3088_ENABLED,
     UNSTABLE_MSC3088_PURPOSE,
     UNSTABLE_MSC3089_TREE_SUBTYPE,
@@ -235,12 +232,9 @@
 import { RegisterRequest, RegisterResponse } from "./@types/registration";
 import { MatrixRTCSessionManager } from "./matrixrtc/MatrixRTCSessionManager";
 import { getRelationsThreadFilter } from "./thread-utils";
-<<<<<<< HEAD
+import { KnownMembership, Membership } from "./@types/membership";
 import { RoomMessageEventContent, StickerEventContent } from "./@types/events";
 import { ImageInfo } from "./@types/media";
-=======
-import { KnownMembership, Membership } from "./@types/membership";
->>>>>>> d908036f
 
 export type Store = IStore;
 
