--- conflicted
+++ resolved
@@ -2073,12 +2073,7 @@
     }
 
     /**
-<<<<<<< HEAD
-     * Upload the device keys to the homeserver.
-     * @returns A promise that will resolve when the keys are uploaded.
-=======
      * @deprecated Does nothing.
->>>>>>> a9e7a46c
      */
     public async uploadKeys(): Promise<void> {
         logger.warn("MatrixClient.uploadKeys is deprecated");
