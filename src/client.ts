/*
Copyright 2015-2023 The Matrix.org Foundation C.I.C.

Licensed under the Apache License, Version 2.0 (the "License");
you may not use this file except in compliance with the License.
You may obtain a copy of the License at

    http://www.apache.org/licenses/LICENSE-2.0

Unless required by applicable law or agreed to in writing, software
distributed under the License is distributed on an "AS IS" BASIS,
WITHOUT WARRANTIES OR CONDITIONS OF ANY KIND, either express or implied.
See the License for the specific language governing permissions and
limitations under the License.
*/

/**
 * This is an internal module. See {@link MatrixClient} for the public class.
 */

import { Optional } from "matrix-events-sdk";

import type { IDeviceKeys, IMegolmSessionData, IOneTimeKey } from "./@types/crypto";
import { ISyncStateData, SetPresence, SyncApi, SyncApiOptions, SyncState } from "./sync";
import {
    EventStatus,
    IContent,
    IDecryptOptions,
    IEvent,
    MatrixEvent,
    MatrixEventEvent,
    MatrixEventHandlerMap,
    PushDetails,
} from "./models/event";
import { StubStore } from "./store/stub";
import { CallEvent, CallEventHandlerMap, createNewMatrixCall, MatrixCall, supportsMatrixCall } from "./webrtc/call";
import { Filter, IFilterDefinition, IRoomEventFilter } from "./filter";
import { CallEventHandlerEvent, CallEventHandler, CallEventHandlerEventHandlerMap } from "./webrtc/callEventHandler";
import {
    GroupCallEventHandler,
    GroupCallEventHandlerEvent,
    GroupCallEventHandlerEventHandlerMap,
} from "./webrtc/groupCallEventHandler";
import * as utils from "./utils";
import { replaceParam, QueryDict, sleep, noUnsafeEventProps, safeSet } from "./utils";
import { Direction, EventTimeline } from "./models/event-timeline";
import { IActionsObject, PushProcessor } from "./pushprocessor";
import { AutoDiscovery, AutoDiscoveryAction } from "./autodiscovery";
import * as olmlib from "./crypto/olmlib";
import { decodeBase64, encodeBase64 } from "./crypto/olmlib";
import { IExportedDevice as IExportedOlmDevice } from "./crypto/OlmDevice";
import { IOlmDevice } from "./crypto/algorithms/megolm";
import { TypedReEmitter } from "./ReEmitter";
import { IRoomEncryption, RoomList } from "./crypto/RoomList";
import { logger } from "./logger";
import { SERVICE_TYPES } from "./service-types";
import {
    HttpApiEvent,
    HttpApiEventHandlerMap,
    Upload,
    UploadOpts,
    MatrixError,
    MatrixHttpApi,
    Method,
    retryNetworkOperation,
    ClientPrefix,
    MediaPrefix,
    IdentityPrefix,
    IHttpOpts,
    FileType,
    UploadResponse,
    HTTPError,
    IRequestOpts,
    Body,
} from "./http-api";
import {
    Crypto,
    CryptoEvent,
    CryptoEventHandlerMap,
    fixBackupKey,
    ICryptoCallbacks,
    ICheckOwnCrossSigningTrustOpts,
    isCryptoAvailable,
    VerificationMethod,
    IRoomKeyRequestBody,
} from "./crypto";
import { DeviceInfo } from "./crypto/deviceinfo";
import { decodeRecoveryKey } from "./crypto/recoverykey";
import { keyFromAuthData } from "./crypto/key_passphrase";
import { User, UserEvent, UserEventHandlerMap } from "./models/user";
import { getHttpUriForMxc } from "./content-repo";
import { SearchResult } from "./models/search-result";
import { DEHYDRATION_ALGORITHM, IDehydratedDevice, IDehydratedDeviceKeyInfo } from "./crypto/dehydration";
import {
    IKeyBackupInfo,
    IKeyBackupPrepareOpts,
    IKeyBackupRestoreOpts,
    IKeyBackupRestoreResult,
    IKeyBackupRoomSessions,
    IKeyBackupSession,
} from "./crypto/keybackup";
import { IIdentityServerProvider } from "./@types/IIdentityServerProvider";
import { MatrixScheduler } from "./scheduler";
import { BeaconEvent, BeaconEventHandlerMap } from "./models/beacon";
import { AuthDict } from "./interactive-auth";
import { IMinimalEvent, IRoomEvent, IStateEvent } from "./sync-accumulator";
import { CrossSigningKey, ICreateSecretStorageOpts, IEncryptedEventInfo, IRecoveryKey } from "./crypto/api";
import { EventTimelineSet } from "./models/event-timeline-set";
import { VerificationRequest } from "./crypto/verification/request/VerificationRequest";
import { VerificationBase as Verification } from "./crypto/verification/Base";
import * as ContentHelpers from "./content-helpers";
import { CrossSigningInfo, DeviceTrustLevel, ICacheCallbacks, UserTrustLevel } from "./crypto/CrossSigning";
import { Room, NotificationCountType, RoomEvent, RoomEventHandlerMap, RoomNameState } from "./models/room";
import { RoomMemberEvent, RoomMemberEventHandlerMap } from "./models/room-member";
import { IPowerLevelsContent, RoomStateEvent, RoomStateEventHandlerMap } from "./models/room-state";
import {
    IAddThreePidOnlyBody,
    IBindThreePidBody,
    IContextResponse,
    ICreateRoomOpts,
    IEventSearchOpts,
    IGuestAccessOpts,
    IJoinRoomOpts,
    IPaginateOpts,
    IPresenceOpts,
    IRedactOpts,
    IRelationsRequestOpts,
    IRelationsResponse,
    IRoomDirectoryOptions,
    ISearchOpts,
    ISendEventResponse,
    INotificationsResponse,
    IFilterResponse,
    ITagsResponse,
    IStatusResponse,
    KnockRoomOpts,
} from "./@types/requests";
import {
    EventType,
    LOCAL_NOTIFICATION_SETTINGS_PREFIX,
    MsgType,
    PUSHER_ENABLED,
    RelationType,
    RoomCreateTypeField,
    RoomType,
    UNSTABLE_MSC3088_ENABLED,
    UNSTABLE_MSC3088_PURPOSE,
    UNSTABLE_MSC3089_TREE_SUBTYPE,
    MSC3912_RELATION_BASED_REDACTIONS_PROP,
} from "./@types/event";
import { IdServerUnbindResult, IImageInfo, JoinRule, Preset, Visibility } from "./@types/partials";
import { EventMapper, eventMapperFor, MapperOpts } from "./event-mapper";
import { randomString } from "./randomstring";
import { BackupManager, IKeyBackup, IKeyBackupCheck, IPreparedKeyBackupVersion, TrustInfo } from "./crypto/backup";
import { DEFAULT_TREE_POWER_LEVELS_TEMPLATE, MSC3089TreeSpace } from "./models/MSC3089TreeSpace";
import { ISignatures } from "./@types/signed";
import { IStore } from "./store";
import { ISecretRequest } from "./crypto/SecretStorage";
import {
    IEventWithRoomId,
    ISearchRequestBody,
    ISearchResponse,
    ISearchResults,
    IStateEventWithRoomId,
    SearchOrderBy,
} from "./@types/search";
import { ISynapseAdminDeactivateResponse, ISynapseAdminWhoisResponse } from "./@types/synapse";
import { IHierarchyRoom } from "./@types/spaces";
import {
    IPusher,
    IPusherRequest,
    IPushRule,
    IPushRules,
    PushRuleAction,
    PushRuleActionName,
    PushRuleKind,
    RuleId,
} from "./@types/PushRules";
import { IThreepid } from "./@types/threepids";
import { CryptoStore, OutgoingRoomKeyRequest } from "./crypto/store/base";
import { GroupCall, IGroupCallDataChannelOptions, GroupCallIntent, GroupCallType } from "./webrtc/groupCall";
import { MediaHandler } from "./webrtc/mediaHandler";
import {
    LoginTokenPostResponse,
    ILoginFlowsResponse,
    IRefreshTokenResponse,
    SSOAction,
    LoginResponse,
    LoginRequest,
} from "./@types/auth";
import { TypedEventEmitter } from "./models/typed-event-emitter";
import { MAIN_ROOM_TIMELINE, ReceiptType } from "./@types/read_receipts";
import { MSC3575SlidingSyncRequest, MSC3575SlidingSyncResponse, SlidingSync } from "./sliding-sync";
import { SlidingSyncSdk } from "./sliding-sync-sdk";
import {
    FeatureSupport,
    Thread,
    THREAD_RELATION_TYPE,
    determineFeatureSupport,
    ThreadFilterType,
    threadFilterTypeToFilter,
} from "./models/thread";
import { MBeaconInfoEventContent, M_BEACON_INFO } from "./@types/beacon";
import { UnstableValue } from "./NamespacedValue";
import { ToDeviceMessageQueue } from "./ToDeviceMessageQueue";
import { ToDeviceBatch } from "./models/ToDeviceMessage";
import { IgnoredInvites } from "./models/invites-ignorer";
import { UIARequest, UIAResponse } from "./@types/uia";
import { LocalNotificationSettings } from "./@types/local_notifications";
import { buildFeatureSupportMap, Feature, ServerSupport } from "./feature";
import { CryptoBackend } from "./common-crypto/CryptoBackend";
import { RUST_SDK_STORE_PREFIX } from "./rust-crypto/constants";
import { BootstrapCrossSigningOpts, CrossSigningKeyInfo, CryptoApi, ImportRoomKeysOpts } from "./crypto-api";
import { DeviceInfoMap } from "./crypto/DeviceList";
import {
    AddSecretStorageKeyOpts,
    SecretStorageKeyDescription,
    ServerSideSecretStorage,
    ServerSideSecretStorageImpl,
} from "./secret-storage";
import { RegisterRequest, RegisterResponse } from "./@types/registration";
import { MatrixRTCSessionManager } from "./matrixrtc/MatrixRTCSessionManager";

export type Store = IStore;

export type ResetTimelineCallback = (roomId: string) => boolean;

const SCROLLBACK_DELAY_MS = 3000;
export const CRYPTO_ENABLED: boolean = isCryptoAvailable();
const CAPABILITIES_CACHE_MS = 21600000; // 6 hours - an arbitrary value
const TURN_CHECK_INTERVAL = 10 * 60 * 1000; // poll for turn credentials every 10 minutes

export const UNSTABLE_MSC3852_LAST_SEEN_UA = new UnstableValue(
    "last_seen_user_agent",
    "org.matrix.msc3852.last_seen_user_agent",
);

interface IExportedDevice {
    olmDevice: IExportedOlmDevice;
    userId: string;
    deviceId: string;
}

export interface IKeysUploadResponse {
    one_time_key_counts: {
        // eslint-disable-line camelcase
        [algorithm: string]: number;
    };
}

export interface ICreateClientOpts {
    baseUrl: string;

    idBaseUrl?: string;

    /**
     * The data store used for sync data from the homeserver. If not specified,
     * this client will not store any HTTP responses. The `createClient` helper
     * will create a default store if needed.
     */
    store?: Store;

    /**
     * A store to be used for end-to-end crypto session data. If not specified,
     * end-to-end crypto will be disabled. The `createClient` helper will create
     * a default store if needed. Calls the factory supplied to
     * {@link setCryptoStoreFactory} if unspecified; or if no factory has been
     * specified, uses a default implementation (indexeddb in the browser,
     * in-memory otherwise).
     */
    cryptoStore?: CryptoStore;

    /**
     * The scheduler to use. If not
     * specified, this client will not retry requests on failure. This client
     * will supply its own processing function to
     * {@link MatrixScheduler#setProcessFunction}.
     */
    scheduler?: MatrixScheduler;

    /**
     * The function to invoke for HTTP requests.
     * Most supported environments have a global `fetch` registered to which this will fall back.
     */
    fetchFn?: typeof global.fetch;

    userId?: string;

    /**
     * A unique identifier for this device; used for tracking things like crypto
     * keys and access tokens. If not specified, end-to-end encryption will be
     * disabled.
     */
    deviceId?: string;

    accessToken?: string;

    /**
     * Identity server provider to retrieve the user's access token when accessing
     * the identity server. See also https://github.com/vector-im/element-web/issues/10615
     * which seeks to replace the previous approach of manual access tokens params
     * with this callback throughout the SDK.
     */
    identityServer?: IIdentityServerProvider;

    /**
     * The default maximum amount of
     * time to wait before timing out HTTP requests. If not specified, there is no timeout.
     */
    localTimeoutMs?: number;

    /**
     * Set to true to use
     * Authorization header instead of query param to send the access token to the server.
     *
     * Default false.
     */
    useAuthorizationHeader?: boolean;

    /**
     * Set to true to enable
     * improved timeline support, see {@link MatrixClient#getEventTimeline}.
     * It is disabled by default for compatibility with older clients - in particular to
     * maintain support for back-paginating the live timeline after a '/sync'
     * result with a gap.
     */
    timelineSupport?: boolean;

    /**
     * Extra query parameters to append
     * to all requests with this client. Useful for application services which require
     * `?user_id=`.
     */
    queryParams?: Record<string, string>;

    /**
     * Device data exported with
     * "exportDevice" method that must be imported to recreate this device.
     * Should only be useful for devices with end-to-end crypto enabled.
     * If provided, deviceId and userId should **NOT** be provided at the top
     * level (they are present in the exported data).
     */
    deviceToImport?: IExportedDevice;

    /**
     * Key used to pickle olm objects or other sensitive data.
     */
    pickleKey?: string;

    /**
     * Verification methods we should offer to the other side when performing an interactive verification.
     * If unset, we will offer all known methods. Currently these are: showing a QR code, scanning a QR code, and SAS
     * (aka "emojis").
     */
    verificationMethods?: Array<VerificationMethod>;

    /**
     * Whether relaying calls through a TURN server should be forced. Default false.
     */
    forceTURN?: boolean;

    /**
     * Up to this many ICE candidates will be gathered when an incoming call arrives.
     * Gathering does not send data to the caller, but will communicate with the configured TURN
     * server. Default 0.
     */
    iceCandidatePoolSize?: number;

    /**
     * True to advertise support for call transfers to other parties on Matrix calls. Default false.
     */
    supportsCallTransfer?: boolean;

    /**
     * Whether to allow a fallback ICE server should be used for negotiating a
     * WebRTC connection if the homeserver doesn't provide any servers. Defaults to false.
     */
    fallbackICEServerAllowed?: boolean;

    /**
     * If true, to-device signalling for group calls will be encrypted
     * with Olm. Default: true.
     */
    useE2eForGroupCall?: boolean;

    livekitServiceURL?: string;

    /**
     * Crypto callbacks provided by the application
     */
    cryptoCallbacks?: ICryptoCallbacks;

    /**
     * Method to generate room names for empty rooms and rooms names based on membership.
     * Defaults to a built-in English handler with basic pluralisation.
     */
    roomNameGenerator?: (roomId: string, state: RoomNameState) => string | null;

    /**
     * If true, participant can join group call without video and audio this has to be allowed. By default, a local
     * media stream is needed to establish a group call.
     * Default: false.
     */
    isVoipWithNoMediaAllowed?: boolean;

    /**
     * If true, group calls will not establish media connectivity and only create the signaling events,
     * so that livekit media can be used in the application layert (js-sdk contains no livekit code).
     */
    useLivekitForGroupCalls?: boolean;
}

export interface IMatrixClientCreateOpts extends ICreateClientOpts {
    /**
     * Whether to allow sending messages to encrypted rooms when encryption
     * is not available internally within this SDK. This is useful if you are using an external
     * E2E proxy, for example. Defaults to false.
     */
    usingExternalCrypto?: boolean;
}

export enum PendingEventOrdering {
    Chronological = "chronological",
    Detached = "detached",
}

export interface IStartClientOpts {
    /**
     * The event `limit=` to apply to initial sync. Default: 8.
     */
    initialSyncLimit?: number;

    /**
     * True to put `archived=true</code> on the <code>/initialSync` request. Default: false.
     */
    includeArchivedRooms?: boolean;

    /**
     * True to do /profile requests on every invite event if the displayname/avatar_url is not known for this user ID. Default: false.
     */
    resolveInvitesToProfiles?: boolean;

    /**
     * Controls where pending messages appear in a room's timeline. If "<b>chronological</b>", messages will
     * appear in the timeline when the call to `sendEvent` was made. If "<b>detached</b>",
     * pending messages will appear in a separate list, accessbile via {@link Room#getPendingEvents}.
     * Default: "chronological".
     */
    pendingEventOrdering?: PendingEventOrdering;

    /**
     * The number of milliseconds to wait on /sync. Default: 30000 (30 seconds).
     */
    pollTimeout?: number;

    /**
     * The filter to apply to /sync calls.
     */
    filter?: Filter;

    /**
     * True to perform syncing without automatically updating presence.
     */
    disablePresence?: boolean;

    /**
     * True to not load all membership events during initial sync but fetch them when needed by calling
     * `loadOutOfBandMembers` This will override the filter option at this moment.
     */
    lazyLoadMembers?: boolean;

    /**
     * The number of seconds between polls to /.well-known/matrix/client, undefined to disable.
     * This should be in the order of hours. Default: undefined.
     */
    clientWellKnownPollPeriod?: number;

    /**
     * @deprecated use `threadSupport` instead
     */
    experimentalThreadSupport?: boolean;

    /**
     * Will organises events in threaded conversations when
     * a thread relation is encountered
     */
    threadSupport?: boolean;

    /**
     * @experimental
     */
    slidingSync?: SlidingSync;
}

export interface IStoredClientOpts extends IStartClientOpts {}

export enum RoomVersionStability {
    Stable = "stable",
    Unstable = "unstable",
}

export interface IRoomVersionsCapability {
    default: string;
    available: Record<string, RoomVersionStability>;
}

export interface ICapability {
    enabled: boolean;
}

export interface IChangePasswordCapability extends ICapability {}

export interface IThreadsCapability extends ICapability {}

export interface IMSC3882GetLoginTokenCapability extends ICapability {}

export const UNSTABLE_MSC3882_CAPABILITY = new UnstableValue("m.get_login_token", "org.matrix.msc3882.get_login_token");

export const UNSTABLE_MSC2666_SHARED_ROOMS = "uk.half-shot.msc2666";
export const UNSTABLE_MSC2666_MUTUAL_ROOMS = "uk.half-shot.msc2666.mutual_rooms";
export const UNSTABLE_MSC2666_QUERY_MUTUAL_ROOMS = "uk.half-shot.msc2666.query_mutual_rooms";

/**
 * A representation of the capabilities advertised by a homeserver as defined by
 * [Capabilities negotiation](https://spec.matrix.org/v1.6/client-server-api/#get_matrixclientv3capabilities).
 */
export interface Capabilities {
    [key: string]: any;
    "m.change_password"?: IChangePasswordCapability;
    "m.room_versions"?: IRoomVersionsCapability;
    "io.element.thread"?: IThreadsCapability;
    [UNSTABLE_MSC3882_CAPABILITY.name]?: IMSC3882GetLoginTokenCapability;
    [UNSTABLE_MSC3882_CAPABILITY.altName]?: IMSC3882GetLoginTokenCapability;
}

/** @deprecated prefer {@link CrossSigningKeyInfo}. */
export type ICrossSigningKey = CrossSigningKeyInfo;

enum CrossSigningKeyType {
    MasterKey = "master_key",
    SelfSigningKey = "self_signing_key",
    UserSigningKey = "user_signing_key",
}

export type CrossSigningKeys = Record<CrossSigningKeyType, ICrossSigningKey>;

export type SendToDeviceContentMap = Map<string, Map<string, Record<string, any>>>;

export interface ISignedKey {
    keys: Record<string, string>;
    signatures: ISignatures;
    user_id: string;
    algorithms: string[];
    device_id: string;
}

export type KeySignatures = Record<string, Record<string, ICrossSigningKey | ISignedKey>>;
export interface IUploadKeySignaturesResponse {
    failures: Record<
        string,
        Record<
            string,
            {
                errcode: string;
                error: string;
            }
        >
    >;
}

export interface IPreviewUrlResponse {
    [key: string]: undefined | string | number;
    "og:title": string;
    "og:type": string;
    "og:url": string;
    "og:image"?: string;
    "og:image:type"?: string;
    "og:image:height"?: number;
    "og:image:width"?: number;
    "og:description"?: string;
    "matrix:image:size"?: number;
}

export interface ITurnServerResponse {
    uris: string[];
    username: string;
    password: string;
    ttl: number;
}

export interface ITurnServer {
    urls: string[];
    username: string;
    credential: string;
}

export interface IServerVersions {
    versions: string[];
    unstable_features: Record<string, boolean>;
}

export const M_AUTHENTICATION = new UnstableValue("m.authentication", "org.matrix.msc2965.authentication");

export interface IClientWellKnown {
    [key: string]: any;
    "m.homeserver"?: IWellKnownConfig;
    "m.identity_server"?: IWellKnownConfig;
    [M_AUTHENTICATION.name]?: IDelegatedAuthConfig; // MSC2965
}

export interface IWellKnownConfig<T = IClientWellKnown> {
    raw?: T;
    action?: AutoDiscoveryAction;
    reason?: string;
    error?: Error | string;
    // eslint-disable-next-line
    base_url?: string | null;
    // XXX: this is undocumented
    server_name?: string;
}

export interface IDelegatedAuthConfig {
    // MSC2965
    /** The OIDC Provider/issuer the client should use */
    issuer: string;
    /** The optional URL of the web UI where the user can manage their account */
    account?: string;
}

interface IKeyBackupPath {
    path: string;
    queryData?: {
        version: string;
    };
}

interface IMediaConfig {
    [key: string]: any; // extensible
    "m.upload.size"?: number;
}

interface IThirdPartySigned {
    sender: string;
    mxid: string;
    token: string;
    signatures: ISignatures;
}

interface IJoinRequestBody {
    third_party_signed?: IThirdPartySigned;
}

interface ITagMetadata {
    [key: string]: any;
    order?: number;
}

interface IMessagesResponse {
    start?: string;
    end?: string;
    chunk: IRoomEvent[];
    state?: IStateEvent[];
}

interface IThreadedMessagesResponse {
    prev_batch: string;
    next_batch: string;
    chunk: IRoomEvent[];
    state: IStateEvent[];
}

export interface IRequestTokenResponse {
    sid: string;
    submit_url?: string;
}

export interface IRequestMsisdnTokenResponse extends IRequestTokenResponse {
    msisdn: string;
    success: boolean;
    intl_fmt: string;
}

export interface IUploadKeysRequest {
    "device_keys"?: Required<IDeviceKeys>;
    "one_time_keys"?: Record<string, IOneTimeKey>;
    "org.matrix.msc2732.fallback_keys"?: Record<string, IOneTimeKey>;
}

export interface IQueryKeysRequest {
    device_keys: { [userId: string]: string[] };
    timeout?: number;
    token?: string;
}

export interface IClaimKeysRequest {
    one_time_keys: { [userId: string]: { [deviceId: string]: string } };
    timeout?: number;
}

export interface IOpenIDToken {
    access_token: string;
    token_type: "Bearer" | string;
    matrix_server_name: string;
    expires_in: number;
}

interface IRoomInitialSyncResponse {
    room_id: string;
    membership: "invite" | "join" | "leave" | "ban";
    messages?: {
        start?: string;
        end?: string;
        chunk: IEventWithRoomId[];
    };
    state?: IStateEventWithRoomId[];
    visibility: Visibility;
    account_data?: IMinimalEvent[];
    presence: Partial<IEvent>; // legacy and undocumented, api is deprecated so this won't get attention
}

interface IJoinedRoomsResponse {
    joined_rooms: string[];
}

interface IJoinedMembersResponse {
    joined: {
        [userId: string]: {
            display_name: string;
            avatar_url: string;
        };
    };
}

// Re-export for backwards compatibility
export type IRegisterRequestParams = RegisterRequest;

export interface IPublicRoomsChunkRoom {
    room_id: string;
    name?: string;
    avatar_url?: string;
    topic?: string;
    canonical_alias?: string;
    aliases?: string[];
    world_readable: boolean;
    guest_can_join: boolean;
    num_joined_members: number;
    room_type?: RoomType | string; // Added by MSC3827
    join_rule?: JoinRule.Knock | JoinRule.Public; // Added by MSC2403
}

interface IPublicRoomsResponse {
    chunk: IPublicRoomsChunkRoom[];
    next_batch?: string;
    prev_batch?: string;
    total_room_count_estimate?: number;
}

interface IUserDirectoryResponse {
    results: {
        user_id: string;
        display_name?: string;
        avatar_url?: string;
    }[];
    limited: boolean;
}

export interface IMyDevice {
    "device_id": string;
    "display_name"?: string;
    "last_seen_ip"?: string;
    "last_seen_ts"?: number;
    // UNSTABLE_MSC3852_LAST_SEEN_UA
    "last_seen_user_agent"?: string;
    "org.matrix.msc3852.last_seen_user_agent"?: string;
}

export interface Keys {
    keys: { [keyId: string]: string };
    usage: string[];
    user_id: string;
}

export interface SigningKeys extends Keys {
    signatures: ISignatures;
}

export interface DeviceKeys {
    [deviceId: string]: IDeviceKeys & {
        unsigned?: {
            device_display_name: string;
        };
    };
}

export interface IDownloadKeyResult {
    failures: { [serverName: string]: object };
    device_keys: { [userId: string]: DeviceKeys };
    // the following three fields were added in 1.1
    master_keys?: { [userId: string]: Keys };
    self_signing_keys?: { [userId: string]: SigningKeys };
    user_signing_keys?: { [userId: string]: SigningKeys };
}

export interface IClaimOTKsResult {
    failures: { [serverName: string]: object };
    one_time_keys: {
        [userId: string]: {
            [deviceId: string]: {
                [keyId: string]: {
                    key: string;
                    signatures: ISignatures;
                };
            };
        };
    };
}

export interface IFieldType {
    regexp: string;
    placeholder: string;
}

export interface IInstance {
    desc: string;
    icon?: string;
    fields: object;
    network_id: string;
    // XXX: this is undocumented but we rely on it: https://github.com/matrix-org/matrix-doc/issues/3203
    instance_id: string;
}

export interface IProtocol {
    user_fields: string[];
    location_fields: string[];
    icon: string;
    field_types: Record<string, IFieldType>;
    instances: IInstance[];
}

interface IThirdPartyLocation {
    alias: string;
    protocol: string;
    fields: object;
}

interface IThirdPartyUser {
    userid: string;
    protocol: string;
    fields: object;
}

interface IRoomSummary extends Omit<IPublicRoomsChunkRoom, "canonical_alias" | "aliases"> {
    room_type?: RoomType;
    membership?: string;
    is_encrypted: boolean;
}

interface IRoomKeysResponse {
    sessions: IKeyBackupRoomSessions;
}

interface IRoomsKeysResponse {
    rooms: Record<string, IRoomKeysResponse>;
}

interface IRoomHierarchy {
    rooms: IHierarchyRoom[];
    next_batch?: string;
}

export interface TimestampToEventResponse {
    event_id: string;
    origin_server_ts: string;
}

interface IWhoamiResponse {
    user_id: string;
    device_id?: string;
    is_guest?: boolean;
}
/* eslint-enable camelcase */

// We're using this constant for methods overloading and inspect whether a variable
// contains an eventId or not. This was required to ensure backwards compatibility
// of methods for threads
// Probably not the most graceful solution but does a good enough job for now
const EVENT_ID_PREFIX = "$";

export enum ClientEvent {
    Sync = "sync",
    Event = "event",
    ToDeviceEvent = "toDeviceEvent",
    AccountData = "accountData",
    Room = "Room",
    DeleteRoom = "deleteRoom",
    SyncUnexpectedError = "sync.unexpectedError",
    ClientWellKnown = "WellKnown.client",
    ReceivedVoipEvent = "received_voip_event",
    UndecryptableToDeviceEvent = "toDeviceEvent.undecryptable",
    TurnServers = "turnServers",
    TurnServersError = "turnServers.error",
}

type RoomEvents =
    | RoomEvent.Name
    | RoomEvent.Redaction
    | RoomEvent.RedactionCancelled
    | RoomEvent.Receipt
    | RoomEvent.Tags
    | RoomEvent.LocalEchoUpdated
    | RoomEvent.HistoryImportedWithinTimeline
    | RoomEvent.AccountData
    | RoomEvent.MyMembership
    | RoomEvent.Timeline
    | RoomEvent.TimelineReset;

type RoomStateEvents =
    | RoomStateEvent.Events
    | RoomStateEvent.Members
    | RoomStateEvent.NewMember
    | RoomStateEvent.Update
    | RoomStateEvent.Marker;

type CryptoEvents =
    | CryptoEvent.KeySignatureUploadFailure
    | CryptoEvent.KeyBackupStatus
    | CryptoEvent.KeyBackupFailed
    | CryptoEvent.KeyBackupSessionsRemaining
    | CryptoEvent.RoomKeyRequest
    | CryptoEvent.RoomKeyRequestCancellation
    | CryptoEvent.VerificationRequest
    | CryptoEvent.VerificationRequestReceived
    | CryptoEvent.DeviceVerificationChanged
    | CryptoEvent.UserTrustStatusChanged
    | CryptoEvent.KeysChanged
    | CryptoEvent.Warning
    | CryptoEvent.DevicesUpdated
    | CryptoEvent.WillUpdateDevices;

type MatrixEventEvents = MatrixEventEvent.Decrypted | MatrixEventEvent.Replaced | MatrixEventEvent.VisibilityChange;

type RoomMemberEvents =
    | RoomMemberEvent.Name
    | RoomMemberEvent.Typing
    | RoomMemberEvent.PowerLevel
    | RoomMemberEvent.Membership;

type UserEvents =
    | UserEvent.AvatarUrl
    | UserEvent.DisplayName
    | UserEvent.Presence
    | UserEvent.CurrentlyActive
    | UserEvent.LastPresenceTs;

export type EmittedEvents =
    | ClientEvent
    | RoomEvents
    | RoomStateEvents
    | CryptoEvents
    | MatrixEventEvents
    | RoomMemberEvents
    | UserEvents
    | CallEvent // re-emitted by call.ts using Object.values
    | CallEventHandlerEvent.Incoming
    | GroupCallEventHandlerEvent.Incoming
    | GroupCallEventHandlerEvent.Outgoing
    | GroupCallEventHandlerEvent.Ended
    | GroupCallEventHandlerEvent.Participants
    | HttpApiEvent.SessionLoggedOut
    | HttpApiEvent.NoConsent
    | BeaconEvent;

export type ClientEventHandlerMap = {
    /**
     * Fires whenever the SDK's syncing state is updated. The state can be one of:
     * <ul>
     *
     * <li>PREPARED: The client has synced with the server at least once and is
     * ready for methods to be called on it. This will be immediately followed by
     * a state of SYNCING. <i>This is the equivalent of "syncComplete" in the
     * previous API.</i></li>
     *
     * <li>CATCHUP: The client has detected the connection to the server might be
     * available again and will now try to do a sync again. As this sync might take
     * a long time (depending how long ago was last synced, and general server
     * performance) the client is put in this mode so the UI can reflect trying
     * to catch up with the server after losing connection.</li>
     *
     * <li>SYNCING : The client is currently polling for new events from the server.
     * This will be called <i>after</i> processing latest events from a sync.</li>
     *
     * <li>ERROR : The client has had a problem syncing with the server. If this is
     * called <i>before</i> PREPARED then there was a problem performing the initial
     * sync. If this is called <i>after</i> PREPARED then there was a problem polling
     * the server for updates. This may be called multiple times even if the state is
     * already ERROR. <i>This is the equivalent of "syncError" in the previous
     * API.</i></li>
     *
     * <li>RECONNECTING: The sync connection has dropped, but not (yet) in a way that
     * should be considered erroneous.
     * </li>
     *
     * <li>STOPPED: The client has stopped syncing with server due to stopClient
     * being called.
     * </li>
     * </ul>
     * State transition diagram:
     * ```
     *                                          +---->STOPPED
     *                                          |
     *              +----->PREPARED -------> SYNCING <--+
     *              |                        ^  |  ^    |
     *              |      CATCHUP ----------+  |  |    |
     *              |        ^                  V  |    |
     *   null ------+        |  +------- RECONNECTING   |
     *              |        V  V                       |
     *              +------->ERROR ---------------------+
     *
     * NB: 'null' will never be emitted by this event.
     *
     * ```
     * Transitions:
     * <ul>
     *
     * <li>`null -> PREPARED` : Occurs when the initial sync is completed
     * first time. This involves setting up filters and obtaining push rules.
     *
     * <li>`null -> ERROR` : Occurs when the initial sync failed first time.
     *
     * <li>`ERROR -> PREPARED` : Occurs when the initial sync succeeds
     * after previously failing.
     *
     * <li>`PREPARED -> SYNCING` : Occurs immediately after transitioning
     * to PREPARED. Starts listening for live updates rather than catching up.
     *
     * <li>`SYNCING -> RECONNECTING` : Occurs when the live update fails.
     *
     * <li>`RECONNECTING -> RECONNECTING` : Can occur if the update calls
     * continue to fail, but the keepalive calls (to /versions) succeed.
     *
     * <li>`RECONNECTING -> ERROR` : Occurs when the keepalive call also fails
     *
     * <li>`ERROR -> SYNCING` : Occurs when the client has performed a
     * live update after having previously failed.
     *
     * <li>`ERROR -> ERROR` : Occurs when the client has failed to keepalive
     * for a second time or more.</li>
     *
     * <li>`SYNCING -> SYNCING` : Occurs when the client has performed a live
     * update. This is called <i>after</i> processing.</li>
     *
     * <li>`* -> STOPPED` : Occurs once the client has stopped syncing or
     * trying to sync after stopClient has been called.</li>
     * </ul>
     *
     * @param state - An enum representing the syncing state. One of "PREPARED",
     * "SYNCING", "ERROR", "STOPPED".
     *
     * @param prevState - An enum representing the previous syncing state.
     * One of "PREPARED", "SYNCING", "ERROR", "STOPPED" <b>or null</b>.
     *
     * @param data - Data about this transition.
     *
     * @example
     * ```
     * matrixClient.on("sync", function(state, prevState, data) {
     *   switch (state) {
     *     case "ERROR":
     *       // update UI to say "Connection Lost"
     *       break;
     *     case "SYNCING":
     *       // update UI to remove any "Connection Lost" message
     *       break;
     *     case "PREPARED":
     *       // the client instance is ready to be queried.
     *       var rooms = matrixClient.getRooms();
     *       break;
     *   }
     * });
     * ```
     */
    [ClientEvent.Sync]: (state: SyncState, lastState: SyncState | null, data?: ISyncStateData) => void;
    /**
     * Fires whenever the SDK receives a new event.
     * <p>
     * This is only fired for live events received via /sync - it is not fired for
     * events received over context, search, or pagination APIs.
     *
     * @param event - The matrix event which caused this event to fire.
     * @example
     * ```
     * matrixClient.on("event", function(event){
     *   var sender = event.getSender();
     * });
     * ```
     */
    [ClientEvent.Event]: (event: MatrixEvent) => void;
    /**
     * Fires whenever the SDK receives a new to-device event.
     * @param event - The matrix event which caused this event to fire.
     * @example
     * ```
     * matrixClient.on("toDeviceEvent", function(event){
     *   var sender = event.getSender();
     * });
     * ```
     */
    [ClientEvent.ToDeviceEvent]: (event: MatrixEvent) => void;
    /**
     * Fires if a to-device event is received that cannot be decrypted.
     * Encrypted to-device events will (generally) use plain Olm encryption,
     * in which case decryption failures are fatal: the event will never be
     * decryptable, unlike Megolm encrypted events where the key may simply
     * arrive later.
     *
     * An undecryptable to-device event is therefore likley to indicate problems.
     *
     * @param event - The undecyptable to-device event
     */
    [ClientEvent.UndecryptableToDeviceEvent]: (event: MatrixEvent) => void;
    /**
     * Fires whenever new user-scoped account_data is added.
     * @param event - The event describing the account_data just added
     * @param event - The previous account data, if known.
     * @example
     * ```
     * matrixClient.on("accountData", function(event, oldEvent){
     *   myAccountData[event.type] = event.content;
     * });
     * ```
     */
    [ClientEvent.AccountData]: (event: MatrixEvent, lastEvent?: MatrixEvent) => void;
    /**
     * Fires whenever a new Room is added. This will fire when you are invited to a
     * room, as well as when you join a room. <strong>This event is experimental and
     * may change.</strong>
     * @param room - The newly created, fully populated room.
     * @example
     * ```
     * matrixClient.on("Room", function(room){
     *   var roomId = room.roomId;
     * });
     * ```
     */
    [ClientEvent.Room]: (room: Room) => void;
    /**
     * Fires whenever a Room is removed. This will fire when you forget a room.
     * <strong>This event is experimental and may change.</strong>
     * @param roomId - The deleted room ID.
     * @example
     * ```
     * matrixClient.on("deleteRoom", function(roomId){
     *   // update UI from getRooms()
     * });
     * ```
     */
    [ClientEvent.DeleteRoom]: (roomId: string) => void;
    [ClientEvent.SyncUnexpectedError]: (error: Error) => void;
    /**
     * Fires when the client .well-known info is fetched.
     *
     * @param data - The JSON object returned by the server
     */
    [ClientEvent.ClientWellKnown]: (data: IClientWellKnown) => void;
    [ClientEvent.ReceivedVoipEvent]: (event: MatrixEvent) => void;
    [ClientEvent.TurnServers]: (servers: ITurnServer[]) => void;
    [ClientEvent.TurnServersError]: (error: Error, fatal: boolean) => void;
} & RoomEventHandlerMap &
    RoomStateEventHandlerMap &
    CryptoEventHandlerMap &
    MatrixEventHandlerMap &
    RoomMemberEventHandlerMap &
    UserEventHandlerMap &
    CallEventHandlerEventHandlerMap &
    GroupCallEventHandlerEventHandlerMap &
    CallEventHandlerMap &
    HttpApiEventHandlerMap &
    BeaconEventHandlerMap;

const SSO_ACTION_PARAM = new UnstableValue("action", "org.matrix.msc3824.action");

/**
 * Represents a Matrix Client. Only directly construct this if you want to use
 * custom modules. Normally, {@link createClient} should be used
 * as it specifies 'sensible' defaults for these modules.
 */
export class MatrixClient extends TypedEventEmitter<EmittedEvents, ClientEventHandlerMap> {
    public static readonly RESTORE_BACKUP_ERROR_BAD_KEY = "RESTORE_BACKUP_ERROR_BAD_KEY";

    public reEmitter = new TypedReEmitter<EmittedEvents, ClientEventHandlerMap>(this);
    public olmVersion: [number, number, number] | null = null; // populated after initCrypto
    public usingExternalCrypto = false;
    public store: Store;
    public deviceId: string | null;
    public credentials: { userId: string | null };
    public pickleKey?: string;
    public scheduler?: MatrixScheduler;
    public clientRunning = false;
    public timelineSupport = false;
    public urlPreviewCache: { [key: string]: Promise<IPreviewUrlResponse> } = {};
    public identityServer?: IIdentityServerProvider;
    public http: MatrixHttpApi<IHttpOpts & { onlyData: true }>; // XXX: Intended private, used in code.

    /**
     * The libolm crypto implementation, if it is in use.
     *
     * @deprecated This should not be used. Instead, use the methods exposed directly on this class or
     * (where they are available) via {@link getCrypto}.
     */
    public crypto?: Crypto; // XXX: Intended private, used in code. Being replaced by cryptoBackend

    private cryptoBackend?: CryptoBackend; // one of crypto or rustCrypto
    public cryptoCallbacks: ICryptoCallbacks; // XXX: Intended private, used in code.
    public callEventHandler?: CallEventHandler; // XXX: Intended private, used in code.
    public groupCallEventHandler?: GroupCallEventHandler;
    public supportsCallTransfer = false; // XXX: Intended private, used in code.
    public forceTURN = false; // XXX: Intended private, used in code.
    public iceCandidatePoolSize = 0; // XXX: Intended private, used in code.
    public idBaseUrl?: string;
    public baseUrl: string;
    public readonly isVoipWithNoMediaAllowed;

    public useLivekitForGroupCalls: boolean;

    // Note: these are all `protected` to let downstream consumers make mistakes if they want to.
    // We don't technically support this usage, but have reasons to do this.

    protected canSupportVoip = false;
    protected peekSync: SyncApi | null = null;
    protected isGuestAccount = false;
    protected ongoingScrollbacks: { [roomId: string]: { promise?: Promise<Room>; errorTs?: number } } = {};
    protected notifTimelineSet: EventTimelineSet | null = null;
    protected cryptoStore?: CryptoStore;
    protected verificationMethods?: VerificationMethod[];
    protected fallbackICEServerAllowed = false;
    protected roomList: RoomList;
    protected syncApi?: SlidingSyncSdk | SyncApi;
    public roomNameGenerator?: ICreateClientOpts["roomNameGenerator"];
    public pushRules?: IPushRules;
    protected syncLeftRoomsPromise?: Promise<Room[]>;
    protected syncedLeftRooms = false;
    protected clientOpts?: IStoredClientOpts;
    protected clientWellKnownIntervalID?: ReturnType<typeof setInterval>;
    protected canResetTimelineCallback?: ResetTimelineCallback;

    public canSupport = new Map<Feature, ServerSupport>();

    // The pushprocessor caches useful things, so keep one and re-use it
    protected pushProcessor = new PushProcessor(this);

    // Promise to a response of the server's /versions response
    // TODO: This should expire: https://github.com/matrix-org/matrix-js-sdk/issues/1020
    protected serverVersionsPromise?: Promise<IServerVersions>;

    public cachedCapabilities?: {
        capabilities: Capabilities;
        expiration: number;
    };
    protected clientWellKnown?: IClientWellKnown;
    protected clientWellKnownPromise?: Promise<IClientWellKnown>;
    protected turnServers: ITurnServer[] = [];
    protected turnServersExpiry = 0;
    protected checkTurnServersIntervalID?: ReturnType<typeof setInterval>;
    protected exportedOlmDeviceToImport?: IExportedOlmDevice;
    protected txnCtr = 0;
    protected mediaHandler = new MediaHandler(this);
    protected sessionId: string;
    protected pendingEventEncryption = new Map<string, Promise<void>>();

    private useE2eForGroupCall = true;
    private toDeviceMessageQueue: ToDeviceMessageQueue;
    public livekitServiceURL?: string;

    private _secretStorage: ServerSideSecretStorageImpl;

    // A manager for determining which invites should be ignored.
    public readonly ignoredInvites: IgnoredInvites;

    public readonly matrixRTC: MatrixRTCSessionManager;

    public constructor(opts: IMatrixClientCreateOpts) {
        super();

        opts.baseUrl = utils.ensureNoTrailingSlash(opts.baseUrl);
        opts.idBaseUrl = utils.ensureNoTrailingSlash(opts.idBaseUrl);

        this.baseUrl = opts.baseUrl;
        this.idBaseUrl = opts.idBaseUrl;
        this.identityServer = opts.identityServer;

        this.usingExternalCrypto = opts.usingExternalCrypto ?? false;
        this.store = opts.store || new StubStore();
        this.deviceId = opts.deviceId || null;
        this.sessionId = randomString(10);

        const userId = opts.userId || null;
        this.credentials = { userId };

        this.http = new MatrixHttpApi(this as ConstructorParameters<typeof MatrixHttpApi>[0], {
            fetchFn: opts.fetchFn,
            baseUrl: opts.baseUrl,
            idBaseUrl: opts.idBaseUrl,
            accessToken: opts.accessToken,
            prefix: ClientPrefix.V3,
            onlyData: true,
            extraParams: opts.queryParams,
            localTimeoutMs: opts.localTimeoutMs,
            useAuthorizationHeader: opts.useAuthorizationHeader,
        });

        if (opts.deviceToImport) {
            if (this.deviceId) {
                logger.warn(
                    "not importing device because device ID is provided to " +
                        "constructor independently of exported data",
                );
            } else if (this.credentials.userId) {
                logger.warn(
                    "not importing device because user ID is provided to " +
                        "constructor independently of exported data",
                );
            } else if (!opts.deviceToImport.deviceId) {
                logger.warn("not importing device because no device ID in exported data");
            } else {
                this.deviceId = opts.deviceToImport.deviceId;
                this.credentials.userId = opts.deviceToImport.userId;
                // will be used during async initialization of the crypto
                this.exportedOlmDeviceToImport = opts.deviceToImport.olmDevice;
            }
        } else if (opts.pickleKey) {
            this.pickleKey = opts.pickleKey;
        }

        this.useLivekitForGroupCalls = Boolean(opts.useLivekitForGroupCalls);

        this.scheduler = opts.scheduler;
        if (this.scheduler) {
            this.scheduler.setProcessFunction(async (eventToSend: MatrixEvent) => {
                const room = this.getRoom(eventToSend.getRoomId());
                if (eventToSend.status !== EventStatus.SENDING) {
                    this.updatePendingEventStatus(room, eventToSend, EventStatus.SENDING);
                }
                const res = await this.sendEventHttpRequest(eventToSend);
                if (room) {
                    // ensure we update pending event before the next scheduler run so that any listeners to event id
                    // updates on the synchronous event emitter get a chance to run first.
                    room.updatePendingEvent(eventToSend, EventStatus.SENT, res.event_id);
                }
                return res;
            });
        }

        if (supportsMatrixCall()) {
            this.callEventHandler = new CallEventHandler(this);
            this.groupCallEventHandler = new GroupCallEventHandler(this);
            this.canSupportVoip = true;
            // Start listening for calls after the initial sync is done
            // We do not need to backfill the call event buffer
            // with encrypted events that might never get decrypted
            this.on(ClientEvent.Sync, this.startCallEventHandler);
        }

        // NB. We initialise MatrixRTC whether we have call support or not: this is just
        // the underlying session management and doesn't use any actual media capabilities
        this.matrixRTC = new MatrixRTCSessionManager(this);

        this.on(ClientEvent.Sync, this.fixupRoomNotifications);

        this.timelineSupport = Boolean(opts.timelineSupport);

        this.cryptoStore = opts.cryptoStore;
        this.verificationMethods = opts.verificationMethods;
        this.cryptoCallbacks = opts.cryptoCallbacks || {};

        this.forceTURN = opts.forceTURN || false;
        this.iceCandidatePoolSize = opts.iceCandidatePoolSize === undefined ? 0 : opts.iceCandidatePoolSize;
        this.supportsCallTransfer = opts.supportsCallTransfer || false;
        this.fallbackICEServerAllowed = opts.fallbackICEServerAllowed || false;
        this.isVoipWithNoMediaAllowed = opts.isVoipWithNoMediaAllowed || false;

        if (opts.useE2eForGroupCall !== undefined) this.useE2eForGroupCall = opts.useE2eForGroupCall;

        this.livekitServiceURL = opts.livekitServiceURL;

        // List of which rooms have encryption enabled: separate from crypto because
        // we still want to know which rooms are encrypted even if crypto is disabled:
        // we don't want to start sending unencrypted events to them.
        this.roomList = new RoomList(this.cryptoStore);
        this.roomNameGenerator = opts.roomNameGenerator;

        this.toDeviceMessageQueue = new ToDeviceMessageQueue(this);

        // The SDK doesn't really provide a clean way for events to recalculate the push
        // actions for themselves, so we have to kinda help them out when they are encrypted.
        // We do this so that push rules are correctly executed on events in their decrypted
        // state, such as highlights when the user's name is mentioned.
        this.on(MatrixEventEvent.Decrypted, (event) => {
            fixNotificationCountOnDecryption(this, event);
        });

        // Like above, we have to listen for read receipts from ourselves in order to
        // correctly handle notification counts on encrypted rooms.
        // This fixes https://github.com/vector-im/element-web/issues/9421
        this.on(RoomEvent.Receipt, (event, room) => {
            if (room && this.isRoomEncrypted(room.roomId)) {
                // Figure out if we've read something or if it's just informational
                const content = event.getContent();
                const isSelf =
                    Object.keys(content).filter((eid) => {
                        for (const [key, value] of Object.entries(content[eid])) {
                            if (!utils.isSupportedReceiptType(key)) continue;
                            if (!value) continue;

                            if (Object.keys(value).includes(this.getUserId()!)) return true;
                        }

                        return false;
                    }).length > 0;

                if (!isSelf) return;

                // Work backwards to determine how many events are unread. We also set
                // a limit for how back we'll look to avoid spinning CPU for too long.
                // If we hit the limit, we assume the count is unchanged.
                const maxHistory = 20;
                const events = room.getLiveTimeline().getEvents();

                let highlightCount = 0;

                for (let i = events.length - 1; i >= 0; i--) {
                    if (i === events.length - maxHistory) return; // limit reached

                    const event = events[i];

                    if (room.hasUserReadEvent(this.getUserId()!, event.getId()!)) {
                        // If the user has read the event, then the counting is done.
                        break;
                    }

                    const pushActions = this.getPushActionsForEvent(event);
                    highlightCount += pushActions?.tweaks?.highlight ? 1 : 0;
                }

                // Note: we don't need to handle 'total' notifications because the counts
                // will come from the server.
                room.setUnreadNotificationCount(NotificationCountType.Highlight, highlightCount);
            }
        });

        this.ignoredInvites = new IgnoredInvites(this);
        this._secretStorage = new ServerSideSecretStorageImpl(this, opts.cryptoCallbacks ?? {});
    }

    /**
     * High level helper method to begin syncing and poll for new events. To listen for these
     * events, add a listener for {@link ClientEvent.Event}
     * via {@link MatrixClient#on}. Alternatively, listen for specific
     * state change events.
     * @param opts - Options to apply when syncing.
     */
    public async startClient(opts?: IStartClientOpts): Promise<void> {
        if (this.clientRunning) {
            // client is already running.
            return;
        }
        this.clientRunning = true;

        this.on(ClientEvent.Sync, this.startMatrixRTC);

        // backwards compat for when 'opts' was 'historyLen'.
        if (typeof opts === "number") {
            opts = {
                initialSyncLimit: opts,
            };
        }

        // Create our own user object artificially (instead of waiting for sync)
        // so it's always available, even if the user is not in any rooms etc.
        const userId = this.getUserId();
        if (userId) {
            this.store.storeUser(new User(userId));
        }

        // periodically poll for turn servers if we support voip
        if (this.canSupportVoip) {
            this.checkTurnServersIntervalID = setInterval(() => {
                this.checkTurnServers();
            }, TURN_CHECK_INTERVAL);
            // noinspection ES6MissingAwait
            this.checkTurnServers();
        }

        if (this.syncApi) {
            // This shouldn't happen since we thought the client was not running
            logger.error("Still have sync object whilst not running: stopping old one");
            this.syncApi.stop();
        }

        try {
            await this.getVersions();

            // This should be done with `canSupport`
            // TODO: https://github.com/vector-im/element-web/issues/23643
            const { threads, list, fwdPagination } = await this.doesServerSupportThread();
            Thread.setServerSideSupport(threads);
            Thread.setServerSideListSupport(list);
            Thread.setServerSideFwdPaginationSupport(fwdPagination);
        } catch (e) {
            logger.error("Can't fetch server versions, continuing to initialise sync, this will be retried later", e);
        }

        this.clientOpts = opts ?? {};
        if (this.clientOpts.slidingSync) {
            this.syncApi = new SlidingSyncSdk(
                this.clientOpts.slidingSync,
                this,
                this.clientOpts,
                this.buildSyncApiOptions(),
            );
        } else {
            this.syncApi = new SyncApi(this, this.clientOpts, this.buildSyncApiOptions());
        }

        if (this.clientOpts.hasOwnProperty("experimentalThreadSupport")) {
            logger.warn("`experimentalThreadSupport` has been deprecated, use `threadSupport` instead");
        }

        // If `threadSupport` is omitted and the deprecated `experimentalThreadSupport` has been passed
        // We should fallback to that value for backwards compatibility purposes
        if (
            !this.clientOpts.hasOwnProperty("threadSupport") &&
            this.clientOpts.hasOwnProperty("experimentalThreadSupport")
        ) {
            this.clientOpts.threadSupport = this.clientOpts.experimentalThreadSupport;
        }

        this.syncApi.sync();

        if (this.clientOpts.clientWellKnownPollPeriod !== undefined) {
            this.clientWellKnownIntervalID = setInterval(() => {
                this.fetchClientWellKnown();
            }, 1000 * this.clientOpts.clientWellKnownPollPeriod);
            this.fetchClientWellKnown();
        }

        this.toDeviceMessageQueue.start();
    }

    /**
     * Construct a SyncApiOptions for this client, suitable for passing into the SyncApi constructor
     */
    protected buildSyncApiOptions(): SyncApiOptions {
        return {
            crypto: this.crypto,
            cryptoCallbacks: this.cryptoBackend,
            canResetEntireTimeline: (roomId: string): boolean => {
                if (!this.canResetTimelineCallback) {
                    return false;
                }
                return this.canResetTimelineCallback(roomId);
            },
        };
    }

    /**
     * High level helper method to stop the client from polling and allow a
     * clean shutdown.
     */
    public stopClient(): void {
        this.cryptoBackend?.stop(); // crypto might have been initialised even if the client wasn't fully started

        this.off(ClientEvent.Sync, this.startMatrixRTC);

        if (!this.clientRunning) return; // already stopped

        logger.log("stopping MatrixClient");

        this.clientRunning = false;

        this.syncApi?.stop();
        this.syncApi = undefined;

        this.peekSync?.stopPeeking();

        this.callEventHandler?.stop();
        this.groupCallEventHandler?.stop();
        this.callEventHandler = undefined;
        this.groupCallEventHandler = undefined;

        global.clearInterval(this.checkTurnServersIntervalID);
        this.checkTurnServersIntervalID = undefined;

        if (this.clientWellKnownIntervalID !== undefined) {
            global.clearInterval(this.clientWellKnownIntervalID);
        }

        this.toDeviceMessageQueue.stop();

        this.matrixRTC.stop();
    }

    /**
     * Try to rehydrate a device if available.  The client must have been
     * initialized with a `cryptoCallback.getDehydrationKey` option, and this
     * function must be called before initCrypto and startClient are called.
     *
     * @returns Promise which resolves to undefined if a device could not be dehydrated, or
     *     to the new device ID if the dehydration was successful.
     * @returns Rejects: with an error response.
     */
    public async rehydrateDevice(): Promise<string | undefined> {
        if (this.crypto) {
            throw new Error("Cannot rehydrate device after crypto is initialized");
        }

        if (!this.cryptoCallbacks.getDehydrationKey) {
            return;
        }

        const getDeviceResult = await this.getDehydratedDevice();
        if (!getDeviceResult) {
            return;
        }

        if (!getDeviceResult.device_data || !getDeviceResult.device_id) {
            logger.info("no dehydrated device found");
            return;
        }

        const account = new global.Olm.Account();
        try {
            const deviceData = getDeviceResult.device_data;
            if (deviceData.algorithm !== DEHYDRATION_ALGORITHM) {
                logger.warn("Wrong algorithm for dehydrated device");
                return;
            }
            logger.log("unpickling dehydrated device");
            const key = await this.cryptoCallbacks.getDehydrationKey(deviceData, (k) => {
                // copy the key so that it doesn't get clobbered
                account.unpickle(new Uint8Array(k), deviceData.account);
            });
            account.unpickle(key, deviceData.account);
            logger.log("unpickled device");

            const rehydrateResult = await this.http.authedRequest<{ success: boolean }>(
                Method.Post,
                "/dehydrated_device/claim",
                undefined,
                {
                    device_id: getDeviceResult.device_id,
                },
                {
                    prefix: "/_matrix/client/unstable/org.matrix.msc2697.v2",
                },
            );

            if (rehydrateResult.success) {
                this.deviceId = getDeviceResult.device_id;
                logger.info("using dehydrated device");
                const pickleKey = this.pickleKey || "DEFAULT_KEY";
                this.exportedOlmDeviceToImport = {
                    pickledAccount: account.pickle(pickleKey),
                    sessions: [],
                    pickleKey: pickleKey,
                };
                account.free();
                return this.deviceId;
            } else {
                account.free();
                logger.info("not using dehydrated device");
                return;
            }
        } catch (e) {
            account.free();
            logger.warn("could not unpickle", e);
        }
    }

    /**
     * Get the current dehydrated device, if any
     * @returns A promise of an object containing the dehydrated device
     */
    public async getDehydratedDevice(): Promise<IDehydratedDevice | undefined> {
        try {
            return await this.http.authedRequest<IDehydratedDevice>(
                Method.Get,
                "/dehydrated_device",
                undefined,
                undefined,
                {
                    prefix: "/_matrix/client/unstable/org.matrix.msc2697.v2",
                },
            );
        } catch (e) {
            logger.info("could not get dehydrated device", e);
            return;
        }
    }

    /**
     * Set the dehydration key.  This will also periodically dehydrate devices to
     * the server.
     *
     * @param key - the dehydration key
     * @param keyInfo - Information about the key.  Primarily for
     *     information about how to generate the key from a passphrase.
     * @param deviceDisplayName - The device display name for the
     *     dehydrated device.
     * @returns A promise that resolves when the dehydrated device is stored.
     */
    public async setDehydrationKey(
        key: Uint8Array,
        keyInfo: IDehydratedDeviceKeyInfo,
        deviceDisplayName?: string,
    ): Promise<void> {
        if (!this.crypto) {
            logger.warn("not dehydrating device if crypto is not enabled");
            return;
        }
        return this.crypto.dehydrationManager.setKeyAndQueueDehydration(key, keyInfo, deviceDisplayName);
    }

    /**
     * Creates a new dehydrated device (without queuing periodic dehydration)
     * @param key - the dehydration key
     * @param keyInfo - Information about the key.  Primarily for
     *     information about how to generate the key from a passphrase.
     * @param deviceDisplayName - The device display name for the
     *     dehydrated device.
     * @returns the device id of the newly created dehydrated device
     */
    public async createDehydratedDevice(
        key: Uint8Array,
        keyInfo: IDehydratedDeviceKeyInfo,
        deviceDisplayName?: string,
    ): Promise<string | undefined> {
        if (!this.crypto) {
            logger.warn("not dehydrating device if crypto is not enabled");
            return;
        }
        await this.crypto.dehydrationManager.setKey(key, keyInfo, deviceDisplayName);
        return this.crypto.dehydrationManager.dehydrateDevice();
    }

    public async exportDevice(): Promise<IExportedDevice | undefined> {
        if (!this.crypto) {
            logger.warn("not exporting device if crypto is not enabled");
            return;
        }
        return {
            userId: this.credentials.userId!,
            deviceId: this.deviceId!,
            // XXX: Private member access.
            olmDevice: await this.crypto.olmDevice.export(),
        };
    }

    /**
     * Clear any data out of the persistent stores used by the client.
     *
     * @returns Promise which resolves when the stores have been cleared.
     */
    public clearStores(): Promise<void> {
        if (this.clientRunning) {
            throw new Error("Cannot clear stores while client is running");
        }

        const promises: Promise<void>[] = [];

        promises.push(this.store.deleteAllData());
        if (this.cryptoStore) {
            promises.push(this.cryptoStore.deleteAllData());
        }

        // delete the stores used by the rust matrix-sdk-crypto, in case they were used
        const deleteRustSdkStore = async (): Promise<void> => {
            let indexedDB: IDBFactory;
            try {
                indexedDB = global.indexedDB;
                if (!indexedDB) return; // No indexedDB support
            } catch (e) {
                // No indexedDB support
                return;
            }
            for (const dbname of [
                `${RUST_SDK_STORE_PREFIX}::matrix-sdk-crypto`,
                `${RUST_SDK_STORE_PREFIX}::matrix-sdk-crypto-meta`,
            ]) {
                const prom = new Promise((resolve, reject) => {
                    logger.info(`Removing IndexedDB instance ${dbname}`);
                    const req = indexedDB.deleteDatabase(dbname);
                    req.onsuccess = (_): void => {
                        logger.info(`Removed IndexedDB instance ${dbname}`);
                        resolve(0);
                    };
                    req.onerror = (e): void => {
                        // In private browsing, Firefox has a global.indexedDB, but attempts to delete an indexeddb
                        // (even a non-existent one) fail with "DOMException: A mutation operation was attempted on a
                        // database that did not allow mutations."
                        //
                        // it seems like the only thing we can really do is ignore the error.
                        logger.warn(`Failed to remove IndexedDB instance ${dbname}:`, e);
                        resolve(0);
                    };
                    req.onblocked = (e): void => {
                        logger.info(`cannot yet remove IndexedDB instance ${dbname}`);
                    };
                });
                await prom;
            }
        };
        promises.push(deleteRustSdkStore());

        return Promise.all(promises).then(); // .then to fix types
    }

    /**
     * Get the user-id of the logged-in user
     *
     * @returns MXID for the logged-in user, or null if not logged in
     */
    public getUserId(): string | null {
        if (this.credentials && this.credentials.userId) {
            return this.credentials.userId;
        }
        return null;
    }

    /**
     * Get the user-id of the logged-in user
     *
     * @returns MXID for the logged-in user
     * @throws Error if not logged in
     */
    public getSafeUserId(): string {
        const userId = this.getUserId();
        if (!userId) {
            throw new Error("Expected logged in user but found none.");
        }
        return userId;
    }

    /**
     * Get the domain for this client's MXID
     * @returns Domain of this MXID
     */
    public getDomain(): string | null {
        if (this.credentials && this.credentials.userId) {
            return this.credentials.userId.replace(/^.*?:/, "");
        }
        return null;
    }

    /**
     * Get the local part of the current user ID e.g. "foo" in "\@foo:bar".
     * @returns The user ID localpart or null.
     */
    public getUserIdLocalpart(): string | null {
        if (this.credentials && this.credentials.userId) {
            return this.credentials.userId.split(":")[0].substring(1);
        }
        return null;
    }

    /**
     * Get the device ID of this client
     * @returns device ID
     */
    public getDeviceId(): string | null {
        return this.deviceId;
    }

    /**
     * Get the session ID of this client
     * @returns session ID
     */
    public getSessionId(): string {
        return this.sessionId;
    }

    /**
     * Check if the runtime environment supports VoIP calling.
     * @returns True if VoIP is supported.
     */
    public supportsVoip(): boolean {
        return this.canSupportVoip;
    }

    /**
     * @returns
     */
    public getMediaHandler(): MediaHandler {
        return this.mediaHandler;
    }

    /**
     * Set whether VoIP calls are forced to use only TURN
     * candidates. This is the same as the forceTURN option
     * when creating the client.
     * @param force - True to force use of TURN servers
     */
    public setForceTURN(force: boolean): void {
        this.forceTURN = force;
    }

    /**
     * Set whether to advertise transfer support to other parties on Matrix calls.
     * @param support - True to advertise the 'm.call.transferee' capability
     */
    public setSupportsCallTransfer(support: boolean): void {
        this.supportsCallTransfer = support;
    }

    /**
     * Returns true if to-device signalling for group calls will be encrypted with Olm.
     * If false, it will be sent unencrypted.
     * @returns boolean Whether group call signalling will be encrypted
     */
    public getUseE2eForGroupCall(): boolean {
        return this.useE2eForGroupCall;
    }

    /**
     * Creates a new call.
     * The place*Call methods on the returned call can be used to actually place a call
     *
     * @param roomId - The room the call is to be placed in.
     * @returns the call or null if the browser doesn't support calling.
     */
    public createCall(roomId: string): MatrixCall | null {
        return createNewMatrixCall(this, roomId);
    }

    /**
     * Creates a new group call and sends the associated state event
     * to alert other members that the room now has a group call.
     *
     * @param roomId - The room the call is to be placed in.
     */
    public async createGroupCall(
        roomId: string,
        type: GroupCallType,
        isPtt: boolean,
        intent: GroupCallIntent,
        dataChannelsEnabled?: boolean,
        dataChannelOptions?: IGroupCallDataChannelOptions,
    ): Promise<GroupCall> {
        if (this.getGroupCallForRoom(roomId)) {
            throw new Error(`${roomId} already has an existing group call`);
        }

        const room = this.getRoom(roomId);

        if (!room) {
            throw new Error(`Cannot find room ${roomId}`);
        }

        // Because without Media section a WebRTC connection is not possible, so need a RTCDataChannel to set up a
        // no media WebRTC connection anyway.
        return new GroupCall(
            this,
            room,
            type,
            isPtt,
            intent,
            undefined,
            dataChannelsEnabled || this.isVoipWithNoMediaAllowed,
            dataChannelOptions,
            this.isVoipWithNoMediaAllowed,
            this.useLivekitForGroupCalls,
            this.livekitServiceURL,
        ).create();
    }

    public getLivekitServiceURL(): string | undefined {
        return this.livekitServiceURL;
    }

    // This shouldn't need to exist, but the widget API has startup ordering problems that
    // mean it doesn't know the livekit URL fast enough: remove this once this is fixed.
    public setLivekitServiceURL(newURL: string): void {
        this.livekitServiceURL = newURL;
    }

    /**
     * Wait until an initial state for the given room has been processed by the
     * client and the client is aware of any ongoing group calls. Awaiting on
     * the promise returned by this method before calling getGroupCallForRoom()
     * avoids races where getGroupCallForRoom is called before the state for that
     * room has been processed. It does not, however, fix other races, eg. two
     * clients both creating a group call at the same time.
     * @param roomId - The room ID to wait for
     * @returns A promise that resolves once existing group calls in the room
     *          have been processed.
     */
    public waitUntilRoomReadyForGroupCalls(roomId: string): Promise<void> {
        return this.groupCallEventHandler!.waitUntilRoomReadyForGroupCalls(roomId);
    }

    /**
     * Get an existing group call for the provided room.
     * @returns The group call or null if it doesn't already exist.
     */
    public getGroupCallForRoom(roomId: string): GroupCall | null {
        return this.groupCallEventHandler!.groupCalls.get(roomId) || null;
    }

    /**
     * Get the current sync state.
     * @returns the sync state, which may be null.
     * @see MatrixClient#event:"sync"
     */
    public getSyncState(): SyncState | null {
        return this.syncApi?.getSyncState() ?? null;
    }

    /**
     * Returns the additional data object associated with
     * the current sync state, or null if there is no
     * such data.
     * Sync errors, if available, are put in the 'error' key of
     * this object.
     */
    public getSyncStateData(): ISyncStateData | null {
        if (!this.syncApi) {
            return null;
        }
        return this.syncApi.getSyncStateData();
    }

    /**
     * Whether the initial sync has completed.
     * @returns True if at least one sync has happened.
     */
    public isInitialSyncComplete(): boolean {
        const state = this.getSyncState();
        if (!state) {
            return false;
        }
        return state === SyncState.Prepared || state === SyncState.Syncing;
    }

    /**
     * Return whether the client is configured for a guest account.
     * @returns True if this is a guest access_token (or no token is supplied).
     */
    public isGuest(): boolean {
        return this.isGuestAccount;
    }

    /**
     * Set whether this client is a guest account. <b>This method is experimental
     * and may change without warning.</b>
     * @param guest - True if this is a guest account.
     * @experimental if the token is a macaroon, it should be encoded in it that it is a 'guest'
     * access token, which means that the SDK can determine this entirely without
     * the dev manually flipping this flag.
     */
    public setGuest(guest: boolean): void {
        this.isGuestAccount = guest;
    }

    /**
     * Return the provided scheduler, if any.
     * @returns The scheduler or undefined
     */
    public getScheduler(): MatrixScheduler | undefined {
        return this.scheduler;
    }

    /**
     * Retry a backed off syncing request immediately. This should only be used when
     * the user <b>explicitly</b> attempts to retry their lost connection.
     * Will also retry any outbound to-device messages currently in the queue to be sent
     * (retries of regular outgoing events are handled separately, per-event).
     * @returns True if this resulted in a request being retried.
     */
    public retryImmediately(): boolean {
        // don't await for this promise: we just want to kick it off
        this.toDeviceMessageQueue.sendQueue();
        return this.syncApi?.retryImmediately() ?? false;
    }

    /**
     * Return the global notification EventTimelineSet, if any
     *
     * @returns the globl notification EventTimelineSet
     */
    public getNotifTimelineSet(): EventTimelineSet | null {
        return this.notifTimelineSet;
    }

    /**
     * Set the global notification EventTimelineSet
     *
     */
    public setNotifTimelineSet(set: EventTimelineSet): void {
        this.notifTimelineSet = set;
    }

    /**
     * Gets the capabilities of the homeserver. Always returns an object of
     * capability keys and their options, which may be empty.
     * @param fresh - True to ignore any cached values.
     * @returns Promise which resolves to the capabilities of the homeserver
     * @returns Rejects: with an error response.
     */
    public getCapabilities(fresh = false): Promise<Capabilities> {
        const now = new Date().getTime();

        if (this.cachedCapabilities && !fresh) {
            if (now < this.cachedCapabilities.expiration) {
                logger.log("Returning cached capabilities");
                return Promise.resolve(this.cachedCapabilities.capabilities);
            }
        }

        type Response = {
            capabilities?: Capabilities;
        };
        return this.http
            .authedRequest<Response>(Method.Get, "/capabilities")
            .catch((e: Error): Response => {
                // We swallow errors because we need a default object anyhow
                logger.error(e);
                return {};
            })
            .then((r = {}) => {
                const capabilities = r["capabilities"] || {};

                // If the capabilities missed the cache, cache it for a shorter amount
                // of time to try and refresh them later.
                const cacheMs = Object.keys(capabilities).length ? CAPABILITIES_CACHE_MS : 60000 + Math.random() * 5000;

                this.cachedCapabilities = {
                    capabilities,
                    expiration: now + cacheMs,
                };

                logger.log("Caching capabilities: ", capabilities);
                return capabilities;
            });
    }

    /**
     * Initialise support for end-to-end encryption in this client, using libolm.
     *
     * You should call this method after creating the matrixclient, but *before*
     * calling `startClient`, if you want to support end-to-end encryption.
     *
     * It will return a Promise which will resolve when the crypto layer has been
     * successfully initialised.
     */
    public async initCrypto(): Promise<void> {
        if (!isCryptoAvailable()) {
            throw new Error(
                `End-to-end encryption not supported in this js-sdk build: did ` +
                    `you remember to load the olm library?`,
            );
        }

        if (this.cryptoBackend) {
            logger.warn("Attempt to re-initialise e2e encryption on MatrixClient");
            return;
        }

        if (!this.cryptoStore) {
            // the cryptostore is provided by sdk.createClient, so this shouldn't happen
            throw new Error(`Cannot enable encryption: no cryptoStore provided`);
        }

        logger.log("Crypto: Starting up crypto store...");
        await this.cryptoStore.startup();

        // initialise the list of encrypted rooms (whether or not crypto is enabled)
        logger.log("Crypto: initialising roomlist...");
        await this.roomList.init();

        const userId = this.getUserId();
        if (userId === null) {
            throw new Error(
                `Cannot enable encryption on MatrixClient with unknown userId: ` +
                    `ensure userId is passed in createClient().`,
            );
        }
        if (this.deviceId === null) {
            throw new Error(
                `Cannot enable encryption on MatrixClient with unknown deviceId: ` +
                    `ensure deviceId is passed in createClient().`,
            );
        }

        const crypto = new Crypto(
            this,
            userId,
            this.deviceId,
            this.store,
            this.cryptoStore,
            this.roomList,
            this.verificationMethods!,
        );

        this.reEmitter.reEmit(crypto, [
            CryptoEvent.KeyBackupFailed,
            CryptoEvent.KeyBackupSessionsRemaining,
            CryptoEvent.RoomKeyRequest,
            CryptoEvent.RoomKeyRequestCancellation,
            CryptoEvent.Warning,
            CryptoEvent.DevicesUpdated,
            CryptoEvent.WillUpdateDevices,
            CryptoEvent.DeviceVerificationChanged,
            CryptoEvent.UserTrustStatusChanged,
            CryptoEvent.KeysChanged,
        ]);

        logger.log("Crypto: initialising crypto object...");
        await crypto.init({
            exportedOlmDevice: this.exportedOlmDeviceToImport,
            pickleKey: this.pickleKey,
        });
        delete this.exportedOlmDeviceToImport;

        this.olmVersion = Crypto.getOlmVersion();

        // if crypto initialisation was successful, tell it to attach its event handlers.
        crypto.registerEventHandlers(this as Parameters<Crypto["registerEventHandlers"]>[0]);
        this.cryptoBackend = this.crypto = crypto;

        // upload our keys in the background
        this.crypto.uploadDeviceKeys().catch((e) => {
            // TODO: throwing away this error is a really bad idea.
            logger.error("Error uploading device keys", e);
        });
    }

    /**
     * Initialise support for end-to-end encryption in this client, using the rust matrix-sdk-crypto.
     *
     * An alternative to {@link initCrypto}.
     *
     * *WARNING*: this API is very experimental, should not be used in production, and may change without notice!
     *    Eventually it will be deprecated and `initCrypto` will do the same thing.
     *
     * @experimental
     *
     * @param useIndexedDB - True to use an indexeddb store, false to use an in-memory store. Defaults to 'true'.
     *
     * @returns a Promise which will resolve when the crypto layer has been
     *    successfully initialised.
     */
    public async initRustCrypto({ useIndexedDB = true }: { useIndexedDB?: boolean } = {}): Promise<void> {
        if (this.cryptoBackend) {
            logger.warn("Attempt to re-initialise e2e encryption on MatrixClient");
            return;
        }

        const userId = this.getUserId();
        if (userId === null) {
            throw new Error(
                `Cannot enable encryption on MatrixClient with unknown userId: ` +
                    `ensure userId is passed in createClient().`,
            );
        }
        const deviceId = this.getDeviceId();
        if (deviceId === null) {
            throw new Error(
                `Cannot enable encryption on MatrixClient with unknown deviceId: ` +
                    `ensure deviceId is passed in createClient().`,
            );
        }

        // importing rust-crypto will download the webassembly, so we delay it until we know it will be
        // needed.
        const RustCrypto = await import("./rust-crypto");
        const rustCrypto = await RustCrypto.initRustCrypto(
            this.http,
            userId,
            deviceId,
            this.secretStorage,
            this.cryptoCallbacks,
            useIndexedDB ? RUST_SDK_STORE_PREFIX : null,
        );
        rustCrypto.setSupportedVerificationMethods(this.verificationMethods);

        this.cryptoBackend = rustCrypto;

        // attach the event listeners needed by RustCrypto
        this.on(RoomMemberEvent.Membership, rustCrypto.onRoomMembership.bind(rustCrypto));
        this.on(ClientEvent.Event, (event) => {
            rustCrypto.onLiveEventFromSync(event);
        });

        // re-emit the events emitted by the crypto impl
        this.reEmitter.reEmit(rustCrypto, [
            CryptoEvent.VerificationRequestReceived,
            CryptoEvent.UserTrustStatusChanged,
            CryptoEvent.KeyBackupStatus,
            CryptoEvent.KeyBackupSessionsRemaining,
            CryptoEvent.KeyBackupFailed,
        ]);
    }

    /**
     * Access the server-side secret storage API for this client.
     */
    public get secretStorage(): ServerSideSecretStorage {
        return this._secretStorage;
    }

    /**
     * Access the crypto API for this client.
     *
     * If end-to-end encryption has been enabled for this client (via {@link initCrypto} or {@link initRustCrypto}),
     * returns an object giving access to the crypto API. Otherwise, returns `undefined`.
     */
    public getCrypto(): CryptoApi | undefined {
        return this.cryptoBackend;
    }

    /**
     * Is end-to-end crypto enabled for this client.
     * @returns True if end-to-end is enabled.
     * @deprecated prefer {@link getCrypto}
     */
    public isCryptoEnabled(): boolean {
        return !!this.cryptoBackend;
    }

    /**
     * Get the Ed25519 key for this device
     *
     * @returns base64-encoded ed25519 key. Null if crypto is
     *    disabled.
     */
    public getDeviceEd25519Key(): string | null {
        return this.crypto?.getDeviceEd25519Key() ?? null;
    }

    /**
     * Get the Curve25519 key for this device
     *
     * @returns base64-encoded curve25519 key. Null if crypto is
     *    disabled.
     */
    public getDeviceCurve25519Key(): string | null {
        return this.crypto?.getDeviceCurve25519Key() ?? null;
    }

    /**
     * @deprecated Does nothing.
     */
    public async uploadKeys(): Promise<void> {
        logger.warn("MatrixClient.uploadKeys is deprecated");
    }

    /**
     * Download the keys for a list of users and stores the keys in the session
     * store.
     * @param userIds - The users to fetch.
     * @param forceDownload - Always download the keys even if cached.
     *
     * @returns A promise which resolves to a map userId-\>deviceId-\>`DeviceInfo`
     *
     * @deprecated Prefer {@link CryptoApi.getUserDeviceInfo}
     */
    public downloadKeys(userIds: string[], forceDownload?: boolean): Promise<DeviceInfoMap> {
        if (!this.crypto) {
            return Promise.reject(new Error("End-to-end encryption disabled"));
        }
        return this.crypto.downloadKeys(userIds, forceDownload);
    }

    /**
     * Get the stored device keys for a user id
     *
     * @param userId - the user to list keys for.
     *
     * @returns list of devices
     * @deprecated Prefer {@link CryptoApi.getUserDeviceInfo}
     */
    public getStoredDevicesForUser(userId: string): DeviceInfo[] {
        if (!this.crypto) {
            throw new Error("End-to-end encryption disabled");
        }
        return this.crypto.getStoredDevicesForUser(userId) || [];
    }

    /**
     * Get the stored device key for a user id and device id
     *
     * @param userId - the user to list keys for.
     * @param deviceId - unique identifier for the device
     *
     * @returns device or null
     * @deprecated Prefer {@link CryptoApi.getUserDeviceInfo}
     */
    public getStoredDevice(userId: string, deviceId: string): DeviceInfo | null {
        if (!this.crypto) {
            throw new Error("End-to-end encryption disabled");
        }
        return this.crypto.getStoredDevice(userId, deviceId) || null;
    }

    /**
     * Mark the given device as verified
     *
     * @param userId - owner of the device
     * @param deviceId - unique identifier for the device or user's
     * cross-signing public key ID.
     *
     * @param verified - whether to mark the device as verified. defaults
     *   to 'true'.
     *
     * @returns
     *
     * @remarks
     * Fires {@link CryptoEvent#DeviceVerificationChanged}
     */
    public setDeviceVerified(userId: string, deviceId: string, verified = true): Promise<void> {
        const prom = this.setDeviceVerification(userId, deviceId, verified, null, null);

        // if one of the user's own devices is being marked as verified / unverified,
        // check the key backup status, since whether or not we use this depends on
        // whether it has a signature from a verified device
        if (userId == this.credentials.userId) {
            this.checkKeyBackup();
        }
        return prom;
    }

    /**
     * Mark the given device as blocked/unblocked
     *
     * @param userId - owner of the device
     * @param deviceId - unique identifier for the device or user's
     * cross-signing public key ID.
     *
     * @param blocked - whether to mark the device as blocked. defaults
     *   to 'true'.
     *
     * @returns
     *
     * @remarks
     * Fires {@link CryptoEvent.DeviceVerificationChanged}
     */
    public setDeviceBlocked(userId: string, deviceId: string, blocked = true): Promise<void> {
        return this.setDeviceVerification(userId, deviceId, null, blocked, null);
    }

    /**
     * Mark the given device as known/unknown
     *
     * @param userId - owner of the device
     * @param deviceId - unique identifier for the device or user's
     * cross-signing public key ID.
     *
     * @param known - whether to mark the device as known. defaults
     *   to 'true'.
     *
     * @returns
     *
     * @remarks
     * Fires {@link CryptoEvent#DeviceVerificationChanged}
     */
    public setDeviceKnown(userId: string, deviceId: string, known = true): Promise<void> {
        return this.setDeviceVerification(userId, deviceId, null, null, known);
    }

    private async setDeviceVerification(
        userId: string,
        deviceId: string,
        verified?: boolean | null,
        blocked?: boolean | null,
        known?: boolean | null,
    ): Promise<void> {
        if (!this.crypto) {
            throw new Error("End-to-end encryption disabled");
        }
        await this.crypto.setDeviceVerification(userId, deviceId, verified, blocked, known);
    }

    /**
     * Request a key verification from another user, using a DM.
     *
     * @param userId - the user to request verification with
     * @param roomId - the room to use for verification
     *
     * @returns resolves to a VerificationRequest
     *    when the request has been sent to the other party.
     *
     * @deprecated Prefer {@link CryptoApi.requestVerificationDM}.
     */
    public requestVerificationDM(userId: string, roomId: string): Promise<VerificationRequest> {
        if (!this.crypto) {
            throw new Error("End-to-end encryption disabled");
        }
        return this.crypto.requestVerificationDM(userId, roomId);
    }

    /**
     * Finds a DM verification request that is already in progress for the given room id
     *
     * @param roomId - the room to use for verification
     *
     * @returns the VerificationRequest that is in progress, if any
     * @deprecated Prefer {@link CryptoApi.findVerificationRequestDMInProgress}.
     */
    public findVerificationRequestDMInProgress(roomId: string): VerificationRequest | undefined {
        if (!this.cryptoBackend) {
            throw new Error("End-to-end encryption disabled");
        } else if (!this.crypto) {
            // Hack for element-R to avoid breaking the cypress tests. We can get rid of this once the react-sdk is
            // updated to use CryptoApi.findVerificationRequestDMInProgress.
            return undefined;
        }
        return this.crypto.findVerificationRequestDMInProgress(roomId);
    }

    /**
     * Returns all to-device verification requests that are already in progress for the given user id
     *
     * @param userId - the ID of the user to query
     *
     * @returns the VerificationRequests that are in progress
     * @deprecated Prefer {@link CryptoApi.getVerificationRequestsToDeviceInProgress}.
     */
    public getVerificationRequestsToDeviceInProgress(userId: string): VerificationRequest[] {
        if (!this.crypto) {
            throw new Error("End-to-end encryption disabled");
        }
        return this.crypto.getVerificationRequestsToDeviceInProgress(userId);
    }

    /**
     * Request a key verification from another user.
     *
     * @param userId - the user to request verification with
     * @param devices - array of device IDs to send requests to.  Defaults to
     *    all devices owned by the user
     *
     * @returns resolves to a VerificationRequest
     *    when the request has been sent to the other party.
     *
     * @deprecated Prefer {@link CryptoApi#requestOwnUserVerification} or {@link CryptoApi#requestDeviceVerification}.
     */
    public requestVerification(userId: string, devices?: string[]): Promise<VerificationRequest> {
        if (!this.crypto) {
            throw new Error("End-to-end encryption disabled");
        }
        return this.crypto.requestVerification(userId, devices);
    }

    /**
     * Begin a key verification.
     *
     * @param method - the verification method to use
     * @param userId - the user to verify keys with
     * @param deviceId - the device to verify
     *
     * @returns a verification object
     * @deprecated Use `requestVerification` instead.
     */
    public beginKeyVerification(method: string, userId: string, deviceId: string): Verification<any, any> {
        if (!this.crypto) {
            throw new Error("End-to-end encryption disabled");
        }
        return this.crypto.beginKeyVerification(method, userId, deviceId);
    }

    /**
     * @deprecated Use {@link MatrixClient#secretStorage} and {@link SecretStorage.ServerSideSecretStorage#checkKey}.
     */
    public checkSecretStorageKey(key: Uint8Array, info: SecretStorageKeyDescription): Promise<boolean> {
        return this.secretStorage.checkKey(key, info);
    }

    /**
     * Set the global override for whether the client should ever send encrypted
     * messages to unverified devices.  This provides the default for rooms which
     * do not specify a value.
     *
     * @param value - whether to blacklist all unverified devices by default
     *
     * @deprecated Prefer direct access to {@link CryptoApi.globalBlacklistUnverifiedDevices}:
     *
     * ```javascript
     * client.getCrypto().globalBlacklistUnverifiedDevices = value;
     * ```
     */
    public setGlobalBlacklistUnverifiedDevices(value: boolean): boolean {
        if (!this.cryptoBackend) {
            throw new Error("End-to-end encryption disabled");
        }
        this.cryptoBackend.globalBlacklistUnverifiedDevices = value;
        return value;
    }

    /**
     * @returns whether to blacklist all unverified devices by default
     *
     * @deprecated Prefer direct access to {@link CryptoApi.globalBlacklistUnverifiedDevices}:
     *
     * ```javascript
     * value = client.getCrypto().globalBlacklistUnverifiedDevices;
     * ```
     */
    public getGlobalBlacklistUnverifiedDevices(): boolean {
        if (!this.cryptoBackend) {
            throw new Error("End-to-end encryption disabled");
        }
        return this.cryptoBackend.globalBlacklistUnverifiedDevices;
    }

    /**
     * Set whether sendMessage in a room with unknown and unverified devices
     * should throw an error and not send them message. This has 'Global' for
     * symmetry with setGlobalBlacklistUnverifiedDevices but there is currently
     * no room-level equivalent for this setting.
     *
     * This API is currently UNSTABLE and may change or be removed without notice.
     *
     * @param value - whether error on unknown devices
     *
     * @deprecated Prefer direct access to {@link CryptoApi.globalBlacklistUnverifiedDevices}:
     *
     * ```ts
     * client.getCrypto().globalBlacklistUnverifiedDevices = value;
     * ```
     */
    public setGlobalErrorOnUnknownDevices(value: boolean): void {
        if (!this.cryptoBackend) {
            throw new Error("End-to-end encryption disabled");
        }
        this.cryptoBackend.globalErrorOnUnknownDevices = value;
    }

    /**
     * @returns whether to error on unknown devices
     *
     * This API is currently UNSTABLE and may change or be removed without notice.
     */
    public getGlobalErrorOnUnknownDevices(): boolean {
        if (!this.cryptoBackend) {
            throw new Error("End-to-end encryption disabled");
        }
        return this.cryptoBackend.globalErrorOnUnknownDevices;
    }

    /**
     * Get the ID of one of the user's cross-signing keys
     *
     * @param type - The type of key to get the ID of.  One of
     *     "master", "self_signing", or "user_signing".  Defaults to "master".
     *
     * @returns the key ID
     * @deprecated prefer {@link Crypto.CryptoApi#getCrossSigningKeyId}
     */
    public getCrossSigningId(type: CrossSigningKey | string = CrossSigningKey.Master): string | null {
        if (!this.crypto) {
            throw new Error("End-to-end encryption disabled");
        }
        return this.crypto.getCrossSigningId(type);
    }

    /**
     * Get the cross signing information for a given user.
     *
     * The cross-signing API is currently UNSTABLE and may change without notice.
     *
     * @param userId - the user ID to get the cross-signing info for.
     *
     * @returns the cross signing information for the user.
     * @deprecated Prefer {@link CryptoApi#userHasCrossSigningKeys}
     */
    public getStoredCrossSigningForUser(userId: string): CrossSigningInfo | null {
        if (!this.cryptoBackend) {
            throw new Error("End-to-end encryption disabled");
        }
        return this.cryptoBackend.getStoredCrossSigningForUser(userId);
    }

    /**
     * Check whether a given user is trusted.
     *
     * The cross-signing API is currently UNSTABLE and may change without notice.
     *
     * @param userId - The ID of the user to check.
     *
     * @deprecated Use {@link Crypto.CryptoApi.getUserVerificationStatus | `CryptoApi.getUserVerificationStatus`}
     */
    public checkUserTrust(userId: string): UserTrustLevel {
        if (!this.cryptoBackend) {
            throw new Error("End-to-end encryption disabled");
        }
        return this.cryptoBackend.checkUserTrust(userId);
    }

    /**
     * Check whether a given device is trusted.
     *
     * The cross-signing API is currently UNSTABLE and may change without notice.
     *
     * @param userId - The ID of the user whose devices is to be checked.
     * @param deviceId - The ID of the device to check
     *
     * @deprecated Use {@link Crypto.CryptoApi.getDeviceVerificationStatus | `CryptoApi.getDeviceVerificationStatus`}
     */
    public checkDeviceTrust(userId: string, deviceId: string): DeviceTrustLevel {
        if (!this.crypto) {
            throw new Error("End-to-end encryption disabled");
        }
        return this.crypto.checkDeviceTrust(userId, deviceId);
    }

    /**
     * Check whether one of our own devices is cross-signed by our
     * user's stored keys, regardless of whether we trust those keys yet.
     *
     * @param deviceId - The ID of the device to check
     *
     * @returns true if the device is cross-signed
     */
    public checkIfOwnDeviceCrossSigned(deviceId: string): boolean {
        if (!this.crypto) {
            throw new Error("End-to-end encryption disabled");
        }
        return this.crypto.checkIfOwnDeviceCrossSigned(deviceId);
    }

    /**
     * Check the copy of our cross-signing key that we have in the device list and
     * see if we can get the private key. If so, mark it as trusted.
     * @param opts - ICheckOwnCrossSigningTrustOpts object
     *
     * @deprecated Unneeded for the new crypto
     */
    public checkOwnCrossSigningTrust(opts?: ICheckOwnCrossSigningTrustOpts): Promise<void> {
        if (!this.cryptoBackend) {
            throw new Error("End-to-end encryption disabled");
        }
        return this.cryptoBackend.checkOwnCrossSigningTrust(opts);
    }

    /**
     * Checks that a given cross-signing private key matches a given public key.
     * This can be used by the getCrossSigningKey callback to verify that the
     * private key it is about to supply is the one that was requested.
     * @param privateKey - The private key
     * @param expectedPublicKey - The public key
     * @returns true if the key matches, otherwise false
     */
    public checkCrossSigningPrivateKey(privateKey: Uint8Array, expectedPublicKey: string): boolean {
        if (!this.crypto) {
            throw new Error("End-to-end encryption disabled");
        }
        return this.crypto.checkCrossSigningPrivateKey(privateKey, expectedPublicKey);
    }

    // deprecated: use requestVerification instead
    public legacyDeviceVerification(
        userId: string,
        deviceId: string,
        method: VerificationMethod,
    ): Promise<VerificationRequest> {
        if (!this.crypto) {
            throw new Error("End-to-end encryption disabled");
        }
        return this.crypto.legacyDeviceVerification(userId, deviceId, method);
    }

    /**
     * Perform any background tasks that can be done before a message is ready to
     * send, in order to speed up sending of the message.
     * @param room - the room the event is in
     *
     * @deprecated Prefer {@link CryptoApi.prepareToEncrypt | `CryptoApi.prepareToEncrypt`}:
     *
     * ```javascript
     * client.getCrypto().prepareToEncrypt(room);
     * ```
     */
    public prepareToEncrypt(room: Room): void {
        if (!this.cryptoBackend) {
            throw new Error("End-to-end encryption disabled");
        }
        this.cryptoBackend.prepareToEncrypt(room);
    }

    /**
     * Checks if the user has previously published cross-signing keys
     *
     * This means downloading the devicelist for the user and checking if the list includes
     * the cross-signing pseudo-device.
     *
     * @deprecated Prefer {@link CryptoApi.userHasCrossSigningKeys | `CryptoApi.userHasCrossSigningKeys`}:
     *
     * ```javascript
     * result = client.getCrypto().userHasCrossSigningKeys();
     * ```
     */
    public userHasCrossSigningKeys(): Promise<boolean> {
        if (!this.cryptoBackend) {
            throw new Error("End-to-end encryption disabled");
        }
        return this.cryptoBackend.userHasCrossSigningKeys();
    }

    /**
     * Checks whether cross signing:
     * - is enabled on this account and trusted by this device
     * - has private keys either cached locally or stored in secret storage
     *
     * If this function returns false, bootstrapCrossSigning() can be used
     * to fix things such that it returns true. That is to say, after
     * bootstrapCrossSigning() completes successfully, this function should
     * return true.
     * @returns True if cross-signing is ready to be used on this device
     * @deprecated Prefer {@link CryptoApi.isCrossSigningReady | `CryptoApi.isCrossSigningReady`}:
     */
    public isCrossSigningReady(): Promise<boolean> {
        if (!this.cryptoBackend) {
            throw new Error("End-to-end encryption disabled");
        }
        return this.cryptoBackend.isCrossSigningReady();
    }

    /**
     * Bootstrap cross-signing by creating keys if needed. If everything is already
     * set up, then no changes are made, so this is safe to run to ensure
     * cross-signing is ready for use.
     *
     * This function:
     * - creates new cross-signing keys if they are not found locally cached nor in
     *   secret storage (if it has been set up)
     *
     * @deprecated Prefer {@link CryptoApi.bootstrapCrossSigning | `CryptoApi.bootstrapCrossSigning`}.
     */
    public bootstrapCrossSigning(opts: BootstrapCrossSigningOpts): Promise<void> {
        if (!this.cryptoBackend) {
            throw new Error("End-to-end encryption disabled");
        }
        return this.cryptoBackend.bootstrapCrossSigning(opts);
    }

    /**
     * Whether to trust a others users signatures of their devices.
     * If false, devices will only be considered 'verified' if we have
     * verified that device individually (effectively disabling cross-signing).
     *
     * Default: true
     *
     * @returns True if trusting cross-signed devices
     *
     * @deprecated Prefer {@link CryptoApi.getTrustCrossSignedDevices | `CryptoApi.getTrustCrossSignedDevices`}.
     */
    public getCryptoTrustCrossSignedDevices(): boolean {
        if (!this.cryptoBackend) {
            throw new Error("End-to-end encryption disabled");
        }
        return this.cryptoBackend.getTrustCrossSignedDevices();
    }

    /**
     * See getCryptoTrustCrossSignedDevices
     *
     * @param val - True to trust cross-signed devices
     *
     * @deprecated Prefer {@link CryptoApi.setTrustCrossSignedDevices | `CryptoApi.setTrustCrossSignedDevices`}.
     */
    public setCryptoTrustCrossSignedDevices(val: boolean): void {
        if (!this.cryptoBackend) {
            throw new Error("End-to-end encryption disabled");
        }
        this.cryptoBackend.setTrustCrossSignedDevices(val);
    }

    /**
     * Counts the number of end to end session keys that are waiting to be backed up
     * @returns Promise which resolves to the number of sessions requiring backup
     */
    public countSessionsNeedingBackup(): Promise<number> {
        if (!this.crypto) {
            throw new Error("End-to-end encryption disabled");
        }
        return this.crypto.countSessionsNeedingBackup();
    }

    /**
     * Get information about the encryption of an event
     *
     * @param event - event to be checked
     * @returns The event information.
     * @deprecated Prefer {@link CryptoApi.getEncryptionInfoForEvent | `CryptoApi.getEncryptionInfoForEvent`}.
     */
    public getEventEncryptionInfo(event: MatrixEvent): IEncryptedEventInfo {
        if (!this.cryptoBackend) {
            throw new Error("End-to-end encryption disabled");
        }
        return this.cryptoBackend.getEventEncryptionInfo(event);
    }

    /**
     * Create a recovery key from a user-supplied passphrase.
     *
     * The Secure Secret Storage API is currently UNSTABLE and may change without notice.
     *
     * @param password - Passphrase string that can be entered by the user
     *     when restoring the backup as an alternative to entering the recovery key.
     *     Optional.
     * @returns Object with public key metadata, encoded private
     *     recovery key which should be disposed of after displaying to the user,
     *     and raw private key to avoid round tripping if needed.
     *
     * @deprecated Prefer {@link CryptoApi.createRecoveryKeyFromPassphrase | `CryptoApi.createRecoveryKeyFromPassphrase`}.
     */
    public createRecoveryKeyFromPassphrase(password?: string): Promise<IRecoveryKey> {
        if (!this.cryptoBackend) {
            throw new Error("End-to-end encryption disabled");
        }
        return this.cryptoBackend.createRecoveryKeyFromPassphrase(password);
    }

    /**
     * Checks whether secret storage:
     * - is enabled on this account
     * - is storing cross-signing private keys
     * - is storing session backup key (if enabled)
     *
     * If this function returns false, bootstrapSecretStorage() can be used
     * to fix things such that it returns true. That is to say, after
     * bootstrapSecretStorage() completes successfully, this function should
     * return true.
     *
     * @returns True if secret storage is ready to be used on this device
     * @deprecated Prefer {@link CryptoApi.isSecretStorageReady | `CryptoApi.isSecretStorageReady`}.
     */
    public isSecretStorageReady(): Promise<boolean> {
        if (!this.cryptoBackend) {
            throw new Error("End-to-end encryption disabled");
        }
        return this.cryptoBackend.isSecretStorageReady();
    }

    /**
     * Bootstrap Secure Secret Storage if needed by creating a default key. If everything is
     * already set up, then no changes are made, so this is safe to run to ensure secret
     * storage is ready for use.
     *
     * This function
     * - creates a new Secure Secret Storage key if no default key exists
     *   - if a key backup exists, it is migrated to store the key in the Secret
     *     Storage
     * - creates a backup if none exists, and one is requested
     * - migrates Secure Secret Storage to use the latest algorithm, if an outdated
     *   algorithm is found
     *
     * @deprecated Use {@link CryptoApi.bootstrapSecretStorage | `CryptoApi.bootstrapSecretStorage`}.
     */
    public bootstrapSecretStorage(opts: ICreateSecretStorageOpts): Promise<void> {
        if (!this.cryptoBackend) {
            throw new Error("End-to-end encryption disabled");
        }
        return this.cryptoBackend.bootstrapSecretStorage(opts);
    }

    /**
     * Add a key for encrypting secrets.
     *
     * The Secure Secret Storage API is currently UNSTABLE and may change without notice.
     *
     * @param algorithm - the algorithm used by the key
     * @param opts - the options for the algorithm.  The properties used
     *     depend on the algorithm given.
     * @param keyName - the name of the key.  If not given, a random name will be generated.
     *
     * @returns An object with:
     *     keyId: the ID of the key
     *     keyInfo: details about the key (iv, mac, passphrase)
     *
     * @deprecated Use {@link MatrixClient#secretStorage} and {@link SecretStorage.ServerSideSecretStorage#addKey}.
     */
    public addSecretStorageKey(
        algorithm: string,
        opts: AddSecretStorageKeyOpts,
        keyName?: string,
    ): Promise<{ keyId: string; keyInfo: SecretStorageKeyDescription }> {
        return this.secretStorage.addKey(algorithm, opts, keyName);
    }

    /**
     * Check whether we have a key with a given ID.
     *
     * The Secure Secret Storage API is currently UNSTABLE and may change without notice.
     *
     * @param keyId - The ID of the key to check
     *     for. Defaults to the default key ID if not provided.
     * @returns Whether we have the key.
     *
     * @deprecated Use {@link MatrixClient#secretStorage} and {@link SecretStorage.ServerSideSecretStorage#hasKey}.
     */
    public hasSecretStorageKey(keyId?: string): Promise<boolean> {
        return this.secretStorage.hasKey(keyId);
    }

    /**
     * Store an encrypted secret on the server.
     *
     * The Secure Secret Storage API is currently UNSTABLE and may change without notice.
     *
     * @param name - The name of the secret
     * @param secret - The secret contents.
     * @param keys - The IDs of the keys to use to encrypt the secret or null/undefined
     *     to use the default (will throw if no default key is set).
     *
     * @deprecated Use {@link MatrixClient#secretStorage} and {@link SecretStorage.ServerSideSecretStorage#store}.
     */
    public storeSecret(name: string, secret: string, keys?: string[]): Promise<void> {
        return this.secretStorage.store(name, secret, keys);
    }

    /**
     * Get a secret from storage.
     *
     * The Secure Secret Storage API is currently UNSTABLE and may change without notice.
     *
     * @param name - the name of the secret
     *
     * @returns the contents of the secret
     *
     * @deprecated Use {@link MatrixClient#secretStorage} and {@link SecretStorage.ServerSideSecretStorage#get}.
     */
    public getSecret(name: string): Promise<string | undefined> {
        return this.secretStorage.get(name);
    }

    /**
     * Check if a secret is stored on the server.
     *
     * The Secure Secret Storage API is currently UNSTABLE and may change without notice.
     *
     * @param name - the name of the secret
     * @returns map of key name to key info the secret is encrypted
     *     with, or null if it is not present or not encrypted with a trusted
     *     key
     *
     * @deprecated Use {@link MatrixClient#secretStorage} and {@link SecretStorage.ServerSideSecretStorage#isStored}.
     */
    public isSecretStored(name: string): Promise<Record<string, SecretStorageKeyDescription> | null> {
        return this.secretStorage.isStored(name);
    }

    /**
     * Request a secret from another device.
     *
     * The Secure Secret Storage API is currently UNSTABLE and may change without notice.
     *
     * @param name - the name of the secret to request
     * @param devices - the devices to request the secret from
     *
     * @returns the secret request object
     */
    public requestSecret(name: string, devices: string[]): ISecretRequest {
        if (!this.crypto) {
            throw new Error("End-to-end encryption disabled");
        }
        return this.crypto.requestSecret(name, devices);
    }

    /**
     * Get the current default key ID for encrypting secrets.
     *
     * The Secure Secret Storage API is currently UNSTABLE and may change without notice.
     *
     * @returns The default key ID or null if no default key ID is set
     *
     * @deprecated Use {@link MatrixClient#secretStorage} and {@link SecretStorage.ServerSideSecretStorage#getDefaultKeyId}.
     */
    public getDefaultSecretStorageKeyId(): Promise<string | null> {
        return this.secretStorage.getDefaultKeyId();
    }

    /**
     * Set the current default key ID for encrypting secrets.
     *
     * The Secure Secret Storage API is currently UNSTABLE and may change without notice.
     *
     * @param keyId - The new default key ID
     *
     * @deprecated Use {@link MatrixClient#secretStorage} and {@link SecretStorage.ServerSideSecretStorage#setDefaultKeyId}.
     */
    public setDefaultSecretStorageKeyId(keyId: string): Promise<void> {
        return this.secretStorage.setDefaultKeyId(keyId);
    }

    /**
     * Checks that a given secret storage private key matches a given public key.
     * This can be used by the getSecretStorageKey callback to verify that the
     * private key it is about to supply is the one that was requested.
     *
     * The Secure Secret Storage API is currently UNSTABLE and may change without notice.
     *
     * @param privateKey - The private key
     * @param expectedPublicKey - The public key
     * @returns true if the key matches, otherwise false
     *
     * @deprecated The use of asymmetric keys for SSSS is deprecated.
     *     Use {@link SecretStorage.ServerSideSecretStorage#checkKey} for symmetric keys.
     */
    public checkSecretStoragePrivateKey(privateKey: Uint8Array, expectedPublicKey: string): boolean {
        if (!this.crypto) {
            throw new Error("End-to-end encryption disabled");
        }
        return this.crypto.checkSecretStoragePrivateKey(privateKey, expectedPublicKey);
    }

    /**
     * Get e2e information on the device that sent an event
     *
     * @param event - event to be checked
     */
    public async getEventSenderDeviceInfo(event: MatrixEvent): Promise<DeviceInfo | null> {
        if (!this.crypto) {
            return null;
        }
        return this.crypto.getEventSenderDeviceInfo(event);
    }

    /**
     * Check if the sender of an event is verified
     *
     * @param event - event to be checked
     *
     * @returns true if the sender of this event has been verified using
     * {@link MatrixClient#setDeviceVerified}.
     */
    public async isEventSenderVerified(event: MatrixEvent): Promise<boolean> {
        const device = await this.getEventSenderDeviceInfo(event);
        if (!device) {
            return false;
        }
        return device.isVerified();
    }

    /**
     * Get outgoing room key request for this event if there is one.
     * @param event - The event to check for
     *
     * @returns A room key request, or null if there is none
     */
    public getOutgoingRoomKeyRequest(event: MatrixEvent): Promise<OutgoingRoomKeyRequest | null> {
        if (!this.crypto) {
            throw new Error("End-to-End encryption disabled");
        }
        const wireContent = event.getWireContent();
        const requestBody: IRoomKeyRequestBody = {
            session_id: wireContent.session_id,
            sender_key: wireContent.sender_key,
            algorithm: wireContent.algorithm,
            room_id: event.getRoomId()!,
        };
        if (!requestBody.session_id || !requestBody.sender_key || !requestBody.algorithm || !requestBody.room_id) {
            return Promise.resolve(null);
        }
        return this.crypto.cryptoStore.getOutgoingRoomKeyRequest(requestBody);
    }

    /**
     * Cancel a room key request for this event if one is ongoing and resend the
     * request.
     * @param event - event of which to cancel and resend the room
     *                            key request.
     * @returns A promise that will resolve when the key request is queued
     */
    public cancelAndResendEventRoomKeyRequest(event: MatrixEvent): Promise<void> {
        if (!this.crypto) {
            throw new Error("End-to-End encryption disabled");
        }
        return event.cancelAndResendKeyRequest(this.crypto, this.getUserId()!);
    }

    /**
     * Enable end-to-end encryption for a room. This does not modify room state.
     * Any messages sent before the returned promise resolves will be sent unencrypted.
     * @param roomId - The room ID to enable encryption in.
     * @param config - The encryption config for the room.
     * @returns A promise that will resolve when encryption is set up.
     */
    public setRoomEncryption(roomId: string, config: IRoomEncryption): Promise<void> {
        if (!this.crypto) {
            throw new Error("End-to-End encryption disabled");
        }
        return this.crypto.setRoomEncryption(roomId, config);
    }

    /**
     * Whether encryption is enabled for a room.
     * @param roomId - the room id to query.
     * @returns whether encryption is enabled.
     */
    public isRoomEncrypted(roomId: string): boolean {
        const room = this.getRoom(roomId);
        if (!room) {
            // we don't know about this room, so can't determine if it should be
            // encrypted. Let's assume not.
            return false;
        }

        // if there is an 'm.room.encryption' event in this room, it should be
        // encrypted (independently of whether we actually support encryption)
        const ev = room.currentState.getStateEvents(EventType.RoomEncryption, "");
        if (ev) {
            return true;
        }

        // we don't have an m.room.encrypted event, but that might be because
        // the server is hiding it from us. Check the store to see if it was
        // previously encrypted.
        return this.roomList.isRoomEncrypted(roomId);
    }

    /**
     * Encrypts and sends a given object via Olm to-device messages to a given
     * set of devices.
     *
     * @param userDeviceMap - mapping from userId to deviceInfo
     *
     * @param payload - fields to include in the encrypted payload
     *
     * @returns Promise which
     *     resolves once the message has been encrypted and sent to the given
     *     userDeviceMap, and returns the `{ contentMap, deviceInfoByDeviceId }`
     *     of the successfully sent messages.
     */
    public encryptAndSendToDevices(userDeviceInfoArr: IOlmDevice<DeviceInfo>[], payload: object): Promise<void> {
        if (!this.crypto) {
            throw new Error("End-to-End encryption disabled");
        }
        return this.crypto.encryptAndSendToDevices(userDeviceInfoArr, payload);
    }

    /**
     * Forces the current outbound group session to be discarded such
     * that another one will be created next time an event is sent.
     *
     * @param roomId - The ID of the room to discard the session for
     *
     * @deprecated Prefer {@link CryptoApi.forceDiscardSession | `CryptoApi.forceDiscardSession`}:
     *
     */
    public forceDiscardSession(roomId: string): void {
        if (!this.cryptoBackend) {
            throw new Error("End-to-End encryption disabled");
        }
        this.cryptoBackend.forceDiscardSession(roomId);
    }

    /**
     * Get a list containing all of the room keys
     *
     * This should be encrypted before returning it to the user.
     *
     * @returns a promise which resolves to a list of session export objects
     *
     * @deprecated Prefer {@link CryptoApi.exportRoomKeys | `CryptoApi.exportRoomKeys`}:
     *
     * ```javascript
     * sessionData = await client.getCrypto().exportRoomKeys();
     * ```
     */
    public exportRoomKeys(): Promise<IMegolmSessionData[]> {
        if (!this.cryptoBackend) {
            return Promise.reject(new Error("End-to-end encryption disabled"));
        }
        return this.cryptoBackend.exportRoomKeys();
    }

    /**
     * Import a list of room keys previously exported by exportRoomKeys
     *
     * @param keys - a list of session export objects
     * @param opts - options object
     *
     * @returns a promise which resolves when the keys have been imported
     *
     * @deprecated Prefer {@link CryptoApi.importRoomKeys | `CryptoApi.importRoomKeys`}:
     * ```javascript
     *  await client.getCrypto()?.importRoomKeys([..]);
     * ```
     */
    public importRoomKeys(keys: IMegolmSessionData[], opts?: ImportRoomKeysOpts): Promise<void> {
        if (!this.cryptoBackend) {
            throw new Error("End-to-end encryption disabled");
        }
        return this.cryptoBackend.importRoomKeys(keys, opts);
    }

    /**
     * Force a re-check of the local key backup status against
     * what's on the server.
     *
     * @returns Object with backup info (as returned by
     *     getKeyBackupVersion) in backupInfo and
     *     trust information (as returned by isKeyBackupTrusted)
     *     in trustInfo.
     *
     * @deprecated Prefer {@link CryptoApi.checkKeyBackupAndEnable}.
     */
    public checkKeyBackup(): Promise<IKeyBackupCheck | null> {
        if (!this.crypto) {
            throw new Error("End-to-end encryption disabled");
        }
        return this.crypto.backupManager.checkKeyBackup();
    }

    /**
     * Get information about the current key backup.
     * @returns Information object from API or null
     *
     * @deprecated Prefer {@link CryptoApi.checkKeyBackupAndEnable}.
     */
    public async getKeyBackupVersion(): Promise<IKeyBackupInfo | null> {
        let res: IKeyBackupInfo;
        try {
            res = await this.http.authedRequest<IKeyBackupInfo>(
                Method.Get,
                "/room_keys/version",
                undefined,
                undefined,
                { prefix: ClientPrefix.V3 },
            );
        } catch (e) {
            if ((<MatrixError>e).errcode === "M_NOT_FOUND") {
                return null;
            } else {
                throw e;
            }
        }
        BackupManager.checkBackupVersion(res);
        return res;
    }

    /**
     * @param info - key backup info dict from getKeyBackupVersion()
     *
     * @deprecated Prefer {@link CryptoApi.isKeyBackupTrusted | `CryptoApi.isKeyBackupTrusted`}.
     */
    public isKeyBackupTrusted(info: IKeyBackupInfo): Promise<TrustInfo> {
        if (!this.crypto) {
            throw new Error("End-to-end encryption disabled");
        }
        return this.crypto.backupManager.isKeyBackupTrusted(info);
    }

    /**
     * @returns true if the client is configured to back up keys to
     *     the server, otherwise false. If we haven't completed a successful check
     *     of key backup status yet, returns null.
     *
     * @deprecated Prefer direct access to {@link CryptoApi.getActiveSessionBackupVersion}:
     *
     * ```javascript
     * let enabled = (await client.getCrypto().getActiveSessionBackupVersion()) !== null;
     * ```
     */
    public getKeyBackupEnabled(): boolean | null {
        if (!this.crypto) {
            throw new Error("End-to-end encryption disabled");
        }
        return this.crypto.backupManager.getKeyBackupEnabled();
    }

    /**
     * Enable backing up of keys, using data previously returned from
     * getKeyBackupVersion.
     *
     * @param info - Backup information object as returned by getKeyBackupVersion
     * @returns Promise which resolves when complete.
     *
     * @deprecated Do not call this directly. Instead call {@link CryptoApi.checkKeyBackupAndEnable}.
     */
    public enableKeyBackup(info: IKeyBackupInfo): Promise<void> {
        if (!this.crypto) {
            throw new Error("End-to-end encryption disabled");
        }

        return this.crypto.backupManager.enableKeyBackup(info);
    }

    /**
     * Disable backing up of keys.
     *
     * @deprecated It should be unnecessary to disable key backup.
     */
    public disableKeyBackup(): void {
        if (!this.crypto) {
            throw new Error("End-to-end encryption disabled");
        }

        this.crypto.backupManager.disableKeyBackup();
    }

    /**
     * Set up the data required to create a new backup version.  The backup version
     * will not be created and enabled until createKeyBackupVersion is called.
     *
     * @param password - Passphrase string that can be entered by the user
     *     when restoring the backup as an alternative to entering the recovery key.
     *     Optional.
     *
     * @returns Object that can be passed to createKeyBackupVersion and
     *     additionally has a 'recovery_key' member with the user-facing recovery key string.
     *
     * @deprecated Use {@link Crypto.CryptoApi.resetKeyBackup | `CryptoApi.resetKeyBackup`}.
     */
    public async prepareKeyBackupVersion(
        password?: string | Uint8Array | null,
        opts: IKeyBackupPrepareOpts = { secureSecretStorage: false },
    ): Promise<Pick<IPreparedKeyBackupVersion, "algorithm" | "auth_data" | "recovery_key">> {
        if (!this.crypto) {
            throw new Error("End-to-end encryption disabled");
        }

        // eslint-disable-next-line camelcase
        const { algorithm, auth_data, recovery_key, privateKey } =
            await this.crypto.backupManager.prepareKeyBackupVersion(password);

        if (opts.secureSecretStorage) {
            await this.secretStorage.store("m.megolm_backup.v1", encodeBase64(privateKey));
            logger.info("Key backup private key stored in secret storage");
        }

        return {
            algorithm,
            /* eslint-disable camelcase */
            auth_data,
            recovery_key,
            /* eslint-enable camelcase */
        };
    }

    /**
     * Check whether the key backup private key is stored in secret storage.
     * @returns map of key name to key info the secret is
     *     encrypted with, or null if it is not present or not encrypted with a
     *     trusted key
     */
    public isKeyBackupKeyStored(): Promise<Record<string, SecretStorageKeyDescription> | null> {
        return Promise.resolve(this.secretStorage.isStored("m.megolm_backup.v1"));
    }

    /**
     * Create a new key backup version and enable it, using the information return
     * from prepareKeyBackupVersion.
     *
     * @param info - Info object from prepareKeyBackupVersion
     * @returns Object with 'version' param indicating the version created
     *
     * @deprecated Use {@link Crypto.CryptoApi.resetKeyBackup | `CryptoApi.resetKeyBackup`}.
     */
    public async createKeyBackupVersion(info: IKeyBackupInfo): Promise<IKeyBackupInfo> {
        if (!this.crypto) {
            throw new Error("End-to-end encryption disabled");
        }

        await this.crypto.backupManager.createKeyBackupVersion(info);

        const data = {
            algorithm: info.algorithm,
            auth_data: info.auth_data,
        };

        // Sign the backup auth data with the device key for backwards compat with
        // older devices with cross-signing. This can probably go away very soon in
        // favour of just signing with the cross-singing master key.
        // XXX: Private member access
        await this.crypto.signObject(data.auth_data);

        if (
            this.cryptoCallbacks.getCrossSigningKey &&
            // XXX: Private member access
            this.crypto.crossSigningInfo.getId()
        ) {
            // now also sign the auth data with the cross-signing master key
            // we check for the callback explicitly here because we still want to be able
            // to create an un-cross-signed key backup if there is a cross-signing key but
            // no callback supplied.
            // XXX: Private member access
            await this.crypto.crossSigningInfo.signObject(data.auth_data, "master");
        }

        const res = await this.http.authedRequest<IKeyBackupInfo>(Method.Post, "/room_keys/version", undefined, data);

        // We could assume everything's okay and enable directly, but this ensures
        // we run the same signature verification that will be used for future
        // sessions.
        await this.checkKeyBackup();
        if (!this.getKeyBackupEnabled()) {
            logger.error("Key backup not usable even though we just created it");
        }

        return res;
    }

    /**
     * @deprecated Use {@link Crypto.CryptoApi.deleteKeyBackupVersion | `CryptoApi.deleteKeyBackupVersion`}.
     */
    public async deleteKeyBackupVersion(version: string): Promise<void> {
        if (!this.cryptoBackend) {
            throw new Error("End-to-end encryption disabled");
        }

        await this.cryptoBackend.deleteKeyBackupVersion(version);
    }

    private makeKeyBackupPath(roomId?: string, sessionId?: string, version?: string): IKeyBackupPath {
        let path: string;
        if (sessionId !== undefined) {
            path = utils.encodeUri("/room_keys/keys/$roomId/$sessionId", {
                $roomId: roomId!,
                $sessionId: sessionId,
            });
        } else if (roomId !== undefined) {
            path = utils.encodeUri("/room_keys/keys/$roomId", {
                $roomId: roomId,
            });
        } else {
            path = "/room_keys/keys";
        }
        const queryData = version === undefined ? undefined : { version };
        return { path, queryData };
    }

    /**
     * Back up session keys to the homeserver.
     * @param roomId - ID of the room that the keys are for Optional.
     * @param sessionId - ID of the session that the keys are for Optional.
     * @param version - backup version Optional.
     * @param data - Object keys to send
     * @returns a promise that will resolve when the keys
     * are uploaded
     */
    public sendKeyBackup(
        roomId: undefined,
        sessionId: undefined,
        version: string | undefined,
        data: IKeyBackup,
    ): Promise<void>;
    public sendKeyBackup(
        roomId: string,
        sessionId: undefined,
        version: string | undefined,
        data: IKeyBackup,
    ): Promise<void>;
    public sendKeyBackup(
        roomId: string,
        sessionId: string,
        version: string | undefined,
        data: IKeyBackup,
    ): Promise<void>;
    public async sendKeyBackup(
        roomId: string | undefined,
        sessionId: string | undefined,
        version: string | undefined,
        data: IKeyBackup,
    ): Promise<void> {
        if (!this.crypto) {
            throw new Error("End-to-end encryption disabled");
        }

        const path = this.makeKeyBackupPath(roomId!, sessionId!, version);
        await this.http.authedRequest(Method.Put, path.path, path.queryData, data, { prefix: ClientPrefix.V3 });
    }

    /**
     * Marks all group sessions as needing to be backed up and schedules them to
     * upload in the background as soon as possible.
     */
    public async scheduleAllGroupSessionsForBackup(): Promise<void> {
        if (!this.crypto) {
            throw new Error("End-to-end encryption disabled");
        }

        await this.crypto.backupManager.scheduleAllGroupSessionsForBackup();
    }

    /**
     * Marks all group sessions as needing to be backed up without scheduling
     * them to upload in the background.
     * @returns Promise which resolves to the number of sessions requiring a backup.
     */
    public flagAllGroupSessionsForBackup(): Promise<number> {
        if (!this.crypto) {
            throw new Error("End-to-end encryption disabled");
        }

        return this.crypto.backupManager.flagAllGroupSessionsForBackup();
    }

    public isValidRecoveryKey(recoveryKey: string): boolean {
        try {
            decodeRecoveryKey(recoveryKey);
            return true;
        } catch (e) {
            return false;
        }
    }

    /**
     * Get the raw key for a key backup from the password
     * Used when migrating key backups into SSSS
     *
     * The cross-signing API is currently UNSTABLE and may change without notice.
     *
     * @param password - Passphrase
     * @param backupInfo - Backup metadata from `checkKeyBackup`
     * @returns key backup key
     */
    public keyBackupKeyFromPassword(password: string, backupInfo: IKeyBackupInfo): Promise<Uint8Array> {
        return keyFromAuthData(backupInfo.auth_data, password);
    }

    /**
     * Get the raw key for a key backup from the recovery key
     * Used when migrating key backups into SSSS
     *
     * The cross-signing API is currently UNSTABLE and may change without notice.
     *
     * @param recoveryKey - The recovery key
     * @returns key backup key
     */
    public keyBackupKeyFromRecoveryKey(recoveryKey: string): Uint8Array {
        return decodeRecoveryKey(recoveryKey);
    }

    /**
     * Restore from an existing key backup via a passphrase.
     *
     * @param password - Passphrase
     * @param targetRoomId - Room ID to target a specific room.
     * Restores all rooms if omitted.
     * @param targetSessionId - Session ID to target a specific session.
     * Restores all sessions if omitted.
     * @param backupInfo - Backup metadata from `getKeyBackupVersion` or `checkKeyBackup`.`backupInfo`
     * @param opts - Optional params such as callbacks
     * @returns Status of restoration with `total` and `imported`
     * key counts.
     */
    public async restoreKeyBackupWithPassword(
        password: string,
        targetRoomId: undefined,
        targetSessionId: undefined,
        backupInfo: IKeyBackupInfo,
        opts: IKeyBackupRestoreOpts,
    ): Promise<IKeyBackupRestoreResult>;
    public async restoreKeyBackupWithPassword(
        password: string,
        targetRoomId: string,
        targetSessionId: undefined,
        backupInfo: IKeyBackupInfo,
        opts: IKeyBackupRestoreOpts,
    ): Promise<IKeyBackupRestoreResult>;
    public async restoreKeyBackupWithPassword(
        password: string,
        targetRoomId: string,
        targetSessionId: string,
        backupInfo: IKeyBackupInfo,
        opts: IKeyBackupRestoreOpts,
    ): Promise<IKeyBackupRestoreResult>;
    public async restoreKeyBackupWithPassword(
        password: string,
        targetRoomId: string | undefined,
        targetSessionId: string | undefined,
        backupInfo: IKeyBackupInfo,
        opts: IKeyBackupRestoreOpts,
    ): Promise<IKeyBackupRestoreResult> {
        const privKey = await keyFromAuthData(backupInfo.auth_data, password);
        return this.restoreKeyBackup(privKey, targetRoomId!, targetSessionId!, backupInfo, opts);
    }

    /**
     * Restore from an existing key backup via a private key stored in secret
     * storage.
     *
     * @param backupInfo - Backup metadata from `checkKeyBackup`
     * @param targetRoomId - Room ID to target a specific room.
     * Restores all rooms if omitted.
     * @param targetSessionId - Session ID to target a specific session.
     * Restores all sessions if omitted.
     * @param opts - Optional params such as callbacks
     * @returns Status of restoration with `total` and `imported`
     * key counts.
     */
    public async restoreKeyBackupWithSecretStorage(
        backupInfo: IKeyBackupInfo,
        targetRoomId?: string,
        targetSessionId?: string,
        opts?: IKeyBackupRestoreOpts,
    ): Promise<IKeyBackupRestoreResult> {
        if (!this.crypto) {
            throw new Error("End-to-end encryption disabled");
        }
        const storedKey = await this.secretStorage.get("m.megolm_backup.v1");

        // ensure that the key is in the right format.  If not, fix the key and
        // store the fixed version
        const fixedKey = fixBackupKey(storedKey);
        if (fixedKey) {
            const keys = await this.secretStorage.getKey();
            await this.secretStorage.store("m.megolm_backup.v1", fixedKey, [keys![0]]);
        }

        const privKey = decodeBase64(fixedKey || storedKey!);
        return this.restoreKeyBackup(privKey, targetRoomId!, targetSessionId!, backupInfo, opts);
    }

    /**
     * Restore from an existing key backup via an encoded recovery key.
     *
     * @param recoveryKey - Encoded recovery key
     * @param targetRoomId - Room ID to target a specific room.
     * Restores all rooms if omitted.
     * @param targetSessionId - Session ID to target a specific session.
     * Restores all sessions if omitted.
     * @param backupInfo - Backup metadata from `checkKeyBackup`
     * @param opts - Optional params such as callbacks

     * @returns Status of restoration with `total` and `imported`
     * key counts.
     */
    public restoreKeyBackupWithRecoveryKey(
        recoveryKey: string,
        targetRoomId: undefined,
        targetSessionId: undefined,
        backupInfo: IKeyBackupInfo,
        opts?: IKeyBackupRestoreOpts,
    ): Promise<IKeyBackupRestoreResult>;
    public restoreKeyBackupWithRecoveryKey(
        recoveryKey: string,
        targetRoomId: string,
        targetSessionId: undefined,
        backupInfo: IKeyBackupInfo,
        opts?: IKeyBackupRestoreOpts,
    ): Promise<IKeyBackupRestoreResult>;
    public restoreKeyBackupWithRecoveryKey(
        recoveryKey: string,
        targetRoomId: string,
        targetSessionId: string,
        backupInfo: IKeyBackupInfo,
        opts?: IKeyBackupRestoreOpts,
    ): Promise<IKeyBackupRestoreResult>;
    public restoreKeyBackupWithRecoveryKey(
        recoveryKey: string,
        targetRoomId: string | undefined,
        targetSessionId: string | undefined,
        backupInfo: IKeyBackupInfo,
        opts?: IKeyBackupRestoreOpts,
    ): Promise<IKeyBackupRestoreResult> {
        const privKey = decodeRecoveryKey(recoveryKey);
        return this.restoreKeyBackup(privKey, targetRoomId!, targetSessionId!, backupInfo, opts);
    }

    public async restoreKeyBackupWithCache(
        targetRoomId: undefined,
        targetSessionId: undefined,
        backupInfo: IKeyBackupInfo,
        opts?: IKeyBackupRestoreOpts,
    ): Promise<IKeyBackupRestoreResult>;
    public async restoreKeyBackupWithCache(
        targetRoomId: string,
        targetSessionId: undefined,
        backupInfo: IKeyBackupInfo,
        opts?: IKeyBackupRestoreOpts,
    ): Promise<IKeyBackupRestoreResult>;
    public async restoreKeyBackupWithCache(
        targetRoomId: string,
        targetSessionId: string,
        backupInfo: IKeyBackupInfo,
        opts?: IKeyBackupRestoreOpts,
    ): Promise<IKeyBackupRestoreResult>;
    public async restoreKeyBackupWithCache(
        targetRoomId: string | undefined,
        targetSessionId: string | undefined,
        backupInfo: IKeyBackupInfo,
        opts?: IKeyBackupRestoreOpts,
    ): Promise<IKeyBackupRestoreResult> {
        if (!this.cryptoBackend) {
            throw new Error("End-to-end encryption disabled");
        }
        const privKey = await this.cryptoBackend.getSessionBackupPrivateKey();
        if (!privKey) {
            throw new Error("Couldn't get key");
        }
        return this.restoreKeyBackup(privKey, targetRoomId!, targetSessionId!, backupInfo, opts);
    }

    private async restoreKeyBackup(
        privKey: ArrayLike<number>,
        targetRoomId: undefined,
        targetSessionId: undefined,
        backupInfo: IKeyBackupInfo,
        opts?: IKeyBackupRestoreOpts,
    ): Promise<IKeyBackupRestoreResult>;
    private async restoreKeyBackup(
        privKey: ArrayLike<number>,
        targetRoomId: string,
        targetSessionId: undefined,
        backupInfo: IKeyBackupInfo,
        opts?: IKeyBackupRestoreOpts,
    ): Promise<IKeyBackupRestoreResult>;
    private async restoreKeyBackup(
        privKey: ArrayLike<number>,
        targetRoomId: string,
        targetSessionId: string,
        backupInfo: IKeyBackupInfo,
        opts?: IKeyBackupRestoreOpts,
    ): Promise<IKeyBackupRestoreResult>;
    private async restoreKeyBackup(
        privKey: ArrayLike<number>,
        targetRoomId: string | undefined,
        targetSessionId: string | undefined,
        backupInfo: IKeyBackupInfo,
        opts?: IKeyBackupRestoreOpts,
    ): Promise<IKeyBackupRestoreResult> {
        const cacheCompleteCallback = opts?.cacheCompleteCallback;
        const progressCallback = opts?.progressCallback;

        if (!this.cryptoBackend) {
            throw new Error("End-to-end encryption disabled");
        }

        let totalKeyCount = 0;
        let keys: IMegolmSessionData[] = [];

        const path = this.makeKeyBackupPath(targetRoomId, targetSessionId, backupInfo.version);

<<<<<<< HEAD
        const backupDecryptor = await this.cryptoBackend!.getBackupDecryptor(backupInfo, privKey);
=======
        const backupDecryptor = await this.cryptoBackend.getBackupDecryptor(backupInfo, privKey);
>>>>>>> 6d118008

        const untrusted = !backupDecryptor.sourceTrusted;

        try {
            if (!(privKey instanceof Uint8Array)) {
                // eslint-disable-next-line @typescript-eslint/no-base-to-string
                throw new Error(`restoreKeyBackup expects Uint8Array, got ${privKey}`);
            }
            // Cache the key, if possible.
            // This is async.
            this.cryptoBackend
                .storeSessionBackupPrivateKey(privKey)
                .catch((e) => {
                    logger.warn("Error caching session backup key:", e);
                })
                .then(cacheCompleteCallback);

            if (progressCallback) {
                progressCallback({
                    stage: "fetch",
                });
            }

            const res = await this.http.authedRequest<IRoomsKeysResponse | IRoomKeysResponse | IKeyBackupSession>(
                Method.Get,
                path.path,
                path.queryData,
                undefined,
                { prefix: ClientPrefix.V3 },
            );

            if ((res as IRoomsKeysResponse).rooms) {
                const rooms = (res as IRoomsKeysResponse).rooms;
                for (const [roomId, roomData] of Object.entries(rooms)) {
                    if (!roomData.sessions) continue;

                    totalKeyCount += Object.keys(roomData.sessions).length;
                    const roomKeys = await backupDecryptor.decryptSessions(roomData.sessions);
                    for (const k of roomKeys) {
                        k.room_id = roomId;
                        keys.push(k);
                    }
                }
            } else if ((res as IRoomKeysResponse).sessions) {
                const sessions = (res as IRoomKeysResponse).sessions;
                totalKeyCount = Object.keys(sessions).length;
                keys = await backupDecryptor.decryptSessions(sessions);
                for (const k of keys) {
                    k.room_id = targetRoomId!;
                }
            } else {
                totalKeyCount = 1;
                try {
                    const [key] = await backupDecryptor.decryptSessions({
                        [targetSessionId!]: res as IKeyBackupSession,
                    });
                    key.room_id = targetRoomId!;
                    key.session_id = targetSessionId!;
                    keys.push(key);
                } catch (e) {
                    logger.log("Failed to decrypt megolm session from backup", e);
                }
            }
        } finally {
            backupDecryptor.free();
        }

        await this.cryptoBackend.importRoomKeys(keys, {
            progressCallback,
            untrusted,
            source: "backup",
        });

        /// in case entering the passphrase would add a new signature?
        await this.cryptoBackend.checkKeyBackupAndEnable();

        return { total: totalKeyCount, imported: keys.length };
    }

    public deleteKeysFromBackup(roomId: undefined, sessionId: undefined, version?: string): Promise<void>;
    public deleteKeysFromBackup(roomId: string, sessionId: undefined, version?: string): Promise<void>;
    public deleteKeysFromBackup(roomId: string, sessionId: string, version?: string): Promise<void>;
    public async deleteKeysFromBackup(roomId?: string, sessionId?: string, version?: string): Promise<void> {
        if (!this.crypto) {
            throw new Error("End-to-end encryption disabled");
        }

        const path = this.makeKeyBackupPath(roomId!, sessionId!, version);
        await this.http.authedRequest(Method.Delete, path.path, path.queryData, undefined, { prefix: ClientPrefix.V3 });
    }

    /**
     * Share shared-history decryption keys with the given users.
     *
     * @param roomId - the room for which keys should be shared.
     * @param userIds - a list of users to share with.  The keys will be sent to
     *     all of the user's current devices.
     */
    public async sendSharedHistoryKeys(roomId: string, userIds: string[]): Promise<void> {
        if (!this.crypto) {
            throw new Error("End-to-end encryption disabled");
        }

        const roomEncryption = this.roomList.getRoomEncryption(roomId);
        if (!roomEncryption) {
            // unknown room, or unencrypted room
            logger.error("Unknown room.  Not sharing decryption keys");
            return;
        }

        const deviceInfos = await this.crypto.downloadKeys(userIds);
        const devicesByUser: Map<string, DeviceInfo[]> = new Map();
        for (const [userId, devices] of deviceInfos) {
            devicesByUser.set(userId, Array.from(devices.values()));
        }

        // XXX: Private member access
        const alg = this.crypto.getRoomDecryptor(roomId, roomEncryption.algorithm);
        if (alg.sendSharedHistoryInboundSessions) {
            await alg.sendSharedHistoryInboundSessions(devicesByUser);
        } else {
            logger.warn("Algorithm does not support sharing previous keys", roomEncryption.algorithm);
        }
    }

    /**
     * Get the config for the media repository.
     * @returns Promise which resolves with an object containing the config.
     */
    public getMediaConfig(): Promise<IMediaConfig> {
        return this.http.authedRequest(Method.Get, "/config", undefined, undefined, {
            prefix: MediaPrefix.V3,
        });
    }

    /**
     * Get the room for the given room ID.
     * This function will return a valid room for any room for which a Room event
     * has been emitted. Note in particular that other events, eg. RoomState.members
     * will be emitted for a room before this function will return the given room.
     * @param roomId - The room ID
     * @returns The Room or null if it doesn't exist or there is no data store.
     */
    public getRoom(roomId: string | undefined): Room | null {
        if (!roomId) {
            return null;
        }
        return this.store.getRoom(roomId);
    }

    /**
     * Retrieve all known rooms.
     * @returns A list of rooms, or an empty list if there is no data store.
     */
    public getRooms(): Room[] {
        return this.store.getRooms();
    }

    /**
     * Retrieve all rooms that should be displayed to the user
     * This is essentially getRooms() with some rooms filtered out, eg. old versions
     * of rooms that have been replaced or (in future) other rooms that have been
     * marked at the protocol level as not to be displayed to the user.
     *
     * @param msc3946ProcessDynamicPredecessor - if true, look for an
     *                                           m.room.predecessor state event and
     *                                           use it if found (MSC3946).
     * @returns A list of rooms, or an empty list if there is no data store.
     */
    public getVisibleRooms(msc3946ProcessDynamicPredecessor = false): Room[] {
        const allRooms = this.store.getRooms();

        const replacedRooms = new Set();
        for (const r of allRooms) {
            const predecessor = r.findPredecessor(msc3946ProcessDynamicPredecessor)?.roomId;
            if (predecessor) {
                replacedRooms.add(predecessor);
            }
        }

        return allRooms.filter((r) => {
            const tombstone = r.currentState.getStateEvents(EventType.RoomTombstone, "");
            if (tombstone && replacedRooms.has(r.roomId)) {
                return false;
            }
            return true;
        });
    }

    /**
     * Retrieve a user.
     * @param userId - The user ID to retrieve.
     * @returns A user or null if there is no data store or the user does
     * not exist.
     */
    public getUser(userId: string): User | null {
        return this.store.getUser(userId);
    }

    /**
     * Retrieve all known users.
     * @returns A list of users, or an empty list if there is no data store.
     */
    public getUsers(): User[] {
        return this.store.getUsers();
    }

    /**
     * Set account data event for the current user.
     * It will retry the request up to 5 times.
     * @param eventType - The event type
     * @param content - the contents object for the event
     * @returns Promise which resolves: an empty object
     * @returns Rejects: with an error response.
     */
    public setAccountData(eventType: EventType | string, content: IContent): Promise<{}> {
        const path = utils.encodeUri("/user/$userId/account_data/$type", {
            $userId: this.credentials.userId!,
            $type: eventType,
        });
        return retryNetworkOperation(5, () => {
            return this.http.authedRequest(Method.Put, path, undefined, content);
        });
    }

    /**
     * Get account data event of given type for the current user.
     * @param eventType - The event type
     * @returns The contents of the given account data event
     */
    public getAccountData(eventType: string): MatrixEvent | undefined {
        return this.store.getAccountData(eventType);
    }

    /**
     * Get account data event of given type for the current user. This variant
     * gets account data directly from the homeserver if the local store is not
     * ready, which can be useful very early in startup before the initial sync.
     * @param eventType - The event type
     * @returns Promise which resolves: The contents of the given account data event.
     * @returns Rejects: with an error response.
     */
    public async getAccountDataFromServer<T extends { [k: string]: any }>(eventType: string): Promise<T | null> {
        if (this.isInitialSyncComplete()) {
            const event = this.store.getAccountData(eventType);
            if (!event) {
                return null;
            }
            // The network version below returns just the content, so this branch
            // does the same to match.
            return event.getContent<T>();
        }
        const path = utils.encodeUri("/user/$userId/account_data/$type", {
            $userId: this.credentials.userId!,
            $type: eventType,
        });
        try {
            return await this.http.authedRequest(Method.Get, path);
        } catch (e) {
            if ((<MatrixError>e).data?.errcode === "M_NOT_FOUND") {
                return null;
            }
            throw e;
        }
    }

    public async deleteAccountData(eventType: string): Promise<void> {
        const msc3391DeleteAccountDataServerSupport = this.canSupport.get(Feature.AccountDataDeletion);
        // if deletion is not supported overwrite with empty content
        if (msc3391DeleteAccountDataServerSupport === ServerSupport.Unsupported) {
            await this.setAccountData(eventType, {});
            return;
        }
        const path = utils.encodeUri("/user/$userId/account_data/$type", {
            $userId: this.getSafeUserId(),
            $type: eventType,
        });
        const options =
            msc3391DeleteAccountDataServerSupport === ServerSupport.Unstable
                ? { prefix: "/_matrix/client/unstable/org.matrix.msc3391" }
                : undefined;
        return await this.http.authedRequest(Method.Delete, path, undefined, undefined, options);
    }

    /**
     * Gets the users that are ignored by this client
     * @returns The array of users that are ignored (empty if none)
     */
    public getIgnoredUsers(): string[] {
        const event = this.getAccountData("m.ignored_user_list");
        if (!event || !event.getContent() || !event.getContent()["ignored_users"]) return [];
        return Object.keys(event.getContent()["ignored_users"]);
    }

    /**
     * Sets the users that the current user should ignore.
     * @param userIds - the user IDs to ignore
     * @returns Promise which resolves: an empty object
     * @returns Rejects: with an error response.
     */
    public setIgnoredUsers(userIds: string[]): Promise<{}> {
        const content = { ignored_users: {} as Record<string, object> };
        userIds.forEach((u) => {
            content.ignored_users[u] = {};
        });
        return this.setAccountData("m.ignored_user_list", content);
    }

    /**
     * Gets whether or not a specific user is being ignored by this client.
     * @param userId - the user ID to check
     * @returns true if the user is ignored, false otherwise
     */
    public isUserIgnored(userId: string): boolean {
        return this.getIgnoredUsers().includes(userId);
    }

    /**
     * Join a room. If you have already joined the room, this will no-op.
     * @param roomIdOrAlias - The room ID or room alias to join.
     * @param opts - Options when joining the room.
     * @returns Promise which resolves: Room object.
     * @returns Rejects: with an error response.
     */
    public async joinRoom(roomIdOrAlias: string, opts: IJoinRoomOpts = {}): Promise<Room> {
        if (opts.syncRoom === undefined) {
            opts.syncRoom = true;
        }

        const room = this.getRoom(roomIdOrAlias);
        if (room?.hasMembershipState(this.credentials.userId!, "join")) {
            return Promise.resolve(room);
        }

        let signPromise: Promise<IThirdPartySigned | void> = Promise.resolve();

        if (opts.inviteSignUrl) {
            const url = new URL(opts.inviteSignUrl);
            url.searchParams.set("mxid", this.credentials.userId!);
            signPromise = this.http.requestOtherUrl<IThirdPartySigned>(Method.Post, url);
        }

        const queryString: Record<string, string | string[]> = {};
        if (opts.viaServers) {
            queryString["server_name"] = opts.viaServers;
        }

        const data: IJoinRequestBody = {};
        const signedInviteObj = await signPromise;
        if (signedInviteObj) {
            data.third_party_signed = signedInviteObj;
        }

        const path = utils.encodeUri("/join/$roomid", { $roomid: roomIdOrAlias });
        const res = await this.http.authedRequest<{ room_id: string }>(Method.Post, path, queryString, data);

        const roomId = res.room_id;
        const syncApi = new SyncApi(this, this.clientOpts, this.buildSyncApiOptions());
        const syncRoom = syncApi.createRoom(roomId);
        if (opts.syncRoom) {
            // v2 will do this for us
            // return syncApi.syncRoom(room);
        }
        return syncRoom;
    }

    /**
     * Knock a room. If you have already knocked the room, this will no-op.
     * @param roomIdOrAlias - The room ID or room alias to knock.
     * @param opts - Options when knocking the room.
     * @returns Promise which resolves: `{room_id: {string}}`
     * @returns Rejects: with an error response.
     */
    public knockRoom(roomIdOrAlias: string, opts: KnockRoomOpts = {}): Promise<{ room_id: string }> {
        const room = this.getRoom(roomIdOrAlias);
        if (room?.hasMembershipState(this.credentials.userId!, "knock")) {
            return Promise.resolve({ room_id: room.roomId });
        }

        const path = utils.encodeUri("/knock/$roomIdOrAlias", { $roomIdOrAlias: roomIdOrAlias });

        const queryParams: Record<string, string | string[]> = {};
        if (opts.viaServers) {
            queryParams.server_name = opts.viaServers;
        }

        const body: Record<string, string> = {};
        if (opts.reason) {
            body.reason = opts.reason;
        }

        return this.http.authedRequest(Method.Post, path, queryParams, body);
    }

    /**
     * Resend an event. Will also retry any to-device messages waiting to be sent.
     * @param event - The event to resend.
     * @param room - Optional. The room the event is in. Will update the
     * timeline entry if provided.
     * @returns Promise which resolves: to an ISendEventResponse object
     * @returns Rejects: with an error response.
     */
    public resendEvent(event: MatrixEvent, room: Room): Promise<ISendEventResponse> {
        // also kick the to-device queue to retry
        this.toDeviceMessageQueue.sendQueue();

        this.updatePendingEventStatus(room, event, EventStatus.SENDING);
        return this.encryptAndSendEvent(room, event);
    }

    /**
     * Cancel a queued or unsent event.
     *
     * @param event -   Event to cancel
     * @throws Error if the event is not in QUEUED, NOT_SENT or ENCRYPTING state
     */
    public cancelPendingEvent(event: MatrixEvent): void {
        if (![EventStatus.QUEUED, EventStatus.NOT_SENT, EventStatus.ENCRYPTING].includes(event.status!)) {
            throw new Error("cannot cancel an event with status " + event.status);
        }

        // if the event is currently being encrypted then
        if (event.status === EventStatus.ENCRYPTING) {
            this.pendingEventEncryption.delete(event.getId()!);
        } else if (this.scheduler && event.status === EventStatus.QUEUED) {
            // tell the scheduler to forget about it, if it's queued
            this.scheduler.removeEventFromQueue(event);
        }

        // then tell the room about the change of state, which will remove it
        // from the room's list of pending events.
        const room = this.getRoom(event.getRoomId());
        this.updatePendingEventStatus(room, event, EventStatus.CANCELLED);
    }

    /**
     * @returns Promise which resolves: TODO
     * @returns Rejects: with an error response.
     */
    public setRoomName(roomId: string, name: string): Promise<ISendEventResponse> {
        return this.sendStateEvent(roomId, EventType.RoomName, { name: name });
    }

    /**
     * @param htmlTopic - Optional.
     * @returns Promise which resolves: TODO
     * @returns Rejects: with an error response.
     */
    public setRoomTopic(roomId: string, topic: string, htmlTopic?: string): Promise<ISendEventResponse> {
        const content = ContentHelpers.makeTopicContent(topic, htmlTopic);
        return this.sendStateEvent(roomId, EventType.RoomTopic, content);
    }

    /**
     * @returns Promise which resolves: to an object keyed by tagId with objects containing a numeric order field.
     * @returns Rejects: with an error response.
     */
    public getRoomTags(roomId: string): Promise<ITagsResponse> {
        const path = utils.encodeUri("/user/$userId/rooms/$roomId/tags", {
            $userId: this.credentials.userId!,
            $roomId: roomId,
        });
        return this.http.authedRequest(Method.Get, path);
    }

    /**
     * @param tagName - name of room tag to be set
     * @param metadata - associated with that tag to be stored
     * @returns Promise which resolves: to an empty object
     * @returns Rejects: with an error response.
     */
    public setRoomTag(roomId: string, tagName: string, metadata: ITagMetadata = {}): Promise<{}> {
        const path = utils.encodeUri("/user/$userId/rooms/$roomId/tags/$tag", {
            $userId: this.credentials.userId!,
            $roomId: roomId,
            $tag: tagName,
        });
        return this.http.authedRequest(Method.Put, path, undefined, metadata);
    }

    /**
     * @param tagName - name of room tag to be removed
     * @returns Promise which resolves: to an empty object
     * @returns Rejects: with an error response.
     */
    public deleteRoomTag(roomId: string, tagName: string): Promise<{}> {
        const path = utils.encodeUri("/user/$userId/rooms/$roomId/tags/$tag", {
            $userId: this.credentials.userId!,
            $roomId: roomId,
            $tag: tagName,
        });
        return this.http.authedRequest(Method.Delete, path);
    }

    /**
     * @param eventType - event type to be set
     * @param content - event content
     * @returns Promise which resolves: to an empty object `{}`
     * @returns Rejects: with an error response.
     */
    public setRoomAccountData(roomId: string, eventType: string, content: Record<string, any>): Promise<{}> {
        const path = utils.encodeUri("/user/$userId/rooms/$roomId/account_data/$type", {
            $userId: this.credentials.userId!,
            $roomId: roomId,
            $type: eventType,
        });
        return this.http.authedRequest(Method.Put, path, undefined, content);
    }

    /**
     * Set a power level to one or multiple users.
     * Will apply changes atop of current power level event from local state if running & synced, falling back
     * to fetching latest from the `/state/` API.
     * @param roomId - the room to update power levels in
     * @param userId - the ID of the user or users to update power levels of
     * @param powerLevel - the numeric power level to update given users to
     * @param event - deprecated and no longer used.
     * @returns Promise which resolves: to an ISendEventResponse object
     * @returns Rejects: with an error response.
     */
    public async setPowerLevel(
        roomId: string,
        userId: string | string[],
        powerLevel: number | undefined,
        /**
         * @deprecated no longer needed, unused.
         */
        event?: MatrixEvent | null,
    ): Promise<ISendEventResponse> {
        let content: IPowerLevelsContent | undefined;
        if (this.clientRunning && this.isInitialSyncComplete()) {
            content = this.getRoom(roomId)?.currentState?.getStateEvents(EventType.RoomPowerLevels, "")?.getContent();
        }
        if (!content) {
            try {
                content = await this.getStateEvent(roomId, EventType.RoomPowerLevels, "");
            } catch (e) {
                // It is possible for a Matrix room to not have a power levels event
                if (e instanceof MatrixError && e.errcode === "M_NOT_FOUND") {
                    content = {};
                } else {
                    throw e;
                }
            }
        }

        // take a copy of the content to ensure we don't corrupt
        // existing client state with a failed power level change
        content = utils.deepCopy(content);

        if (!content?.users) {
            content.users = {};
        }
        const users = Array.isArray(userId) ? userId : [userId];
        for (const user of users) {
            if (powerLevel == null) {
                delete content.users[user];
            } else {
                content.users[user] = powerLevel;
            }
        }

        return this.sendStateEvent(roomId, EventType.RoomPowerLevels, content, "");
    }

    /**
     * Create an m.beacon_info event
     * @returns
     */
    // eslint-disable-next-line @typescript-eslint/naming-convention
    public async unstable_createLiveBeacon(
        roomId: Room["roomId"],
        beaconInfoContent: MBeaconInfoEventContent,
    ): Promise<ISendEventResponse> {
        return this.unstable_setLiveBeacon(roomId, beaconInfoContent);
    }

    /**
     * Upsert a live beacon event
     * using a specific m.beacon_info.* event variable type
     * @param roomId - string
     * @returns
     */
    // eslint-disable-next-line @typescript-eslint/naming-convention
    public async unstable_setLiveBeacon(
        roomId: string,
        beaconInfoContent: MBeaconInfoEventContent,
    ): Promise<ISendEventResponse> {
        return this.sendStateEvent(roomId, M_BEACON_INFO.name, beaconInfoContent, this.getUserId()!);
    }

    public sendEvent(roomId: string, eventType: string, content: IContent, txnId?: string): Promise<ISendEventResponse>;
    public sendEvent(
        roomId: string,
        threadId: string | null,
        eventType: string,
        content: IContent,
        txnId?: string,
    ): Promise<ISendEventResponse>;
    public sendEvent(
        roomId: string,
        threadIdOrEventType: string | null,
        eventTypeOrContent: string | IContent,
        contentOrTxnId?: IContent | string,
        txnIdOrVoid?: string,
    ): Promise<ISendEventResponse> {
        let threadId: string | null;
        let eventType: string;
        let content: IContent;
        let txnId: string | undefined;
        if (!threadIdOrEventType?.startsWith(EVENT_ID_PREFIX) && threadIdOrEventType !== null) {
            txnId = contentOrTxnId as string;
            content = eventTypeOrContent as IContent;
            eventType = threadIdOrEventType;
            threadId = null;
        } else {
            txnId = txnIdOrVoid;
            content = contentOrTxnId as IContent;
            eventType = eventTypeOrContent as string;
            threadId = threadIdOrEventType;
        }

        // If we expect that an event is part of a thread but is missing the relation
        // we need to add it manually, as well as the reply fallback
        if (threadId && !content!["m.relates_to"]?.rel_type) {
            const isReply = !!content!["m.relates_to"]?.["m.in_reply_to"];
            content!["m.relates_to"] = {
                ...content!["m.relates_to"],
                rel_type: THREAD_RELATION_TYPE.name,
                event_id: threadId,
                // Set is_falling_back to true unless this is actually intended to be a reply
                is_falling_back: !isReply,
            };
            const thread = this.getRoom(roomId)?.getThread(threadId);
            if (thread && !isReply) {
                content!["m.relates_to"]["m.in_reply_to"] = {
                    event_id:
                        thread
                            .lastReply((ev: MatrixEvent) => {
                                return ev.isRelation(THREAD_RELATION_TYPE.name) && !ev.status;
                            })
                            ?.getId() ?? threadId,
                };
            }
        }

        return this.sendCompleteEvent(roomId, threadId, { type: eventType, content }, txnId);
    }

    /**
     * @param eventObject - An object with the partial structure of an event, to which event_id, user_id, room_id and origin_server_ts will be added.
     * @param txnId - Optional.
     * @returns Promise which resolves: to an empty object `{}`
     * @returns Rejects: with an error response.
     */
    private sendCompleteEvent(
        roomId: string,
        threadId: string | null,
        eventObject: Partial<IEvent>,
        txnId?: string,
    ): Promise<ISendEventResponse> {
        if (!txnId) {
            txnId = this.makeTxnId();
        }

        // We always construct a MatrixEvent when sending because the store and scheduler use them.
        // We'll extract the params back out if it turns out the client has no scheduler or store.
        const localEvent = new MatrixEvent(
            Object.assign(eventObject, {
                event_id: "~" + roomId + ":" + txnId,
                user_id: this.credentials.userId,
                sender: this.credentials.userId,
                room_id: roomId,
                origin_server_ts: new Date().getTime(),
            }),
        );

        const room = this.getRoom(roomId);
        const thread = threadId ? room?.getThread(threadId) : undefined;
        if (thread) {
            localEvent.setThread(thread);
        }

        // set up re-emitter for this new event - this is normally the job of EventMapper but we don't use it here
        this.reEmitter.reEmit(localEvent, [MatrixEventEvent.Replaced, MatrixEventEvent.VisibilityChange]);
        room?.reEmitter.reEmit(localEvent, [MatrixEventEvent.BeforeRedaction]);

        // if this is a relation or redaction of an event
        // that hasn't been sent yet (e.g. with a local id starting with a ~)
        // then listen for the remote echo of that event so that by the time
        // this event does get sent, we have the correct event_id
        const targetId = localEvent.getAssociatedId();
        if (targetId?.startsWith("~")) {
            const target = room?.getPendingEvents().find((e) => e.getId() === targetId);
            target?.once(MatrixEventEvent.LocalEventIdReplaced, () => {
                localEvent.updateAssociatedId(target.getId()!);
            });
        }

        const type = localEvent.getType();
        logger.log(`sendEvent of type ${type} in ${roomId} with txnId ${txnId}`);

        localEvent.setTxnId(txnId);
        localEvent.setStatus(EventStatus.SENDING);

        // add this event immediately to the local store as 'sending'.
        room?.addPendingEvent(localEvent, txnId);

        // addPendingEvent can change the state to NOT_SENT if it believes
        // that there's other events that have failed. We won't bother to
        // try sending the event if the state has changed as such.
        if (localEvent.status === EventStatus.NOT_SENT) {
            return Promise.reject(new Error("Event blocked by other events not yet sent"));
        }

        return this.encryptAndSendEvent(room, localEvent);
    }

    /**
     * encrypts the event if necessary; adds the event to the queue, or sends it; marks the event as sent/unsent
     * @returns returns a promise which resolves with the result of the send request
     */
    protected encryptAndSendEvent(room: Room | null, event: MatrixEvent): Promise<ISendEventResponse> {
        let cancelled = false;
        // Add an extra Promise.resolve() to turn synchronous exceptions into promise rejections,
        // so that we can handle synchronous and asynchronous exceptions with the
        // same code path.
        return Promise.resolve()
            .then(() => {
                const encryptionPromise = this.encryptEventIfNeeded(event, room ?? undefined);
                if (!encryptionPromise) return null; // doesn't need encryption

                this.pendingEventEncryption.set(event.getId()!, encryptionPromise);
                this.updatePendingEventStatus(room, event, EventStatus.ENCRYPTING);
                return encryptionPromise.then(() => {
                    if (!this.pendingEventEncryption.has(event.getId()!)) {
                        // cancelled via MatrixClient::cancelPendingEvent
                        cancelled = true;
                        return;
                    }
                    this.updatePendingEventStatus(room, event, EventStatus.SENDING);
                });
            })
            .then(() => {
                if (cancelled) return {} as ISendEventResponse;
                let promise: Promise<ISendEventResponse> | null = null;
                if (this.scheduler) {
                    // if this returns a promise then the scheduler has control now and will
                    // resolve/reject when it is done. Internally, the scheduler will invoke
                    // processFn which is set to this._sendEventHttpRequest so the same code
                    // path is executed regardless.
                    promise = this.scheduler.queueEvent(event);
                    if (promise && this.scheduler.getQueueForEvent(event)!.length > 1) {
                        // event is processed FIFO so if the length is 2 or more we know
                        // this event is stuck behind an earlier event.
                        this.updatePendingEventStatus(room, event, EventStatus.QUEUED);
                    }
                }

                if (!promise) {
                    promise = this.sendEventHttpRequest(event);
                    if (room) {
                        promise = promise.then((res) => {
                            room.updatePendingEvent(event, EventStatus.SENT, res["event_id"]);
                            return res;
                        });
                    }
                }

                return promise;
            })
            .catch((err) => {
                logger.error("Error sending event", err.stack || err);
                try {
                    // set the error on the event before we update the status:
                    // updating the status emits the event, so the state should be
                    // consistent at that point.
                    event.error = err;
                    this.updatePendingEventStatus(room, event, EventStatus.NOT_SENT);
                } catch (e) {
                    logger.error("Exception in error handler!", (<Error>e).stack || err);
                }
                if (err instanceof MatrixError) {
                    err.event = event;
                }
                throw err;
            });
    }

    private encryptEventIfNeeded(event: MatrixEvent, room?: Room): Promise<void> | null {
        if (event.isEncrypted()) {
            // this event has already been encrypted; this happens if the
            // encryption step succeeded, but the send step failed on the first
            // attempt.
            return null;
        }

        if (event.isRedaction()) {
            // Redactions do not support encryption in the spec at this time,
            // whilst it mostly worked in some clients, it wasn't compliant.
            return null;
        }

        if (!room || !this.isRoomEncrypted(event.getRoomId()!)) {
            return null;
        }

        if (!this.cryptoBackend && this.usingExternalCrypto) {
            // The client has opted to allow sending messages to encrypted
            // rooms even if the room is encrypted, and we haven't setup
            // crypto. This is useful for users of matrix-org/pantalaimon
            return null;
        }

        if (event.getType() === EventType.Reaction) {
            // For reactions, there is a very little gained by encrypting the entire
            // event, as relation data is already kept in the clear. Event
            // encryption for a reaction effectively only obscures the event type,
            // but the purpose is still obvious from the relation data, so nothing
            // is really gained. It also causes quite a few problems, such as:
            //   * triggers notifications via default push rules
            //   * prevents server-side bundling for reactions
            // The reaction key / content / emoji value does warrant encrypting, but
            // this will be handled separately by encrypting just this value.
            // See https://github.com/matrix-org/matrix-doc/pull/1849#pullrequestreview-248763642
            return null;
        }

        if (!this.cryptoBackend) {
            throw new Error("This room is configured to use encryption, but your client does not support encryption.");
        }

        return this.cryptoBackend.encryptEvent(event, room);
    }

    /**
     * Returns the eventType that should be used taking encryption into account
     * for a given eventType.
     * @param roomId - the room for the events `eventType` relates to
     * @param eventType - the event type
     * @returns the event type taking encryption into account
     */
    private getEncryptedIfNeededEventType(
        roomId: string,
        eventType?: EventType | string | null,
    ): EventType | string | null | undefined {
        if (eventType === EventType.Reaction) return eventType;
        return this.isRoomEncrypted(roomId) ? EventType.RoomMessageEncrypted : eventType;
    }

    protected updatePendingEventStatus(room: Room | null, event: MatrixEvent, newStatus: EventStatus): void {
        if (room) {
            room.updatePendingEvent(event, newStatus);
        } else {
            event.setStatus(newStatus);
        }
    }

    private sendEventHttpRequest(event: MatrixEvent): Promise<ISendEventResponse> {
        let txnId = event.getTxnId();
        if (!txnId) {
            txnId = this.makeTxnId();
            event.setTxnId(txnId);
        }

        const pathParams = {
            $roomId: event.getRoomId()!,
            $eventType: event.getWireType(),
            $stateKey: event.getStateKey()!,
            $txnId: txnId,
        };

        let path: string;

        if (event.isState()) {
            let pathTemplate = "/rooms/$roomId/state/$eventType";
            if (event.getStateKey() && event.getStateKey()!.length > 0) {
                pathTemplate = "/rooms/$roomId/state/$eventType/$stateKey";
            }
            path = utils.encodeUri(pathTemplate, pathParams);
        } else if (event.isRedaction()) {
            const pathTemplate = `/rooms/$roomId/redact/$redactsEventId/$txnId`;
            path = utils.encodeUri(pathTemplate, {
                $redactsEventId: event.event.redacts!,
                ...pathParams,
            });
        } else {
            path = utils.encodeUri("/rooms/$roomId/send/$eventType/$txnId", pathParams);
        }

        return this.http
            .authedRequest<ISendEventResponse>(Method.Put, path, undefined, event.getWireContent())
            .then((res) => {
                logger.log(`Event sent to ${event.getRoomId()} with event id ${res.event_id}`);
                return res;
            });
    }

    /**
     * @param txnId -  transaction id. One will be made up if not supplied.
     * @param opts - Redact options
     * @returns Promise which resolves: TODO
     * @returns Rejects: with an error response.
     * @throws Error if called with `with_rel_types` (MSC3912) but the server does not support it.
     *         Callers should check whether the server supports MSC3912 via `MatrixClient.canSupport`.
     */
    public redactEvent(
        roomId: string,
        eventId: string,
        txnId?: string | undefined,
        opts?: IRedactOpts,
    ): Promise<ISendEventResponse>;
    public redactEvent(
        roomId: string,
        threadId: string | null,
        eventId: string,
        txnId?: string | undefined,
        opts?: IRedactOpts,
    ): Promise<ISendEventResponse>;
    public redactEvent(
        roomId: string,
        threadId: string | null,
        eventId?: string,
        txnId?: string | IRedactOpts,
        opts?: IRedactOpts,
    ): Promise<ISendEventResponse> {
        if (!eventId?.startsWith(EVENT_ID_PREFIX)) {
            opts = txnId as IRedactOpts;
            txnId = eventId;
            eventId = threadId!;
            threadId = null;
        }
        const reason = opts?.reason;
        const content: IContent = { reason };

        if (opts?.with_rel_types !== undefined) {
            if (this.canSupport.get(Feature.RelationBasedRedactions) === ServerSupport.Unsupported) {
                throw new Error(
                    "Server does not support relation based redactions " +
                        `roomId ${roomId} eventId ${eventId} txnId: ${txnId} threadId ${threadId}`,
                );
            }

            const withRelTypesPropName =
                this.canSupport.get(Feature.RelationBasedRedactions) === ServerSupport.Stable
                    ? MSC3912_RELATION_BASED_REDACTIONS_PROP.stable!
                    : MSC3912_RELATION_BASED_REDACTIONS_PROP.unstable!;

            content[withRelTypesPropName] = opts.with_rel_types;
        }

        return this.sendCompleteEvent(
            roomId,
            threadId,
            {
                type: EventType.RoomRedaction,
                content,
                redacts: eventId,
            },
            txnId as string,
        );
    }

    /**
     * @param txnId - Optional.
     * @returns Promise which resolves: to an ISendEventResponse object
     * @returns Rejects: with an error response.
     */
    public sendMessage(roomId: string, content: IContent, txnId?: string): Promise<ISendEventResponse>;
    public sendMessage(
        roomId: string,
        threadId: string | null,
        content: IContent,
        txnId?: string,
    ): Promise<ISendEventResponse>;
    public sendMessage(
        roomId: string,
        threadId: string | null | IContent,
        content?: IContent | string,
        txnId?: string,
    ): Promise<ISendEventResponse> {
        if (typeof threadId !== "string" && threadId !== null) {
            txnId = content as string;
            content = threadId as IContent;
            threadId = null;
        }

        const eventType: string = EventType.RoomMessage;
        const sendContent: IContent = content as IContent;

        return this.sendEvent(roomId, threadId as string | null, eventType, sendContent, txnId);
    }

    /**
     * @param txnId - Optional.
     * @returns
     * @returns Rejects: with an error response.
     */
    public sendTextMessage(roomId: string, body: string, txnId?: string): Promise<ISendEventResponse>;
    public sendTextMessage(
        roomId: string,
        threadId: string | null,
        body: string,
        txnId?: string,
    ): Promise<ISendEventResponse>;
    public sendTextMessage(
        roomId: string,
        threadId: string | null,
        body: string,
        txnId?: string,
    ): Promise<ISendEventResponse> {
        if (!threadId?.startsWith(EVENT_ID_PREFIX) && threadId !== null) {
            txnId = body;
            body = threadId;
            threadId = null;
        }
        const content = ContentHelpers.makeTextMessage(body);
        return this.sendMessage(roomId, threadId, content, txnId);
    }

    /**
     * @param txnId - Optional.
     * @returns Promise which resolves: to a ISendEventResponse object
     * @returns Rejects: with an error response.
     */
    public sendNotice(roomId: string, body: string, txnId?: string): Promise<ISendEventResponse>;
    public sendNotice(
        roomId: string,
        threadId: string | null,
        body: string,
        txnId?: string,
    ): Promise<ISendEventResponse>;
    public sendNotice(
        roomId: string,
        threadId: string | null,
        body: string,
        txnId?: string,
    ): Promise<ISendEventResponse> {
        if (!threadId?.startsWith(EVENT_ID_PREFIX) && threadId !== null) {
            txnId = body;
            body = threadId;
            threadId = null;
        }
        const content = ContentHelpers.makeNotice(body);
        return this.sendMessage(roomId, threadId, content, txnId);
    }

    /**
     * @param txnId - Optional.
     * @returns Promise which resolves: to a ISendEventResponse object
     * @returns Rejects: with an error response.
     */
    public sendEmoteMessage(roomId: string, body: string, txnId?: string): Promise<ISendEventResponse>;
    public sendEmoteMessage(
        roomId: string,
        threadId: string | null,
        body: string,
        txnId?: string,
    ): Promise<ISendEventResponse>;
    public sendEmoteMessage(
        roomId: string,
        threadId: string | null,
        body: string,
        txnId?: string,
    ): Promise<ISendEventResponse> {
        if (!threadId?.startsWith(EVENT_ID_PREFIX) && threadId !== null) {
            txnId = body;
            body = threadId;
            threadId = null;
        }
        const content = ContentHelpers.makeEmoteMessage(body);
        return this.sendMessage(roomId, threadId, content, txnId);
    }

    /**
     * @returns Promise which resolves: to a ISendEventResponse object
     * @returns Rejects: with an error response.
     */
    public sendImageMessage(roomId: string, url: string, info?: IImageInfo, text?: string): Promise<ISendEventResponse>;
    public sendImageMessage(
        roomId: string,
        threadId: string | null,
        url: string,
        info?: IImageInfo,
        text?: string,
    ): Promise<ISendEventResponse>;
    public sendImageMessage(
        roomId: string,
        threadId: string | null,
        url?: string | IImageInfo,
        info?: IImageInfo | string,
        text = "Image",
    ): Promise<ISendEventResponse> {
        if (!threadId?.startsWith(EVENT_ID_PREFIX) && threadId !== null) {
            text = (info as string) || "Image";
            info = url as IImageInfo;
            url = threadId as string;
            threadId = null;
        }
        const content = {
            msgtype: MsgType.Image,
            url: url,
            info: info,
            body: text,
        };
        return this.sendMessage(roomId, threadId, content);
    }

    /**
     * @returns Promise which resolves: to a ISendEventResponse object
     * @returns Rejects: with an error response.
     */
    public sendStickerMessage(
        roomId: string,
        url: string,
        info?: IImageInfo,
        text?: string,
    ): Promise<ISendEventResponse>;
    public sendStickerMessage(
        roomId: string,
        threadId: string | null,
        url: string,
        info?: IImageInfo,
        text?: string,
    ): Promise<ISendEventResponse>;
    public sendStickerMessage(
        roomId: string,
        threadId: string | null,
        url?: string | IImageInfo,
        info?: IImageInfo | string,
        text = "Sticker",
    ): Promise<ISendEventResponse> {
        if (!threadId?.startsWith(EVENT_ID_PREFIX) && threadId !== null) {
            text = (info as string) || "Sticker";
            info = url as IImageInfo;
            url = threadId as string;
            threadId = null;
        }
        const content = {
            url: url,
            info: info,
            body: text,
        };

        return this.sendEvent(roomId, threadId, EventType.Sticker, content);
    }

    /**
     * @returns Promise which resolves: to a ISendEventResponse object
     * @returns Rejects: with an error response.
     */
    public sendHtmlMessage(roomId: string, body: string, htmlBody: string): Promise<ISendEventResponse>;
    public sendHtmlMessage(
        roomId: string,
        threadId: string | null,
        body: string,
        htmlBody: string,
    ): Promise<ISendEventResponse>;
    public sendHtmlMessage(
        roomId: string,
        threadId: string | null,
        body: string,
        htmlBody?: string,
    ): Promise<ISendEventResponse> {
        if (!threadId?.startsWith(EVENT_ID_PREFIX) && threadId !== null) {
            htmlBody = body as string;
            body = threadId;
            threadId = null;
        }
        const content = ContentHelpers.makeHtmlMessage(body, htmlBody!);
        return this.sendMessage(roomId, threadId, content);
    }

    /**
     * @returns Promise which resolves: to a ISendEventResponse object
     * @returns Rejects: with an error response.
     */
    public sendHtmlNotice(roomId: string, body: string, htmlBody: string): Promise<ISendEventResponse>;
    public sendHtmlNotice(
        roomId: string,
        threadId: string | null,
        body: string,
        htmlBody: string,
    ): Promise<ISendEventResponse>;
    public sendHtmlNotice(
        roomId: string,
        threadId: string | null,
        body: string,
        htmlBody?: string,
    ): Promise<ISendEventResponse> {
        if (!threadId?.startsWith(EVENT_ID_PREFIX) && threadId !== null) {
            htmlBody = body as string;
            body = threadId;
            threadId = null;
        }
        const content = ContentHelpers.makeHtmlNotice(body, htmlBody!);
        return this.sendMessage(roomId, threadId, content);
    }

    /**
     * @returns Promise which resolves: to a ISendEventResponse object
     * @returns Rejects: with an error response.
     */
    public sendHtmlEmote(roomId: string, body: string, htmlBody: string): Promise<ISendEventResponse>;
    public sendHtmlEmote(
        roomId: string,
        threadId: string | null,
        body: string,
        htmlBody: string,
    ): Promise<ISendEventResponse>;
    public sendHtmlEmote(
        roomId: string,
        threadId: string | null,
        body: string,
        htmlBody?: string,
    ): Promise<ISendEventResponse> {
        if (!threadId?.startsWith(EVENT_ID_PREFIX) && threadId !== null) {
            htmlBody = body as string;
            body = threadId;
            threadId = null;
        }
        const content = ContentHelpers.makeHtmlEmote(body, htmlBody!);
        return this.sendMessage(roomId, threadId, content);
    }

    /**
     * Send a receipt.
     * @param event - The event being acknowledged
     * @param receiptType - The kind of receipt e.g. "m.read". Other than
     * ReceiptType.Read are experimental!
     * @param body - Additional content to send alongside the receipt.
     * @param unthreaded - An unthreaded receipt will clear room+thread notifications
     * @returns Promise which resolves: to an empty object `{}`
     * @returns Rejects: with an error response.
     */
    public async sendReceipt(
        event: MatrixEvent,
        receiptType: ReceiptType,
        body?: Record<string, any>,
        unthreaded = false,
    ): Promise<{}> {
        if (this.isGuest()) {
            return Promise.resolve({}); // guests cannot send receipts so don't bother.
        }

        const path = utils.encodeUri("/rooms/$roomId/receipt/$receiptType/$eventId", {
            $roomId: event.getRoomId()!,
            $receiptType: receiptType,
            $eventId: event.getId()!,
        });

        if (!unthreaded && this.supportsThreads()) {
            // XXX: the spec currently says a threaded read receipt can be sent for the root of a thread,
            // but in practice this isn't possible and the spec needs updating.
            const isThread =
                !!event.threadRootId &&
                // A thread cannot be just a thread root and a thread root can only be read in the main timeline
                !event.isThreadRoot &&
                // Similarly non-thread relations upon the thread root (reactions, edits) should also be for the main timeline.
                event.isRelation() &&
                (event.isRelation(THREAD_RELATION_TYPE.name) || event.relationEventId !== event.threadRootId);
            body = {
                ...body,
                // Only thread replies should define a specific thread. Thread roots can only be read in the main timeline.
                thread_id: isThread ? event.threadRootId : MAIN_ROOM_TIMELINE,
            };
        }

        const promise = this.http.authedRequest<{}>(Method.Post, path, undefined, body || {});

        const room = this.getRoom(event.getRoomId());
        if (room && this.credentials.userId) {
            room.addLocalEchoReceipt(this.credentials.userId, event, receiptType);
        }
        return promise;
    }

    /**
     * Send a read receipt.
     * @param event - The event that has been read.
     * @param receiptType - other than ReceiptType.Read are experimental! Optional.
     * @returns Promise which resolves: to an empty object `{}`
     * @returns Rejects: with an error response.
     */
    public async sendReadReceipt(
        event: MatrixEvent | null,
        receiptType = ReceiptType.Read,
        unthreaded = false,
    ): Promise<{} | undefined> {
        if (!event) return;
        const eventId = event.getId()!;
        const room = this.getRoom(event.getRoomId());
        if (room?.hasPendingEvent(eventId)) {
            throw new Error(`Cannot set read receipt to a pending event (${eventId})`);
        }

        return this.sendReceipt(event, receiptType, {}, unthreaded);
    }

    /**
     * Set a marker to indicate the point in a room before which the user has read every
     * event. This can be retrieved from room account data (the event type is `m.fully_read`)
     * and displayed as a horizontal line in the timeline that is visually distinct to the
     * position of the user's own read receipt.
     * @param roomId - ID of the room that has been read
     * @param rmEventId - ID of the event that has been read
     * @param rrEvent - the event tracked by the read receipt. This is here for
     * convenience because the RR and the RM are commonly updated at the same time as each
     * other. The local echo of this receipt will be done if set. Optional.
     * @param rpEvent - the m.read.private read receipt event for when we don't
     * want other users to see the read receipts. This is experimental. Optional.
     * @returns Promise which resolves: the empty object, `{}`.
     */
    public async setRoomReadMarkers(
        roomId: string,
        rmEventId: string,
        rrEvent?: MatrixEvent,
        rpEvent?: MatrixEvent,
    ): Promise<{}> {
        const room = this.getRoom(roomId);
        if (room?.hasPendingEvent(rmEventId)) {
            throw new Error(`Cannot set read marker to a pending event (${rmEventId})`);
        }

        // Add the optional RR update, do local echo like `sendReceipt`
        let rrEventId: string | undefined;
        if (rrEvent) {
            rrEventId = rrEvent.getId()!;
            if (room?.hasPendingEvent(rrEventId)) {
                throw new Error(`Cannot set read receipt to a pending event (${rrEventId})`);
            }
            room?.addLocalEchoReceipt(this.credentials.userId!, rrEvent, ReceiptType.Read);
        }

        // Add the optional private RR update, do local echo like `sendReceipt`
        let rpEventId: string | undefined;
        if (rpEvent) {
            rpEventId = rpEvent.getId()!;
            if (room?.hasPendingEvent(rpEventId)) {
                throw new Error(`Cannot set read receipt to a pending event (${rpEventId})`);
            }
            room?.addLocalEchoReceipt(this.credentials.userId!, rpEvent, ReceiptType.ReadPrivate);
        }

        return await this.setRoomReadMarkersHttpRequest(roomId, rmEventId, rrEventId, rpEventId);
    }

    /**
     * Get a preview of the given URL as of (roughly) the given point in time,
     * described as an object with OpenGraph keys and associated values.
     * Attributes may be synthesized where actual OG metadata is lacking.
     * Caches results to prevent hammering the server.
     * @param url - The URL to get preview data for
     * @param ts - The preferred point in time that the preview should
     * describe (ms since epoch).  The preview returned will either be the most
     * recent one preceding this timestamp if available, or failing that the next
     * most recent available preview.
     * @returns Promise which resolves: Object of OG metadata.
     * @returns Rejects: with an error response.
     * May return synthesized attributes if the URL lacked OG meta.
     */
    public getUrlPreview(url: string, ts: number): Promise<IPreviewUrlResponse> {
        // bucket the timestamp to the nearest minute to prevent excessive spam to the server
        // Surely 60-second accuracy is enough for anyone.
        ts = Math.floor(ts / 60000) * 60000;

        const parsed = new URL(url);
        parsed.hash = ""; // strip the hash as it won't affect the preview
        url = parsed.toString();

        const key = ts + "_" + url;

        // If there's already a request in flight (or we've handled it), return that instead.
        if (key in this.urlPreviewCache) {
            return this.urlPreviewCache[key];
        }

        const resp = this.http.authedRequest<IPreviewUrlResponse>(
            Method.Get,
            "/preview_url",
            {
                url,
                ts: ts.toString(),
            },
            undefined,
            {
                prefix: MediaPrefix.V3,
                priority: "low",
            },
        );
        // TODO: Expire the URL preview cache sometimes
        this.urlPreviewCache[key] = resp;
        return resp;
    }

    /**
     * @returns Promise which resolves: to an empty object `{}`
     * @returns Rejects: with an error response.
     */
    public sendTyping(roomId: string, isTyping: boolean, timeoutMs: number): Promise<{}> {
        if (this.isGuest()) {
            return Promise.resolve({}); // guests cannot send typing notifications so don't bother.
        }

        const path = utils.encodeUri("/rooms/$roomId/typing/$userId", {
            $roomId: roomId,
            $userId: this.getUserId()!,
        });
        const data: QueryDict = {
            typing: isTyping,
        };
        if (isTyping) {
            data.timeout = timeoutMs ? timeoutMs : 20000;
        }
        return this.http.authedRequest(Method.Put, path, undefined, data);
    }

    /**
     * Determines the history of room upgrades for a given room, as far as the
     * client can see. Returns an array of Rooms where the first entry is the
     * oldest and the last entry is the newest (likely current) room. If the
     * provided room is not found, this returns an empty list. This works in
     * both directions, looking for older and newer rooms of the given room.
     * @param roomId - The room ID to search from
     * @param verifyLinks - If true, the function will only return rooms
     * which can be proven to be linked. For example, rooms which have a create
     * event pointing to an old room which the client is not aware of or doesn't
     * have a matching tombstone would not be returned.
     * @param msc3946ProcessDynamicPredecessor - if true, look for
     * m.room.predecessor state events as well as create events, and prefer
     * predecessor events where they exist (MSC3946).
     * @returns An array of rooms representing the upgrade
     * history.
     */
    public getRoomUpgradeHistory(
        roomId: string,
        verifyLinks = false,
        msc3946ProcessDynamicPredecessor = false,
    ): Room[] {
        const currentRoom = this.getRoom(roomId);
        if (!currentRoom) return [];

        const before = this.findPredecessorRooms(currentRoom, verifyLinks, msc3946ProcessDynamicPredecessor);
        const after = this.findSuccessorRooms(currentRoom, verifyLinks, msc3946ProcessDynamicPredecessor);

        return [...before, currentRoom, ...after];
    }

    private findPredecessorRooms(room: Room, verifyLinks: boolean, msc3946ProcessDynamicPredecessor: boolean): Room[] {
        const ret: Room[] = [];

        // Work backwards from newer to older rooms
        let predecessorRoomId = room.findPredecessor(msc3946ProcessDynamicPredecessor)?.roomId;
        while (predecessorRoomId !== null) {
            const predecessorRoom = this.getRoom(predecessorRoomId);
            if (predecessorRoom === null) {
                break;
            }
            if (verifyLinks) {
                const tombstone = predecessorRoom.currentState.getStateEvents(EventType.RoomTombstone, "");
                if (!tombstone || tombstone.getContent()["replacement_room"] !== room.roomId) {
                    break;
                }
            }

            // Insert at the front because we're working backwards from the currentRoom
            ret.splice(0, 0, predecessorRoom);

            room = predecessorRoom;
            predecessorRoomId = room.findPredecessor(msc3946ProcessDynamicPredecessor)?.roomId;
        }
        return ret;
    }

    private findSuccessorRooms(room: Room, verifyLinks: boolean, msc3946ProcessDynamicPredecessor: boolean): Room[] {
        const ret: Room[] = [];

        // Work forwards, looking at tombstone events
        let tombstoneEvent = room.currentState.getStateEvents(EventType.RoomTombstone, "");
        while (tombstoneEvent) {
            const successorRoom = this.getRoom(tombstoneEvent.getContent()["replacement_room"]);
            if (!successorRoom) break; // end of the chain
            if (successorRoom.roomId === room.roomId) break; // Tombstone is referencing its own room

            if (verifyLinks) {
                const predecessorRoomId = successorRoom.findPredecessor(msc3946ProcessDynamicPredecessor)?.roomId;
                if (!predecessorRoomId || predecessorRoomId !== room.roomId) {
                    break;
                }
            }

            // Push to the end because we're looking forwards
            ret.push(successorRoom);
            const roomIds = new Set(ret.map((ref) => ref.roomId));
            if (roomIds.size < ret.length) {
                // The last room added to the list introduced a previous roomId
                // To avoid recursion, return the last rooms - 1
                return ret.slice(0, ret.length - 1);
            }

            // Set the current room to the reference room so we know where we're at
            room = successorRoom;
            tombstoneEvent = room.currentState.getStateEvents(EventType.RoomTombstone, "");
        }
        return ret;
    }

    /**
     * @param reason - Optional.
     * @returns Promise which resolves: `{}` an empty object.
     * @returns Rejects: with an error response.
     */
    public invite(roomId: string, userId: string, reason?: string): Promise<{}> {
        return this.membershipChange(roomId, userId, "invite", reason);
    }

    /**
     * Invite a user to a room based on their email address.
     * @param roomId - The room to invite the user to.
     * @param email - The email address to invite.
     * @returns Promise which resolves: `{}` an empty object.
     * @returns Rejects: with an error response.
     */
    public inviteByEmail(roomId: string, email: string): Promise<{}> {
        return this.inviteByThreePid(roomId, "email", email);
    }

    /**
     * Invite a user to a room based on a third-party identifier.
     * @param roomId - The room to invite the user to.
     * @param medium - The medium to invite the user e.g. "email".
     * @param address - The address for the specified medium.
     * @returns Promise which resolves: `{}` an empty object.
     * @returns Rejects: with an error response.
     */
    public async inviteByThreePid(roomId: string, medium: string, address: string): Promise<{}> {
        const path = utils.encodeUri("/rooms/$roomId/invite", { $roomId: roomId });

        const identityServerUrl = this.getIdentityServerUrl(true);
        if (!identityServerUrl) {
            return Promise.reject(
                new MatrixError({
                    error: "No supplied identity server URL",
                    errcode: "ORG.MATRIX.JSSDK_MISSING_PARAM",
                }),
            );
        }
        const params: Record<string, string> = {
            id_server: identityServerUrl,
            medium: medium,
            address: address,
        };

        if (this.identityServer?.getAccessToken) {
            const identityAccessToken = await this.identityServer.getAccessToken();
            if (identityAccessToken) {
                params["id_access_token"] = identityAccessToken;
            }
        }

        return this.http.authedRequest(Method.Post, path, undefined, params);
    }

    /**
     * @returns Promise which resolves: `{}` an empty object.
     * @returns Rejects: with an error response.
     */
    public leave(roomId: string): Promise<{}> {
        return this.membershipChange(roomId, undefined, "leave");
    }

    /**
     * Leaves all rooms in the chain of room upgrades based on the given room. By
     * default, this will leave all the previous and upgraded rooms, including the
     * given room. To only leave the given room and any previous rooms, keeping the
     * upgraded (modern) rooms untouched supply `false` to `includeFuture`.
     * @param roomId - The room ID to start leaving at
     * @param includeFuture - If true, the whole chain (past and future) of
     * upgraded rooms will be left.
     * @returns Promise which resolves when completed with an object keyed
     * by room ID and value of the error encountered when leaving or null.
     */
    public leaveRoomChain(
        roomId: string,
        includeFuture = true,
    ): Promise<{ [roomId: string]: Error | MatrixError | null }> {
        const upgradeHistory = this.getRoomUpgradeHistory(roomId);

        let eligibleToLeave = upgradeHistory;
        if (!includeFuture) {
            eligibleToLeave = [];
            for (const room of upgradeHistory) {
                eligibleToLeave.push(room);
                if (room.roomId === roomId) {
                    break;
                }
            }
        }

        const populationResults: { [roomId: string]: Error } = {};
        const promises: Promise<unknown>[] = [];

        const doLeave = (roomId: string): Promise<void> => {
            return this.leave(roomId)
                .then(() => {
                    delete populationResults[roomId];
                })
                .catch((err) => {
                    // suppress error
                    populationResults[roomId] = err;
                });
        };

        for (const room of eligibleToLeave) {
            promises.push(doLeave(room.roomId));
        }

        return Promise.all(promises).then(() => populationResults);
    }

    /**
     * @param reason - Optional.
     * @returns Promise which resolves: TODO
     * @returns Rejects: with an error response.
     */
    public ban(roomId: string, userId: string, reason?: string): Promise<{}> {
        return this.membershipChange(roomId, userId, "ban", reason);
    }

    /**
     * @param deleteRoom - True to delete the room from the store on success.
     * Default: true.
     * @returns Promise which resolves: `{}` an empty object.
     * @returns Rejects: with an error response.
     */
    public forget(roomId: string, deleteRoom = true): Promise<{}> {
        const promise = this.membershipChange(roomId, undefined, "forget");
        if (!deleteRoom) {
            return promise;
        }
        return promise.then((response) => {
            this.store.removeRoom(roomId);
            this.emit(ClientEvent.DeleteRoom, roomId);
            return response;
        });
    }

    /**
     * @returns Promise which resolves: Object (currently empty)
     * @returns Rejects: with an error response.
     */
    public unban(roomId: string, userId: string): Promise<{}> {
        // unbanning != set their state to leave: this used to be
        // the case, but was then changed so that leaving was always
        // a revoking of privilege, otherwise two people racing to
        // kick / ban someone could end up banning and then un-banning
        // them.
        const path = utils.encodeUri("/rooms/$roomId/unban", {
            $roomId: roomId,
        });
        const data = {
            user_id: userId,
        };
        return this.http.authedRequest(Method.Post, path, undefined, data);
    }

    /**
     * @param reason - Optional.
     * @returns Promise which resolves: `{}` an empty object.
     * @returns Rejects: with an error response.
     */
    public kick(roomId: string, userId: string, reason?: string): Promise<{}> {
        const path = utils.encodeUri("/rooms/$roomId/kick", {
            $roomId: roomId,
        });
        const data = {
            user_id: userId,
            reason: reason,
        };
        return this.http.authedRequest(Method.Post, path, undefined, data);
    }

    private membershipChange(
        roomId: string,
        userId: string | undefined,
        membership: string,
        reason?: string,
    ): Promise<{}> {
        // API returns an empty object
        const path = utils.encodeUri("/rooms/$room_id/$membership", {
            $room_id: roomId,
            $membership: membership,
        });
        return this.http.authedRequest(Method.Post, path, undefined, {
            user_id: userId, // may be undefined e.g. on leave
            reason: reason,
        });
    }

    /**
     * Obtain a dict of actions which should be performed for this event according
     * to the push rules for this user.  Caches the dict on the event.
     * @param event - The event to get push actions for.
     * @param forceRecalculate - forces to recalculate actions for an event
     * Useful when an event just got decrypted
     * @returns A dict of actions to perform.
     */
    public getPushActionsForEvent(event: MatrixEvent, forceRecalculate = false): IActionsObject | null {
        if (!event.getPushActions() || forceRecalculate) {
            const { actions, rule } = this.pushProcessor.actionsAndRuleForEvent(event);
            event.setPushDetails(actions, rule);
        }
        return event.getPushActions();
    }

    /**
     * Obtain a dict of actions which should be performed for this event according
     * to the push rules for this user.  Caches the dict on the event.
     * @param event - The event to get push actions for.
     * @param forceRecalculate - forces to recalculate actions for an event
     * Useful when an event just got decrypted
     * @returns A dict of actions to perform.
     */
    public getPushDetailsForEvent(event: MatrixEvent, forceRecalculate = false): PushDetails | null {
        if (!event.getPushDetails() || forceRecalculate) {
            const { actions, rule } = this.pushProcessor.actionsAndRuleForEvent(event);
            event.setPushDetails(actions, rule);
        }
        return event.getPushDetails();
    }

    /**
     * @param info - The kind of info to set (e.g. 'avatar_url')
     * @param data - The JSON object to set.
     * @returns
     * @returns Rejects: with an error response.
     */
    // eslint-disable-next-line camelcase
    public setProfileInfo(info: "avatar_url", data: { avatar_url: string }): Promise<{}>;
    public setProfileInfo(info: "displayname", data: { displayname: string }): Promise<{}>;
    public setProfileInfo(info: "avatar_url" | "displayname", data: object): Promise<{}> {
        const path = utils.encodeUri("/profile/$userId/$info", {
            $userId: this.credentials.userId!,
            $info: info,
        });
        return this.http.authedRequest(Method.Put, path, undefined, data);
    }

    /**
     * @returns Promise which resolves: `{}` an empty object.
     * @returns Rejects: with an error response.
     */
    public async setDisplayName(name: string): Promise<{}> {
        const prom = await this.setProfileInfo("displayname", { displayname: name });
        // XXX: synthesise a profile update for ourselves because Synapse is broken and won't
        const user = this.getUser(this.getUserId()!);
        if (user) {
            user.displayName = name;
            user.emit(UserEvent.DisplayName, user.events.presence, user);
        }
        return prom;
    }

    /**
     * @returns Promise which resolves: `{}` an empty object.
     * @returns Rejects: with an error response.
     */
    public async setAvatarUrl(url: string): Promise<{}> {
        const prom = await this.setProfileInfo("avatar_url", { avatar_url: url });
        // XXX: synthesise a profile update for ourselves because Synapse is broken and won't
        const user = this.getUser(this.getUserId()!);
        if (user) {
            user.avatarUrl = url;
            user.emit(UserEvent.AvatarUrl, user.events.presence, user);
        }
        return prom;
    }

    /**
     * Turn an MXC URL into an HTTP one. <strong>This method is experimental and
     * may change.</strong>
     * @param mxcUrl - The MXC URL
     * @param width - The desired width of the thumbnail.
     * @param height - The desired height of the thumbnail.
     * @param resizeMethod - The thumbnail resize method to use, either
     * "crop" or "scale".
     * @param allowDirectLinks - If true, return any non-mxc URLs
     * directly. Fetching such URLs will leak information about the user to
     * anyone they share a room with. If false, will return null for such URLs.
     * @returns the avatar URL or null.
     */
    public mxcUrlToHttp(
        mxcUrl: string,
        width?: number,
        height?: number,
        resizeMethod?: string,
        allowDirectLinks?: boolean,
    ): string | null {
        return getHttpUriForMxc(this.baseUrl, mxcUrl, width, height, resizeMethod, allowDirectLinks);
    }

    /**
     * Specify the set_presence value to be used for subsequent calls to the Sync API.
     * This has an advantage over calls to the PUT /presence API in that it
     * doesn't clobber status_msg set by other devices.
     * @param presence - the presence to specify to set_presence of sync calls
     */
    public async setSyncPresence(presence?: SetPresence): Promise<void> {
        this.syncApi?.setPresence(presence);
    }

    /**
     * @param opts - Options to apply
     * @returns Promise which resolves
     * @returns Rejects: with an error response.
     * @throws If 'presence' isn't a valid presence enum value.
     */
    public async setPresence(opts: IPresenceOpts): Promise<void> {
        const path = utils.encodeUri("/presence/$userId/status", {
            $userId: this.credentials.userId!,
        });

        const validStates = ["offline", "online", "unavailable"];
        if (validStates.indexOf(opts.presence) === -1) {
            throw new Error("Bad presence value: " + opts.presence);
        }
        await this.http.authedRequest(Method.Put, path, undefined, opts);
    }

    /**
     * @param userId - The user to get presence for
     * @returns Promise which resolves: The presence state for this user.
     * @returns Rejects: with an error response.
     */
    public getPresence(userId: string): Promise<IStatusResponse> {
        const path = utils.encodeUri("/presence/$userId/status", {
            $userId: userId,
        });

        return this.http.authedRequest(Method.Get, path);
    }

    /**
     * Retrieve older messages from the given room and put them in the timeline.
     *
     * If this is called multiple times whilst a request is ongoing, the <i>same</i>
     * Promise will be returned. If there was a problem requesting scrollback, there
     * will be a small delay before another request can be made (to prevent tight-looping
     * when there is no connection).
     *
     * @param room - The room to get older messages in.
     * @param limit - Optional. The maximum number of previous events to
     * pull in. Default: 30.
     * @returns Promise which resolves: Room. If you are at the beginning
     * of the timeline, `Room.oldState.paginationToken` will be
     * `null`.
     * @returns Rejects: with an error response.
     */
    public scrollback(room: Room, limit = 30): Promise<Room> {
        let timeToWaitMs = 0;

        let info = this.ongoingScrollbacks[room.roomId] || {};
        if (info.promise) {
            return info.promise;
        } else if (info.errorTs) {
            const timeWaitedMs = Date.now() - info.errorTs;
            timeToWaitMs = Math.max(SCROLLBACK_DELAY_MS - timeWaitedMs, 0);
        }

        if (room.oldState.paginationToken === null) {
            return Promise.resolve(room); // already at the start.
        }
        // attempt to grab more events from the store first
        const numAdded = this.store.scrollback(room, limit).length;
        if (numAdded === limit) {
            // store contained everything we needed.
            return Promise.resolve(room);
        }
        // reduce the required number of events appropriately
        limit = limit - numAdded;

        const promise = new Promise<Room>((resolve, reject) => {
            // wait for a time before doing this request
            // (which may be 0 in order not to special case the code paths)
            sleep(timeToWaitMs)
                .then(() => {
                    return this.createMessagesRequest(
                        room.roomId,
                        room.oldState.paginationToken,
                        limit,
                        Direction.Backward,
                    );
                })
                .then((res: IMessagesResponse) => {
                    const matrixEvents = res.chunk.map(this.getEventMapper());
                    if (res.state) {
                        const stateEvents = res.state.map(this.getEventMapper());
                        room.currentState.setUnknownStateEvents(stateEvents);
                    }

                    const [timelineEvents, threadedEvents, unknownRelations] =
                        room.partitionThreadedEvents(matrixEvents);

                    this.processAggregatedTimelineEvents(room, timelineEvents);
                    room.addEventsToTimeline(timelineEvents, true, room.getLiveTimeline());
                    this.processThreadEvents(room, threadedEvents, true);
                    unknownRelations.forEach((event) => room.relations.aggregateChildEvent(event));

                    room.oldState.paginationToken = res.end ?? null;
                    if (res.chunk.length === 0) {
                        room.oldState.paginationToken = null;
                    }
                    this.store.storeEvents(room, matrixEvents, res.end ?? null, true);
                    delete this.ongoingScrollbacks[room.roomId];
                    resolve(room);
                })
                .catch((err) => {
                    this.ongoingScrollbacks[room.roomId] = {
                        errorTs: Date.now(),
                    };
                    reject(err);
                });
        });

        info = { promise };

        this.ongoingScrollbacks[room.roomId] = info;
        return promise;
    }

    public getEventMapper(options?: MapperOpts): EventMapper {
        return eventMapperFor(this, options || {});
    }

    /**
     * Get an EventTimeline for the given event
     *
     * <p>If the EventTimelineSet object already has the given event in its store, the
     * corresponding timeline will be returned. Otherwise, a /context request is
     * made, and used to construct an EventTimeline.
     * If the event does not belong to this EventTimelineSet then undefined will be returned.
     *
     * @param timelineSet -  The timelineSet to look for the event in, must be bound to a room
     * @param eventId -  The ID of the event to look for
     *
     * @returns Promise which resolves:
     *    {@link EventTimeline} including the given event
     */
    public async getEventTimeline(timelineSet: EventTimelineSet, eventId: string): Promise<Optional<EventTimeline>> {
        // don't allow any timeline support unless it's been enabled.
        if (!this.timelineSupport) {
            throw new Error(
                "timeline support is disabled. Set the 'timelineSupport'" +
                    " parameter to true when creating MatrixClient to enable it.",
            );
        }

        if (!timelineSet?.room) {
            throw new Error("getEventTimeline only supports room timelines");
        }

        if (timelineSet.getTimelineForEvent(eventId)) {
            return timelineSet.getTimelineForEvent(eventId);
        }

        if (timelineSet.thread && this.supportsThreads()) {
            return this.getThreadTimeline(timelineSet, eventId);
        }

        const path = utils.encodeUri("/rooms/$roomId/context/$eventId", {
            $roomId: timelineSet.room.roomId,
            $eventId: eventId,
        });

        let params: Record<string, string | string[]> | undefined = undefined;
        if (this.clientOpts?.lazyLoadMembers) {
            params = { filter: JSON.stringify(Filter.LAZY_LOADING_MESSAGES_FILTER) };
        }

        // TODO: we should implement a backoff (as per scrollback()) to deal more nicely with HTTP errors.
        const res = await this.http.authedRequest<IContextResponse>(Method.Get, path, params);
        if (!res.event) {
            throw new Error("'event' not in '/context' result - homeserver too old?");
        }

        // by the time the request completes, the event might have ended up in the timeline.
        if (timelineSet.getTimelineForEvent(eventId)) {
            return timelineSet.getTimelineForEvent(eventId);
        }

        const mapper = this.getEventMapper();
        const event = mapper(res.event);
        if (event.isRelation(THREAD_RELATION_TYPE.name)) {
            logger.warn("Tried loading a regular timeline at the position of a thread event");
            return undefined;
        }
        const events = [
            // Order events from most recent to oldest (reverse-chronological).
            // We start with the last event, since that's the point at which we have known state.
            // events_after is already backwards; events_before is forwards.
            ...res.events_after.reverse().map(mapper),
            event,
            ...res.events_before.map(mapper),
        ];

        // Here we handle non-thread timelines only, but still process any thread events to populate thread summaries.
        let timeline = timelineSet.getTimelineForEvent(events[0].getId());
        if (timeline) {
            timeline.getState(EventTimeline.BACKWARDS)!.setUnknownStateEvents(res.state.map(mapper));
        } else {
            timeline = timelineSet.addTimeline();
            timeline.initialiseState(res.state.map(mapper));
            timeline.getState(EventTimeline.FORWARDS)!.paginationToken = res.end;
        }

        const [timelineEvents, threadedEvents, unknownRelations] = timelineSet.room.partitionThreadedEvents(events);
        timelineSet.addEventsToTimeline(timelineEvents, true, timeline, res.start);
        // The target event is not in a thread but process the contextual events, so we can show any threads around it.
        this.processThreadEvents(timelineSet.room, threadedEvents, true);
        this.processAggregatedTimelineEvents(timelineSet.room, timelineEvents);
        unknownRelations.forEach((event) => timelineSet.relations.aggregateChildEvent(event));

        // There is no guarantee that the event ended up in "timeline" (we might have switched to a neighbouring
        // timeline) - so check the room's index again. On the other hand, there's no guarantee the event ended up
        // anywhere, if it was later redacted, so we just return the timeline we first thought of.
        return (
            timelineSet.getTimelineForEvent(eventId) ??
            timelineSet.room.findThreadForEvent(event)?.liveTimeline ?? // for Threads degraded support
            timeline
        );
    }

    public async getThreadTimeline(timelineSet: EventTimelineSet, eventId: string): Promise<EventTimeline | undefined> {
        if (!this.supportsThreads()) {
            throw new Error("could not get thread timeline: no client support");
        }

        if (!timelineSet.room) {
            throw new Error("could not get thread timeline: not a room timeline");
        }

        if (!timelineSet.thread) {
            throw new Error("could not get thread timeline: not a thread timeline");
        }

        const path = utils.encodeUri("/rooms/$roomId/context/$eventId", {
            $roomId: timelineSet.room.roomId,
            $eventId: eventId,
        });

        const params: Record<string, string | string[]> = {
            limit: "0",
        };
        if (this.clientOpts?.lazyLoadMembers) {
            params.filter = JSON.stringify(Filter.LAZY_LOADING_MESSAGES_FILTER);
        }

        // TODO: we should implement a backoff (as per scrollback()) to deal more nicely with HTTP errors.
        const res = await this.http.authedRequest<IContextResponse>(Method.Get, path, params);
        const mapper = this.getEventMapper();
        const event = mapper(res.event);

        if (!timelineSet.canContain(event)) {
            return undefined;
        }

        const recurse = this.canSupport.get(Feature.RelationsRecursion) !== ServerSupport.Unsupported;
        if (Thread.hasServerSideSupport) {
            if (Thread.hasServerSideFwdPaginationSupport) {
                if (!timelineSet.thread) {
                    throw new Error("could not get thread timeline: not a thread timeline");
                }

                const thread = timelineSet.thread;
                const resOlder: IRelationsResponse = await this.fetchRelations(
                    timelineSet.room.roomId,
                    thread.id,
                    THREAD_RELATION_TYPE.name,
                    null,
                    { dir: Direction.Backward, from: res.start, recurse: recurse || undefined },
                );
                const resNewer: IRelationsResponse = await this.fetchRelations(
                    timelineSet.room.roomId,
                    thread.id,
                    THREAD_RELATION_TYPE.name,
                    null,
                    { dir: Direction.Forward, from: res.end, recurse: recurse || undefined },
                );
                const events = [
                    // Order events from most recent to oldest (reverse-chronological).
                    // We start with the last event, since that's the point at which we have known state.
                    // events_after is already backwards; events_before is forwards.
                    ...resNewer.chunk.reverse().map(mapper),
                    event,
                    ...resOlder.chunk.map(mapper),
                ];
                for (const event of events) {
                    await timelineSet.thread?.processEvent(event);
                }

                // Here we handle non-thread timelines only, but still process any thread events to populate thread summaries.
                let timeline = timelineSet.getTimelineForEvent(event.getId());
                if (timeline) {
                    timeline.getState(EventTimeline.BACKWARDS)!.setUnknownStateEvents(res.state.map(mapper));
                } else {
                    timeline = timelineSet.addTimeline();
                    timeline.initialiseState(res.state.map(mapper));
                }

                timelineSet.addEventsToTimeline(events, true, timeline, resNewer.next_batch);
                if (!resOlder.next_batch) {
                    const originalEvent = await this.fetchRoomEvent(timelineSet.room.roomId, thread.id);
                    timelineSet.addEventsToTimeline([mapper(originalEvent)], true, timeline, null);
                }
                timeline.setPaginationToken(resOlder.next_batch ?? null, Direction.Backward);
                timeline.setPaginationToken(resNewer.next_batch ?? null, Direction.Forward);
                this.processAggregatedTimelineEvents(timelineSet.room, events);

                // There is no guarantee that the event ended up in "timeline" (we might have switched to a neighbouring
                // timeline) - so check the room's index again. On the other hand, there's no guarantee the event ended up
                // anywhere, if it was later redacted, so we just return the timeline we first thought of.
                return timelineSet.getTimelineForEvent(eventId) ?? timeline;
            } else {
                // Where the event is a thread reply (not a root) and running in MSC-enabled mode the Thread timeline only
                // functions contiguously, so we have to jump through some hoops to get our target event in it.
                // XXX: workaround for https://github.com/vector-im/element-meta/issues/150

                const thread = timelineSet.thread;

                const resOlder = await this.fetchRelations(
                    timelineSet.room.roomId,
                    thread.id,
                    THREAD_RELATION_TYPE.name,
                    null,
                    { dir: Direction.Backward, from: res.start, recurse: recurse || undefined },
                );
                const eventsNewer: IEvent[] = [];
                let nextBatch: Optional<string> = res.end;
                while (nextBatch) {
                    const resNewer: IRelationsResponse = await this.fetchRelations(
                        timelineSet.room.roomId,
                        thread.id,
                        THREAD_RELATION_TYPE.name,
                        null,
                        { dir: Direction.Forward, from: nextBatch, recurse: recurse || undefined },
                    );
                    nextBatch = resNewer.next_batch ?? null;
                    eventsNewer.push(...resNewer.chunk);
                }
                const events = [
                    // Order events from most recent to oldest (reverse-chronological).
                    // We start with the last event, since that's the point at which we have known state.
                    // events_after is already backwards; events_before is forwards.
                    ...eventsNewer.reverse().map(mapper),
                    event,
                    ...resOlder.chunk.map(mapper),
                ];
                for (const event of events) {
                    await timelineSet.thread?.processEvent(event);
                }

                // Here we handle non-thread timelines only, but still process any thread events to populate thread
                // summaries.
                const timeline = timelineSet.getLiveTimeline();
                timeline.getState(EventTimeline.BACKWARDS)!.setUnknownStateEvents(res.state.map(mapper));

                timelineSet.addEventsToTimeline(events, true, timeline, null);
                if (!resOlder.next_batch) {
                    const originalEvent = await this.fetchRoomEvent(timelineSet.room.roomId, thread.id);
                    timelineSet.addEventsToTimeline([mapper(originalEvent)], true, timeline, null);
                }
                timeline.setPaginationToken(resOlder.next_batch ?? null, Direction.Backward);
                timeline.setPaginationToken(null, Direction.Forward);
                this.processAggregatedTimelineEvents(timelineSet.room, events);

                return timeline;
            }
        }
    }

    /**
     * Get an EventTimeline for the latest events in the room. This will just
     * call `/messages` to get the latest message in the room, then use
     * `client.getEventTimeline(...)` to construct a new timeline from it.
     *
     * @param timelineSet -  The timelineSet to find or add the timeline to
     *
     * @returns Promise which resolves:
     *    {@link EventTimeline} timeline with the latest events in the room
     */
    public async getLatestTimeline(timelineSet: EventTimelineSet): Promise<Optional<EventTimeline>> {
        // don't allow any timeline support unless it's been enabled.
        if (!this.timelineSupport) {
            throw new Error(
                "timeline support is disabled. Set the 'timelineSupport'" +
                    " parameter to true when creating MatrixClient to enable it.",
            );
        }

        if (!timelineSet.room) {
            throw new Error("getLatestTimeline only supports room timelines");
        }

        let event: IRoomEvent | undefined;
        if (timelineSet.threadListType !== null) {
            const res = await this.createThreadListMessagesRequest(
                timelineSet.room.roomId,
                null,
                1,
                Direction.Backward,
                timelineSet.threadListType,
                timelineSet.getFilter(),
            );
            event = res.chunk?.[0];
        } else if (timelineSet.thread && Thread.hasServerSideSupport) {
            const recurse = this.canSupport.get(Feature.RelationsRecursion) !== ServerSupport.Unsupported;
            const res = await this.fetchRelations(
                timelineSet.room.roomId,
                timelineSet.thread.id,
                THREAD_RELATION_TYPE.name,
                null,
                { dir: Direction.Backward, limit: 1, recurse: recurse || undefined },
            );
            event = res.chunk?.[0];
        } else {
            const messagesPath = utils.encodeUri("/rooms/$roomId/messages", {
                $roomId: timelineSet.room.roomId,
            });

            const params: Record<string, string | string[]> = {
                dir: "b",
            };
            if (this.clientOpts?.lazyLoadMembers) {
                params.filter = JSON.stringify(Filter.LAZY_LOADING_MESSAGES_FILTER);
            }

            const res = await this.http.authedRequest<IMessagesResponse>(Method.Get, messagesPath, params);
            event = res.chunk?.[0];
        }
        if (!event) {
            throw new Error("No message returned when trying to construct getLatestTimeline");
        }

        return this.getEventTimeline(timelineSet, event.event_id);
    }

    /**
     * Makes a request to /messages with the appropriate lazy loading filter set.
     * XXX: if we do get rid of scrollback (as it's not used at the moment),
     * we could inline this method again in paginateEventTimeline as that would
     * then be the only call-site
     * @param limit - the maximum amount of events the retrieve
     * @param dir - 'f' or 'b'
     * @param timelineFilter - the timeline filter to pass
     */
    // XXX: Intended private, used in code.
    public createMessagesRequest(
        roomId: string,
        fromToken: string | null,
        limit = 30,
        dir: Direction,
        timelineFilter?: Filter,
    ): Promise<IMessagesResponse> {
        const path = utils.encodeUri("/rooms/$roomId/messages", { $roomId: roomId });

        const params: Record<string, string> = {
            limit: limit.toString(),
            dir: dir,
        };

        if (fromToken) {
            params.from = fromToken;
        }

        let filter: IRoomEventFilter | null = null;
        if (this.clientOpts?.lazyLoadMembers) {
            // create a shallow copy of LAZY_LOADING_MESSAGES_FILTER,
            // so the timelineFilter doesn't get written into it below
            filter = Object.assign({}, Filter.LAZY_LOADING_MESSAGES_FILTER);
        }
        if (timelineFilter) {
            // XXX: it's horrific that /messages' filter parameter doesn't match
            // /sync's one - see https://matrix.org/jira/browse/SPEC-451
            filter = filter || {};
            Object.assign(filter, timelineFilter.getRoomTimelineFilterComponent()?.toJSON());
        }
        if (filter) {
            params.filter = JSON.stringify(filter);
        }
        return this.http.authedRequest(Method.Get, path, params);
    }

    /**
     * Makes a request to /messages with the appropriate lazy loading filter set.
     * XXX: if we do get rid of scrollback (as it's not used at the moment),
     * we could inline this method again in paginateEventTimeline as that would
     * then be the only call-site
     * @param limit - the maximum amount of events the retrieve
     * @param dir - 'f' or 'b'
     * @param timelineFilter - the timeline filter to pass
     */
    // XXX: Intended private, used by room.fetchRoomThreads
    public createThreadListMessagesRequest(
        roomId: string,
        fromToken: string | null,
        limit = 30,
        dir = Direction.Backward,
        threadListType: ThreadFilterType | null = ThreadFilterType.All,
        timelineFilter?: Filter,
    ): Promise<IMessagesResponse> {
        const path = utils.encodeUri("/rooms/$roomId/threads", { $roomId: roomId });

        const params: Record<string, string> = {
            limit: limit.toString(),
            dir: dir,
            include: threadFilterTypeToFilter(threadListType),
        };

        if (fromToken) {
            params.from = fromToken;
        }

        let filter: IRoomEventFilter = {};
        if (this.clientOpts?.lazyLoadMembers) {
            // create a shallow copy of LAZY_LOADING_MESSAGES_FILTER,
            // so the timelineFilter doesn't get written into it below
            filter = {
                ...Filter.LAZY_LOADING_MESSAGES_FILTER,
            };
        }
        if (timelineFilter) {
            // XXX: it's horrific that /messages' filter parameter doesn't match
            // /sync's one - see https://matrix.org/jira/browse/SPEC-451
            filter = {
                ...filter,
                ...timelineFilter.getRoomTimelineFilterComponent()?.toJSON(),
            };
        }
        if (Object.keys(filter).length) {
            params.filter = JSON.stringify(filter);
        }

        const opts = {
            prefix:
                Thread.hasServerSideListSupport === FeatureSupport.Stable
                    ? ClientPrefix.V1
                    : "/_matrix/client/unstable/org.matrix.msc3856",
        };

        return this.http
            .authedRequest<IThreadedMessagesResponse>(Method.Get, path, params, undefined, opts)
            .then((res) => ({
                ...res,
                chunk: res.chunk?.reverse(),
                start: res.prev_batch,
                end: res.next_batch,
            }));
    }

    /**
     * Take an EventTimeline, and back/forward-fill results.
     *
     * @param eventTimeline - timeline object to be updated
     *
     * @returns Promise which resolves to a boolean: false if there are no
     *    events and we reached either end of the timeline; else true.
     */
    public paginateEventTimeline(eventTimeline: EventTimeline, opts: IPaginateOpts): Promise<boolean> {
        const isNotifTimeline = eventTimeline.getTimelineSet() === this.notifTimelineSet;
        const room = this.getRoom(eventTimeline.getRoomId()!);
        const threadListType = eventTimeline.getTimelineSet().threadListType;
        const thread = eventTimeline.getTimelineSet().thread;

        // TODO: we should implement a backoff (as per scrollback()) to deal more
        // nicely with HTTP errors.
        opts = opts || {};
        const backwards = opts.backwards || false;

        if (isNotifTimeline) {
            if (!backwards) {
                throw new Error("paginateNotifTimeline can only paginate backwards");
            }
        }

        const dir = backwards ? EventTimeline.BACKWARDS : EventTimeline.FORWARDS;

        const token = eventTimeline.getPaginationToken(dir);
        const pendingRequest = eventTimeline.paginationRequests[dir];

        if (pendingRequest) {
            // already a request in progress - return the existing promise
            return pendingRequest;
        }

        let path: string;
        let params: Record<string, string>;
        let promise: Promise<boolean>;

        if (isNotifTimeline) {
            path = "/notifications";
            params = {
                limit: (opts.limit ?? 30).toString(),
                only: "highlight",
            };

            if (token && token !== "end") {
                params.from = token;
            }

            promise = this.http
                .authedRequest<INotificationsResponse>(Method.Get, path, params)
                .then(async (res) => {
                    const token = res.next_token;
                    const matrixEvents: MatrixEvent[] = [];

                    res.notifications = res.notifications.filter(noUnsafeEventProps);

                    for (let i = 0; i < res.notifications.length; i++) {
                        const notification = res.notifications[i];
                        const event = this.getEventMapper()(notification.event);

                        // @TODO(kerrya) reprocessing every notification is ugly
                        // remove if we get server MSC3994 support
                        this.getPushDetailsForEvent(event, true);

                        event.event.room_id = notification.room_id; // XXX: gutwrenching
                        matrixEvents[i] = event;
                    }

                    // No need to partition events for threads here, everything lives
                    // in the notification timeline set
                    const timelineSet = eventTimeline.getTimelineSet();
                    timelineSet.addEventsToTimeline(matrixEvents, backwards, eventTimeline, token);
                    this.processAggregatedTimelineEvents(timelineSet.room, matrixEvents);

                    // if we've hit the end of the timeline, we need to stop trying to
                    // paginate. We need to keep the 'forwards' token though, to make sure
                    // we can recover from gappy syncs.
                    if (backwards && !res.next_token) {
                        eventTimeline.setPaginationToken(null, dir);
                    }
                    return Boolean(res.next_token);
                })
                .finally(() => {
                    eventTimeline.paginationRequests[dir] = null;
                });
            eventTimeline.paginationRequests[dir] = promise;
        } else if (threadListType !== null) {
            if (!room) {
                throw new Error("Unknown room " + eventTimeline.getRoomId());
            }

            if (!Thread.hasServerSideFwdPaginationSupport && dir === Direction.Forward) {
                throw new Error("Cannot paginate threads forwards without server-side support for MSC 3715");
            }

            promise = this.createThreadListMessagesRequest(
                eventTimeline.getRoomId()!,
                token,
                opts.limit,
                dir,
                threadListType,
                eventTimeline.getFilter(),
            )
                .then((res) => {
                    if (res.state) {
                        const roomState = eventTimeline.getState(dir)!;
                        const stateEvents = res.state.filter(noUnsafeEventProps).map(this.getEventMapper());
                        roomState.setUnknownStateEvents(stateEvents);
                    }
                    const token = res.end;
                    const matrixEvents = res.chunk.filter(noUnsafeEventProps).map(this.getEventMapper());

                    const timelineSet = eventTimeline.getTimelineSet();
                    timelineSet.addEventsToTimeline(matrixEvents, backwards, eventTimeline, token);
                    this.processAggregatedTimelineEvents(room, matrixEvents);
                    this.processThreadRoots(room, matrixEvents, backwards);

                    // if we've hit the end of the timeline, we need to stop trying to
                    // paginate. We need to keep the 'forwards' token though, to make sure
                    // we can recover from gappy syncs.
                    if (backwards && res.end == res.start) {
                        eventTimeline.setPaginationToken(null, dir);
                    }
                    return res.end !== res.start;
                })
                .finally(() => {
                    eventTimeline.paginationRequests[dir] = null;
                });
            eventTimeline.paginationRequests[dir] = promise;
        } else if (thread) {
            const room = this.getRoom(eventTimeline.getRoomId() ?? undefined);
            if (!room) {
                throw new Error("Unknown room " + eventTimeline.getRoomId());
            }

            const recurse = this.canSupport.get(Feature.RelationsRecursion) !== ServerSupport.Unsupported;
            promise = this.fetchRelations(eventTimeline.getRoomId() ?? "", thread.id, THREAD_RELATION_TYPE.name, null, {
                dir,
                limit: opts.limit,
                from: token ?? undefined,
                recurse: recurse || undefined,
            })
                .then(async (res) => {
                    const mapper = this.getEventMapper();
                    const matrixEvents = res.chunk.filter(noUnsafeEventProps).map(mapper);

                    // Process latest events first
                    for (const event of matrixEvents.slice().reverse()) {
                        await thread?.processEvent(event);
                        const sender = event.getSender()!;
                        if (!backwards || thread?.getEventReadUpTo(sender) === null) {
                            room.addLocalEchoReceipt(sender, event, ReceiptType.Read);
                        }
                    }

                    const newToken = res.next_batch;

                    const timelineSet = eventTimeline.getTimelineSet();
                    timelineSet.addEventsToTimeline(matrixEvents, backwards, eventTimeline, newToken ?? null);
                    if (!newToken && backwards) {
                        const originalEvent = await this.fetchRoomEvent(eventTimeline.getRoomId() ?? "", thread.id);
                        timelineSet.addEventsToTimeline([mapper(originalEvent)], true, eventTimeline, null);
                    }
                    this.processAggregatedTimelineEvents(timelineSet.room, matrixEvents);

                    // if we've hit the end of the timeline, we need to stop trying to
                    // paginate. We need to keep the 'forwards' token though, to make sure
                    // we can recover from gappy syncs.
                    if (backwards && !newToken) {
                        eventTimeline.setPaginationToken(null, dir);
                    }
                    return Boolean(newToken);
                })
                .finally(() => {
                    eventTimeline.paginationRequests[dir] = null;
                });
            eventTimeline.paginationRequests[dir] = promise;
        } else {
            if (!room) {
                throw new Error("Unknown room " + eventTimeline.getRoomId());
            }

            promise = this.createMessagesRequest(
                eventTimeline.getRoomId()!,
                token,
                opts.limit,
                dir,
                eventTimeline.getFilter(),
            )
                .then((res) => {
                    if (res.state) {
                        const roomState = eventTimeline.getState(dir)!;
                        const stateEvents = res.state.filter(noUnsafeEventProps).map(this.getEventMapper());
                        roomState.setUnknownStateEvents(stateEvents);
                    }
                    const token = res.end;
                    const matrixEvents = res.chunk.filter(noUnsafeEventProps).map(this.getEventMapper());

                    const timelineSet = eventTimeline.getTimelineSet();
                    const [timelineEvents, , unknownRelations] = room.partitionThreadedEvents(matrixEvents);
                    timelineSet.addEventsToTimeline(timelineEvents, backwards, eventTimeline, token);
                    this.processAggregatedTimelineEvents(room, timelineEvents);
                    this.processThreadRoots(
                        room,
                        timelineEvents.filter((it) => it.getServerAggregatedRelation(THREAD_RELATION_TYPE.name)),
                        false,
                    );
                    unknownRelations.forEach((event) => room.relations.aggregateChildEvent(event));

                    const atEnd = res.end === undefined || res.end === res.start;

                    // if we've hit the end of the timeline, we need to stop trying to
                    // paginate. We need to keep the 'forwards' token though, to make sure
                    // we can recover from gappy syncs.
                    if (backwards && atEnd) {
                        eventTimeline.setPaginationToken(null, dir);
                    }
                    return !atEnd;
                })
                .finally(() => {
                    eventTimeline.paginationRequests[dir] = null;
                });
            eventTimeline.paginationRequests[dir] = promise;
        }

        return promise;
    }

    /**
     * Reset the notifTimelineSet entirely, paginating in some historical notifs as
     * a starting point for subsequent pagination.
     */
    public resetNotifTimelineSet(): void {
        if (!this.notifTimelineSet) {
            return;
        }

        // FIXME: This thing is a total hack, and results in duplicate events being
        // added to the timeline both from /sync and /notifications, and lots of
        // slow and wasteful processing and pagination.  The correct solution is to
        // extend /messages or /search or something to filter on notifications.

        // use the fictitious token 'end'. in practice we would ideally give it
        // the oldest backwards pagination token from /sync, but /sync doesn't
        // know about /notifications, so we have no choice but to start paginating
        // from the current point in time.  This may well overlap with historical
        // notifs which are then inserted into the timeline by /sync responses.
        this.notifTimelineSet.resetLiveTimeline("end");

        // we could try to paginate a single event at this point in order to get
        // a more valid pagination token, but it just ends up with an out of order
        // timeline. given what a mess this is and given we're going to have duplicate
        // events anyway, just leave it with the dummy token for now.
        /*
        this.paginateNotifTimeline(this._notifTimelineSet.getLiveTimeline(), {
            backwards: true,
            limit: 1
        });
        */
    }

    /**
     * Peek into a room and receive updates about the room. This only works if the
     * history visibility for the room is world_readable.
     * @param roomId - The room to attempt to peek into.
     * @returns Promise which resolves: Room object
     * @returns Rejects: with an error response.
     */
    public peekInRoom(roomId: string): Promise<Room> {
        this.peekSync?.stopPeeking();
        this.peekSync = new SyncApi(this, this.clientOpts, this.buildSyncApiOptions());
        return this.peekSync.peek(roomId);
    }

    /**
     * Stop any ongoing room peeking.
     */
    public stopPeeking(): void {
        if (this.peekSync) {
            this.peekSync.stopPeeking();
            this.peekSync = null;
        }
    }

    /**
     * Set r/w flags for guest access in a room.
     * @param roomId - The room to configure guest access in.
     * @param opts - Options
     * @returns Promise which resolves
     * @returns Rejects: with an error response.
     */
    public setGuestAccess(roomId: string, opts: IGuestAccessOpts): Promise<void> {
        const writePromise = this.sendStateEvent(
            roomId,
            EventType.RoomGuestAccess,
            {
                guest_access: opts.allowJoin ? "can_join" : "forbidden",
            },
            "",
        );

        let readPromise: Promise<unknown> = Promise.resolve();
        if (opts.allowRead) {
            readPromise = this.sendStateEvent(
                roomId,
                EventType.RoomHistoryVisibility,
                {
                    history_visibility: "world_readable",
                },
                "",
            );
        }

        return Promise.all([readPromise, writePromise]).then(); // .then() to hide results for contract
    }

    /**
     * Requests an email verification token for the purposes of registration.
     * This API requests a token from the homeserver.
     * The doesServerRequireIdServerParam() method can be used to determine if
     * the server requires the id_server parameter to be provided.
     *
     * Parameters and return value are as for requestEmailToken

     * @param email - As requestEmailToken
     * @param clientSecret - As requestEmailToken
     * @param sendAttempt - As requestEmailToken
     * @param nextLink - As requestEmailToken
     * @returns Promise which resolves: As requestEmailToken
     */
    public requestRegisterEmailToken(
        email: string,
        clientSecret: string,
        sendAttempt: number,
        nextLink?: string,
    ): Promise<IRequestTokenResponse> {
        return this.requestTokenFromEndpoint("/register/email/requestToken", {
            email: email,
            client_secret: clientSecret,
            send_attempt: sendAttempt,
            next_link: nextLink,
        });
    }

    /**
     * Requests a text message verification token for the purposes of registration.
     * This API requests a token from the homeserver.
     * The doesServerRequireIdServerParam() method can be used to determine if
     * the server requires the id_server parameter to be provided.
     *
     * @param phoneCountry - The ISO 3166-1 alpha-2 code for the country in which
     *    phoneNumber should be parsed relative to.
     * @param phoneNumber - The phone number, in national or international format
     * @param clientSecret - As requestEmailToken
     * @param sendAttempt - As requestEmailToken
     * @param nextLink - As requestEmailToken
     * @returns Promise which resolves: As requestEmailToken
     */
    public requestRegisterMsisdnToken(
        phoneCountry: string,
        phoneNumber: string,
        clientSecret: string,
        sendAttempt: number,
        nextLink?: string,
    ): Promise<IRequestMsisdnTokenResponse> {
        return this.requestTokenFromEndpoint("/register/msisdn/requestToken", {
            country: phoneCountry,
            phone_number: phoneNumber,
            client_secret: clientSecret,
            send_attempt: sendAttempt,
            next_link: nextLink,
        });
    }

    /**
     * Requests an email verification token for the purposes of adding a
     * third party identifier to an account.
     * This API requests a token from the homeserver.
     * The doesServerRequireIdServerParam() method can be used to determine if
     * the server requires the id_server parameter to be provided.
     * If an account with the given email address already exists and is
     * associated with an account other than the one the user is authed as,
     * it will either send an email to the address informing them of this
     * or return M_THREEPID_IN_USE (which one is up to the homeserver).
     *
     * @param email - As requestEmailToken
     * @param clientSecret - As requestEmailToken
     * @param sendAttempt - As requestEmailToken
     * @param nextLink - As requestEmailToken
     * @returns Promise which resolves: As requestEmailToken
     */
    public requestAdd3pidEmailToken(
        email: string,
        clientSecret: string,
        sendAttempt: number,
        nextLink?: string,
    ): Promise<IRequestTokenResponse> {
        return this.requestTokenFromEndpoint("/account/3pid/email/requestToken", {
            email: email,
            client_secret: clientSecret,
            send_attempt: sendAttempt,
            next_link: nextLink,
        });
    }

    /**
     * Requests a text message verification token for the purposes of adding a
     * third party identifier to an account.
     * This API proxies the identity server /validate/email/requestToken API,
     * adding specific behaviour for the addition of phone numbers to an
     * account, as requestAdd3pidEmailToken.
     *
     * @param phoneCountry - As requestRegisterMsisdnToken
     * @param phoneNumber - As requestRegisterMsisdnToken
     * @param clientSecret - As requestEmailToken
     * @param sendAttempt - As requestEmailToken
     * @param nextLink - As requestEmailToken
     * @returns Promise which resolves: As requestEmailToken
     */
    public requestAdd3pidMsisdnToken(
        phoneCountry: string,
        phoneNumber: string,
        clientSecret: string,
        sendAttempt: number,
        nextLink?: string,
    ): Promise<IRequestMsisdnTokenResponse> {
        return this.requestTokenFromEndpoint("/account/3pid/msisdn/requestToken", {
            country: phoneCountry,
            phone_number: phoneNumber,
            client_secret: clientSecret,
            send_attempt: sendAttempt,
            next_link: nextLink,
        });
    }

    /**
     * Requests an email verification token for the purposes of resetting
     * the password on an account.
     * This API proxies the identity server /validate/email/requestToken API,
     * adding specific behaviour for the password resetting. Specifically,
     * if no account with the given email address exists, it may either
     * return M_THREEPID_NOT_FOUND or send an email
     * to the address informing them of this (which one is up to the homeserver).
     *
     * requestEmailToken calls the equivalent API directly on the identity server,
     * therefore bypassing the password reset specific logic.
     *
     * @param email - As requestEmailToken
     * @param clientSecret - As requestEmailToken
     * @param sendAttempt - As requestEmailToken
     * @param nextLink - As requestEmailToken
     * @returns Promise which resolves: As requestEmailToken
     */
    public requestPasswordEmailToken(
        email: string,
        clientSecret: string,
        sendAttempt: number,
        nextLink?: string,
    ): Promise<IRequestTokenResponse> {
        return this.requestTokenFromEndpoint("/account/password/email/requestToken", {
            email: email,
            client_secret: clientSecret,
            send_attempt: sendAttempt,
            next_link: nextLink,
        });
    }

    /**
     * Requests a text message verification token for the purposes of resetting
     * the password on an account.
     * This API proxies the identity server /validate/email/requestToken API,
     * adding specific behaviour for the password resetting, as requestPasswordEmailToken.
     *
     * @param phoneCountry - As requestRegisterMsisdnToken
     * @param phoneNumber - As requestRegisterMsisdnToken
     * @param clientSecret - As requestEmailToken
     * @param sendAttempt - As requestEmailToken
     * @param nextLink - As requestEmailToken
     * @returns Promise which resolves: As requestEmailToken
     */
    public requestPasswordMsisdnToken(
        phoneCountry: string,
        phoneNumber: string,
        clientSecret: string,
        sendAttempt: number,
        nextLink: string,
    ): Promise<IRequestMsisdnTokenResponse> {
        return this.requestTokenFromEndpoint("/account/password/msisdn/requestToken", {
            country: phoneCountry,
            phone_number: phoneNumber,
            client_secret: clientSecret,
            send_attempt: sendAttempt,
            next_link: nextLink,
        });
    }

    /**
     * Internal utility function for requesting validation tokens from usage-specific
     * requestToken endpoints.
     *
     * @param endpoint - The endpoint to send the request to
     * @param params - Parameters for the POST request
     * @returns Promise which resolves: As requestEmailToken
     */
    private async requestTokenFromEndpoint<T extends IRequestTokenResponse>(
        endpoint: string,
        params: QueryDict,
    ): Promise<T> {
        const postParams = Object.assign({}, params);

        return this.http.request(Method.Post, endpoint, undefined, postParams);
    }

    /**
     * Get the room-kind push rule associated with a room.
     * @param scope - "global" or device-specific.
     * @param roomId - the id of the room.
     * @returns the rule or undefined.
     */
    public getRoomPushRule(scope: "global" | "device", roomId: string): IPushRule | undefined {
        // There can be only room-kind push rule per room
        // and its id is the room id.
        if (this.pushRules) {
            return this.pushRules[scope]?.room?.find((rule) => rule.rule_id === roomId);
        } else {
            throw new Error("SyncApi.sync() must be done before accessing to push rules.");
        }
    }

    /**
     * Set a room-kind muting push rule in a room.
     * The operation also updates MatrixClient.pushRules at the end.
     * @param scope - "global" or device-specific.
     * @param roomId - the id of the room.
     * @param mute - the mute state.
     * @returns Promise which resolves: result object
     * @returns Rejects: with an error response.
     */
    public setRoomMutePushRule(scope: "global" | "device", roomId: string, mute: boolean): Promise<void> | undefined {
        let promise: Promise<unknown> | undefined;
        let hasDontNotifyRule = false;

        // Get the existing room-kind push rule if any
        const roomPushRule = this.getRoomPushRule(scope, roomId);
        if (roomPushRule?.actions.includes(PushRuleActionName.DontNotify)) {
            hasDontNotifyRule = true;
        }

        if (!mute) {
            // Remove the rule only if it is a muting rule
            if (hasDontNotifyRule) {
                promise = this.deletePushRule(scope, PushRuleKind.RoomSpecific, roomPushRule!.rule_id);
            }
        } else {
            if (!roomPushRule) {
                promise = this.addPushRule(scope, PushRuleKind.RoomSpecific, roomId, {
                    actions: [PushRuleActionName.DontNotify],
                });
            } else if (!hasDontNotifyRule) {
                // Remove the existing one before setting the mute push rule
                // This is a workaround to SYN-590 (Push rule update fails)
                const deferred = utils.defer();
                this.deletePushRule(scope, PushRuleKind.RoomSpecific, roomPushRule.rule_id)
                    .then(() => {
                        this.addPushRule(scope, PushRuleKind.RoomSpecific, roomId, {
                            actions: [PushRuleActionName.DontNotify],
                        })
                            .then(() => {
                                deferred.resolve();
                            })
                            .catch((err) => {
                                deferred.reject(err);
                            });
                    })
                    .catch((err) => {
                        deferred.reject(err);
                    });

                promise = deferred.promise;
            }
        }

        if (promise) {
            return new Promise<void>((resolve, reject) => {
                // Update this.pushRules when the operation completes
                promise!
                    .then(() => {
                        this.getPushRules()
                            .then((result) => {
                                this.pushRules = result;
                                resolve();
                            })
                            .catch((err) => {
                                reject(err);
                            });
                    })
                    .catch((err: Error) => {
                        // Update it even if the previous operation fails. This can help the
                        // app to recover when push settings has been modified from another client
                        this.getPushRules()
                            .then((result) => {
                                this.pushRules = result;
                                reject(err);
                            })
                            .catch((err2) => {
                                reject(err);
                            });
                    });
            });
        }
    }

    public searchMessageText(opts: ISearchOpts): Promise<ISearchResponse> {
        const roomEvents: ISearchRequestBody["search_categories"]["room_events"] = {
            search_term: opts.query,
        };

        if ("keys" in opts) {
            roomEvents.keys = opts.keys;
        }

        return this.search({
            body: {
                search_categories: {
                    room_events: roomEvents,
                },
            },
        });
    }

    /**
     * Perform a server-side search for room events.
     *
     * The returned promise resolves to an object containing the fields:
     *
     *  * count:       estimate of the number of results
     *  * next_batch:  token for back-pagination; if undefined, there are no more results
     *  * highlights:  a list of words to highlight from the stemming algorithm
     *  * results:     a list of results
     *
     * Each entry in the results list is a SearchResult.
     *
     * @returns Promise which resolves: result object
     * @returns Rejects: with an error response.
     */
    public searchRoomEvents(opts: IEventSearchOpts): Promise<ISearchResults> {
        // TODO: support search groups

        const body = {
            search_categories: {
                room_events: {
                    search_term: opts.term,
                    filter: opts.filter,
                    order_by: SearchOrderBy.Recent,
                    event_context: {
                        before_limit: 1,
                        after_limit: 1,
                        include_profile: true,
                    },
                },
            },
        };

        const searchResults: ISearchResults = {
            _query: body,
            results: [],
            highlights: [],
        };

        return this.search({ body: body }).then((res) => this.processRoomEventsSearch(searchResults, res));
    }

    /**
     * Take a result from an earlier searchRoomEvents call, and backfill results.
     *
     * @param searchResults -  the results object to be updated
     * @returns Promise which resolves: updated result object
     * @returns Rejects: with an error response.
     */
    public backPaginateRoomEventsSearch<T extends ISearchResults>(searchResults: T): Promise<T> {
        // TODO: we should implement a backoff (as per scrollback()) to deal more
        // nicely with HTTP errors.

        if (!searchResults.next_batch) {
            return Promise.reject(new Error("Cannot backpaginate event search any further"));
        }

        if (searchResults.pendingRequest) {
            // already a request in progress - return the existing promise
            return searchResults.pendingRequest as Promise<T>;
        }

        const searchOpts = {
            body: searchResults._query!,
            next_batch: searchResults.next_batch,
        };

        const promise = this.search(searchOpts, searchResults.abortSignal)
            .then((res) => this.processRoomEventsSearch(searchResults, res))
            .finally(() => {
                searchResults.pendingRequest = undefined;
            });
        searchResults.pendingRequest = promise;

        return promise;
    }

    /**
     * helper for searchRoomEvents and backPaginateRoomEventsSearch. Processes the
     * response from the API call and updates the searchResults
     *
     * @returns searchResults
     * @internal
     */
    // XXX: Intended private, used in code
    public processRoomEventsSearch<T extends ISearchResults>(searchResults: T, response: ISearchResponse): T {
        const roomEvents = response.search_categories.room_events;

        searchResults.count = roomEvents.count;
        searchResults.next_batch = roomEvents.next_batch;

        // combine the highlight list with our existing list;
        const highlights = new Set<string>(roomEvents.highlights);
        searchResults.highlights.forEach((hl) => {
            highlights.add(hl);
        });

        // turn it back into a list.
        searchResults.highlights = Array.from(highlights);

        const mapper = this.getEventMapper();

        // append the new results to our existing results
        const resultsLength = roomEvents.results?.length ?? 0;
        for (let i = 0; i < resultsLength; i++) {
            const sr = SearchResult.fromJson(roomEvents.results[i], mapper);
            const room = this.getRoom(sr.context.getEvent().getRoomId());
            if (room) {
                // Copy over a known event sender if we can
                for (const ev of sr.context.getTimeline()) {
                    const sender = room.getMember(ev.getSender()!);
                    if (!ev.sender && sender) ev.sender = sender;
                }
            }
            searchResults.results.push(sr);
        }
        return searchResults;
    }

    /**
     * Populate the store with rooms the user has left.
     * @returns Promise which resolves: TODO - Resolved when the rooms have
     * been added to the data store.
     * @returns Rejects: with an error response.
     */
    public syncLeftRooms(): Promise<Room[]> {
        // Guard against multiple calls whilst ongoing and multiple calls post success
        if (this.syncedLeftRooms) {
            return Promise.resolve([]); // don't call syncRooms again if it succeeded.
        }
        if (this.syncLeftRoomsPromise) {
            return this.syncLeftRoomsPromise; // return the ongoing request
        }
        const syncApi = new SyncApi(this, this.clientOpts, this.buildSyncApiOptions());
        this.syncLeftRoomsPromise = syncApi.syncLeftRooms();

        // cleanup locks
        this.syncLeftRoomsPromise
            .then(() => {
                logger.log("Marking success of sync left room request");
                this.syncedLeftRooms = true; // flip the bit on success
            })
            .finally(() => {
                this.syncLeftRoomsPromise = undefined; // cleanup ongoing request state
            });

        return this.syncLeftRoomsPromise;
    }

    /**
     * Create a new filter.
     * @param content - The HTTP body for the request
     * @returns Promise which resolves to a Filter object.
     * @returns Rejects: with an error response.
     */
    public createFilter(content: IFilterDefinition): Promise<Filter> {
        const path = utils.encodeUri("/user/$userId/filter", {
            $userId: this.credentials.userId!,
        });
        return this.http.authedRequest<IFilterResponse>(Method.Post, path, undefined, content).then((response) => {
            // persist the filter
            const filter = Filter.fromJson(this.credentials.userId, response.filter_id, content);
            this.store.storeFilter(filter);
            return filter;
        });
    }

    /**
     * Retrieve a filter.
     * @param userId - The user ID of the filter owner
     * @param filterId - The filter ID to retrieve
     * @param allowCached - True to allow cached filters to be returned.
     * Default: True.
     * @returns Promise which resolves: a Filter object
     * @returns Rejects: with an error response.
     */
    public getFilter(userId: string, filterId: string, allowCached: boolean): Promise<Filter> {
        if (allowCached) {
            const filter = this.store.getFilter(userId, filterId);
            if (filter) {
                return Promise.resolve(filter);
            }
        }

        const path = utils.encodeUri("/user/$userId/filter/$filterId", {
            $userId: userId,
            $filterId: filterId,
        });

        return this.http.authedRequest<IFilterDefinition>(Method.Get, path).then((response) => {
            // persist the filter
            const filter = Filter.fromJson(userId, filterId, response);
            this.store.storeFilter(filter);
            return filter;
        });
    }

    /**
     * @returns Filter ID
     */
    public async getOrCreateFilter(filterName: string, filter: Filter): Promise<string> {
        const filterId = this.store.getFilterIdByName(filterName);
        let existingId: string | undefined;

        if (filterId) {
            // check that the existing filter matches our expectations
            try {
                const existingFilter = await this.getFilter(this.credentials.userId!, filterId, true);
                if (existingFilter) {
                    const oldDef = existingFilter.getDefinition();
                    const newDef = filter.getDefinition();

                    if (utils.deepCompare(oldDef, newDef)) {
                        // super, just use that.
                        // debuglog("Using existing filter ID %s: %s", filterId,
                        //          JSON.stringify(oldDef));
                        existingId = filterId;
                    }
                }
            } catch (error) {
                // Synapse currently returns the following when the filter cannot be found:
                // {
                //     errcode: "M_UNKNOWN",
                //     name: "M_UNKNOWN",
                //     message: "No row found",
                // }
                if ((<MatrixError>error).errcode !== "M_UNKNOWN" && (<MatrixError>error).errcode !== "M_NOT_FOUND") {
                    throw error;
                }
            }
            // if the filter doesn't exist anymore on the server, remove from store
            if (!existingId) {
                this.store.setFilterIdByName(filterName, undefined);
            }
        }

        if (existingId) {
            return existingId;
        }

        // create a new filter
        const createdFilter = await this.createFilter(filter.getDefinition());

        this.store.setFilterIdByName(filterName, createdFilter.filterId);
        return createdFilter.filterId!;
    }

    /**
     * Gets a bearer token from the homeserver that the user can
     * present to a third party in order to prove their ownership
     * of the Matrix account they are logged into.
     * @returns Promise which resolves: Token object
     * @returns Rejects: with an error response.
     */
    public getOpenIdToken(): Promise<IOpenIDToken> {
        const path = utils.encodeUri("/user/$userId/openid/request_token", {
            $userId: this.credentials.userId!,
        });

        return this.http.authedRequest(Method.Post, path, undefined, {});
    }

    private startCallEventHandler = (): void => {
        if (this.isInitialSyncComplete()) {
            if (supportsMatrixCall()) {
                this.callEventHandler!.start();
                this.groupCallEventHandler!.start();
            }

            this.off(ClientEvent.Sync, this.startCallEventHandler);
        }
    };

    private startMatrixRTC = (): void => {
        if (this.isInitialSyncComplete()) {
            this.matrixRTC.start();

            this.off(ClientEvent.Sync, this.startMatrixRTC);
        }
    };

    /**
     * Once the client has been initialised, we want to clear notifications we
     * know for a fact should be here.
     * This issue should also be addressed on synapse's side and is tracked as part
     * of https://github.com/matrix-org/synapse/issues/14837
     *
     * We consider a room or a thread as fully read if the current user has sent
     * the last event in the live timeline of that context and if the read receipt
     * we have on record matches.
     */
    private fixupRoomNotifications = (): void => {
        if (this.isInitialSyncComplete()) {
            const unreadRooms = (this.getRooms() ?? []).filter((room) => {
                return room.getUnreadNotificationCount(NotificationCountType.Total) > 0;
            });

            for (const room of unreadRooms) {
                const currentUserId = this.getSafeUserId();
                room.fixupNotifications(currentUserId);
            }

            this.off(ClientEvent.Sync, this.fixupRoomNotifications);
        }
    };

    /**
     * @returns Promise which resolves: ITurnServerResponse object
     * @returns Rejects: with an error response.
     */
    public turnServer(): Promise<ITurnServerResponse> {
        return this.http.authedRequest(Method.Get, "/voip/turnServer");
    }

    /**
     * Get the TURN servers for this homeserver.
     * @returns The servers or an empty list.
     */
    public getTurnServers(): ITurnServer[] {
        return this.turnServers || [];
    }

    /**
     * Get the unix timestamp (in milliseconds) at which the current
     * TURN credentials (from getTurnServers) expire
     * @returns The expiry timestamp in milliseconds
     */
    public getTurnServersExpiry(): number {
        return this.turnServersExpiry;
    }

    public get pollingTurnServers(): boolean {
        return this.checkTurnServersIntervalID !== undefined;
    }

    // XXX: Intended private, used in code.
    public async checkTurnServers(): Promise<boolean | undefined> {
        if (!this.canSupportVoip) {
            return;
        }

        let credentialsGood = false;
        const remainingTime = this.turnServersExpiry - Date.now();
        if (remainingTime > TURN_CHECK_INTERVAL) {
            logger.debug("TURN creds are valid for another " + remainingTime + " ms: not fetching new ones.");
            credentialsGood = true;
        } else {
            logger.debug("Fetching new TURN credentials");
            try {
                const res = await this.turnServer();
                if (res.uris) {
                    logger.log("Got TURN URIs: " + res.uris + " refresh in " + res.ttl + " secs");
                    // map the response to a format that can be fed to RTCPeerConnection
                    const servers: ITurnServer = {
                        urls: res.uris,
                        username: res.username,
                        credential: res.password,
                    };
                    this.turnServers = [servers];
                    // The TTL is in seconds but we work in ms
                    this.turnServersExpiry = Date.now() + res.ttl * 1000;
                    credentialsGood = true;
                    this.emit(ClientEvent.TurnServers, this.turnServers);
                }
            } catch (err) {
                logger.error("Failed to get TURN URIs", err);
                if ((<HTTPError>err).httpStatus === 403) {
                    // We got a 403, so there's no point in looping forever.
                    logger.info("TURN access unavailable for this account: stopping credentials checks");
                    if (this.checkTurnServersIntervalID !== null) global.clearInterval(this.checkTurnServersIntervalID);
                    this.checkTurnServersIntervalID = undefined;
                    this.emit(ClientEvent.TurnServersError, <HTTPError>err, true); // fatal
                } else {
                    // otherwise, if we failed for whatever reason, try again the next time we're called.
                    this.emit(ClientEvent.TurnServersError, <Error>err, false); // non-fatal
                }
            }
        }

        return credentialsGood;
    }

    /**
     * Set whether to allow a fallback ICE server should be used for negotiating a
     * WebRTC connection if the homeserver doesn't provide any servers. Defaults to
     * false.
     *
     */
    public setFallbackICEServerAllowed(allow: boolean): void {
        this.fallbackICEServerAllowed = allow;
    }

    /**
     * Get whether to allow a fallback ICE server should be used for negotiating a
     * WebRTC connection if the homeserver doesn't provide any servers. Defaults to
     * false.
     *
     * @returns
     */
    public isFallbackICEServerAllowed(): boolean {
        return this.fallbackICEServerAllowed;
    }

    /**
     * Determines if the current user is an administrator of the Synapse homeserver.
     * Returns false if untrue or the homeserver does not appear to be a Synapse
     * homeserver. <strong>This function is implementation specific and may change
     * as a result.</strong>
     * @returns true if the user appears to be a Synapse administrator.
     */
    public isSynapseAdministrator(): Promise<boolean> {
        const path = utils.encodeUri("/_synapse/admin/v1/users/$userId/admin", { $userId: this.getUserId()! });
        return this.http
            .authedRequest<{ admin: boolean }>(Method.Get, path, undefined, undefined, { prefix: "" })
            .then((r) => r.admin); // pull out the specific boolean we want
    }

    /**
     * Performs a whois lookup on a user using Synapse's administrator API.
     * <strong>This function is implementation specific and may change as a
     * result.</strong>
     * @param userId - the User ID to look up.
     * @returns the whois response - see Synapse docs for information.
     */
    public whoisSynapseUser(userId: string): Promise<ISynapseAdminWhoisResponse> {
        const path = utils.encodeUri("/_synapse/admin/v1/whois/$userId", { $userId: userId });
        return this.http.authedRequest(Method.Get, path, undefined, undefined, { prefix: "" });
    }

    /**
     * Deactivates a user using Synapse's administrator API. <strong>This
     * function is implementation specific and may change as a result.</strong>
     * @param userId - the User ID to deactivate.
     * @returns the deactivate response - see Synapse docs for information.
     */
    public deactivateSynapseUser(userId: string): Promise<ISynapseAdminDeactivateResponse> {
        const path = utils.encodeUri("/_synapse/admin/v1/deactivate/$userId", { $userId: userId });
        return this.http.authedRequest(Method.Post, path, undefined, undefined, { prefix: "" });
    }

    private async fetchClientWellKnown(): Promise<void> {
        // `getRawClientConfig` does not throw or reject on network errors, instead
        // it absorbs errors and returns `{}`.
        this.clientWellKnownPromise = AutoDiscovery.getRawClientConfig(this.getDomain() ?? undefined);
        this.clientWellKnown = await this.clientWellKnownPromise;
        this.emit(ClientEvent.ClientWellKnown, this.clientWellKnown);
    }

    public getClientWellKnown(): IClientWellKnown | undefined {
        return this.clientWellKnown;
    }

    public waitForClientWellKnown(): Promise<IClientWellKnown> {
        if (!this.clientRunning) {
            throw new Error("Client is not running");
        }
        return this.clientWellKnownPromise!;
    }

    /**
     * store client options with boolean/string/numeric values
     * to know in the next session what flags the sync data was
     * created with (e.g. lazy loading)
     * @param opts - the complete set of client options
     * @returns for store operation
     */
    public storeClientOptions(): Promise<void> {
        // XXX: Intended private, used in code
        const primTypes = ["boolean", "string", "number"];
        const serializableOpts = Object.entries(this.clientOpts!)
            .filter(([key, value]) => {
                return primTypes.includes(typeof value);
            })
            .reduce<Record<string, any>>((obj, [key, value]) => {
                obj[key] = value;
                return obj;
            }, {});
        return this.store.storeClientOptions(serializableOpts);
    }

    /**
     * Gets a set of room IDs in common with another user.
     *
     * Note: This endpoint is unstable, and can throw an `Error`.
     *   Check progress on [MSC2666](https://github.com/matrix-org/matrix-spec-proposals/pull/2666) for more details.
     *
     * @param userId - The userId to check.
     * @returns Promise which resolves to an array of rooms
     * @returns Rejects: with an error response.
     */
    // TODO: on spec release, rename this to getMutualRooms
    // eslint-disable-next-line
    public async _unstable_getSharedRooms(userId: string): Promise<string[]> {
        // Initial variant of the MSC
        const sharedRoomsSupport = await this.doesServerSupportUnstableFeature(UNSTABLE_MSC2666_SHARED_ROOMS);

        // Newer variant that renamed shared rooms to mutual rooms
        const mutualRoomsSupport = await this.doesServerSupportUnstableFeature(UNSTABLE_MSC2666_MUTUAL_ROOMS);

        // Latest variant that changed from path elements to query elements
        const queryMutualRoomsSupport = await this.doesServerSupportUnstableFeature(
            UNSTABLE_MSC2666_QUERY_MUTUAL_ROOMS,
        );

        if (!sharedRoomsSupport && !mutualRoomsSupport && !queryMutualRoomsSupport) {
            throw Error("Server does not support the Mutual Rooms API");
        }

        let path;
        let query;

        // Cascading unstable support switching.
        if (queryMutualRoomsSupport) {
            path = "/uk.half-shot.msc2666/user/mutual_rooms";
            query = { user_id: userId };
        } else {
            path = utils.encodeUri(
                `/uk.half-shot.msc2666/user/${mutualRoomsSupport ? "mutual_rooms" : "shared_rooms"}/$userId`,
                { $userId: userId },
            );
            query = {};
        }

        // Accumulated rooms
        const rooms: string[] = [];
        let token = null;

        do {
            const tokenQuery: Record<string, string> = {};
            if (token != null && queryMutualRoomsSupport) {
                tokenQuery["batch_token"] = token;
            }

            const res = await this.http.authedRequest<{
                joined: string[];
                next_batch_token?: string;
            }>(Method.Get, path, { ...query, ...tokenQuery }, undefined, {
                prefix: ClientPrefix.Unstable,
            });

            rooms.push(...res.joined);

            if (res.next_batch_token !== undefined) {
                token = res.next_batch_token;
            } else {
                token = null;
            }
        } while (token != null);

        return rooms;
    }

    /**
     * Get the API versions supported by the server, along with any
     * unstable APIs it supports
     * @returns The server /versions response
     */
    public async getVersions(): Promise<IServerVersions> {
        if (this.serverVersionsPromise) {
            return this.serverVersionsPromise;
        }

        this.serverVersionsPromise = this.http
            .request<IServerVersions>(
                Method.Get,
                "/_matrix/client/versions",
                undefined, // queryParams
                undefined, // data
                {
                    prefix: "",
                },
            )
            .catch((e) => {
                // Need to unset this if it fails, otherwise we'll never retry
                this.serverVersionsPromise = undefined;
                // but rethrow the exception to anything that was waiting
                throw e;
            });

        const serverVersions = await this.serverVersionsPromise;
        this.canSupport = await buildFeatureSupportMap(serverVersions);

        return this.serverVersionsPromise;
    }

    /**
     * Check if a particular spec version is supported by the server.
     * @param version - The spec version (such as "r0.5.0") to check for.
     * @returns Whether it is supported
     */
    public async isVersionSupported(version: string): Promise<boolean> {
        const { versions } = await this.getVersions();
        return versions && versions.includes(version);
    }

    /**
     * Query the server to see if it lists support for an unstable feature
     * in the /versions response
     * @param feature - the feature name
     * @returns true if the feature is supported
     */
    public async doesServerSupportUnstableFeature(feature: string): Promise<boolean> {
        const response = await this.getVersions();
        if (!response) return false;
        const unstableFeatures = response["unstable_features"];
        return unstableFeatures && !!unstableFeatures[feature];
    }

    /**
     * Query the server to see if it is forcing encryption to be enabled for
     * a given room preset, based on the /versions response.
     * @param presetName - The name of the preset to check.
     * @returns true if the server is forcing encryption
     * for the preset.
     */
    public async doesServerForceEncryptionForPreset(presetName: Preset): Promise<boolean> {
        const response = await this.getVersions();
        if (!response) return false;
        const unstableFeatures = response["unstable_features"];

        // The preset name in the versions response will be without the _chat suffix.
        const versionsPresetName = presetName.includes("_chat")
            ? presetName.substring(0, presetName.indexOf("_chat"))
            : presetName;

        return unstableFeatures && !!unstableFeatures[`io.element.e2ee_forced.${versionsPresetName}`];
    }

    public async doesServerSupportThread(): Promise<{
        threads: FeatureSupport;
        list: FeatureSupport;
        fwdPagination: FeatureSupport;
    }> {
        if (await this.isVersionSupported("v1.4")) {
            return {
                threads: FeatureSupport.Stable,
                list: FeatureSupport.Stable,
                fwdPagination: FeatureSupport.Stable,
            };
        }

        try {
            const [threadUnstable, threadStable, listUnstable, listStable, fwdPaginationUnstable, fwdPaginationStable] =
                await Promise.all([
                    this.doesServerSupportUnstableFeature("org.matrix.msc3440"),
                    this.doesServerSupportUnstableFeature("org.matrix.msc3440.stable"),
                    this.doesServerSupportUnstableFeature("org.matrix.msc3856"),
                    this.doesServerSupportUnstableFeature("org.matrix.msc3856.stable"),
                    this.doesServerSupportUnstableFeature("org.matrix.msc3715"),
                    this.doesServerSupportUnstableFeature("org.matrix.msc3715.stable"),
                ]);

            return {
                threads: determineFeatureSupport(threadStable, threadUnstable),
                list: determineFeatureSupport(listStable, listUnstable),
                fwdPagination: determineFeatureSupport(fwdPaginationStable, fwdPaginationUnstable),
            };
        } catch (e) {
            return {
                threads: FeatureSupport.None,
                list: FeatureSupport.None,
                fwdPagination: FeatureSupport.None,
            };
        }
    }

    /**
     * Get if lazy loading members is being used.
     * @returns Whether or not members are lazy loaded by this client
     */
    public hasLazyLoadMembersEnabled(): boolean {
        return !!this.clientOpts?.lazyLoadMembers;
    }

    /**
     * Set a function which is called when /sync returns a 'limited' response.
     * It is called with a room ID and returns a boolean. It should return 'true' if the SDK
     * can SAFELY remove events from this room. It may not be safe to remove events if there
     * are other references to the timelines for this room, e.g because the client is
     * actively viewing events in this room.
     * Default: returns false.
     * @param cb - The callback which will be invoked.
     */
    public setCanResetTimelineCallback(cb: ResetTimelineCallback): void {
        this.canResetTimelineCallback = cb;
    }

    /**
     * Get the callback set via `setCanResetTimelineCallback`.
     * @returns The callback or null
     */
    public getCanResetTimelineCallback(): ResetTimelineCallback | undefined {
        return this.canResetTimelineCallback;
    }

    /**
     * Returns relations for a given event. Handles encryption transparently,
     * with the caveat that the amount of events returned might be 0, even though you get a nextBatch.
     * When the returned promise resolves, all messages should have finished trying to decrypt.
     * @param roomId - the room of the event
     * @param eventId - the id of the event
     * @param relationType - the rel_type of the relations requested
     * @param eventType - the event type of the relations requested
     * @param opts - options with optional values for the request.
     * @returns an object with `events` as `MatrixEvent[]` and optionally `nextBatch` if more relations are available.
     */
    public async relations(
        roomId: string,
        eventId: string,
        relationType?: RelationType | string | null,
        eventType?: EventType | string | null,
        opts: IRelationsRequestOpts = { dir: Direction.Backward },
    ): Promise<{
        originalEvent?: MatrixEvent | null;
        events: MatrixEvent[];
        nextBatch?: string | null;
        prevBatch?: string | null;
    }> {
        const fetchedEventType = eventType ? this.getEncryptedIfNeededEventType(roomId, eventType) : null;
        const [eventResult, result] = await Promise.all([
            this.fetchRoomEvent(roomId, eventId),
            this.fetchRelations(roomId, eventId, relationType, fetchedEventType, opts),
        ]);
        const mapper = this.getEventMapper();

        const originalEvent = eventResult ? mapper(eventResult) : undefined;
        let events = result.chunk.map(mapper);

        if (fetchedEventType === EventType.RoomMessageEncrypted) {
            const allEvents = originalEvent ? events.concat(originalEvent) : events;
            await Promise.all(allEvents.map((e) => this.decryptEventIfNeeded(e)));
            if (eventType !== null) {
                events = events.filter((e) => e.getType() === eventType);
            }
        }

        if (originalEvent && relationType === RelationType.Replace) {
            events = events.filter((e) => e.getSender() === originalEvent.getSender());
        }
        return {
            originalEvent: originalEvent ?? null,
            events,
            nextBatch: result.next_batch ?? null,
            prevBatch: result.prev_batch ?? null,
        };
    }

    /**
     * The app may wish to see if we have a key cached without
     * triggering a user interaction.
     */
    public getCrossSigningCacheCallbacks(): ICacheCallbacks | undefined {
        // XXX: Private member access
        return this.crypto?.crossSigningInfo.getCacheCallbacks();
    }

    /**
     * Generates a random string suitable for use as a client secret. <strong>This
     * method is experimental and may change.</strong>
     * @returns A new client secret
     */
    public generateClientSecret(): string {
        return randomString(32);
    }

    /**
     * Attempts to decrypt an event
     * @param event - The event to decrypt
     * @returns A decryption promise
     */
    public decryptEventIfNeeded(event: MatrixEvent, options?: IDecryptOptions): Promise<void> {
        if (event.shouldAttemptDecryption() && this.isCryptoEnabled()) {
            event.attemptDecryption(this.cryptoBackend!, options);
        }

        if (event.isBeingDecrypted()) {
            return event.getDecryptionPromise()!;
        } else {
            return Promise.resolve();
        }
    }

    private termsUrlForService(serviceType: SERVICE_TYPES, baseUrl: string): URL {
        switch (serviceType) {
            case SERVICE_TYPES.IS:
                return this.http.getUrl("/terms", undefined, IdentityPrefix.V2, baseUrl);
            case SERVICE_TYPES.IM:
                return this.http.getUrl("/terms", undefined, "/_matrix/integrations/v1", baseUrl);
            default:
                throw new Error("Unsupported service type");
        }
    }

    /**
     * Get the Homeserver URL of this client
     * @returns Homeserver URL of this client
     */
    public getHomeserverUrl(): string {
        return this.baseUrl;
    }

    /**
     * Get the identity server URL of this client
     * @param stripProto - whether or not to strip the protocol from the URL
     * @returns Identity server URL of this client
     */
    public getIdentityServerUrl(stripProto = false): string | undefined {
        if (stripProto && (this.idBaseUrl?.startsWith("http://") || this.idBaseUrl?.startsWith("https://"))) {
            return this.idBaseUrl.split("://")[1];
        }
        return this.idBaseUrl;
    }

    /**
     * Set the identity server URL of this client
     * @param url - New identity server URL
     */
    public setIdentityServerUrl(url?: string): void {
        this.idBaseUrl = utils.ensureNoTrailingSlash(url);
        this.http.setIdBaseUrl(this.idBaseUrl);
    }

    /**
     * Get the access token associated with this account.
     * @returns The access_token or null
     */
    public getAccessToken(): string | null {
        return this.http.opts.accessToken || null;
    }

    /**
     * Set the access token associated with this account.
     * @param token - The new access token.
     */
    public setAccessToken(token: string): void {
        this.http.opts.accessToken = token;
    }

    /**
     * @returns true if there is a valid access_token for this client.
     */
    public isLoggedIn(): boolean {
        return this.http.opts.accessToken !== undefined;
    }

    /**
     * Make up a new transaction id
     *
     * @returns a new, unique, transaction id
     */
    public makeTxnId(): string {
        return "m" + new Date().getTime() + "." + this.txnCtr++;
    }

    /**
     * Check whether a username is available prior to registration. An error response
     * indicates an invalid/unavailable username.
     * @param username - The username to check the availability of.
     * @returns Promise which resolves: to boolean of whether the username is available.
     */
    public isUsernameAvailable(username: string): Promise<boolean> {
        return this.http
            .authedRequest<{ available: true }>(Method.Get, "/register/available", { username })
            .then((response) => {
                return response.available;
            })
            .catch((response) => {
                if (response.errcode === "M_USER_IN_USE") {
                    return false;
                }
                return Promise.reject(response);
            });
    }

    /**
     * @param bindThreepids - Set key 'email' to true to bind any email
     *     threepid uses during registration in the identity server. Set 'msisdn' to
     *     true to bind msisdn.
     * @returns Promise which resolves to a RegisterResponse object
     * @returns Rejects: with an error response.
     */
    public register(
        username: string,
        password: string,
        sessionId: string | null,
        auth: { session?: string; type: string },
        bindThreepids?: boolean | null | { email?: boolean; msisdn?: boolean },
        guestAccessToken?: string,
        inhibitLogin?: boolean,
    ): Promise<RegisterResponse> {
        // backwards compat
        if (bindThreepids === true) {
            bindThreepids = { email: true };
        } else if (bindThreepids === null || bindThreepids === undefined || bindThreepids === false) {
            bindThreepids = {};
        }
        if (sessionId) {
            auth.session = sessionId;
        }

        const params: RegisterRequest = {
            auth: auth,
            refresh_token: true, // always ask for a refresh token - does nothing if unsupported
        };
        if (username !== undefined && username !== null) {
            params.username = username;
        }
        if (password !== undefined && password !== null) {
            params.password = password;
        }
        if (bindThreepids.email) {
            params.bind_email = true;
        }
        if (bindThreepids.msisdn) {
            params.bind_msisdn = true;
        }
        if (guestAccessToken !== undefined && guestAccessToken !== null) {
            params.guest_access_token = guestAccessToken;
        }
        if (inhibitLogin !== undefined && inhibitLogin !== null) {
            params.inhibit_login = inhibitLogin;
        }
        // Temporary parameter added to make the register endpoint advertise
        // msisdn flows. This exists because there are clients that break
        // when given stages they don't recognise. This parameter will cease
        // to be necessary once these old clients are gone.
        // Only send it if we send any params at all (the password param is
        // mandatory, so if we send any params, we'll send the password param)
        if (password !== undefined && password !== null) {
            params.x_show_msisdn = true;
        }

        return this.registerRequest(params);
    }

    /**
     * Register a guest account.
     * This method returns the auth info needed to create a new authenticated client,
     * Remember to call `setGuest(true)` on the (guest-)authenticated client, e.g:
     * ```javascript
     * const tmpClient = await sdk.createClient(MATRIX_INSTANCE);
     * const { user_id, device_id, access_token } = tmpClient.registerGuest();
     * const client = createClient({
     *   baseUrl: MATRIX_INSTANCE,
     *   accessToken: access_token,
     *   userId: user_id,
     *   deviceId: device_id,
     * })
     * client.setGuest(true);
     * ```
     *
     * @param body - JSON HTTP body to provide.
     * @returns Promise which resolves: JSON object that contains:
     *                   `{ user_id, device_id, access_token, home_server }`
     * @returns Rejects: with an error response.
     */
    public registerGuest({ body }: { body?: RegisterRequest } = {}): Promise<RegisterResponse> {
        return this.registerRequest(body || {}, "guest");
    }

    /**
     * @param data - parameters for registration request
     * @param kind - type of user to register. may be "guest"
     * @returns Promise which resolves: to the /register response
     * @returns Rejects: with an error response.
     */
    public registerRequest(data: RegisterRequest, kind?: string): Promise<RegisterResponse> {
        const params: { kind?: string } = {};
        if (kind) {
            params.kind = kind;
        }

        return this.http.request(Method.Post, "/register", params, data);
    }

    /**
     * Refreshes an access token using a provided refresh token. The refresh token
     * must be valid for the current access token known to the client instance.
     *
     * Note that this function will not cause a logout if the token is deemed
     * unknown by the server - the caller is responsible for managing logout
     * actions on error.
     * @param refreshToken - The refresh token.
     * @returns Promise which resolves to the new token.
     * @returns Rejects with an error response.
     */
    public refreshToken(refreshToken: string): Promise<IRefreshTokenResponse> {
        const performRefreshRequestWithPrefix = (prefix: ClientPrefix): Promise<IRefreshTokenResponse> =>
            this.http.authedRequest(
                Method.Post,
                "/refresh",
                undefined,
                { refresh_token: refreshToken },
                {
                    prefix,
                    inhibitLogoutEmit: true, // we don't want to cause logout loops
                },
            );

        // First try with the (specced) /v3/ prefix.
        // However, before Synapse 1.72.0, Synapse incorrectly required a /v1/ prefix, so we fall
        // back to that if the request fails, for backwards compatibility.
        return performRefreshRequestWithPrefix(ClientPrefix.V3).catch((e) => {
            if (e.errcode === "M_UNRECOGNIZED") {
                return performRefreshRequestWithPrefix(ClientPrefix.V1);
            }
            throw e;
        });
    }

    /**
     * @returns Promise which resolves to the available login flows
     * @returns Rejects: with an error response.
     */
    public loginFlows(): Promise<ILoginFlowsResponse> {
        return this.http.request(Method.Get, "/login");
    }

    /**
     * @returns Promise which resolves to a LoginResponse object
     * @returns Rejects: with an error response.
     */
    public login(loginType: LoginRequest["type"], data: Omit<LoginRequest, "type">): Promise<LoginResponse> {
        return this.http
            .authedRequest<LoginResponse>(Method.Post, "/login", undefined, {
                ...data,
                type: loginType,
            })
            .then((response) => {
                if (response.access_token && response.user_id) {
                    this.http.opts.accessToken = response.access_token;
                    this.credentials = {
                        userId: response.user_id,
                    };
                }
                return response;
            });
    }

    /**
     * @returns Promise which resolves to a LoginResponse object
     * @returns Rejects: with an error response.
     */
    public loginWithPassword(user: string, password: string): Promise<LoginResponse> {
        return this.login("m.login.password", {
            user: user,
            password: password,
        });
    }

    /**
     * @param redirectUrl - The URL to redirect to after the HS
     * authenticates with CAS.
     * @returns The HS URL to hit to begin the CAS login process.
     */
    public getCasLoginUrl(redirectUrl: string): string {
        return this.getSsoLoginUrl(redirectUrl, "cas");
    }

    /**
     * @param redirectUrl - The URL to redirect to after the HS
     *     authenticates with the SSO.
     * @param loginType - The type of SSO login we are doing (sso or cas).
     *     Defaults to 'sso'.
     * @param idpId - The ID of the Identity Provider being targeted, optional.
     * @param action - the SSO flow to indicate to the IdP, optional.
     * @returns The HS URL to hit to begin the SSO login process.
     */
    public getSsoLoginUrl(redirectUrl: string, loginType = "sso", idpId?: string, action?: SSOAction): string {
        let url = "/login/" + loginType + "/redirect";
        if (idpId) {
            url += "/" + idpId;
        }

        const params = {
            redirectUrl,
            [SSO_ACTION_PARAM.unstable!]: action,
        };

        return this.http.getUrl(url, params).href;
    }

    /**
     * @param token - Login token previously received from homeserver
     * @returns Promise which resolves to a LoginResponse object
     * @returns Rejects: with an error response.
     */
    public loginWithToken(token: string): Promise<LoginResponse> {
        return this.login("m.login.token", {
            token: token,
        });
    }

    /**
     * Logs out the current session.
     * Obviously, further calls that require authorisation should fail after this
     * method is called. The state of the MatrixClient object is not affected:
     * it is up to the caller to either reset or destroy the MatrixClient after
     * this method succeeds.
     * @param stopClient - whether to stop the client before calling /logout to prevent invalid token errors.
     * @returns Promise which resolves: On success, the empty object `{}`
     */
    public async logout(stopClient = false): Promise<{}> {
        if (this.crypto?.backupManager?.getKeyBackupEnabled()) {
            try {
                while ((await this.crypto.backupManager.backupPendingKeys(200)) > 0);
            } catch (err) {
                logger.error("Key backup request failed when logging out. Some keys may be missing from backup", err);
            }
        }

        if (stopClient) {
            this.stopClient();
            this.http.abort();
        }

        return this.http.authedRequest(Method.Post, "/logout");
    }

    /**
     * Deactivates the logged-in account.
     * Obviously, further calls that require authorisation should fail after this
     * method is called. The state of the MatrixClient object is not affected:
     * it is up to the caller to either reset or destroy the MatrixClient after
     * this method succeeds.
     * @param auth - Optional. Auth data to supply for User-Interactive auth.
     * @param erase - Optional. If set, send as `erase` attribute in the
     * JSON request body, indicating whether the account should be erased. Defaults
     * to false.
     * @returns Promise which resolves: On success, the empty object
     */
    public deactivateAccount(
        auth?: AuthDict,
        erase?: boolean,
    ): Promise<{ id_server_unbind_result: IdServerUnbindResult }> {
        const body: Body = {};
        if (auth) {
            body.auth = auth;
        }
        if (erase !== undefined) {
            body.erase = erase;
        }

        return this.http.authedRequest(Method.Post, "/account/deactivate", undefined, body);
    }

    /**
     * Make a request for an `m.login.token` to be issued as per
     * [MSC3882](https://github.com/matrix-org/matrix-spec-proposals/pull/3882).
     * The server may require User-Interactive auth.
     * Note that this is UNSTABLE and subject to breaking changes without notice.
     * @param auth - Optional. Auth data to supply for User-Interactive auth.
     * @returns Promise which resolves: On success, the token response
     * or UIA auth data.
     */
    public async requestLoginToken(auth?: AuthDict): Promise<UIAResponse<LoginTokenPostResponse>> {
        // use capabilities to determine which revision of the MSC is being used
        const capabilities = await this.getCapabilities();
        // use r1 endpoint if capability is exposed otherwise use old r0 endpoint
        const endpoint = UNSTABLE_MSC3882_CAPABILITY.findIn(capabilities)
            ? "/org.matrix.msc3882/login/get_token" // r1 endpoint
            : "/org.matrix.msc3882/login/token"; // r0 endpoint

        const body: UIARequest<{}> = { auth };
        const res = await this.http.authedRequest<UIAResponse<LoginTokenPostResponse>>(
            Method.Post,
            endpoint,
            undefined, // no query params
            body,
            { prefix: ClientPrefix.Unstable },
        );

        // the representation of expires_in changed from revision 0 to revision 1 so we populate
        if ("login_token" in res) {
            if (typeof res.expires_in_ms === "number") {
                res.expires_in = Math.floor(res.expires_in_ms / 1000);
            } else if (typeof res.expires_in === "number") {
                res.expires_in_ms = res.expires_in * 1000;
            }
        }

        return res;
    }

    /**
     * Get the fallback URL to use for unknown interactive-auth stages.
     *
     * @param loginType -     the type of stage being attempted
     * @param authSessionId - the auth session ID provided by the homeserver
     *
     * @returns HS URL to hit to for the fallback interface
     */
    public getFallbackAuthUrl(loginType: string, authSessionId: string): string {
        const path = utils.encodeUri("/auth/$loginType/fallback/web", {
            $loginType: loginType,
        });

        return this.http.getUrl(path, {
            session: authSessionId,
        }).href;
    }

    /**
     * Create a new room.
     * @param options - a list of options to pass to the /createRoom API.
     * @returns Promise which resolves: `{room_id: {string}}`
     * @returns Rejects: with an error response.
     */
    public async createRoom(options: ICreateRoomOpts): Promise<{ room_id: string }> {
        // eslint-disable-line camelcase
        // some valid options include: room_alias_name, visibility, invite

        // inject the id_access_token if inviting 3rd party addresses
        const invitesNeedingToken = (options.invite_3pid || []).filter((i) => !i.id_access_token);
        if (invitesNeedingToken.length > 0 && this.identityServer?.getAccessToken) {
            const identityAccessToken = await this.identityServer.getAccessToken();
            if (identityAccessToken) {
                for (const invite of invitesNeedingToken) {
                    invite.id_access_token = identityAccessToken;
                }
            }
        }

        return this.http.authedRequest(Method.Post, "/createRoom", undefined, options);
    }

    /**
     * Fetches relations for a given event
     * @param roomId - the room of the event
     * @param eventId - the id of the event
     * @param relationType - the rel_type of the relations requested
     * @param eventType - the event type of the relations requested
     * @param opts - options with optional values for the request.
     * @returns the response, with chunk, prev_batch and, next_batch.
     */
    public fetchRelations(
        roomId: string,
        eventId: string,
        relationType?: RelationType | string | null,
        eventType?: EventType | string | null,
        opts: IRelationsRequestOpts = { dir: Direction.Backward },
    ): Promise<IRelationsResponse> {
        let params = opts as QueryDict;
        if (Thread.hasServerSideFwdPaginationSupport === FeatureSupport.Experimental) {
            params = replaceParam("dir", "org.matrix.msc3715.dir", params);
        }
        if (this.canSupport.get(Feature.RelationsRecursion) === ServerSupport.Unstable) {
            params = replaceParam("recurse", "org.matrix.msc3981.recurse", params);
        }
        const queryString = utils.encodeParams(params);

        let templatedUrl = "/rooms/$roomId/relations/$eventId";
        if (relationType !== null) {
            templatedUrl += "/$relationType";
            if (eventType !== null) {
                templatedUrl += "/$eventType";
            }
        } else if (eventType !== null) {
            logger.warn(`eventType: ${eventType} ignored when fetching
            relations as relationType is null`);
            eventType = null;
        }

        const path = utils.encodeUri(templatedUrl + "?" + queryString, {
            $roomId: roomId,
            $eventId: eventId,
            $relationType: relationType!,
            $eventType: eventType!,
        });
        return this.http.authedRequest(Method.Get, path, undefined, undefined, {
            prefix: ClientPrefix.V1,
        });
    }

    /**
     * @returns Promise which resolves: TODO
     * @returns Rejects: with an error response.
     */
    public roomState(roomId: string): Promise<IStateEventWithRoomId[]> {
        const path = utils.encodeUri("/rooms/$roomId/state", { $roomId: roomId });
        return this.http.authedRequest(Method.Get, path);
    }

    /**
     * Get an event in a room by its event id.
     *
     * @returns Promise which resolves to an object containing the event.
     * @returns Rejects: with an error response.
     */
    public fetchRoomEvent(roomId: string, eventId: string): Promise<Partial<IEvent>> {
        const path = utils.encodeUri("/rooms/$roomId/event/$eventId", {
            $roomId: roomId,
            $eventId: eventId,
        });
        return this.http.authedRequest(Method.Get, path);
    }

    /**
     * @param includeMembership - the membership type to include in the response
     * @param excludeMembership - the membership type to exclude from the response
     * @param atEventId - the id of the event for which moment in the timeline the members should be returned for
     * @returns Promise which resolves: dictionary of userid to profile information
     * @returns Rejects: with an error response.
     */
    public members(
        roomId: string,
        includeMembership?: string,
        excludeMembership?: string,
        atEventId?: string,
    ): Promise<{ [userId: string]: IStateEventWithRoomId[] }> {
        const queryParams: Record<string, string> = {};
        if (includeMembership) {
            queryParams.membership = includeMembership;
        }
        if (excludeMembership) {
            queryParams.not_membership = excludeMembership;
        }
        if (atEventId) {
            queryParams.at = atEventId;
        }

        const queryString = utils.encodeParams(queryParams);

        const path = utils.encodeUri("/rooms/$roomId/members?" + queryString, { $roomId: roomId });
        return this.http.authedRequest(Method.Get, path);
    }

    /**
     * Upgrades a room to a new protocol version
     * @param newVersion - The target version to upgrade to
     * @returns Promise which resolves: Object with key 'replacement_room'
     * @returns Rejects: with an error response.
     */
    public upgradeRoom(roomId: string, newVersion: string): Promise<{ replacement_room: string }> {
        // eslint-disable-line camelcase
        const path = utils.encodeUri("/rooms/$roomId/upgrade", { $roomId: roomId });
        return this.http.authedRequest(Method.Post, path, undefined, { new_version: newVersion });
    }

    /**
     * Retrieve a state event.
     * @returns Promise which resolves: TODO
     * @returns Rejects: with an error response.
     */
    public getStateEvent(roomId: string, eventType: string, stateKey: string): Promise<Record<string, any>> {
        const pathParams = {
            $roomId: roomId,
            $eventType: eventType,
            $stateKey: stateKey,
        };
        let path = utils.encodeUri("/rooms/$roomId/state/$eventType", pathParams);
        if (stateKey !== undefined) {
            path = utils.encodeUri(path + "/$stateKey", pathParams);
        }
        return this.http.authedRequest(Method.Get, path);
    }

    /**
     * @param opts - Options for the request function.
     * @returns Promise which resolves: TODO
     * @returns Rejects: with an error response.
     */
    public sendStateEvent(
        roomId: string,
        eventType: string,
        content: IContent,
        stateKey = "",
        opts: IRequestOpts = {},
    ): Promise<ISendEventResponse> {
        const pathParams = {
            $roomId: roomId,
            $eventType: eventType,
            $stateKey: stateKey,
        };
        let path = utils.encodeUri("/rooms/$roomId/state/$eventType", pathParams);
        if (stateKey !== undefined) {
            path = utils.encodeUri(path + "/$stateKey", pathParams);
        }
        return this.http.authedRequest(Method.Put, path, undefined, content, opts);
    }

    /**
     * @returns Promise which resolves: TODO
     * @returns Rejects: with an error response.
     */
    public roomInitialSync(roomId: string, limit: number): Promise<IRoomInitialSyncResponse> {
        const path = utils.encodeUri("/rooms/$roomId/initialSync", { $roomId: roomId });

        return this.http.authedRequest(Method.Get, path, { limit: limit?.toString() ?? "30" });
    }

    /**
     * Set a marker to indicate the point in a room before which the user has read every
     * event. This can be retrieved from room account data (the event type is `m.fully_read`)
     * and displayed as a horizontal line in the timeline that is visually distinct to the
     * position of the user's own read receipt.
     * @param roomId - ID of the room that has been read
     * @param rmEventId - ID of the event that has been read
     * @param rrEventId - ID of the event tracked by the read receipt. This is here
     * for convenience because the RR and the RM are commonly updated at the same time as
     * each other. Optional.
     * @param rpEventId - rpEvent the m.read.private read receipt event for when we
     * don't want other users to see the read receipts. This is experimental. Optional.
     * @returns Promise which resolves: the empty object, `{}`.
     */
    public async setRoomReadMarkersHttpRequest(
        roomId: string,
        rmEventId: string,
        rrEventId?: string,
        rpEventId?: string,
    ): Promise<{}> {
        const path = utils.encodeUri("/rooms/$roomId/read_markers", {
            $roomId: roomId,
        });

        const content: IContent = {
            [ReceiptType.FullyRead]: rmEventId,
            [ReceiptType.Read]: rrEventId,
        };

        if (
            (await this.doesServerSupportUnstableFeature("org.matrix.msc2285.stable")) ||
            (await this.isVersionSupported("v1.4"))
        ) {
            content[ReceiptType.ReadPrivate] = rpEventId;
        }

        return this.http.authedRequest(Method.Post, path, undefined, content);
    }

    /**
     * @returns Promise which resolves: A list of the user's current rooms
     * @returns Rejects: with an error response.
     */
    public getJoinedRooms(): Promise<IJoinedRoomsResponse> {
        const path = utils.encodeUri("/joined_rooms", {});
        return this.http.authedRequest(Method.Get, path);
    }

    /**
     * Retrieve membership info. for a room.
     * @param roomId - ID of the room to get membership for
     * @returns Promise which resolves: A list of currently joined users
     *                                 and their profile data.
     * @returns Rejects: with an error response.
     */
    public getJoinedRoomMembers(roomId: string): Promise<IJoinedMembersResponse> {
        const path = utils.encodeUri("/rooms/$roomId/joined_members", {
            $roomId: roomId,
        });
        return this.http.authedRequest(Method.Get, path);
    }

    /**
     * @param options - Options for this request
     * @param server - The remote server to query for the room list.
     *                                Optional. If unspecified, get the local home
     *                                server's public room list.
     * @param limit - Maximum number of entries to return
     * @param since - Token to paginate from
     * @returns Promise which resolves: IPublicRoomsResponse
     * @returns Rejects: with an error response.
     */
    public publicRooms({
        server,
        limit,
        since,
        ...options
    }: IRoomDirectoryOptions = {}): Promise<IPublicRoomsResponse> {
        const queryParams: QueryDict = { server, limit, since };
        if (Object.keys(options).length === 0) {
            return this.http.authedRequest(Method.Get, "/publicRooms", queryParams);
        } else {
            return this.http.authedRequest(Method.Post, "/publicRooms", queryParams, options);
        }
    }

    /**
     * Create an alias to room ID mapping.
     * @param alias - The room alias to create.
     * @param roomId - The room ID to link the alias to.
     * @returns Promise which resolves: an empty object `{}`
     * @returns Rejects: with an error response.
     */
    public createAlias(alias: string, roomId: string): Promise<{}> {
        const path = utils.encodeUri("/directory/room/$alias", {
            $alias: alias,
        });
        const data = {
            room_id: roomId,
        };
        return this.http.authedRequest(Method.Put, path, undefined, data);
    }

    /**
     * Delete an alias to room ID mapping. This alias must be on your local server,
     * and you must have sufficient access to do this operation.
     * @param alias - The room alias to delete.
     * @returns Promise which resolves: an empty object `{}`.
     * @returns Rejects: with an error response.
     */
    public deleteAlias(alias: string): Promise<{}> {
        const path = utils.encodeUri("/directory/room/$alias", {
            $alias: alias,
        });
        return this.http.authedRequest(Method.Delete, path);
    }

    /**
     * Gets the local aliases for the room. Note: this includes all local aliases, unlike the
     * curated list from the m.room.canonical_alias state event.
     * @param roomId - The room ID to get local aliases for.
     * @returns Promise which resolves: an object with an `aliases` property, containing an array of local aliases
     * @returns Rejects: with an error response.
     */
    public getLocalAliases(roomId: string): Promise<{ aliases: string[] }> {
        const path = utils.encodeUri("/rooms/$roomId/aliases", { $roomId: roomId });
        const prefix = ClientPrefix.V3;
        return this.http.authedRequest(Method.Get, path, undefined, undefined, { prefix });
    }

    /**
     * Get room info for the given alias.
     * @param alias - The room alias to resolve.
     * @returns Promise which resolves: Object with room_id and servers.
     * @returns Rejects: with an error response.
     */
    public getRoomIdForAlias(alias: string): Promise<{ room_id: string; servers: string[] }> {
        // eslint-disable-line camelcase
        const path = utils.encodeUri("/directory/room/$alias", {
            $alias: alias,
        });
        return this.http.authedRequest(Method.Get, path);
    }

    /**
     * @returns Promise which resolves: Object with room_id and servers.
     * @returns Rejects: with an error response.
     * @deprecated use `getRoomIdForAlias` instead
     */
    // eslint-disable-next-line camelcase
    public resolveRoomAlias(roomAlias: string): Promise<{ room_id: string; servers: string[] }> {
        const path = utils.encodeUri("/directory/room/$alias", { $alias: roomAlias });
        return this.http.request(Method.Get, path);
    }

    /**
     * Get the visibility of a room in the current HS's room directory
     * @returns Promise which resolves: TODO
     * @returns Rejects: with an error response.
     */
    public getRoomDirectoryVisibility(roomId: string): Promise<{ visibility: Visibility }> {
        const path = utils.encodeUri("/directory/list/room/$roomId", {
            $roomId: roomId,
        });
        return this.http.authedRequest(Method.Get, path);
    }

    /**
     * Set the visbility of a room in the current HS's room directory
     * @param visibility - "public" to make the room visible
     *                 in the public directory, or "private" to make
     *                 it invisible.
     * @returns Promise which resolves: to an empty object `{}`
     * @returns Rejects: with an error response.
     */
    public setRoomDirectoryVisibility(roomId: string, visibility: Visibility): Promise<{}> {
        const path = utils.encodeUri("/directory/list/room/$roomId", {
            $roomId: roomId,
        });
        return this.http.authedRequest(Method.Put, path, undefined, { visibility });
    }

    /**
     * Query the user directory with a term matching user IDs, display names and domains.
     * @param term - the term with which to search.
     * @param limit - the maximum number of results to return. The server will
     *                 apply a limit if unspecified.
     * @returns Promise which resolves: an array of results.
     */
    public searchUserDirectory({ term, limit }: { term: string; limit?: number }): Promise<IUserDirectoryResponse> {
        const body: Body = {
            search_term: term,
        };

        if (limit !== undefined) {
            body.limit = limit;
        }

        return this.http.authedRequest(Method.Post, "/user_directory/search", undefined, body);
    }

    /**
     * Upload a file to the media repository on the homeserver.
     *
     * @param file - The object to upload. On a browser, something that
     *   can be sent to XMLHttpRequest.send (typically a File).  Under node.js,
     *   a a Buffer, String or ReadStream.
     *
     * @param opts -  options object
     *
     * @returns Promise which resolves to response object, as
     *    determined by this.opts.onlyData, opts.rawResponse, and
     *    opts.onlyContentUri.  Rejects with an error (usually a MatrixError).
     */
    public uploadContent(file: FileType, opts?: UploadOpts): Promise<UploadResponse> {
        return this.http.uploadContent(file, opts);
    }

    /**
     * Cancel a file upload in progress
     * @param upload - The object returned from uploadContent
     * @returns true if canceled, otherwise false
     */
    public cancelUpload(upload: Promise<UploadResponse>): boolean {
        return this.http.cancelUpload(upload);
    }

    /**
     * Get a list of all file uploads in progress
     * @returns Array of objects representing current uploads.
     * Currently in progress is element 0. Keys:
     *  - promise: The promise associated with the upload
     *  - loaded: Number of bytes uploaded
     *  - total: Total number of bytes to upload
     */
    public getCurrentUploads(): Upload[] {
        return this.http.getCurrentUploads();
    }

    /**
     * @param info - The kind of info to retrieve (e.g. 'displayname',
     * 'avatar_url').
     * @returns Promise which resolves: TODO
     * @returns Rejects: with an error response.
     */
    public getProfileInfo(
        userId: string,
        info?: string,
        // eslint-disable-next-line camelcase
    ): Promise<{ avatar_url?: string; displayname?: string }> {
        const path = info
            ? utils.encodeUri("/profile/$userId/$info", { $userId: userId, $info: info })
            : utils.encodeUri("/profile/$userId", { $userId: userId });
        return this.http.authedRequest(Method.Get, path);
    }

    /**
     * @returns Promise which resolves to a list of the user's threepids.
     * @returns Rejects: with an error response.
     */
    public getThreePids(): Promise<{ threepids: IThreepid[] }> {
        return this.http.authedRequest(Method.Get, "/account/3pid");
    }

    /**
     * Add a 3PID to your homeserver account. This API does not use an identity
     * server, as the homeserver is expected to handle 3PID ownership validation.
     *
     * @param data - A object with 3PID validation data from having called
     * `account/3pid/<medium>/requestToken` on the homeserver.
     * @returns Promise which resolves: to an empty object `{}`
     * @returns Rejects: with an error response.
     */
    public async addThreePidOnly(data: IAddThreePidOnlyBody): Promise<{}> {
        const path = "/account/3pid/add";
        return this.http.authedRequest(Method.Post, path, undefined, data);
    }

    /**
     * Bind a 3PID for discovery onto an identity server via the homeserver. The
     * identity server handles 3PID ownership validation and the homeserver records
     * the new binding to track where all 3PIDs for the account are bound.
     *
     * @param data - A object with 3PID validation data from having called
     * `validate/<medium>/requestToken` on the identity server. It should also
     * contain `id_server` and `id_access_token` fields as well.
     * @returns Promise which resolves: to an empty object `{}`
     * @returns Rejects: with an error response.
     */
    public async bindThreePid(data: IBindThreePidBody): Promise<{}> {
        const path = "/account/3pid/bind";
        return this.http.authedRequest(Method.Post, path, undefined, data);
    }

    /**
     * Unbind a 3PID for discovery on an identity server via the homeserver. The
     * homeserver removes its record of the binding to keep an updated record of
     * where all 3PIDs for the account are bound.
     *
     * @param medium - The threepid medium (eg. 'email')
     * @param address - The threepid address (eg. 'bob\@example.com')
     *        this must be as returned by getThreePids.
     * @returns Promise which resolves: on success
     * @returns Rejects: with an error response.
     */
    public async unbindThreePid(
        medium: string,
        address: string,
        // eslint-disable-next-line camelcase
    ): Promise<{ id_server_unbind_result: IdServerUnbindResult }> {
        const path = "/account/3pid/unbind";
        const data = {
            medium,
            address,
            id_server: this.getIdentityServerUrl(true),
        };
        return this.http.authedRequest(Method.Post, path, undefined, data);
    }

    /**
     * @param medium - The threepid medium (eg. 'email')
     * @param address - The threepid address (eg. 'bob\@example.com')
     *        this must be as returned by getThreePids.
     * @returns Promise which resolves: The server response on success
     *     (generally the empty JSON object)
     * @returns Rejects: with an error response.
     */
    public deleteThreePid(
        medium: string,
        address: string,
        // eslint-disable-next-line camelcase
    ): Promise<{ id_server_unbind_result: IdServerUnbindResult }> {
        const path = "/account/3pid/delete";
        return this.http.authedRequest(Method.Post, path, undefined, { medium, address });
    }

    /**
     * Make a request to change your password.
     * @param newPassword - The new desired password.
     * @param logoutDevices - Should all sessions be logged out after the password change. Defaults to true.
     * @returns Promise which resolves: to an empty object `{}`
     * @returns Rejects: with an error response.
     */
    public setPassword(authDict: AuthDict, newPassword: string, logoutDevices?: boolean): Promise<{}> {
        const path = "/account/password";
        const data = {
            auth: authDict,
            new_password: newPassword,
            logout_devices: logoutDevices,
        };

        return this.http.authedRequest<{}>(Method.Post, path, undefined, data);
    }

    /**
     * Gets all devices recorded for the logged-in user
     * @returns Promise which resolves: result object
     * @returns Rejects: with an error response.
     */
    public getDevices(): Promise<{ devices: IMyDevice[] }> {
        return this.http.authedRequest(Method.Get, "/devices");
    }

    /**
     * Gets specific device details for the logged-in user
     * @param deviceId -  device to query
     * @returns Promise which resolves: result object
     * @returns Rejects: with an error response.
     */
    public getDevice(deviceId: string): Promise<IMyDevice> {
        const path = utils.encodeUri("/devices/$device_id", {
            $device_id: deviceId,
        });
        return this.http.authedRequest(Method.Get, path);
    }

    /**
     * Update the given device
     *
     * @param deviceId -  device to update
     * @param body -       body of request
     * @returns Promise which resolves: to an empty object `{}`
     * @returns Rejects: with an error response.
     */
    // eslint-disable-next-line camelcase
    public setDeviceDetails(deviceId: string, body: { display_name: string }): Promise<{}> {
        const path = utils.encodeUri("/devices/$device_id", {
            $device_id: deviceId,
        });

        return this.http.authedRequest(Method.Put, path, undefined, body);
    }

    /**
     * Delete the given device
     *
     * @param deviceId -  device to delete
     * @param auth - Optional. Auth data to supply for User-Interactive auth.
     * @returns Promise which resolves: result object
     * @returns Rejects: with an error response.
     */
    public deleteDevice(deviceId: string, auth?: AuthDict): Promise<{}> {
        const path = utils.encodeUri("/devices/$device_id", {
            $device_id: deviceId,
        });

        const body: Body = {};

        if (auth) {
            body.auth = auth;
        }

        return this.http.authedRequest(Method.Delete, path, undefined, body);
    }

    /**
     * Delete multiple device
     *
     * @param devices - IDs of the devices to delete
     * @param auth - Optional. Auth data to supply for User-Interactive auth.
     * @returns Promise which resolves: result object
     * @returns Rejects: with an error response.
     */
    public deleteMultipleDevices(devices: string[], auth?: AuthDict): Promise<{}> {
        const body: Body = { devices };

        if (auth) {
            body.auth = auth;
        }

        const path = "/delete_devices";
        return this.http.authedRequest(Method.Post, path, undefined, body);
    }

    /**
     * Gets all pushers registered for the logged-in user
     *
     * @returns Promise which resolves: Array of objects representing pushers
     * @returns Rejects: with an error response.
     */
    public async getPushers(): Promise<{ pushers: IPusher[] }> {
        const response = await this.http.authedRequest<{ pushers: IPusher[] }>(Method.Get, "/pushers");

        // Migration path for clients that connect to a homeserver that does not support
        // MSC3881 yet, see https://github.com/matrix-org/matrix-spec-proposals/blob/kerry/remote-push-toggle/proposals/3881-remote-push-notification-toggling.md#migration
        if (!(await this.doesServerSupportUnstableFeature("org.matrix.msc3881"))) {
            response.pushers = response.pushers.map((pusher) => {
                if (!pusher.hasOwnProperty(PUSHER_ENABLED.name)) {
                    pusher[PUSHER_ENABLED.name] = true;
                }
                return pusher;
            });
        }

        return response;
    }

    /**
     * Adds a new pusher or updates an existing pusher
     *
     * @param pusher - Object representing a pusher
     * @returns Promise which resolves: Empty json object on success
     * @returns Rejects: with an error response.
     */
    public setPusher(pusher: IPusherRequest): Promise<{}> {
        const path = "/pushers/set";
        return this.http.authedRequest(Method.Post, path, undefined, pusher);
    }

    /**
     * Removes an existing pusher
     * @param pushKey - pushkey of pusher to remove
     * @param appId - app_id of pusher to remove
     * @returns Promise which resolves: Empty json object on success
     * @returns Rejects: with an error response.
     */
    public removePusher(pushKey: string, appId: string): Promise<{}> {
        const path = "/pushers/set";
        const body = {
            pushkey: pushKey,
            app_id: appId,
            kind: null, // marks pusher for removal
        };
        return this.http.authedRequest(Method.Post, path, undefined, body);
    }

    /**
     * Persists local notification settings
     * @returns Promise which resolves: an empty object
     * @returns Rejects: with an error response.
     */
    public setLocalNotificationSettings(
        deviceId: string,
        notificationSettings: LocalNotificationSettings,
    ): Promise<{}> {
        const key = `${LOCAL_NOTIFICATION_SETTINGS_PREFIX.name}.${deviceId}`;
        return this.setAccountData(key, notificationSettings);
    }

    /**
     * Get the push rules for the account from the server.
     * @returns Promise which resolves to the push rules.
     * @returns Rejects: with an error response.
     */
    public getPushRules(): Promise<IPushRules> {
        return this.http.authedRequest<IPushRules>(Method.Get, "/pushrules/").then((rules: IPushRules) => {
            this.setPushRules(rules);
            return this.pushRules!;
        });
    }

    /**
     * Update the push rules for the account. This should be called whenever
     * updated push rules are available.
     */
    public setPushRules(rules: IPushRules): void {
        // Fix-up defaults, if applicable.
        this.pushRules = PushProcessor.rewriteDefaultRules(rules, this.getUserId()!);
        // Pre-calculate any necessary caches.
        this.pushProcessor.updateCachedPushRuleKeys(this.pushRules);
    }

    /**
     * @returns Promise which resolves: an empty object `{}`
     * @returns Rejects: with an error response.
     */
    public addPushRule(
        scope: string,
        kind: PushRuleKind,
        ruleId: Exclude<string, RuleId>,
        body: Pick<IPushRule, "actions" | "conditions" | "pattern">,
    ): Promise<{}> {
        // NB. Scope not uri encoded because devices need the '/'
        const path = utils.encodeUri("/pushrules/" + scope + "/$kind/$ruleId", {
            $kind: kind,
            $ruleId: ruleId,
        });
        return this.http.authedRequest(Method.Put, path, undefined, body);
    }

    /**
     * @returns Promise which resolves: an empty object `{}`
     * @returns Rejects: with an error response.
     */
    public deletePushRule(scope: string, kind: PushRuleKind, ruleId: Exclude<string, RuleId>): Promise<{}> {
        // NB. Scope not uri encoded because devices need the '/'
        const path = utils.encodeUri("/pushrules/" + scope + "/$kind/$ruleId", {
            $kind: kind,
            $ruleId: ruleId,
        });
        return this.http.authedRequest(Method.Delete, path);
    }

    /**
     * Enable or disable a push notification rule.
     * @returns Promise which resolves: to an empty object `{}`
     * @returns Rejects: with an error response.
     */
    public setPushRuleEnabled(
        scope: string,
        kind: PushRuleKind,
        ruleId: RuleId | string,
        enabled: boolean,
    ): Promise<{}> {
        const path = utils.encodeUri("/pushrules/" + scope + "/$kind/$ruleId/enabled", {
            $kind: kind,
            $ruleId: ruleId,
        });
        return this.http.authedRequest(Method.Put, path, undefined, { enabled: enabled });
    }

    /**
     * Set the actions for a push notification rule.
     * @returns Promise which resolves: to an empty object `{}`
     * @returns Rejects: with an error response.
     */
    public setPushRuleActions(
        scope: string,
        kind: PushRuleKind,
        ruleId: RuleId | string,
        actions: PushRuleAction[],
    ): Promise<{}> {
        const path = utils.encodeUri("/pushrules/" + scope + "/$kind/$ruleId/actions", {
            $kind: kind,
            $ruleId: ruleId,
        });
        return this.http.authedRequest(Method.Put, path, undefined, { actions: actions });
    }

    /**
     * Perform a server-side search.
     * @param next_batch - the batch token to pass in the query string
     * @param body - the JSON object to pass to the request body.
     * @param abortSignal - optional signal used to cancel the http request.
     * @returns Promise which resolves to the search response object.
     * @returns Rejects: with an error response.
     */
    public search(
        { body, next_batch: nextBatch }: { body: ISearchRequestBody; next_batch?: string },
        abortSignal?: AbortSignal,
    ): Promise<ISearchResponse> {
        const queryParams: QueryDict = {};
        if (nextBatch) {
            queryParams.next_batch = nextBatch;
        }
        return this.http.authedRequest(Method.Post, "/search", queryParams, body, { abortSignal });
    }

    /**
     * Upload keys
     *
     * @param content -  body of upload request
     *
     * @param opts - this method no longer takes any opts,
     *  used to take opts.device_id but this was not removed from the spec as a redundant parameter
     *
     * @returns Promise which resolves: result object. Rejects: with
     *     an error response ({@link MatrixError}).
     */
    public uploadKeysRequest(content: IUploadKeysRequest, opts?: void): Promise<IKeysUploadResponse> {
        return this.http.authedRequest(Method.Post, "/keys/upload", undefined, content);
    }

    public uploadKeySignatures(content: KeySignatures): Promise<IUploadKeySignaturesResponse> {
        return this.http.authedRequest(Method.Post, "/keys/signatures/upload", undefined, content);
    }

    /**
     * Download device keys
     *
     * @param userIds -  list of users to get keys for
     *
     * @param token - sync token to pass in the query request, to help
     *   the HS give the most recent results
     *
     * @returns Promise which resolves: result object. Rejects: with
     *     an error response ({@link MatrixError}).
     */
    public downloadKeysForUsers(userIds: string[], { token }: { token?: string } = {}): Promise<IDownloadKeyResult> {
        const content: IQueryKeysRequest = {
            device_keys: {},
        };
        if (token !== undefined) {
            content.token = token;
        }
        userIds.forEach((u) => {
            content.device_keys[u] = [];
        });

        return this.http.authedRequest(Method.Post, "/keys/query", undefined, content);
    }

    /**
     * Claim one-time keys
     *
     * @param devices -  a list of [userId, deviceId] pairs
     *
     * @param keyAlgorithm -  desired key type
     *
     * @param timeout - the time (in milliseconds) to wait for keys from remote
     *     servers
     *
     * @returns Promise which resolves: result object. Rejects: with
     *     an error response ({@link MatrixError}).
     */
    public claimOneTimeKeys(
        devices: [string, string][],
        keyAlgorithm = "signed_curve25519",
        timeout?: number,
    ): Promise<IClaimOTKsResult> {
        const queries: Record<string, Record<string, string>> = {};

        if (keyAlgorithm === undefined) {
            keyAlgorithm = "signed_curve25519";
        }

        for (const [userId, deviceId] of devices) {
            const query = queries[userId] || {};
            safeSet(queries, userId, query);
            safeSet(query, deviceId, keyAlgorithm);
        }
        const content: IClaimKeysRequest = { one_time_keys: queries };
        if (timeout) {
            content.timeout = timeout;
        }
        const path = "/keys/claim";
        return this.http.authedRequest(Method.Post, path, undefined, content);
    }

    /**
     * Ask the server for a list of users who have changed their device lists
     * between a pair of sync tokens
     *
     *
     * @returns Promise which resolves: result object. Rejects: with
     *     an error response ({@link MatrixError}).
     */
    public getKeyChanges(oldToken: string, newToken: string): Promise<{ changed: string[]; left: string[] }> {
        const qps = {
            from: oldToken,
            to: newToken,
        };

        return this.http.authedRequest(Method.Get, "/keys/changes", qps);
    }

    public uploadDeviceSigningKeys(auth?: AuthDict, keys?: CrossSigningKeys): Promise<{}> {
        // API returns empty object
        const data = Object.assign({}, keys);
        if (auth) Object.assign(data, { auth });
        return this.http.authedRequest(Method.Post, "/keys/device_signing/upload", undefined, data, {
            prefix: ClientPrefix.Unstable,
        });
    }

    /**
     * Register with an identity server using the OpenID token from the user's
     * Homeserver, which can be retrieved via
     * {@link MatrixClient#getOpenIdToken}.
     *
     * Note that the `/account/register` endpoint (as well as IS authentication in
     * general) was added as part of the v2 API version.
     *
     * @returns Promise which resolves: with object containing an Identity
     * Server access token.
     * @returns Rejects: with an error response.
     */
    public registerWithIdentityServer(hsOpenIdToken: IOpenIDToken): Promise<{
        access_token: string;
        token: string;
    }> {
        if (!this.idBaseUrl) {
            throw new Error("No identity server base URL set");
        }

        const uri = this.http.getUrl("/account/register", undefined, IdentityPrefix.V2, this.idBaseUrl);
        return this.http.requestOtherUrl(Method.Post, uri, hsOpenIdToken);
    }

    /**
     * Requests an email verification token directly from an identity server.
     *
     * This API is used as part of binding an email for discovery on an identity
     * server. The validation data that results should be passed to the
     * `bindThreePid` method to complete the binding process.
     *
     * @param email - The email address to request a token for
     * @param clientSecret - A secret binary string generated by the client.
     *                 It is recommended this be around 16 ASCII characters.
     * @param sendAttempt - If an identity server sees a duplicate request
     *                 with the same sendAttempt, it will not send another email.
     *                 To request another email to be sent, use a larger value for
     *                 the sendAttempt param as was used in the previous request.
     * @param nextLink - Optional If specified, the client will be redirected
     *                 to this link after validation.
     * @param identityAccessToken - The `access_token` field of the identity
     * server `/account/register` response (see {@link registerWithIdentityServer}).
     *
     * @returns Promise which resolves: TODO
     * @returns Rejects: with an error response.
     * @throws Error if no identity server is set
     */
    public requestEmailToken(
        email: string,
        clientSecret: string,
        sendAttempt: number,
        nextLink?: string,
        identityAccessToken?: string,
    ): Promise<IRequestTokenResponse> {
        const params: Record<string, string> = {
            client_secret: clientSecret,
            email: email,
            send_attempt: sendAttempt?.toString(),
        };
        if (nextLink) {
            params.next_link = nextLink;
        }

        return this.http.idServerRequest<IRequestTokenResponse>(
            Method.Post,
            "/validate/email/requestToken",
            params,
            IdentityPrefix.V2,
            identityAccessToken,
        );
    }

    /**
     * Requests a MSISDN verification token directly from an identity server.
     *
     * This API is used as part of binding a MSISDN for discovery on an identity
     * server. The validation data that results should be passed to the
     * `bindThreePid` method to complete the binding process.
     *
     * @param phoneCountry - The ISO 3166-1 alpha-2 code for the country in
     *                 which phoneNumber should be parsed relative to.
     * @param phoneNumber - The phone number, in national or international
     *                 format
     * @param clientSecret - A secret binary string generated by the client.
     *                 It is recommended this be around 16 ASCII characters.
     * @param sendAttempt - If an identity server sees a duplicate request
     *                 with the same sendAttempt, it will not send another SMS.
     *                 To request another SMS to be sent, use a larger value for
     *                 the sendAttempt param as was used in the previous request.
     * @param nextLink - Optional If specified, the client will be redirected
     *                 to this link after validation.
     * @param identityAccessToken - The `access_token` field of the Identity
     * Server `/account/register` response (see {@link registerWithIdentityServer}).
     *
     * @returns Promise which resolves to an object with a sid string
     * @returns Rejects: with an error response.
     * @throws Error if no identity server is set
     */
    public requestMsisdnToken(
        phoneCountry: string,
        phoneNumber: string,
        clientSecret: string,
        sendAttempt: number,
        nextLink?: string,
        identityAccessToken?: string,
    ): Promise<IRequestMsisdnTokenResponse> {
        const params: Record<string, string> = {
            client_secret: clientSecret,
            country: phoneCountry,
            phone_number: phoneNumber,
            send_attempt: sendAttempt?.toString(),
        };
        if (nextLink) {
            params.next_link = nextLink;
        }

        return this.http.idServerRequest<IRequestMsisdnTokenResponse>(
            Method.Post,
            "/validate/msisdn/requestToken",
            params,
            IdentityPrefix.V2,
            identityAccessToken,
        );
    }

    /**
     * Submits a MSISDN token to the identity server
     *
     * This is used when submitting the code sent by SMS to a phone number.
     * The identity server has an equivalent API for email but the js-sdk does
     * not expose this, since email is normally validated by the user clicking
     * a link rather than entering a code.
     *
     * @param sid - The sid given in the response to requestToken
     * @param clientSecret - A secret binary string generated by the client.
     *                 This must be the same value submitted in the requestToken call.
     * @param msisdnToken - The MSISDN token, as enetered by the user.
     * @param identityAccessToken - The `access_token` field of the Identity
     * Server `/account/register` response (see {@link registerWithIdentityServer}).
     * Some legacy identity servers had no authentication here.
     *
     * @returns Promise which resolves: Object, containing success boolean.
     * @returns Rejects: with an error response.
     * @throws Error if No identity server is set
     */
    public submitMsisdnToken(
        sid: string,
        clientSecret: string,
        msisdnToken: string,
        identityAccessToken: string | null,
    ): Promise<{ success: boolean }> {
        const params = {
            sid: sid,
            client_secret: clientSecret,
            token: msisdnToken,
        };

        return this.http.idServerRequest(
            Method.Post,
            "/validate/msisdn/submitToken",
            params,
            IdentityPrefix.V2,
            identityAccessToken ?? undefined,
        );
    }

    /**
     * Submits a MSISDN token to an arbitrary URL.
     *
     * This is used when submitting the code sent by SMS to a phone number in the
     * newer 3PID flow where the homeserver validates 3PID ownership (as part of
     * `requestAdd3pidMsisdnToken`). The homeserver response may include a
     * `submit_url` to specify where the token should be sent, and this helper can
     * be used to pass the token to this URL.
     *
     * @param url - The URL to submit the token to
     * @param sid - The sid given in the response to requestToken
     * @param clientSecret - A secret binary string generated by the client.
     *                 This must be the same value submitted in the requestToken call.
     * @param msisdnToken - The MSISDN token, as enetered by the user.
     *
     * @returns Promise which resolves: Object, containing success boolean.
     * @returns Rejects: with an error response.
     */
    public submitMsisdnTokenOtherUrl(
        url: string,
        sid: string,
        clientSecret: string,
        msisdnToken: string,
    ): Promise<{ success: boolean }> {
        const params = {
            sid: sid,
            client_secret: clientSecret,
            token: msisdnToken,
        };
        return this.http.requestOtherUrl(Method.Post, url, params);
    }

    /**
     * Gets the V2 hashing information from the identity server. Primarily useful for
     * lookups.
     * @param identityAccessToken - The access token for the identity server.
     * @returns The hashing information for the identity server.
     */
    public getIdentityHashDetails(identityAccessToken: string): Promise<{
        /**
         * The algorithms the server supports. Must contain at least sha256.
         */
        algorithms: string[];
        /**
         * The pepper the client MUST use in hashing identifiers,
         * and MUST supply to the /lookup endpoint when performing lookups.
         */
        lookup_pepper: string;
    }> {
        return this.http.idServerRequest(
            Method.Get,
            "/hash_details",
            undefined,
            IdentityPrefix.V2,
            identityAccessToken,
        );
    }

    /**
     * Performs a hashed lookup of addresses against the identity server. This is
     * only supported on identity servers which have at least the version 2 API.
     * @param addressPairs - An array of 2 element arrays.
     * The first element of each pair is the address, the second is the 3PID medium.
     * Eg: `["email@example.org", "email"]`
     * @param identityAccessToken - The access token for the identity server.
     * @returns A collection of address mappings to
     * found MXIDs. Results where no user could be found will not be listed.
     */
    public async identityHashedLookup(
        addressPairs: [string, string][],
        identityAccessToken: string,
    ): Promise<{ address: string; mxid: string }[]> {
        const params: Record<string, string | string[]> = {
            // addresses: ["email@example.org", "10005550000"],
            // algorithm: "sha256",
            // pepper: "abc123"
        };

        // Get hash information first before trying to do a lookup
        const hashes = await this.getIdentityHashDetails(identityAccessToken);
        if (!hashes || !hashes["lookup_pepper"] || !hashes["algorithms"]) {
            throw new Error("Unsupported identity server: bad response");
        }

        params["pepper"] = hashes["lookup_pepper"];

        const localMapping: Record<string, string> = {
            // hashed identifier => plain text address
            // For use in this function's return format
        };

        // When picking an algorithm, we pick the hashed over no hashes
        if (hashes["algorithms"].includes("sha256")) {
            // Abuse the olm hashing
            const olmutil = new global.Olm.Utility();
            params["addresses"] = addressPairs.map((p) => {
                const addr = p[0].toLowerCase(); // lowercase to get consistent hashes
                const med = p[1].toLowerCase();
                const hashed = olmutil
                    .sha256(`${addr} ${med} ${params["pepper"]}`)
                    .replace(/\+/g, "-")
                    .replace(/\//g, "_"); // URL-safe base64
                // Map the hash to a known (case-sensitive) address. We use the case
                // sensitive version because the caller might be expecting that.
                localMapping[hashed] = p[0];
                return hashed;
            });
            params["algorithm"] = "sha256";
        } else if (hashes["algorithms"].includes("none")) {
            params["addresses"] = addressPairs.map((p) => {
                const addr = p[0].toLowerCase(); // lowercase to get consistent hashes
                const med = p[1].toLowerCase();
                const unhashed = `${addr} ${med}`;
                // Map the unhashed values to a known (case-sensitive) address. We use
                // the case-sensitive version because the caller might be expecting that.
                localMapping[unhashed] = p[0];
                return unhashed;
            });
            params["algorithm"] = "none";
        } else {
            throw new Error("Unsupported identity server: unknown hash algorithm");
        }

        const response = await this.http.idServerRequest<{
            mappings: { [address: string]: string };
        }>(Method.Post, "/lookup", params, IdentityPrefix.V2, identityAccessToken);

        if (!response?.["mappings"]) return []; // no results

        const foundAddresses: { address: string; mxid: string }[] = [];
        for (const hashed of Object.keys(response["mappings"])) {
            const mxid = response["mappings"][hashed];
            const plainAddress = localMapping[hashed];
            if (!plainAddress) {
                throw new Error("Identity server returned more results than expected");
            }

            foundAddresses.push({ address: plainAddress, mxid });
        }
        return foundAddresses;
    }

    /**
     * Looks up the public Matrix ID mapping for a given 3rd party
     * identifier from the identity server
     *
     * @param medium - The medium of the threepid, eg. 'email'
     * @param address - The textual address of the threepid
     * @param identityAccessToken - The `access_token` field of the Identity
     * Server `/account/register` response (see {@link registerWithIdentityServer}).
     *
     * @returns Promise which resolves: A threepid mapping
     *                                 object or the empty object if no mapping
     *                                 exists
     * @returns Rejects: with an error response.
     */
    public async lookupThreePid(
        medium: string,
        address: string,
        identityAccessToken: string,
    ): Promise<
        | {
              address: string;
              medium: string;
              mxid: string;
          }
        | {}
    > {
        // Note: we're using the V2 API by calling this function, but our
        // function contract requires a V1 response. We therefore have to
        // convert it manually.
        const response = await this.identityHashedLookup([[address, medium]], identityAccessToken);
        const result = response.find((p) => p.address === address);
        if (!result) {
            return {};
        }

        const mapping = {
            address,
            medium,
            mxid: result.mxid,

            // We can't reasonably fill these parameters:
            // not_before
            // not_after
            // ts
            // signatures
        };

        return mapping;
    }

    /**
     * Looks up the public Matrix ID mappings for multiple 3PIDs.
     *
     * @param query - Array of arrays containing
     * [medium, address]
     * @param identityAccessToken - The `access_token` field of the Identity
     * Server `/account/register` response (see {@link registerWithIdentityServer}).
     *
     * @returns Promise which resolves: Lookup results from IS.
     * @returns Rejects: with an error response.
     */
    public async bulkLookupThreePids(
        query: [string, string][],
        identityAccessToken: string,
    ): Promise<{
        threepids: [medium: string, address: string, mxid: string][];
    }> {
        // Note: we're using the V2 API by calling this function, but our
        // function contract requires a V1 response. We therefore have to
        // convert it manually.
        const response = await this.identityHashedLookup(
            // We have to reverse the query order to get [address, medium] pairs
            query.map((p) => [p[1], p[0]]),
            identityAccessToken,
        );

        const v1results: [medium: string, address: string, mxid: string][] = [];
        for (const mapping of response) {
            const originalQuery = query.find((p) => p[1] === mapping.address);
            if (!originalQuery) {
                throw new Error("Identity sever returned unexpected results");
            }

            v1results.push([
                originalQuery[0], // medium
                mapping.address,
                mapping.mxid,
            ]);
        }

        return { threepids: v1results };
    }

    /**
     * Get account info from the identity server. This is useful as a neutral check
     * to verify that other APIs are likely to approve access by testing that the
     * token is valid, terms have been agreed, etc.
     *
     * @param identityAccessToken - The `access_token` field of the Identity
     * Server `/account/register` response (see {@link registerWithIdentityServer}).
     *
     * @returns Promise which resolves: an object with account info.
     * @returns Rejects: with an error response.
     */
    public getIdentityAccount(identityAccessToken: string): Promise<{ user_id: string }> {
        return this.http.idServerRequest(Method.Get, "/account", undefined, IdentityPrefix.V2, identityAccessToken);
    }

    /**
     * Send an event to a specific list of devices.
     * This is a low-level API that simply wraps the HTTP API
     * call to send to-device messages. We recommend using
     * queueToDevice() which is a higher level API.
     *
     * @param eventType -  type of event to send
     *    content to send. Map from user_id to device_id to content object.
     * @param txnId -     transaction id. One will be made up if not
     *    supplied.
     * @returns Promise which resolves: to an empty object `{}`
     */
    public sendToDevice(eventType: string, contentMap: SendToDeviceContentMap, txnId?: string): Promise<{}> {
        const path = utils.encodeUri("/sendToDevice/$eventType/$txnId", {
            $eventType: eventType,
            $txnId: txnId ? txnId : this.makeTxnId(),
        });

        const body = {
            messages: utils.recursiveMapToObject(contentMap),
        };

        const targets = new Map<string, string[]>();

        for (const [userId, deviceMessages] of contentMap) {
            targets.set(userId, Array.from(deviceMessages.keys()));
        }

        logger.log(`PUT ${path}`, targets);

        return this.http.authedRequest(Method.Put, path, undefined, body);
    }

    /**
     * Sends events directly to specific devices using Matrix's to-device
     * messaging system. The batch will be split up into appropriately sized
     * batches for sending and stored in the store so they can be retried
     * later if they fail to send. Retries will happen automatically.
     * @param batch - The to-device messages to send
     */
    public queueToDevice(batch: ToDeviceBatch): Promise<void> {
        return this.toDeviceMessageQueue.queueBatch(batch);
    }

    /**
     * Get the third party protocols that can be reached using
     * this HS
     * @returns Promise which resolves to the result object
     */
    public getThirdpartyProtocols(): Promise<{ [protocol: string]: IProtocol }> {
        return this.http
            .authedRequest<Record<string, IProtocol>>(Method.Get, "/thirdparty/protocols")
            .then((response) => {
                // sanity check
                if (!response || typeof response !== "object") {
                    throw new Error(`/thirdparty/protocols did not return an object: ${response}`);
                }
                return response;
            });
    }

    /**
     * Get information on how a specific place on a third party protocol
     * may be reached.
     * @param protocol - The protocol given in getThirdpartyProtocols()
     * @param params - Protocol-specific parameters, as given in the
     *                        response to getThirdpartyProtocols()
     * @returns Promise which resolves to the result object
     */
    public getThirdpartyLocation(
        protocol: string,
        params: { searchFields?: string[] },
    ): Promise<IThirdPartyLocation[]> {
        const path = utils.encodeUri("/thirdparty/location/$protocol", {
            $protocol: protocol,
        });

        return this.http.authedRequest(Method.Get, path, params);
    }

    /**
     * Get information on how a specific user on a third party protocol
     * may be reached.
     * @param protocol - The protocol given in getThirdpartyProtocols()
     * @param params - Protocol-specific parameters, as given in the
     *                        response to getThirdpartyProtocols()
     * @returns Promise which resolves to the result object
     */
    public getThirdpartyUser(protocol: string, params?: QueryDict): Promise<IThirdPartyUser[]> {
        const path = utils.encodeUri("/thirdparty/user/$protocol", {
            $protocol: protocol,
        });

        return this.http.authedRequest(Method.Get, path, params);
    }

    public getTerms(serviceType: SERVICE_TYPES, baseUrl: string): Promise<any> {
        // TODO: Types
        const url = this.termsUrlForService(serviceType, baseUrl);
        return this.http.requestOtherUrl(Method.Get, url);
    }

    public agreeToTerms(
        serviceType: SERVICE_TYPES,
        baseUrl: string,
        accessToken: string,
        termsUrls: string[],
    ): Promise<{}> {
        const url = this.termsUrlForService(serviceType, baseUrl);
        const headers = {
            Authorization: "Bearer " + accessToken,
        };
        return this.http.requestOtherUrl(
            Method.Post,
            url,
            {
                user_accepts: termsUrls,
            },
            { headers },
        );
    }

    /**
     * Reports an event as inappropriate to the server, which may then notify the appropriate people.
     * @param roomId - The room in which the event being reported is located.
     * @param eventId - The event to report.
     * @param score - The score to rate this content as where -100 is most offensive and 0 is inoffensive.
     * @param reason - The reason the content is being reported. May be blank.
     * @returns Promise which resolves to an empty object if successful
     */
    public reportEvent(roomId: string, eventId: string, score: number, reason: string): Promise<{}> {
        const path = utils.encodeUri("/rooms/$roomId/report/$eventId", {
            $roomId: roomId,
            $eventId: eventId,
        });

        return this.http.authedRequest(Method.Post, path, undefined, { score, reason });
    }

    /**
     * Fetches or paginates a room hierarchy as defined by MSC2946.
     * Falls back gracefully to sourcing its data from `getSpaceSummary` if this API is not yet supported by the server.
     * @param roomId - The ID of the space-room to use as the root of the summary.
     * @param limit - The maximum number of rooms to return per page.
     * @param maxDepth - The maximum depth in the tree from the root room to return.
     * @param suggestedOnly - Whether to only return rooms with suggested=true.
     * @param fromToken - The opaque token to paginate a previous request.
     * @returns the response, with next_batch & rooms fields.
     */
    public getRoomHierarchy(
        roomId: string,
        limit?: number,
        maxDepth?: number,
        suggestedOnly = false,
        fromToken?: string,
    ): Promise<IRoomHierarchy> {
        const path = utils.encodeUri("/rooms/$roomId/hierarchy", {
            $roomId: roomId,
        });

        const queryParams: QueryDict = {
            suggested_only: String(suggestedOnly),
            max_depth: maxDepth?.toString(),
            from: fromToken,
            limit: limit?.toString(),
        };

        return this.http
            .authedRequest<IRoomHierarchy>(Method.Get, path, queryParams, undefined, {
                prefix: ClientPrefix.V1,
            })
            .catch((e) => {
                if (e.errcode === "M_UNRECOGNIZED") {
                    // fall back to the prefixed hierarchy API.
                    return this.http.authedRequest<IRoomHierarchy>(Method.Get, path, queryParams, undefined, {
                        prefix: "/_matrix/client/unstable/org.matrix.msc2946",
                    });
                }

                throw e;
            });
    }

    /**
     * Creates a new file tree space with the given name. The client will pick
     * defaults for how it expects to be able to support the remaining API offered
     * by the returned class.
     *
     * Note that this is UNSTABLE and may have breaking changes without notice.
     * @param name - The name of the tree space.
     * @returns Promise which resolves to the created space.
     */
    public async unstableCreateFileTree(name: string): Promise<MSC3089TreeSpace> {
        const { room_id: roomId } = await this.createRoom({
            name: name,
            preset: Preset.PrivateChat,
            power_level_content_override: {
                ...DEFAULT_TREE_POWER_LEVELS_TEMPLATE,
                users: {
                    [this.getUserId()!]: 100,
                },
            },
            creation_content: {
                [RoomCreateTypeField]: RoomType.Space,
            },
            initial_state: [
                {
                    type: UNSTABLE_MSC3088_PURPOSE.name,
                    state_key: UNSTABLE_MSC3089_TREE_SUBTYPE.name,
                    content: {
                        [UNSTABLE_MSC3088_ENABLED.name]: true,
                    },
                },
                {
                    type: EventType.RoomEncryption,
                    state_key: "",
                    content: {
                        algorithm: olmlib.MEGOLM_ALGORITHM,
                    },
                },
            ],
        });
        return new MSC3089TreeSpace(this, roomId);
    }

    /**
     * Gets a reference to a tree space, if the room ID given is a tree space. If the room
     * does not appear to be a tree space then null is returned.
     *
     * Note that this is UNSTABLE and may have breaking changes without notice.
     * @param roomId - The room ID to get a tree space reference for.
     * @returns The tree space, or null if not a tree space.
     */
    public unstableGetFileTreeSpace(roomId: string): MSC3089TreeSpace | null {
        const room = this.getRoom(roomId);
        if (room?.getMyMembership() !== "join") return null;

        const createEvent = room.currentState.getStateEvents(EventType.RoomCreate, "");
        const purposeEvent = room.currentState.getStateEvents(
            UNSTABLE_MSC3088_PURPOSE.name,
            UNSTABLE_MSC3089_TREE_SUBTYPE.name,
        );

        if (!createEvent) throw new Error("Expected single room create event");

        if (!purposeEvent?.getContent()?.[UNSTABLE_MSC3088_ENABLED.name]) return null;
        if (createEvent.getContent()?.[RoomCreateTypeField] !== RoomType.Space) return null;

        return new MSC3089TreeSpace(this, roomId);
    }

    /**
     * Perform a single MSC3575 sliding sync request.
     * @param req - The request to make.
     * @param proxyBaseUrl - The base URL for the sliding sync proxy.
     * @param abortSignal - Optional signal to abort request mid-flight.
     * @returns The sliding sync response, or a standard error.
     * @throws on non 2xx status codes with an object with a field "httpStatus":number.
     */
    public slidingSync(
        req: MSC3575SlidingSyncRequest,
        proxyBaseUrl?: string,
        abortSignal?: AbortSignal,
    ): Promise<MSC3575SlidingSyncResponse> {
        const qps: QueryDict = {};
        if (req.pos) {
            qps.pos = req.pos;
            delete req.pos;
        }
        if (req.timeout) {
            qps.timeout = req.timeout;
            delete req.timeout;
        }
        const clientTimeout = req.clientTimeout;
        delete req.clientTimeout;
        return this.http.authedRequest<MSC3575SlidingSyncResponse>(Method.Post, "/sync", qps, req, {
            prefix: "/_matrix/client/unstable/org.matrix.msc3575",
            baseUrl: proxyBaseUrl,
            localTimeoutMs: clientTimeout,
            abortSignal,
        });
    }

    /**
     * @deprecated use supportsThreads() instead
     */
    public supportsExperimentalThreads(): boolean {
        logger.warn(`supportsExperimentalThreads() is deprecated, use supportThreads() instead`);
        return this.clientOpts?.experimentalThreadSupport || false;
    }

    /**
     * A helper to determine thread support
     * @returns a boolean to determine if threads are enabled
     */
    public supportsThreads(): boolean {
        return this.clientOpts?.threadSupport || false;
    }

    /**
     * A helper to determine intentional mentions support
     * @returns a boolean to determine if intentional mentions are enabled on the server
     * @experimental
     */
    public supportsIntentionalMentions(): boolean {
        return this.canSupport.get(Feature.IntentionalMentions) !== ServerSupport.Unsupported;
    }

    /**
     * Fetches the summary of a room as defined by an initial version of MSC3266 and implemented in Synapse
     * Proposed at https://github.com/matrix-org/matrix-doc/pull/3266
     * @param roomIdOrAlias - The ID or alias of the room to get the summary of.
     * @param via - The list of servers which know about the room if only an ID was provided.
     */
    public async getRoomSummary(roomIdOrAlias: string, via?: string[]): Promise<IRoomSummary> {
        const path = utils.encodeUri("/rooms/$roomid/summary", { $roomid: roomIdOrAlias });
        return this.http.authedRequest(Method.Get, path, { via }, undefined, {
            prefix: "/_matrix/client/unstable/im.nheko.summary",
        });
    }

    /**
     * Processes a list of threaded events and adds them to their respective timelines
     * @param room - the room the adds the threaded events
     * @param threadedEvents - an array of the threaded events
     * @param toStartOfTimeline - the direction in which we want to add the events
     */
    public processThreadEvents(room: Room, threadedEvents: MatrixEvent[], toStartOfTimeline: boolean): void {
        room.processThreadedEvents(threadedEvents, toStartOfTimeline);
    }

    /**
     * Processes a list of thread roots and creates a thread model
     * @param room - the room to create the threads in
     * @param threadedEvents - an array of thread roots
     * @param toStartOfTimeline - the direction
     */
    public processThreadRoots(room: Room, threadedEvents: MatrixEvent[], toStartOfTimeline: boolean): void {
        if (!this.supportsThreads()) return;
        room.processThreadRoots(threadedEvents, toStartOfTimeline);
    }

    public processBeaconEvents(room?: Room, events?: MatrixEvent[]): void {
        this.processAggregatedTimelineEvents(room, events);
    }

    /**
     * Calls aggregation functions for event types that are aggregated
     * Polls and location beacons
     * @param room - room the events belong to
     * @param events - timeline events to be processed
     * @returns
     */
    public processAggregatedTimelineEvents(room?: Room, events?: MatrixEvent[]): void {
        if (!events?.length) return;
        if (!room) return;

        room.currentState.processBeaconEvents(events, this);
        room.processPollEvents(events);
    }

    /**
     * Fetches information about the user for the configured access token.
     */
    public async whoami(): Promise<IWhoamiResponse> {
        return this.http.authedRequest(Method.Get, "/account/whoami");
    }

    /**
     * Find the event_id closest to the given timestamp in the given direction.
     * @returns Resolves: A promise of an object containing the event_id and
     *    origin_server_ts of the closest event to the timestamp in the given direction
     * @returns Rejects: when the request fails (module:http-api.MatrixError)
     */
    public async timestampToEvent(
        roomId: string,
        timestamp: number,
        dir: Direction,
    ): Promise<TimestampToEventResponse> {
        const path = utils.encodeUri("/rooms/$roomId/timestamp_to_event", {
            $roomId: roomId,
        });
        const queryParams = {
            ts: timestamp.toString(),
            dir: dir,
        };

        try {
            return await this.http.authedRequest(Method.Get, path, queryParams, undefined, {
                prefix: ClientPrefix.V1,
            });
        } catch (err) {
            // Fallback to the prefixed unstable endpoint. Since the stable endpoint is
            // new, we should also try the unstable endpoint before giving up. We can
            // remove this fallback request in a year (remove after 2023-11-28).
            if (
                (<MatrixError>err).errcode === "M_UNRECOGNIZED" &&
                // XXX: The 400 status code check should be removed in the future
                // when Synapse is compliant with MSC3743.
                ((<MatrixError>err).httpStatus === 400 ||
                    // This the correct standard status code for an unsupported
                    // endpoint according to MSC3743. Not Found and Method Not Allowed
                    // both indicate that this endpoint+verb combination is
                    // not supported.
                    (<MatrixError>err).httpStatus === 404 ||
                    (<MatrixError>err).httpStatus === 405)
            ) {
                return await this.http.authedRequest(Method.Get, path, queryParams, undefined, {
                    prefix: "/_matrix/client/unstable/org.matrix.msc3030",
                });
            }

            throw err;
        }
    }
}

/**
 * recalculates an accurate notifications count on event decryption.
 * Servers do not have enough knowledge about encrypted events to calculate an
 * accurate notification_count
 */
export function fixNotificationCountOnDecryption(cli: MatrixClient, event: MatrixEvent): void {
    const ourUserId = cli.getUserId();
    const eventId = event.getId();

    const room = cli.getRoom(event.getRoomId());
    if (!room || !ourUserId || !eventId) return;

    const isThreadEvent = !!event.threadRootId && !event.isThreadRoot;

    let hasReadEvent;
    if (isThreadEvent) {
        const thread = room.getThread(event.threadRootId);
        hasReadEvent = thread
            ? thread.hasUserReadEvent(ourUserId, eventId)
            : // If the thread object does not exist in the room yet, we don't
              // want to calculate notification for this event yet. We have not
              // restored the read receipts yet and can't accurately calculate
              // notifications at this stage.
              //
              // This issue can likely go away when MSC3874 is implemented
              true;
    } else {
        hasReadEvent = room.hasUserReadEvent(ourUserId, eventId);
    }

    if (hasReadEvent) {
        // If the event has been read, ignore it.
        return;
    }

    const actions = cli.getPushActionsForEvent(event, true);

    // Ensure the unread counts are kept up to date if the event is encrypted
    // We also want to make sure that the notification count goes up if we already
    // have encrypted events to avoid other code from resetting 'highlight' to zero.
    const newHighlight = !!actions?.tweaks?.highlight;

    if (newHighlight) {
        // TODO: Handle mentions received while the client is offline
        // See also https://github.com/vector-im/element-web/issues/9069
        const newCount = room.getUnreadCountForEventContext(NotificationCountType.Highlight, event) + 1;
        if (isThreadEvent) {
            room.setThreadUnreadNotificationCount(event.threadRootId, NotificationCountType.Highlight, newCount);
        } else {
            room.setUnreadNotificationCount(NotificationCountType.Highlight, newCount);
        }
    }

    // `notify` is used in practice for incrementing the total count
    const newNotify = !!actions?.notify;

    // The room total count is NEVER incremented by the server for encrypted rooms. We basically ignore
    // the server here as it's always going to tell us to increment for encrypted events.
    if (newNotify) {
        // Total count is used to typically increment a room notification counter, but not loudly highlight it.
        const newCount = room.getUnreadCountForEventContext(NotificationCountType.Total, event) + 1;
        if (isThreadEvent) {
            room.setThreadUnreadNotificationCount(event.threadRootId, NotificationCountType.Total, newCount);
        } else {
            room.setUnreadNotificationCount(NotificationCountType.Total, newCount);
        }
    }
}<|MERGE_RESOLUTION|>--- conflicted
+++ resolved
@@ -3833,11 +3833,7 @@
 
         const path = this.makeKeyBackupPath(targetRoomId, targetSessionId, backupInfo.version);
 
-<<<<<<< HEAD
-        const backupDecryptor = await this.cryptoBackend!.getBackupDecryptor(backupInfo, privKey);
-=======
         const backupDecryptor = await this.cryptoBackend.getBackupDecryptor(backupInfo, privKey);
->>>>>>> 6d118008
 
         const untrusted = !backupDecryptor.sourceTrusted;
 
