/*
Copyright 2015-2023 The Matrix.org Foundation C.I.C.

Licensed under the Apache License, Version 2.0 (the "License");
you may not use this file except in compliance with the License.
You may obtain a copy of the License at

    http://www.apache.org/licenses/LICENSE-2.0

Unless required by applicable law or agreed to in writing, software
distributed under the License is distributed on an "AS IS" BASIS,
WITHOUT WARRANTIES OR CONDITIONS OF ANY KIND, either express or implied.
See the License for the specific language governing permissions and
limitations under the License.
*/

/**
 * This is an internal module. See {@link MatrixClient} for the public class.
 */

import { type Optional } from "matrix-events-sdk";

import type { IDeviceKeys, IMegolmSessionData, IOneTimeKey } from "./@types/crypto.ts";
import { type ISyncStateData, type SetPresence, SyncApi, type SyncApiOptions, SyncState } from "./sync.ts";
import {
    EventStatus,
    type IContent,
    type IDecryptOptions,
    type IEvent,
    MatrixEvent,
    MatrixEventEvent,
    type MatrixEventHandlerMap,
    type PushDetails,
} from "./models/event.ts";
import { StubStore } from "./store/stub.ts";
import {
    type CallEvent,
    type CallEventHandlerMap,
    createNewMatrixCall,
    type MatrixCall,
    supportsMatrixCall,
} from "./webrtc/call.ts";
import { Filter, type IFilterDefinition, type IRoomEventFilter } from "./filter.ts";
import {
    CallEventHandler,
    type CallEventHandlerEvent,
    type CallEventHandlerEventHandlerMap,
} from "./webrtc/callEventHandler.ts";
import {
    GroupCallEventHandler,
    type GroupCallEventHandlerEvent,
    type GroupCallEventHandlerEventHandlerMap,
} from "./webrtc/groupCallEventHandler.ts";
import * as utils from "./utils.ts";
import { noUnsafeEventProps, type QueryDict, replaceParam, safeSet, sleep } from "./utils.ts";
import { Direction, EventTimeline } from "./models/event-timeline.ts";
import { type IActionsObject, PushProcessor } from "./pushprocessor.ts";
import { AutoDiscovery, type AutoDiscoveryAction } from "./autodiscovery.ts";
import { decodeBase64, encodeBase64, encodeUnpaddedBase64Url } from "./base64.ts";
import { type IExportedDevice as IExportedOlmDevice } from "./crypto/OlmDevice.ts";
import { type IOlmDevice } from "./crypto/algorithms/megolm.ts";
import { TypedReEmitter } from "./ReEmitter.ts";
import { type IRoomEncryption } from "./crypto/RoomList.ts";
import { logger, type Logger } from "./logger.ts";
import { SERVICE_TYPES } from "./service-types.ts";
import {
    type Body,
    ClientPrefix,
    type FileType,
    type HttpApiEvent,
    type HttpApiEventHandlerMap,
    type HTTPError,
    IdentityPrefix,
    type IHttpOpts,
    type IRequestOpts,
    MatrixError,
    MatrixHttpApi,
    MediaPrefix,
    Method,
    retryNetworkOperation,
    type TokenRefreshFunction,
    type Upload,
    type UploadOpts,
    type UploadResponse,
} from "./http-api/index.ts";
import {
    Crypto,
    CryptoEvent as LegacyCryptoEvent,
    type CryptoEventHandlerMap as LegacyCryptoEventHandlerMap,
    fixBackupKey,
    type ICheckOwnCrossSigningTrustOpts,
    type IRoomKeyRequestBody,
    isCryptoAvailable,
} from "./crypto/index.ts";
import { type DeviceInfo } from "./crypto/deviceinfo.ts";
import { User, UserEvent, type UserEventHandlerMap } from "./models/user.ts";
import { getHttpUriForMxc } from "./content-repo.ts";
import { SearchResult } from "./models/search-result.ts";
import { DEHYDRATION_ALGORITHM, type IDehydratedDevice, type IDehydratedDeviceKeyInfo } from "./crypto/dehydration.ts";
import {
    type IKeyBackupInfo,
    type IKeyBackupPrepareOpts,
    type IKeyBackupRestoreOpts,
    type IKeyBackupRestoreResult,
    type IKeyBackupRoomSessions,
    type IKeyBackupSession,
} from "./crypto/keybackup.ts";
import { type IIdentityServerProvider } from "./@types/IIdentityServerProvider.ts";
import { type MatrixScheduler } from "./scheduler.ts";
import { type BeaconEvent, type BeaconEventHandlerMap } from "./models/beacon.ts";
import { type AuthDict } from "./interactive-auth.ts";
import { type IMinimalEvent, type IRoomEvent, type IStateEvent } from "./sync-accumulator.ts";
import {
    CrossSigningKey,
    type ICreateSecretStorageOpts,
    type IEncryptedEventInfo,
    type IRecoveryKey,
} from "./crypto/api.ts";
import { type EventTimelineSet } from "./models/event-timeline-set.ts";
import { type VerificationRequest } from "./crypto/verification/request/VerificationRequest.ts";
import { type VerificationBase as Verification } from "./crypto/verification/Base.ts";
import * as ContentHelpers from "./content-helpers.ts";
import {
    type CrossSigningInfo,
    type DeviceTrustLevel,
    type ICacheCallbacks,
    type UserTrustLevel,
} from "./crypto/CrossSigning.ts";
import {
    NotificationCountType,
    type Room,
    type RoomEvent,
    type RoomEventHandlerMap,
    type RoomNameState,
} from "./models/room.ts";
import { RoomMemberEvent, type RoomMemberEventHandlerMap } from "./models/room-member.ts";
import { type IPowerLevelsContent, type RoomStateEvent, type RoomStateEventHandlerMap } from "./models/room-state.ts";
import {
    type DelayedEventInfo,
    type IAddThreePidOnlyBody,
    type IBindThreePidBody,
    type IContextResponse,
    type ICreateRoomOpts,
    type IEventSearchOpts,
    type IFilterResponse,
    type IGuestAccessOpts,
    type IJoinRoomOpts,
    type INotificationsResponse,
    type IPaginateOpts,
    type IPresenceOpts,
    type IRedactOpts,
    type IRelationsRequestOpts,
    type IRelationsResponse,
    type IRoomDirectoryOptions,
    type ISearchOpts,
    type ISendEventResponse,
    type IStatusResponse,
    type ITagsResponse,
    type KnockRoomOpts,
    type SendDelayedEventRequestOpts,
    type SendDelayedEventResponse,
    type UpdateDelayedEventAction,
} from "./@types/requests.ts";
import {
    type AccountDataEvents,
    EventType,
    LOCAL_NOTIFICATION_SETTINGS_PREFIX,
    MSC3912_RELATION_BASED_REDACTIONS_PROP,
    MsgType,
    PUSHER_ENABLED,
    RelationType,
    RoomCreateTypeField,
    RoomType,
    type StateEvents,
    type TimelineEvents,
    UNSTABLE_MSC3088_ENABLED,
    UNSTABLE_MSC3088_PURPOSE,
    UNSTABLE_MSC3089_TREE_SUBTYPE,
} from "./@types/event.ts";
import {
    GuestAccess,
    HistoryVisibility,
    type IdServerUnbindResult,
    type JoinRule,
    Preset,
    type Terms,
    type Visibility,
} from "./@types/partials.ts";
import { type EventMapper, eventMapperFor, type MapperOpts } from "./event-mapper.ts";
import { secureRandomString } from "./randomstring.ts";
import {
    BackupManager,
    type IKeyBackup,
    type IKeyBackupCheck,
    type IPreparedKeyBackupVersion,
    type TrustInfo,
} from "./crypto/backup.ts";
import { DEFAULT_TREE_POWER_LEVELS_TEMPLATE, MSC3089TreeSpace } from "./models/MSC3089TreeSpace.ts";
import { type ISignatures } from "./@types/signed.ts";
import { type IStore } from "./store/index.ts";
import { type ISecretRequest } from "./crypto/SecretStorage.ts";
import {
    type IEventWithRoomId,
    type ISearchRequestBody,
    type ISearchResponse,
    type ISearchResults,
    type IStateEventWithRoomId,
    SearchOrderBy,
} from "./@types/search.ts";
import { type ISynapseAdminDeactivateResponse, type ISynapseAdminWhoisResponse } from "./@types/synapse.ts";
import { type IHierarchyRoom } from "./@types/spaces.ts";
import {
    type IPusher,
    type IPusherRequest,
    type IPushRule,
    type IPushRules,
    type PushRuleAction,
    PushRuleActionName,
    PushRuleKind,
    type RuleId,
} from "./@types/PushRules.ts";
import { type IThreepid } from "./@types/threepids.ts";
import { type CryptoStore, type OutgoingRoomKeyRequest } from "./crypto/store/base.ts";
import {
    GroupCall,
    type GroupCallIntent,
    type GroupCallType,
    type IGroupCallDataChannelOptions,
} from "./webrtc/groupCall.ts";
import { MediaHandler } from "./webrtc/mediaHandler.ts";
import {
    type ILoginFlowsResponse,
    type IRefreshTokenResponse,
    type LoginRequest,
    type LoginResponse,
    type LoginTokenPostResponse,
    type SSOAction,
} from "./@types/auth.ts";
import { TypedEventEmitter } from "./models/typed-event-emitter.ts";
import { MAIN_ROOM_TIMELINE, ReceiptType } from "./@types/read_receipts.ts";
import { type MSC3575SlidingSyncRequest, type MSC3575SlidingSyncResponse, type SlidingSync } from "./sliding-sync.ts";
import { SlidingSyncSdk } from "./sliding-sync-sdk.ts";
import {
    determineFeatureSupport,
    FeatureSupport,
    Thread,
    THREAD_RELATION_TYPE,
    ThreadFilterType,
    threadFilterTypeToFilter,
} from "./models/thread.ts";
import { M_BEACON_INFO, type MBeaconInfoEventContent } from "./@types/beacon.ts";
import { NamespacedValue, UnstableValue } from "./NamespacedValue.ts";
import { ToDeviceMessageQueue } from "./ToDeviceMessageQueue.ts";
import { type ToDeviceBatch } from "./models/ToDeviceMessage.ts";
import { IgnoredInvites } from "./models/invites-ignorer.ts";
import { type UIARequest, type UIAResponse } from "./@types/uia.ts";
import { type LocalNotificationSettings } from "./@types/local_notifications.ts";
import { buildFeatureSupportMap, Feature, ServerSupport } from "./feature.ts";
import { type BackupDecryptor, type CryptoBackend } from "./common-crypto/CryptoBackend.ts";
import { RUST_SDK_STORE_PREFIX } from "./rust-crypto/constants.ts";
import {
    type BootstrapCrossSigningOpts,
    type CrossSigningKeyInfo,
    type CryptoApi,
    decodeRecoveryKey,
    type ImportRoomKeysOpts,
    CryptoEvent,
    type CryptoEventHandlerMap,
    type CryptoCallbacks,
} from "./crypto-api/index.ts";
import { type DeviceInfoMap } from "./crypto/DeviceList.ts";
import {
    type AddSecretStorageKeyOpts,
    type SecretStorageKey,
    type SecretStorageKeyDescription,
    type ServerSideSecretStorage,
    ServerSideSecretStorageImpl,
} from "./secret-storage.ts";
import { type RegisterRequest, type RegisterResponse } from "./@types/registration.ts";
import { MatrixRTCSessionManager } from "./matrixrtc/MatrixRTCSessionManager.ts";
import { getRelationsThreadFilter } from "./thread-utils.ts";
import { KnownMembership, type Membership } from "./@types/membership.ts";
import { type RoomMessageEventContent, type StickerEventContent } from "./@types/events.ts";
import { type ImageInfo } from "./@types/media.ts";
import { type Capabilities, ServerCapabilities } from "./serverCapabilities.ts";
import { sha256 } from "./digest.ts";
import { keyFromAuthData } from "./common-crypto/key-passphrase.ts";
<<<<<<< HEAD
import {
    discoverAndValidateOIDCIssuerWellKnown,
    type OidcClientConfig,
    validateAuthMetadataAndKeys,
} from "./oidc/index.ts";
=======
import { discoverAndValidateOIDCIssuerWellKnown, OidcClientConfig, validateAuthMetadataAndKeys } from "./oidc/index.ts";
import { EmptyObject } from "./@types/common.ts";
>>>>>>> 6e72b355

export type Store = IStore;

export type ResetTimelineCallback = (roomId: string) => boolean;

const SCROLLBACK_DELAY_MS = 3000;
/**
 * @deprecated Not supported for Rust Cryptography.
 */
export const CRYPTO_ENABLED: boolean = isCryptoAvailable();
const TURN_CHECK_INTERVAL = 10 * 60 * 1000; // poll for turn credentials every 10 minutes

export const UNSTABLE_MSC3852_LAST_SEEN_UA = new UnstableValue(
    "last_seen_user_agent",
    "org.matrix.msc3852.last_seen_user_agent",
);

interface IExportedDevice {
    olmDevice: IExportedOlmDevice;
    userId: string;
    deviceId: string;
}

export interface IKeysUploadResponse {
    one_time_key_counts: {
        // eslint-disable-line camelcase
        [algorithm: string]: number;
    };
}

export interface ICreateClientOpts {
    baseUrl: string;

    idBaseUrl?: string;

    /**
     * The data store used for sync data from the homeserver. If not specified,
     * this client will not store any HTTP responses. The `createClient` helper
     * will create a default store if needed.
     */
    store?: Store;

    /**
     * A store to be used for end-to-end crypto session data.
     * The `createClient` helper will create a default store if needed. Calls the factory supplied to
     * {@link setCryptoStoreFactory} if unspecified; or if no factory has been
     * specified, uses a default implementation (indexeddb in the browser,
     * in-memory otherwise).
     *
     * This is only used for the legacy crypto implementation (as used by {@link MatrixClient#initLegacyCrypto}),
     * but if you use the rust crypto implementation ({@link MatrixClient#initRustCrypto}) and the device
     * previously used legacy crypto (so must be migrated), then this must still be provided, so that the
     * data can be migrated from the legacy store.
     */
    cryptoStore?: CryptoStore;

    /**
     * The scheduler to use. If not
     * specified, this client will not retry requests on failure. This client
     * will supply its own processing function to
     * {@link MatrixScheduler#setProcessFunction}.
     */
    scheduler?: MatrixScheduler;

    /**
     * The function to invoke for HTTP requests.
     * Most supported environments have a global `fetch` registered to which this will fall back.
     */
    fetchFn?: typeof globalThis.fetch;

    userId?: string;

    /**
     * A unique identifier for this device; used for tracking things like crypto
     * keys and access tokens. If not specified, end-to-end encryption will be
     * disabled.
     */
    deviceId?: string;

    accessToken?: string;
    refreshToken?: string;

    /**
     * Function used to attempt refreshing access and refresh tokens
     * Called by http-api when a possibly expired token is encountered
     * and a refreshToken is found
     */
    tokenRefreshFunction?: TokenRefreshFunction;

    /**
     * Identity server provider to retrieve the user's access token when accessing
     * the identity server. See also https://github.com/vector-im/element-web/issues/10615
     * which seeks to replace the previous approach of manual access tokens params
     * with this callback throughout the SDK.
     */
    identityServer?: IIdentityServerProvider;

    /**
     * The default maximum amount of
     * time to wait before timing out HTTP requests. If not specified, there is no timeout.
     */
    localTimeoutMs?: number;

    /**
     * Set to false to send the access token to the server via a query parameter rather
     * than the Authorization HTTP header.
     *
     * Note that as of v1.11 of the Matrix spec, sending the access token via a query
     * is deprecated.
     *
     * Default true.
     */
    useAuthorizationHeader?: boolean;

    /**
     * Set to true to enable
     * improved timeline support, see {@link MatrixClient#getEventTimeline}.
     * It is disabled by default for compatibility with older clients - in particular to
     * maintain support for back-paginating the live timeline after a '/sync'
     * result with a gap.
     */
    timelineSupport?: boolean;

    /**
     * Extra query parameters to append
     * to all requests with this client. Useful for application services which require
     * `?user_id=`.
     */
    queryParams?: Record<string, string>;

    /**
     * Device data exported with
     * "exportDevice" method that must be imported to recreate this device.
     * Should only be useful for devices with end-to-end crypto enabled.
     * If provided, deviceId and userId should **NOT** be provided at the top
     * level (they are present in the exported data).
     */
    deviceToImport?: IExportedDevice;

    /**
     * Encryption key used for encrypting sensitive data (such as e2ee keys) in {@link ICreateClientOpts#cryptoStore}.
     *
     * This must be set to the same value every time the client is initialised for the same device.
     *
     * This is only used for the legacy crypto implementation (as used by {@link MatrixClient#initLegacyCrypto}),
     * but if you use the rust crypto implementation ({@link MatrixClient#initRustCrypto}) and the device
     * previously used legacy crypto (so must be migrated), then this must still be provided, so that the
     * data can be migrated from the legacy store.
     */
    pickleKey?: string;

    /**
     * Verification methods we should offer to the other side when performing an interactive verification.
     * If unset, we will offer all known methods. Currently these are: showing a QR code, scanning a QR code, and SAS
     * (aka "emojis").
     *
     * See {@link types.VerificationMethod} for a set of useful constants for this parameter.
     */
    verificationMethods?: Array<string>;

    /**
     * Whether relaying calls through a TURN server should be forced. Default false.
     */
    forceTURN?: boolean;

    /**
     * Up to this many ICE candidates will be gathered when an incoming call arrives.
     * Gathering does not send data to the caller, but will communicate with the configured TURN
     * server. Default 0.
     */
    iceCandidatePoolSize?: number;

    /**
     * True to advertise support for call transfers to other parties on Matrix calls. Default false.
     */
    supportsCallTransfer?: boolean;

    /**
     * Whether to allow a fallback ICE server should be used for negotiating a
     * WebRTC connection if the homeserver doesn't provide any servers. Defaults to false.
     */
    fallbackICEServerAllowed?: boolean;

    /**
     * If true, to-device signalling for group calls will be encrypted
     * with Olm. Default: true.
     */
    useE2eForGroupCall?: boolean;

    livekitServiceURL?: string;

    /**
     * Crypto callbacks provided by the application
     */
    cryptoCallbacks?: CryptoCallbacks;

    /**
     * Method to generate room names for empty rooms and rooms names based on membership.
     * Defaults to a built-in English handler with basic pluralisation.
     */
    roomNameGenerator?: (roomId: string, state: RoomNameState) => string | null;

    /**
     * If true, participant can join group call without video and audio this has to be allowed. By default, a local
     * media stream is needed to establish a group call.
     * Default: false.
     */
    isVoipWithNoMediaAllowed?: boolean;

    /**
     * If true, group calls will not establish media connectivity and only create the signaling events,
     * so that livekit media can be used in the application layert (js-sdk contains no livekit code).
     */
    useLivekitForGroupCalls?: boolean;

    /**
     * A logger to associate with this MatrixClient.
     * Defaults to the built-in global logger.
     */
    logger?: Logger;
}

export interface IMatrixClientCreateOpts extends ICreateClientOpts {
    /**
     * Whether to allow sending messages to encrypted rooms when encryption
     * is not available internally within this SDK. This is useful if you are using an external
     * E2E proxy, for example. Defaults to false.
     */
    usingExternalCrypto?: boolean;
}

export enum PendingEventOrdering {
    Chronological = "chronological",
    Detached = "detached",
}

export interface IStartClientOpts {
    /**
     * The event `limit=` to apply to initial sync. Default: 8.
     */
    initialSyncLimit?: number;

    /**
     * True to put `archived=true</code> on the <code>/initialSync` request. Default: false.
     */
    includeArchivedRooms?: boolean;

    /**
     * True to do /profile requests on every invite event if the displayname/avatar_url is not known for this user ID. Default: false.
     */
    resolveInvitesToProfiles?: boolean;

    /**
     * Controls where pending messages appear in a room's timeline. If "<b>chronological</b>", messages will
     * appear in the timeline when the call to `sendEvent` was made. If "<b>detached</b>",
     * pending messages will appear in a separate list, accessbile via {@link Room#getPendingEvents}.
     * Default: "chronological".
     */
    pendingEventOrdering?: PendingEventOrdering;

    /**
     * The number of milliseconds to wait on /sync. Default: 30000 (30 seconds).
     */
    pollTimeout?: number;

    /**
     * The filter to apply to /sync calls.
     */
    filter?: Filter;

    /**
     * True to perform syncing without automatically updating presence.
     */
    disablePresence?: boolean;

    /**
     * True to not load all membership events during initial sync but fetch them when needed by calling
     * `loadOutOfBandMembers` This will override the filter option at this moment.
     */
    lazyLoadMembers?: boolean;

    /**
     * The number of seconds between polls to /.well-known/matrix/client, undefined to disable.
     * This should be in the order of hours. Default: undefined.
     */
    clientWellKnownPollPeriod?: number;

    /**
     * Will organises events in threaded conversations when
     * a thread relation is encountered
     */
    threadSupport?: boolean;

    /**
     * @experimental
     */
    slidingSync?: SlidingSync;
}

export interface IStoredClientOpts extends IStartClientOpts {}

export const GET_LOGIN_TOKEN_CAPABILITY = new NamespacedValue(
    "m.get_login_token",
    "org.matrix.msc3882.get_login_token",
);

export const UNSTABLE_MSC2666_SHARED_ROOMS = "uk.half-shot.msc2666";
export const UNSTABLE_MSC2666_MUTUAL_ROOMS = "uk.half-shot.msc2666.mutual_rooms";
export const UNSTABLE_MSC2666_QUERY_MUTUAL_ROOMS = "uk.half-shot.msc2666.query_mutual_rooms";

export const UNSTABLE_MSC4140_DELAYED_EVENTS = "org.matrix.msc4140";

export const UNSTABLE_MSC4133_EXTENDED_PROFILES = "uk.tcpip.msc4133";

enum CrossSigningKeyType {
    MasterKey = "master_key",
    SelfSigningKey = "self_signing_key",
    UserSigningKey = "user_signing_key",
}

export type CrossSigningKeys = Record<CrossSigningKeyType, CrossSigningKeyInfo>;

export type SendToDeviceContentMap = Map<string, Map<string, Record<string, any>>>;

export interface ISignedKey {
    keys: Record<string, string>;
    signatures: ISignatures;
    user_id: string;
    algorithms: string[];
    device_id: string;
}

export type KeySignatures = Record<string, Record<string, CrossSigningKeyInfo | ISignedKey>>;
export interface IUploadKeySignaturesResponse {
    failures: Record<
        string,
        Record<
            string,
            {
                errcode: string;
                error: string;
            }
        >
    >;
}

export interface IPreviewUrlResponse {
    [key: string]: undefined | string | number;
    "og:title": string;
    "og:type": string;
    "og:url": string;
    "og:image"?: string;
    "og:image:type"?: string;
    "og:image:height"?: number;
    "og:image:width"?: number;
    "og:description"?: string;
    "matrix:image:size"?: number;
}

export interface ITurnServerResponse {
    uris: string[];
    username: string;
    password: string;
    ttl: number;
}

export interface ITurnServer {
    urls: string[];
    username: string;
    credential: string;
}

export interface IServerVersions {
    versions: string[];
    unstable_features: Record<string, boolean>;
}

export interface IClientWellKnown {
    [key: string]: any;
    "m.homeserver"?: IWellKnownConfig;
    "m.identity_server"?: IWellKnownConfig;
}

export interface IWellKnownConfig<T = IClientWellKnown> {
    raw?: T;
    action?: AutoDiscoveryAction;
    reason?: string;
    error?: Error | string;
    // eslint-disable-next-line
    base_url?: string | null;
    // XXX: this is undocumented
    server_name?: string;
}

interface IKeyBackupPath {
    path: string;
    queryData?: {
        version: string;
    };
}

interface IMediaConfig {
    [key: string]: any; // extensible
    "m.upload.size"?: number;
}

interface IThirdPartySigned {
    sender: string;
    mxid: string;
    token: string;
    signatures: ISignatures;
}

interface IJoinRequestBody {
    third_party_signed?: IThirdPartySigned;
}

interface ITagMetadata {
    [key: string]: any;
    order?: number;
}

interface IMessagesResponse {
    start?: string;
    end?: string;
    chunk: IRoomEvent[];
    state?: IStateEvent[];
}

interface IThreadedMessagesResponse {
    prev_batch: string;
    next_batch: string;
    chunk: IRoomEvent[];
    state: IStateEvent[];
}

export interface IRequestTokenResponse {
    sid: string;
    submit_url?: string;
}

export interface IRequestMsisdnTokenResponse extends IRequestTokenResponse {
    msisdn: string;
    success: boolean;
    intl_fmt: string;
}

export interface IUploadKeysRequest {
    "device_keys"?: Required<IDeviceKeys>;
    "one_time_keys"?: Record<string, IOneTimeKey>;
    "org.matrix.msc2732.fallback_keys"?: Record<string, IOneTimeKey>;
}

export interface IQueryKeysRequest {
    device_keys: { [userId: string]: string[] };
    timeout?: number;
    token?: string;
}

export interface IClaimKeysRequest {
    one_time_keys: { [userId: string]: { [deviceId: string]: string } };
    timeout?: number;
}

export interface IOpenIDToken {
    access_token: string;
    token_type: "Bearer" | string;
    matrix_server_name: string;
    expires_in: number;
}

interface IRoomInitialSyncResponse {
    room_id: string;
    membership: Membership;
    messages?: {
        start?: string;
        end?: string;
        chunk: IEventWithRoomId[];
    };
    state?: IStateEventWithRoomId[];
    visibility: Visibility;
    account_data?: IMinimalEvent[];
    presence: Partial<IEvent>; // legacy and undocumented, api is deprecated so this won't get attention
}

interface IJoinedRoomsResponse {
    joined_rooms: string[];
}

interface IJoinedMembersResponse {
    joined: {
        [userId: string]: {
            display_name: string;
            avatar_url: string;
        };
    };
}

// Re-export for backwards compatibility
export type IRegisterRequestParams = RegisterRequest;

export interface IPublicRoomsChunkRoom {
    room_id: string;
    name?: string;
    avatar_url?: string;
    topic?: string;
    canonical_alias?: string;
    aliases?: string[];
    world_readable: boolean;
    guest_can_join: boolean;
    num_joined_members: number;
    room_type?: RoomType | string; // Added by MSC3827
    join_rule?: JoinRule.Knock | JoinRule.Public; // Added by MSC2403
}

interface IPublicRoomsResponse {
    chunk: IPublicRoomsChunkRoom[];
    next_batch?: string;
    prev_batch?: string;
    total_room_count_estimate?: number;
}

interface IUserDirectoryResponse {
    results: {
        user_id: string;
        display_name?: string;
        avatar_url?: string;
    }[];
    limited: boolean;
}

export interface IMyDevice {
    "device_id": string;
    "display_name"?: string;
    "last_seen_ip"?: string;
    "last_seen_ts"?: number;
    // UNSTABLE_MSC3852_LAST_SEEN_UA
    "last_seen_user_agent"?: string;
    "org.matrix.msc3852.last_seen_user_agent"?: string;
}

export interface Keys {
    keys: { [keyId: string]: string };
    usage: string[];
    user_id: string;
}

export interface SigningKeys extends Keys {
    signatures: ISignatures;
}

export interface DeviceKeys {
    [deviceId: string]: IDeviceKeys & {
        unsigned?: {
            device_display_name: string;
        };
    };
}

export interface IDownloadKeyResult {
    failures: { [serverName: string]: object };
    device_keys: { [userId: string]: DeviceKeys };
    // the following three fields were added in 1.1
    master_keys?: { [userId: string]: Keys };
    self_signing_keys?: { [userId: string]: SigningKeys };
    user_signing_keys?: { [userId: string]: SigningKeys };
}

export interface IClaimOTKsResult {
    failures: { [serverName: string]: object };
    one_time_keys: {
        [userId: string]: {
            [deviceId: string]: {
                [keyId: string]: {
                    key: string;
                    signatures: ISignatures;
                };
            };
        };
    };
}

export interface IFieldType {
    regexp: string;
    placeholder: string;
}

export interface IInstance {
    desc: string;
    icon?: string;
    fields: object;
    network_id: string;
    // XXX: this is undocumented but we rely on it: https://github.com/matrix-org/matrix-doc/issues/3203
    instance_id: string;
}

export interface IProtocol {
    user_fields: string[];
    location_fields: string[];
    icon: string;
    field_types: Record<string, IFieldType>;
    instances: IInstance[];
}

interface IThirdPartyLocation {
    alias: string;
    protocol: string;
    fields: object;
}

interface IThirdPartyUser {
    userid: string;
    protocol: string;
    fields: object;
}

/**
 * The summary of a room as defined by an initial version of MSC3266 and implemented in Synapse
 * Proposed at https://github.com/matrix-org/matrix-doc/pull/3266
 */
export interface RoomSummary extends Omit<IPublicRoomsChunkRoom, "canonical_alias" | "aliases"> {
    /**
     * The current membership of this user in the room.
     * Usually "leave" if the room is fetched over federation.
     */
    "membership"?: Membership;
    /**
     * Version of the room.
     */
    "im.nheko.summary.room_version"?: string;
    /**
     * The encryption algorithm used for this room, if the room is encrypted.
     */
    "im.nheko.summary.encryption"?: string;
}

interface IRoomKeysResponse {
    sessions: IKeyBackupRoomSessions;
}

interface IRoomsKeysResponse {
    rooms: Record<string, IRoomKeysResponse>;
}

interface IRoomHierarchy {
    rooms: IHierarchyRoom[];
    next_batch?: string;
}

export interface TimestampToEventResponse {
    event_id: string;
    origin_server_ts: number;
}

interface IWhoamiResponse {
    user_id: string;
    device_id?: string;
    is_guest?: boolean;
}
/* eslint-enable camelcase */

// We're using this constant for methods overloading and inspect whether a variable
// contains an eventId or not. This was required to ensure backwards compatibility
// of methods for threads
// Probably not the most graceful solution but does a good enough job for now
const EVENT_ID_PREFIX = "$";

export enum ClientEvent {
    Sync = "sync",
    Event = "event",
    ToDeviceEvent = "toDeviceEvent",
    AccountData = "accountData",
    Room = "Room",
    DeleteRoom = "deleteRoom",
    SyncUnexpectedError = "sync.unexpectedError",
    ClientWellKnown = "WellKnown.client",
    ReceivedVoipEvent = "received_voip_event",
    UndecryptableToDeviceEvent = "toDeviceEvent.undecryptable",
    TurnServers = "turnServers",
    TurnServersError = "turnServers.error",
}

type RoomEvents =
    | RoomEvent.Name
    | RoomEvent.Redaction
    | RoomEvent.RedactionCancelled
    | RoomEvent.Receipt
    | RoomEvent.Tags
    | RoomEvent.LocalEchoUpdated
    | RoomEvent.HistoryImportedWithinTimeline
    | RoomEvent.AccountData
    | RoomEvent.MyMembership
    | RoomEvent.Timeline
    | RoomEvent.TimelineReset;

type RoomStateEvents =
    | RoomStateEvent.Events
    | RoomStateEvent.Members
    | RoomStateEvent.NewMember
    | RoomStateEvent.Update
    | RoomStateEvent.Marker;

type LegacyCryptoEvents =
    | LegacyCryptoEvent.KeySignatureUploadFailure
    | LegacyCryptoEvent.KeyBackupStatus
    | LegacyCryptoEvent.KeyBackupFailed
    | LegacyCryptoEvent.KeyBackupSessionsRemaining
    | LegacyCryptoEvent.KeyBackupDecryptionKeyCached
    | LegacyCryptoEvent.RoomKeyRequest
    | LegacyCryptoEvent.RoomKeyRequestCancellation
    | LegacyCryptoEvent.VerificationRequest
    | LegacyCryptoEvent.VerificationRequestReceived
    | LegacyCryptoEvent.DeviceVerificationChanged
    | LegacyCryptoEvent.UserTrustStatusChanged
    | LegacyCryptoEvent.KeysChanged
    | LegacyCryptoEvent.Warning
    | LegacyCryptoEvent.DevicesUpdated
    | LegacyCryptoEvent.WillUpdateDevices
    | LegacyCryptoEvent.LegacyCryptoStoreMigrationProgress;

type CryptoEvents = (typeof CryptoEvent)[keyof typeof CryptoEvent];

type MatrixEventEvents = MatrixEventEvent.Decrypted | MatrixEventEvent.Replaced | MatrixEventEvent.VisibilityChange;

type RoomMemberEvents =
    | RoomMemberEvent.Name
    | RoomMemberEvent.Typing
    | RoomMemberEvent.PowerLevel
    | RoomMemberEvent.Membership;

type UserEvents =
    | UserEvent.AvatarUrl
    | UserEvent.DisplayName
    | UserEvent.Presence
    | UserEvent.CurrentlyActive
    | UserEvent.LastPresenceTs;

export type EmittedEvents =
    | ClientEvent
    | RoomEvents
    | RoomStateEvents
    | LegacyCryptoEvents
    | CryptoEvents
    | MatrixEventEvents
    | RoomMemberEvents
    | UserEvents
    | CallEvent // re-emitted by call.ts using Object.values
    | CallEventHandlerEvent.Incoming
    | GroupCallEventHandlerEvent.Incoming
    | GroupCallEventHandlerEvent.Outgoing
    | GroupCallEventHandlerEvent.Ended
    | GroupCallEventHandlerEvent.Participants
    | HttpApiEvent.SessionLoggedOut
    | HttpApiEvent.NoConsent
    | BeaconEvent;

export type ClientEventHandlerMap = {
    /**
     * Fires whenever the SDK's syncing state is updated. The state can be one of:
     * <ul>
     *
     * <li>PREPARED: The client has synced with the server at least once and is
     * ready for methods to be called on it. This will be immediately followed by
     * a state of SYNCING. <i>This is the equivalent of "syncComplete" in the
     * previous API.</i></li>
     *
     * <li>CATCHUP: The client has detected the connection to the server might be
     * available again and will now try to do a sync again. As this sync might take
     * a long time (depending how long ago was last synced, and general server
     * performance) the client is put in this mode so the UI can reflect trying
     * to catch up with the server after losing connection.</li>
     *
     * <li>SYNCING : The client is currently polling for new events from the server.
     * This will be called <i>after</i> processing latest events from a sync.</li>
     *
     * <li>ERROR : The client has had a problem syncing with the server. If this is
     * called <i>before</i> PREPARED then there was a problem performing the initial
     * sync. If this is called <i>after</i> PREPARED then there was a problem polling
     * the server for updates. This may be called multiple times even if the state is
     * already ERROR. <i>This is the equivalent of "syncError" in the previous
     * API.</i></li>
     *
     * <li>RECONNECTING: The sync connection has dropped, but not (yet) in a way that
     * should be considered erroneous.
     * </li>
     *
     * <li>STOPPED: The client has stopped syncing with server due to stopClient
     * being called.
     * </li>
     * </ul>
     * State transition diagram:
     * ```
     *                                          +---->STOPPED
     *                                          |
     *              +----->PREPARED -------> SYNCING <--+
     *              |                        ^  |  ^    |
     *              |      CATCHUP ----------+  |  |    |
     *              |        ^                  V  |    |
     *   null ------+        |  +------- RECONNECTING   |
     *              |        V  V                       |
     *              +------->ERROR ---------------------+
     *
     * NB: 'null' will never be emitted by this event.
     *
     * ```
     * Transitions:
     * <ul>
     *
     * <li>`null -> PREPARED` : Occurs when the initial sync is completed
     * first time. This involves setting up filters and obtaining push rules.
     *
     * <li>`null -> ERROR` : Occurs when the initial sync failed first time.
     *
     * <li>`ERROR -> PREPARED` : Occurs when the initial sync succeeds
     * after previously failing.
     *
     * <li>`PREPARED -> SYNCING` : Occurs immediately after transitioning
     * to PREPARED. Starts listening for live updates rather than catching up.
     *
     * <li>`SYNCING -> RECONNECTING` : Occurs when the live update fails.
     *
     * <li>`RECONNECTING -> RECONNECTING` : Can occur if the update calls
     * continue to fail, but the keepalive calls (to /versions) succeed.
     *
     * <li>`RECONNECTING -> ERROR` : Occurs when the keepalive call also fails
     *
     * <li>`ERROR -> SYNCING` : Occurs when the client has performed a
     * live update after having previously failed.
     *
     * <li>`ERROR -> ERROR` : Occurs when the client has failed to keepalive
     * for a second time or more.</li>
     *
     * <li>`SYNCING -> SYNCING` : Occurs when the client has performed a live
     * update. This is called <i>after</i> processing.</li>
     *
     * <li>`* -> STOPPED` : Occurs once the client has stopped syncing or
     * trying to sync after stopClient has been called.</li>
     * </ul>
     *
     * @param state - An enum representing the syncing state. One of "PREPARED",
     * "SYNCING", "ERROR", "STOPPED".
     *
     * @param prevState - An enum representing the previous syncing state.
     * One of "PREPARED", "SYNCING", "ERROR", "STOPPED" <b>or null</b>.
     *
     * @param data - Data about this transition.
     *
     * @example
     * ```
     * matrixClient.on("sync", function(state, prevState, data) {
     *   switch (state) {
     *     case "ERROR":
     *       // update UI to say "Connection Lost"
     *       break;
     *     case "SYNCING":
     *       // update UI to remove any "Connection Lost" message
     *       break;
     *     case "PREPARED":
     *       // the client instance is ready to be queried.
     *       var rooms = matrixClient.getRooms();
     *       break;
     *   }
     * });
     * ```
     */
    [ClientEvent.Sync]: (state: SyncState, prevState: SyncState | null, data?: ISyncStateData) => void;
    /**
     * Fires whenever the SDK receives a new event.
     * <p>
     * This is only fired for live events received via /sync - it is not fired for
     * events received over context, search, or pagination APIs.
     *
     * @param event - The matrix event which caused this event to fire.
     * @example
     * ```
     * matrixClient.on("event", function(event){
     *   var sender = event.getSender();
     * });
     * ```
     */
    [ClientEvent.Event]: (event: MatrixEvent) => void;
    /**
     * Fires whenever the SDK receives a new to-device event.
     * @param event - The matrix event which caused this event to fire.
     * @example
     * ```
     * matrixClient.on("toDeviceEvent", function(event){
     *   var sender = event.getSender();
     * });
     * ```
     */
    [ClientEvent.ToDeviceEvent]: (event: MatrixEvent) => void;
    /**
     * Fires if a to-device event is received that cannot be decrypted.
     * Encrypted to-device events will (generally) use plain Olm encryption,
     * in which case decryption failures are fatal: the event will never be
     * decryptable, unlike Megolm encrypted events where the key may simply
     * arrive later.
     *
     * An undecryptable to-device event is therefore likley to indicate problems.
     *
     * @param event - The undecyptable to-device event
     */
    [ClientEvent.UndecryptableToDeviceEvent]: (event: MatrixEvent) => void;
    /**
     * Fires whenever new user-scoped account_data is added.
     * @param event - The event describing the account_data just added
     * @param event - The previous account data, if known.
     * @example
     * ```
     * matrixClient.on("accountData", function(event, oldEvent){
     *   myAccountData[event.type] = event.content;
     * });
     * ```
     */
    [ClientEvent.AccountData]: (event: MatrixEvent, lastEvent?: MatrixEvent) => void;
    /**
     * Fires whenever a new Room is added. This will fire when you are invited to a
     * room, as well as when you join a room. <strong>This event is experimental and
     * may change.</strong>
     * @param room - The newly created, fully populated room.
     * @example
     * ```
     * matrixClient.on("Room", function(room){
     *   var roomId = room.roomId;
     * });
     * ```
     */
    [ClientEvent.Room]: (room: Room) => void;
    /**
     * Fires whenever a Room is removed. This will fire when you forget a room.
     * <strong>This event is experimental and may change.</strong>
     * @param roomId - The deleted room ID.
     * @example
     * ```
     * matrixClient.on("deleteRoom", function(roomId){
     *   // update UI from getRooms()
     * });
     * ```
     */
    [ClientEvent.DeleteRoom]: (roomId: string) => void;
    [ClientEvent.SyncUnexpectedError]: (error: Error) => void;
    /**
     * Fires when the client .well-known info is fetched.
     *
     * @param data - The JSON object returned by the server
     */
    [ClientEvent.ClientWellKnown]: (data: IClientWellKnown) => void;
    [ClientEvent.ReceivedVoipEvent]: (event: MatrixEvent) => void;
    [ClientEvent.TurnServers]: (servers: ITurnServer[]) => void;
    [ClientEvent.TurnServersError]: (error: Error, fatal: boolean) => void;
} & RoomEventHandlerMap &
    RoomStateEventHandlerMap &
    LegacyCryptoEventHandlerMap &
    CryptoEventHandlerMap &
    MatrixEventHandlerMap &
    RoomMemberEventHandlerMap &
    UserEventHandlerMap &
    CallEventHandlerEventHandlerMap &
    GroupCallEventHandlerEventHandlerMap &
    CallEventHandlerMap &
    HttpApiEventHandlerMap &
    BeaconEventHandlerMap;

const SSO_ACTION_PARAM = new UnstableValue("action", "org.matrix.msc3824.action");

/**
 * Represents a Matrix Client. Only directly construct this if you want to use
 * custom modules. Normally, {@link createClient} should be used
 * as it specifies 'sensible' defaults for these modules.
 */
export class MatrixClient extends TypedEventEmitter<EmittedEvents, ClientEventHandlerMap> {
    public static readonly RESTORE_BACKUP_ERROR_BAD_KEY = "RESTORE_BACKUP_ERROR_BAD_KEY";

    private readonly logger: Logger;

    public reEmitter = new TypedReEmitter<EmittedEvents, ClientEventHandlerMap>(this);
    public olmVersion: [number, number, number] | null = null; // populated after initLegacyCrypto
    public usingExternalCrypto = false;
    private _store!: Store;
    public deviceId: string | null;
    public credentials: { userId: string | null };

    /**
     * Encryption key used for encrypting sensitive data (such as e2ee keys) in storage.
     *
     * As supplied in the constructor via {@link IMatrixClientCreateOpts#pickleKey}.
     *
     * If unset, either a hardcoded key or no encryption at all is used, depending on the Crypto implementation.
     *
     * @deprecated this should be a private property.
     */
    public pickleKey?: string;

    public scheduler?: MatrixScheduler;
    public clientRunning = false;
    public timelineSupport = false;
    public urlPreviewCache: { [key: string]: Promise<IPreviewUrlResponse> } = {};
    public identityServer?: IIdentityServerProvider;
    public http: MatrixHttpApi<IHttpOpts & { onlyData: true }>; // XXX: Intended private, used in code.

    /**
     * The libolm crypto implementation, if it is in use.
     *
     * @deprecated This should not be used. Instead, use the methods exposed directly on this class or
     * (where they are available) via {@link getCrypto}.
     */
    public crypto?: Crypto; // XXX: Intended private, used in code. Being replaced by cryptoBackend

    private cryptoBackend?: CryptoBackend; // one of crypto or rustCrypto
    public cryptoCallbacks: CryptoCallbacks; // XXX: Intended private, used in code.
    public callEventHandler?: CallEventHandler; // XXX: Intended private, used in code.
    public groupCallEventHandler?: GroupCallEventHandler;
    public supportsCallTransfer = false; // XXX: Intended private, used in code.
    public forceTURN = false; // XXX: Intended private, used in code.
    public iceCandidatePoolSize = 0; // XXX: Intended private, used in code.
    public idBaseUrl?: string;
    public baseUrl: string;
    public readonly isVoipWithNoMediaAllowed;

    public useLivekitForGroupCalls: boolean;

    // Note: these are all `protected` to let downstream consumers make mistakes if they want to.
    // We don't technically support this usage, but have reasons to do this.

    protected canSupportVoip = false;
    protected peekSync: SyncApi | null = null;
    protected isGuestAccount = false;
    protected ongoingScrollbacks: { [roomId: string]: { promise?: Promise<Room>; errorTs?: number } } = {};
    protected notifTimelineSet: EventTimelineSet | null = null;
    /* @deprecated  */
    protected cryptoStore?: CryptoStore;
    protected verificationMethods?: string[];
    protected fallbackICEServerAllowed = false;
    protected syncApi?: SlidingSyncSdk | SyncApi;
    public roomNameGenerator?: ICreateClientOpts["roomNameGenerator"];
    public pushRules?: IPushRules;
    protected syncLeftRoomsPromise?: Promise<Room[]>;
    protected syncedLeftRooms = false;
    protected clientOpts?: IStoredClientOpts;
    protected clientWellKnownIntervalID?: ReturnType<typeof setInterval>;
    protected canResetTimelineCallback?: ResetTimelineCallback;

    public canSupport = new Map<Feature, ServerSupport>();

    // The pushprocessor caches useful things, so keep one and re-use it
    protected pushProcessor = new PushProcessor(this);

    // Promise to a response of the server's /versions response
    // TODO: This should expire: https://github.com/matrix-org/matrix-js-sdk/issues/1020
    protected serverVersionsPromise?: Promise<IServerVersions>;

    protected clientWellKnown?: IClientWellKnown;
    protected clientWellKnownPromise?: Promise<IClientWellKnown>;
    protected turnServers: ITurnServer[] = [];
    protected turnServersExpiry = 0;
    protected checkTurnServersIntervalID?: ReturnType<typeof setInterval>;
    protected exportedOlmDeviceToImport?: IExportedOlmDevice;
    protected txnCtr = 0;
    protected mediaHandler = new MediaHandler(this);
    protected sessionId: string;

    /** IDs of events which are currently being encrypted.
     *
     * This is part of the cancellation mechanism: if the event is no longer listed here when encryption completes,
     * that tells us that it has been cancelled, and we should not send it.
     */
    private eventsBeingEncrypted = new Set<string>();

    private useE2eForGroupCall = true;
    private toDeviceMessageQueue: ToDeviceMessageQueue;
    public livekitServiceURL?: string;

    private _secretStorage: ServerSideSecretStorageImpl;

    // A manager for determining which invites should be ignored.
    public readonly ignoredInvites: IgnoredInvites;

    public readonly matrixRTC: MatrixRTCSessionManager;

    private serverCapabilitiesService: ServerCapabilities;

    public constructor(opts: IMatrixClientCreateOpts) {
        super();

        // If a custom logger is provided, use it. Otherwise, default to the global
        // one in logger.ts.
        this.logger = opts.logger ?? logger;

        opts.baseUrl = utils.ensureNoTrailingSlash(opts.baseUrl);
        opts.idBaseUrl = utils.ensureNoTrailingSlash(opts.idBaseUrl);

        this.baseUrl = opts.baseUrl;
        this.idBaseUrl = opts.idBaseUrl;
        this.identityServer = opts.identityServer;

        this.usingExternalCrypto = opts.usingExternalCrypto ?? false;
        this.store = opts.store || new StubStore();
        this.deviceId = opts.deviceId || null;
        this.sessionId = secureRandomString(10);

        const userId = opts.userId || null;
        this.credentials = { userId };

        this.http = new MatrixHttpApi(this as ConstructorParameters<typeof MatrixHttpApi>[0], {
            fetchFn: opts.fetchFn,
            baseUrl: opts.baseUrl,
            idBaseUrl: opts.idBaseUrl,
            accessToken: opts.accessToken,
            refreshToken: opts.refreshToken,
            tokenRefreshFunction: opts.tokenRefreshFunction,
            prefix: ClientPrefix.V3,
            onlyData: true,
            extraParams: opts.queryParams,
            localTimeoutMs: opts.localTimeoutMs,
            useAuthorizationHeader: opts.useAuthorizationHeader,
            logger: this.logger,
        });

        if (opts.deviceToImport) {
            if (this.deviceId) {
                this.logger.warn(
                    "not importing device because device ID is provided to " +
                        "constructor independently of exported data",
                );
            } else if (this.credentials.userId) {
                this.logger.warn(
                    "not importing device because user ID is provided to " +
                        "constructor independently of exported data",
                );
            } else if (!opts.deviceToImport.deviceId) {
                this.logger.warn("not importing device because no device ID in exported data");
            } else {
                this.deviceId = opts.deviceToImport.deviceId;
                this.credentials.userId = opts.deviceToImport.userId;
                // will be used during async initialization of the crypto
                this.exportedOlmDeviceToImport = opts.deviceToImport.olmDevice;
            }
        } else if (opts.pickleKey) {
            this.pickleKey = opts.pickleKey;
        }

        this.useLivekitForGroupCalls = Boolean(opts.useLivekitForGroupCalls);

        this.scheduler = opts.scheduler;
        if (this.scheduler) {
            this.scheduler.setProcessFunction(async (eventToSend: MatrixEvent) => {
                const room = this.getRoom(eventToSend.getRoomId());
                if (eventToSend.status !== EventStatus.SENDING) {
                    this.updatePendingEventStatus(room, eventToSend, EventStatus.SENDING);
                }
                const res = await this.sendEventHttpRequest(eventToSend);
                if (room) {
                    // ensure we update pending event before the next scheduler run so that any listeners to event id
                    // updates on the synchronous event emitter get a chance to run first.
                    room.updatePendingEvent(eventToSend, EventStatus.SENT, res.event_id);
                }
                return res;
            });
        }

        if (supportsMatrixCall()) {
            this.callEventHandler = new CallEventHandler(this);
            this.groupCallEventHandler = new GroupCallEventHandler(this);
            this.canSupportVoip = true;
            // Start listening for calls after the initial sync is done
            // We do not need to backfill the call event buffer
            // with encrypted events that might never get decrypted
            this.on(ClientEvent.Sync, this.startCallEventHandler);
        }

        // NB. We initialise MatrixRTC whether we have call support or not: this is just
        // the underlying session management and doesn't use any actual media capabilities
        this.matrixRTC = new MatrixRTCSessionManager(this);

        this.serverCapabilitiesService = new ServerCapabilities(this.http);

        this.on(ClientEvent.Sync, this.fixupRoomNotifications);

        this.timelineSupport = Boolean(opts.timelineSupport);

        this.cryptoStore = opts.cryptoStore;
        this.verificationMethods = opts.verificationMethods;
        this.cryptoCallbacks = opts.cryptoCallbacks || {};

        this.forceTURN = opts.forceTURN || false;
        this.iceCandidatePoolSize = opts.iceCandidatePoolSize === undefined ? 0 : opts.iceCandidatePoolSize;
        this.supportsCallTransfer = opts.supportsCallTransfer || false;
        this.fallbackICEServerAllowed = opts.fallbackICEServerAllowed || false;
        this.isVoipWithNoMediaAllowed = opts.isVoipWithNoMediaAllowed || false;

        if (opts.useE2eForGroupCall !== undefined) this.useE2eForGroupCall = opts.useE2eForGroupCall;

        this.livekitServiceURL = opts.livekitServiceURL;

        this.roomNameGenerator = opts.roomNameGenerator;

        this.toDeviceMessageQueue = new ToDeviceMessageQueue(this);

        // The SDK doesn't really provide a clean way for events to recalculate the push
        // actions for themselves, so we have to kinda help them out when they are encrypted.
        // We do this so that push rules are correctly executed on events in their decrypted
        // state, such as highlights when the user's name is mentioned.
        this.on(MatrixEventEvent.Decrypted, (event) => {
            fixNotificationCountOnDecryption(this, event);
        });

        this.ignoredInvites = new IgnoredInvites(this);
        this._secretStorage = new ServerSideSecretStorageImpl(this, opts.cryptoCallbacks ?? {});

        // having lots of event listeners is not unusual. 0 means "unlimited".
        this.setMaxListeners(0);
    }

    public set store(newStore: Store) {
        this._store = newStore;
        this._store.setUserCreator((userId) => User.createUser(userId, this));
    }

    public get store(): Store {
        return this._store;
    }

    /**
     * High level helper method to begin syncing and poll for new events. To listen for these
     * events, add a listener for {@link ClientEvent.Event}
     * via {@link MatrixClient#on}. Alternatively, listen for specific
     * state change events.
     * @param opts - Options to apply when syncing.
     */
    public async startClient(opts?: IStartClientOpts): Promise<void> {
        if (this.clientRunning) {
            // client is already running.
            return;
        }
        this.clientRunning = true;

        this.on(ClientEvent.Sync, this.startMatrixRTC);

        // Create our own user object artificially (instead of waiting for sync)
        // so it's always available, even if the user is not in any rooms etc.
        const userId = this.getUserId();
        if (userId) {
            this.store.storeUser(new User(userId));
        }

        // periodically poll for turn servers if we support voip
        if (this.canSupportVoip) {
            this.checkTurnServersIntervalID = setInterval(() => {
                this.checkTurnServers();
            }, TURN_CHECK_INTERVAL);
            // noinspection ES6MissingAwait
            this.checkTurnServers();
        }

        if (this.syncApi) {
            // This shouldn't happen since we thought the client was not running
            this.logger.error("Still have sync object whilst not running: stopping old one");
            this.syncApi.stop();
        }

        try {
            await this.getVersions();

            // This should be done with `canSupport`
            // TODO: https://github.com/vector-im/element-web/issues/23643
            const { threads, list, fwdPagination } = await this.doesServerSupportThread();
            Thread.setServerSideSupport(threads);
            Thread.setServerSideListSupport(list);
            Thread.setServerSideFwdPaginationSupport(fwdPagination);
        } catch (e) {
            this.logger.error(
                "Can't fetch server versions, continuing to initialise sync, this will be retried later",
                e,
            );
        }

        this.clientOpts = opts ?? {};
        if (this.clientOpts.slidingSync) {
            this.syncApi = new SlidingSyncSdk(
                this.clientOpts.slidingSync,
                this,
                this.clientOpts,
                this.buildSyncApiOptions(),
            );
        } else {
            this.syncApi = new SyncApi(this, this.clientOpts, this.buildSyncApiOptions());
        }

        this.syncApi.sync().catch((e) => this.logger.info("Sync startup aborted with an error:", e));

        if (this.clientOpts.clientWellKnownPollPeriod !== undefined) {
            this.clientWellKnownIntervalID = setInterval(() => {
                this.fetchClientWellKnown();
            }, 1000 * this.clientOpts.clientWellKnownPollPeriod);
            this.fetchClientWellKnown();
        }

        this.toDeviceMessageQueue.start();
        this.serverCapabilitiesService.start();
    }

    /**
     * Construct a SyncApiOptions for this client, suitable for passing into the SyncApi constructor
     */
    protected buildSyncApiOptions(): SyncApiOptions {
        return {
            crypto: this.crypto,
            cryptoCallbacks: this.cryptoBackend,
            canResetEntireTimeline: (roomId: string): boolean => {
                if (!this.canResetTimelineCallback) {
                    return false;
                }
                return this.canResetTimelineCallback(roomId);
            },
        };
    }

    /**
     * High level helper method to stop the client from polling and allow a
     * clean shutdown.
     */
    public stopClient(): void {
        this.cryptoBackend?.stop(); // crypto might have been initialised even if the client wasn't fully started

        this.off(ClientEvent.Sync, this.startMatrixRTC);

        if (!this.clientRunning) return; // already stopped

        this.logger.debug("stopping MatrixClient");

        this.clientRunning = false;

        this.syncApi?.stop();
        this.syncApi = undefined;

        this.peekSync?.stopPeeking();

        this.callEventHandler?.stop();
        this.groupCallEventHandler?.stop();
        this.callEventHandler = undefined;
        this.groupCallEventHandler = undefined;

        globalThis.clearInterval(this.checkTurnServersIntervalID);
        this.checkTurnServersIntervalID = undefined;

        if (this.clientWellKnownIntervalID !== undefined) {
            globalThis.clearInterval(this.clientWellKnownIntervalID);
        }

        this.toDeviceMessageQueue.stop();

        this.matrixRTC.stop();

        this.serverCapabilitiesService.stop();
    }

    /**
     * Try to rehydrate a device if available.  The client must have been
     * initialized with a `cryptoCallback.getDehydrationKey` option, and this
     * function must be called before initLegacyCrypto and startClient are called.
     *
     * @returns Promise which resolves to undefined if a device could not be dehydrated, or
     *     to the new device ID if the dehydration was successful.
     * @returns Rejects: with an error response.
     *
     * @deprecated MSC2697 device dehydration is not supported for rust cryptography.
     */
    public async rehydrateDevice(): Promise<string | undefined> {
        if (this.crypto) {
            throw new Error("Cannot rehydrate device after crypto is initialized");
        }

        if (!this.cryptoCallbacks.getDehydrationKey) {
            return;
        }

        const getDeviceResult = await this.getDehydratedDevice();
        if (!getDeviceResult) {
            return;
        }

        if (!getDeviceResult.device_data || !getDeviceResult.device_id) {
            this.logger.info("no dehydrated device found");
            return;
        }

        const account = new globalThis.Olm.Account();
        try {
            const deviceData = getDeviceResult.device_data;
            if (deviceData.algorithm !== DEHYDRATION_ALGORITHM) {
                this.logger.warn("Wrong algorithm for dehydrated device");
                return;
            }
            this.logger.debug("unpickling dehydrated device");
            const key = await this.cryptoCallbacks.getDehydrationKey(deviceData, (k) => {
                // copy the key so that it doesn't get clobbered
                account.unpickle(new Uint8Array(k), deviceData.account);
            });
            account.unpickle(key, deviceData.account);
            this.logger.debug("unpickled device");

            const rehydrateResult = await this.http.authedRequest<{ success: boolean }>(
                Method.Post,
                "/dehydrated_device/claim",
                undefined,
                {
                    device_id: getDeviceResult.device_id,
                },
                {
                    prefix: "/_matrix/client/unstable/org.matrix.msc2697.v2",
                },
            );

            if (rehydrateResult.success) {
                this.deviceId = getDeviceResult.device_id;
                this.logger.info("using dehydrated device");
                const pickleKey = this.pickleKey || "DEFAULT_KEY";
                this.exportedOlmDeviceToImport = {
                    pickledAccount: account.pickle(pickleKey),
                    sessions: [],
                    pickleKey: pickleKey,
                };
                account.free();
                return this.deviceId;
            } else {
                account.free();
                this.logger.info("not using dehydrated device");
                return;
            }
        } catch (e) {
            account.free();
            this.logger.warn("could not unpickle", e);
        }
    }

    /**
     * Get the current dehydrated device, if any
     * @returns A promise of an object containing the dehydrated device
     *
     * @deprecated MSC2697 device dehydration is not supported for rust cryptography.
     */
    public async getDehydratedDevice(): Promise<IDehydratedDevice | undefined> {
        try {
            return await this.http.authedRequest<IDehydratedDevice>(
                Method.Get,
                "/dehydrated_device",
                undefined,
                undefined,
                {
                    prefix: "/_matrix/client/unstable/org.matrix.msc2697.v2",
                },
            );
        } catch (e) {
            this.logger.info("could not get dehydrated device", e);
            return;
        }
    }

    /**
     * Set the dehydration key.  This will also periodically dehydrate devices to
     * the server.
     *
     * @param key - the dehydration key
     * @param keyInfo - Information about the key.  Primarily for
     *     information about how to generate the key from a passphrase.
     * @param deviceDisplayName - The device display name for the
     *     dehydrated device.
     * @returns A promise that resolves when the dehydrated device is stored.
     *
     * @deprecated Not supported for Rust Cryptography.
     */
    public async setDehydrationKey(
        key: Uint8Array,
        keyInfo: IDehydratedDeviceKeyInfo,
        deviceDisplayName?: string,
    ): Promise<void> {
        if (!this.crypto) {
            this.logger.warn("not dehydrating device if crypto is not enabled");
            return;
        }
        return this.crypto.dehydrationManager.setKeyAndQueueDehydration(key, keyInfo, deviceDisplayName);
    }

    /**
     * Creates a new MSC2967 dehydrated device (without queuing periodic dehydration)
     * @param key - the dehydration key
     * @param keyInfo - Information about the key.  Primarily for
     *     information about how to generate the key from a passphrase.
     * @param deviceDisplayName - The device display name for the
     *     dehydrated device.
     * @returns the device id of the newly created dehydrated device
     *
     * @deprecated Not supported for Rust Cryptography. Prefer {@link CryptoApi.startDehydration}.
     */
    public async createDehydratedDevice(
        key: Uint8Array,
        keyInfo: IDehydratedDeviceKeyInfo,
        deviceDisplayName?: string,
    ): Promise<string | undefined> {
        if (!this.crypto) {
            this.logger.warn("not dehydrating device if crypto is not enabled");
            return;
        }
        await this.crypto.dehydrationManager.setKey(key, keyInfo, deviceDisplayName);
        return this.crypto.dehydrationManager.dehydrateDevice();
    }

    /** @deprecated Not supported for Rust Cryptography. */
    public async exportDevice(): Promise<IExportedDevice | undefined> {
        if (!this.crypto) {
            this.logger.warn("not exporting device if crypto is not enabled");
            return;
        }
        return {
            userId: this.credentials.userId!,
            deviceId: this.deviceId!,
            // XXX: Private member access.
            olmDevice: await this.crypto.olmDevice.export(),
        };
    }

    /**
     * Clear any data out of the persistent stores used by the client.
     *
     * @returns Promise which resolves when the stores have been cleared.
     */
    public clearStores(): Promise<void> {
        if (this.clientRunning) {
            throw new Error("Cannot clear stores while client is running");
        }

        const promises: Promise<void>[] = [];

        promises.push(this.store.deleteAllData());
        if (this.cryptoStore) {
            promises.push(this.cryptoStore.deleteAllData());
        }

        // delete the stores used by the rust matrix-sdk-crypto, in case they were used
        const deleteRustSdkStore = async (): Promise<void> => {
            let indexedDB: IDBFactory;
            try {
                indexedDB = globalThis.indexedDB;
                if (!indexedDB) return; // No indexedDB support
            } catch {
                // No indexedDB support
                return;
            }
            for (const dbname of [
                `${RUST_SDK_STORE_PREFIX}::matrix-sdk-crypto`,
                `${RUST_SDK_STORE_PREFIX}::matrix-sdk-crypto-meta`,
            ]) {
                const prom = new Promise((resolve, reject) => {
                    this.logger.info(`Removing IndexedDB instance ${dbname}`);
                    const req = indexedDB.deleteDatabase(dbname);
                    req.onsuccess = (_): void => {
                        this.logger.info(`Removed IndexedDB instance ${dbname}`);
                        resolve(0);
                    };
                    req.onerror = (e): void => {
                        // In private browsing, Firefox has a globalThis.indexedDB, but attempts to delete an indexeddb
                        // (even a non-existent one) fail with "DOMException: A mutation operation was attempted on a
                        // database that did not allow mutations."
                        //
                        // it seems like the only thing we can really do is ignore the error.
                        this.logger.warn(`Failed to remove IndexedDB instance ${dbname}:`, e);
                        resolve(0);
                    };
                    req.onblocked = (e): void => {
                        this.logger.info(`cannot yet remove IndexedDB instance ${dbname}`);
                    };
                });
                await prom;
            }
        };
        promises.push(deleteRustSdkStore());

        return Promise.all(promises).then(); // .then to fix types
    }

    /**
     * Get the user-id of the logged-in user
     *
     * @returns MXID for the logged-in user, or null if not logged in
     */
    public getUserId(): string | null {
        return this.credentials?.userId ?? null;
    }

    /**
     * Get the user-id of the logged-in user
     *
     * @returns MXID for the logged-in user
     * @throws Error if not logged in
     */
    public getSafeUserId(): string {
        const userId = this.getUserId();
        if (!userId) {
            throw new Error("Expected logged in user but found none.");
        }
        return userId;
    }

    /**
     * Get the domain for this client's MXID
     * @returns Domain of this MXID
     */
    public getDomain(): string | null {
        if (this.credentials?.userId) {
            return this.credentials.userId.replace(/^.*?:/, "");
        }
        return null;
    }

    /**
     * Get the local part of the current user ID e.g. "foo" in "\@foo:bar".
     * @returns The user ID localpart or null.
     */
    public getUserIdLocalpart(): string | null {
        return this.credentials?.userId?.split(":")[0].substring(1) ?? null;
    }

    /**
     * Get the device ID of this client
     * @returns device ID
     */
    public getDeviceId(): string | null {
        return this.deviceId;
    }

    /**
     * Get the session ID of this client
     * @returns session ID
     */
    public getSessionId(): string {
        return this.sessionId;
    }

    /**
     * Check if the runtime environment supports VoIP calling.
     * @returns True if VoIP is supported.
     */
    public supportsVoip(): boolean {
        return this.canSupportVoip;
    }

    /**
     * @returns
     */
    public getMediaHandler(): MediaHandler {
        return this.mediaHandler;
    }

    /**
     * Set whether VoIP calls are forced to use only TURN
     * candidates. This is the same as the forceTURN option
     * when creating the client.
     * @param force - True to force use of TURN servers
     */
    public setForceTURN(force: boolean): void {
        this.forceTURN = force;
    }

    /**
     * Set whether to advertise transfer support to other parties on Matrix calls.
     * @param support - True to advertise the 'm.call.transferee' capability
     */
    public setSupportsCallTransfer(support: boolean): void {
        this.supportsCallTransfer = support;
    }

    /**
     * Returns true if to-device signalling for group calls will be encrypted with Olm.
     * If false, it will be sent unencrypted.
     * @returns boolean Whether group call signalling will be encrypted
     */
    public getUseE2eForGroupCall(): boolean {
        return this.useE2eForGroupCall;
    }

    /**
     * Creates a new call.
     * The place*Call methods on the returned call can be used to actually place a call
     *
     * @param roomId - The room the call is to be placed in.
     * @returns the call or null if the browser doesn't support calling.
     */
    public createCall(roomId: string): MatrixCall | null {
        return createNewMatrixCall(this, roomId);
    }

    /**
     * Creates a new group call and sends the associated state event
     * to alert other members that the room now has a group call.
     *
     * @param roomId - The room the call is to be placed in.
     */
    public async createGroupCall(
        roomId: string,
        type: GroupCallType,
        isPtt: boolean,
        intent: GroupCallIntent,
        dataChannelsEnabled?: boolean,
        dataChannelOptions?: IGroupCallDataChannelOptions,
    ): Promise<GroupCall> {
        if (this.getGroupCallForRoom(roomId)) {
            throw new Error(`${roomId} already has an existing group call`);
        }

        const room = this.getRoom(roomId);

        if (!room) {
            throw new Error(`Cannot find room ${roomId}`);
        }

        // Because without Media section a WebRTC connection is not possible, so need a RTCDataChannel to set up a
        // no media WebRTC connection anyway.
        return new GroupCall(
            this,
            room,
            type,
            isPtt,
            intent,
            undefined,
            dataChannelsEnabled || this.isVoipWithNoMediaAllowed,
            dataChannelOptions,
            this.isVoipWithNoMediaAllowed,
            this.useLivekitForGroupCalls,
            this.livekitServiceURL,
        ).create();
    }

    public getLivekitServiceURL(): string | undefined {
        return this.livekitServiceURL;
    }

    // This shouldn't need to exist, but the widget API has startup ordering problems that
    // mean it doesn't know the livekit URL fast enough: remove this once this is fixed.
    public setLivekitServiceURL(newURL: string): void {
        this.livekitServiceURL = newURL;
    }

    /**
     * Wait until an initial state for the given room has been processed by the
     * client and the client is aware of any ongoing group calls. Awaiting on
     * the promise returned by this method before calling getGroupCallForRoom()
     * avoids races where getGroupCallForRoom is called before the state for that
     * room has been processed. It does not, however, fix other races, eg. two
     * clients both creating a group call at the same time.
     * @param roomId - The room ID to wait for
     * @returns A promise that resolves once existing group calls in the room
     *          have been processed.
     */
    public waitUntilRoomReadyForGroupCalls(roomId: string): Promise<void> {
        return this.groupCallEventHandler!.waitUntilRoomReadyForGroupCalls(roomId);
    }

    /**
     * Get an existing group call for the provided room.
     * @returns The group call or null if it doesn't already exist.
     */
    public getGroupCallForRoom(roomId: string): GroupCall | null {
        return this.groupCallEventHandler!.groupCalls.get(roomId) || null;
    }

    /**
     * Get the current sync state.
     * @returns the sync state, which may be null.
     * @see MatrixClient#event:"sync"
     */
    public getSyncState(): SyncState | null {
        return this.syncApi?.getSyncState() ?? null;
    }

    /**
     * Returns the additional data object associated with
     * the current sync state, or null if there is no
     * such data.
     * Sync errors, if available, are put in the 'error' key of
     * this object.
     */
    public getSyncStateData(): ISyncStateData | null {
        if (!this.syncApi) {
            return null;
        }
        return this.syncApi.getSyncStateData();
    }

    /**
     * Whether the initial sync has completed.
     * @returns True if at least one sync has happened.
     */
    public isInitialSyncComplete(): boolean {
        const state = this.getSyncState();
        if (!state) {
            return false;
        }
        return state === SyncState.Prepared || state === SyncState.Syncing;
    }

    /**
     * Return whether the client is configured for a guest account.
     * @returns True if this is a guest access_token (or no token is supplied).
     */
    public isGuest(): boolean {
        return this.isGuestAccount;
    }

    /**
     * Set whether this client is a guest account. <b>This method is experimental
     * and may change without warning.</b>
     * @param guest - True if this is a guest account.
     * @experimental if the token is a macaroon, it should be encoded in it that it is a 'guest'
     * access token, which means that the SDK can determine this entirely without
     * the dev manually flipping this flag.
     */
    public setGuest(guest: boolean): void {
        this.isGuestAccount = guest;
    }

    /**
     * Return the provided scheduler, if any.
     * @returns The scheduler or undefined
     */
    public getScheduler(): MatrixScheduler | undefined {
        return this.scheduler;
    }

    /**
     * Retry a backed off syncing request immediately. This should only be used when
     * the user <b>explicitly</b> attempts to retry their lost connection.
     * Will also retry any outbound to-device messages currently in the queue to be sent
     * (retries of regular outgoing events are handled separately, per-event).
     * @returns True if this resulted in a request being retried.
     */
    public retryImmediately(): boolean {
        // don't await for this promise: we just want to kick it off
        this.toDeviceMessageQueue.sendQueue();
        return this.syncApi?.retryImmediately() ?? false;
    }

    /**
     * Return the global notification EventTimelineSet, if any
     *
     * @returns the globl notification EventTimelineSet
     */
    public getNotifTimelineSet(): EventTimelineSet | null {
        return this.notifTimelineSet;
    }

    /**
     * Set the global notification EventTimelineSet
     *
     */
    public setNotifTimelineSet(set: EventTimelineSet): void {
        this.notifTimelineSet = set;
    }

    /**
     * Gets the cached capabilities of the homeserver, returning cached ones if available.
     * If there are no cached capabilities and none can be fetched, throw an exception.
     *
     * @returns Promise resolving with The capabilities of the homeserver
     */
    public async getCapabilities(): Promise<Capabilities> {
        const caps = this.serverCapabilitiesService.getCachedCapabilities();
        if (caps) return caps;
        return this.serverCapabilitiesService.fetchCapabilities();
    }

    /**
     * Gets the cached capabilities of the homeserver. If none have been fetched yet,
     * return undefined.
     *
     * @returns The capabilities of the homeserver
     */
    public getCachedCapabilities(): Capabilities | undefined {
        return this.serverCapabilitiesService.getCachedCapabilities();
    }

    /**
     * Fetches the latest capabilities from the homeserver, ignoring any cached
     * versions. The newly returned version is cached.
     *
     * @returns A promise which resolves to the capabilities of the homeserver
     */
    public fetchCapabilities(): Promise<Capabilities> {
        return this.serverCapabilitiesService.fetchCapabilities();
    }

    /**
     * Initialise support for end-to-end encryption in this client, using libolm.
     *
     * You should call this method after creating the matrixclient, but *before*
     * calling `startClient`, if you want to support end-to-end encryption.
     *
     * It will return a Promise which will resolve when the crypto layer has been
     * successfully initialised.
     *
     * @deprecated libolm is deprecated. Prefer {@link initRustCrypto}.
     */
    public async initLegacyCrypto(): Promise<void> {
        if (!isCryptoAvailable()) {
            throw new Error(
                `End-to-end encryption not supported in this js-sdk build: did ` +
                    `you remember to load the olm library?`,
            );
        }

        if (this.cryptoBackend) {
            this.logger.warn("Attempt to re-initialise e2e encryption on MatrixClient");
            return;
        }

        if (!this.cryptoStore) {
            // the cryptostore is provided by sdk.createClient, so this shouldn't happen
            throw new Error(`Cannot enable encryption: no cryptoStore provided`);
        }

        this.logger.debug("Crypto: Starting up crypto store...");
        await this.cryptoStore.startup();

        const userId = this.getUserId();
        if (userId === null) {
            throw new Error(
                `Cannot enable encryption on MatrixClient with unknown userId: ` +
                    `ensure userId is passed in createClient().`,
            );
        }
        if (this.deviceId === null) {
            throw new Error(
                `Cannot enable encryption on MatrixClient with unknown deviceId: ` +
                    `ensure deviceId is passed in createClient().`,
            );
        }

        const crypto = new Crypto(this, userId, this.deviceId, this.store, this.cryptoStore, this.verificationMethods!);

        this.reEmitter.reEmit(crypto, [
            LegacyCryptoEvent.KeyBackupFailed,
            LegacyCryptoEvent.KeyBackupSessionsRemaining,
            LegacyCryptoEvent.RoomKeyRequest,
            LegacyCryptoEvent.RoomKeyRequestCancellation,
            LegacyCryptoEvent.Warning,
            LegacyCryptoEvent.DevicesUpdated,
            LegacyCryptoEvent.WillUpdateDevices,
            LegacyCryptoEvent.DeviceVerificationChanged,
            LegacyCryptoEvent.UserTrustStatusChanged,
            LegacyCryptoEvent.KeysChanged,
        ]);

        this.logger.debug("Crypto: initialising crypto object...");
        await crypto.init({
            exportedOlmDevice: this.exportedOlmDeviceToImport,
            pickleKey: this.pickleKey,
        });
        delete this.exportedOlmDeviceToImport;

        this.olmVersion = Crypto.getOlmVersion();

        // if crypto initialisation was successful, tell it to attach its event handlers.
        crypto.registerEventHandlers(this as Parameters<Crypto["registerEventHandlers"]>[0]);
        this.cryptoBackend = this.crypto = crypto;

        // upload our keys in the background
        this.crypto.uploadDeviceKeys().catch((e) => {
            // TODO: throwing away this error is a really bad idea.
            this.logger.error("Error uploading device keys", e);
        });
    }

    /**
     * Initialise support for end-to-end encryption in this client, using the rust matrix-sdk-crypto.
     *
     * An alternative to {@link initLegacyCrypto}.
     *
     * **WARNING**: the cryptography stack is not thread-safe. Having multiple `MatrixClient` instances connected to
     * the same Indexed DB will cause data corruption and decryption failures. The application layer is responsible for
     * ensuring that only one `MatrixClient` issue is instantiated at a time.
     *
     * @param args.useIndexedDB - True to use an indexeddb store, false to use an in-memory store. Defaults to 'true'.
     * @param args.storageKey - A key with which to encrypt the indexeddb store. If provided, it must be exactly
     *    32 bytes of data, and must be the same each time the client is initialised for a given device.
     *    If both this and `storagePassword` are unspecified, the store will be unencrypted.
     * @param args.storagePassword - An alternative to `storageKey`. A password which will be used to derive a key to
     *    encrypt the store with. Deriving a key from a password is (deliberately) a slow operation, so prefer
     *    to pass a `storageKey` directly where possible.
     *
     * @returns a Promise which will resolve when the crypto layer has been
     *    successfully initialised.
     */
    public async initRustCrypto(
        args: {
            useIndexedDB?: boolean;
            storageKey?: Uint8Array;
            storagePassword?: string;
        } = {},
    ): Promise<void> {
        if (this.cryptoBackend) {
            this.logger.warn("Attempt to re-initialise e2e encryption on MatrixClient");
            return;
        }

        const userId = this.getUserId();
        if (userId === null) {
            throw new Error(
                `Cannot enable encryption on MatrixClient with unknown userId: ` +
                    `ensure userId is passed in createClient().`,
            );
        }
        const deviceId = this.getDeviceId();
        if (deviceId === null) {
            throw new Error(
                `Cannot enable encryption on MatrixClient with unknown deviceId: ` +
                    `ensure deviceId is passed in createClient().`,
            );
        }

        // importing rust-crypto will download the webassembly, so we delay it until we know it will be
        // needed.
        this.logger.debug("Downloading Rust crypto library");
        const RustCrypto = await import("./rust-crypto/index.ts");

        const rustCrypto = await RustCrypto.initRustCrypto({
            logger: this.logger,
            http: this.http,
            userId: userId,
            deviceId: deviceId,
            secretStorage: this.secretStorage,
            cryptoCallbacks: this.cryptoCallbacks,
            storePrefix: args.useIndexedDB === false ? null : RUST_SDK_STORE_PREFIX,
            storeKey: args.storageKey,
            storePassphrase: args.storagePassword,

            legacyCryptoStore: this.cryptoStore,
            legacyPickleKey: this.pickleKey ?? "DEFAULT_KEY",
            legacyMigrationProgressListener: (progress: number, total: number): void => {
                this.emit(CryptoEvent.LegacyCryptoStoreMigrationProgress, progress, total);
            },
        });

        rustCrypto.setSupportedVerificationMethods(this.verificationMethods);

        this.cryptoBackend = rustCrypto;

        // attach the event listeners needed by RustCrypto
        this.on(RoomMemberEvent.Membership, rustCrypto.onRoomMembership.bind(rustCrypto));
        this.on(ClientEvent.Event, (event) => {
            rustCrypto.onLiveEventFromSync(event);
        });

        // re-emit the events emitted by the crypto impl
        this.reEmitter.reEmit(rustCrypto, [
            CryptoEvent.VerificationRequestReceived,
            CryptoEvent.UserTrustStatusChanged,
            CryptoEvent.KeyBackupStatus,
            CryptoEvent.KeyBackupSessionsRemaining,
            CryptoEvent.KeyBackupFailed,
            CryptoEvent.KeyBackupDecryptionKeyCached,
            CryptoEvent.KeysChanged,
            CryptoEvent.DevicesUpdated,
            CryptoEvent.WillUpdateDevices,
            CryptoEvent.DehydratedDeviceCreated,
            CryptoEvent.DehydratedDeviceUploaded,
            CryptoEvent.RehydrationStarted,
            CryptoEvent.RehydrationProgress,
            CryptoEvent.RehydrationCompleted,
            CryptoEvent.RehydrationError,
            CryptoEvent.DehydrationKeyCached,
            CryptoEvent.DehydratedDeviceRotationError,
        ]);
    }

    /**
     * Access the server-side secret storage API for this client.
     */
    public get secretStorage(): ServerSideSecretStorage {
        return this._secretStorage;
    }

    /**
     * Access the crypto API for this client.
     *
     * If end-to-end encryption has been enabled for this client (via {@link initLegacyCrypto} or {@link initRustCrypto}),
     * returns an object giving access to the crypto API. Otherwise, returns `undefined`.
     */
    public getCrypto(): CryptoApi | undefined {
        return this.cryptoBackend;
    }

    /**
     * Is end-to-end crypto enabled for this client.
     * @returns True if end-to-end is enabled.
     * @deprecated prefer {@link getCrypto}
     */
    public isCryptoEnabled(): boolean {
        return !!this.cryptoBackend;
    }

    /**
     * Get the Ed25519 key for this device
     *
     * @returns base64-encoded ed25519 key. Null if crypto is
     *    disabled.
     *
     * @deprecated Not supported for Rust Cryptography.Prefer {@link CryptoApi.getOwnDeviceKeys}
     */
    public getDeviceEd25519Key(): string | null {
        return this.crypto?.getDeviceEd25519Key() ?? null;
    }

    /**
     * Get the Curve25519 key for this device
     *
     * @returns base64-encoded curve25519 key. Null if crypto is
     *    disabled.
     *
     * @deprecated Not supported for Rust Cryptography. Use {@link CryptoApi.getOwnDeviceKeys}
     */
    public getDeviceCurve25519Key(): string | null {
        return this.crypto?.getDeviceCurve25519Key() ?? null;
    }

    /**
     * @deprecated Does nothing.
     */
    public async uploadKeys(): Promise<void> {
        this.logger.warn("MatrixClient.uploadKeys is deprecated");
    }

    /**
     * Download the keys for a list of users and stores the keys in the session
     * store.
     * @param userIds - The users to fetch.
     * @param forceDownload - Always download the keys even if cached.
     *
     * @returns A promise which resolves to a map userId-\>deviceId-\>`DeviceInfo`
     *
     * @deprecated Not supported for Rust Cryptography. Prefer {@link CryptoApi.getUserDeviceInfo}
     */
    public downloadKeys(userIds: string[], forceDownload?: boolean): Promise<DeviceInfoMap> {
        if (!this.crypto) {
            return Promise.reject(new Error("End-to-end encryption disabled"));
        }
        return this.crypto.downloadKeys(userIds, forceDownload);
    }

    /**
     * Get the stored device keys for a user id
     *
     * @param userId - the user to list keys for.
     *
     * @returns list of devices
     * @deprecated Not supported for Rust Cryptography. Prefer {@link CryptoApi.getUserDeviceInfo}
     */
    public getStoredDevicesForUser(userId: string): DeviceInfo[] {
        if (!this.crypto) {
            throw new Error("End-to-end encryption disabled");
        }
        return this.crypto.getStoredDevicesForUser(userId) || [];
    }

    /**
     * Get the stored device key for a user id and device id
     *
     * @param userId - the user to list keys for.
     * @param deviceId - unique identifier for the device
     *
     * @returns device or null
     * @deprecated Not supported for Rust Cryptography. Prefer {@link CryptoApi.getUserDeviceInfo}
     */
    public getStoredDevice(userId: string, deviceId: string): DeviceInfo | null {
        if (!this.crypto) {
            throw new Error("End-to-end encryption disabled");
        }
        return this.crypto.getStoredDevice(userId, deviceId) || null;
    }

    /**
     * Mark the given device as verified
     *
     * @param userId - owner of the device
     * @param deviceId - unique identifier for the device or user's
     * cross-signing public key ID.
     *
     * @param verified - whether to mark the device as verified. defaults
     *   to 'true'.
     *
     * @returns
     *
     * @remarks
     * Fires {@link CryptoEvent#DeviceVerificationChanged}
     *
     * @deprecated Not supported for Rust Cryptography.
     */
    public setDeviceVerified(userId: string, deviceId: string, verified = true): Promise<void> {
        const prom = this.setDeviceVerification(userId, deviceId, verified, null, null);

        // if one of the user's own devices is being marked as verified / unverified,
        // check the key backup status, since whether or not we use this depends on
        // whether it has a signature from a verified device
        if (userId == this.credentials.userId) {
            this.checkKeyBackup();
        }
        return prom;
    }

    /**
     * Mark the given device as blocked/unblocked
     *
     * @param userId - owner of the device
     * @param deviceId - unique identifier for the device or user's
     * cross-signing public key ID.
     *
     * @param blocked - whether to mark the device as blocked. defaults
     *   to 'true'.
     *
     * @returns
     *
     * @remarks
     * Fires {@link LegacyCryptoEvent.DeviceVerificationChanged}
     *
     * @deprecated Not supported for Rust Cryptography.
     */
    public setDeviceBlocked(userId: string, deviceId: string, blocked = true): Promise<void> {
        return this.setDeviceVerification(userId, deviceId, null, blocked, null);
    }

    /**
     * Mark the given device as known/unknown
     *
     * @param userId - owner of the device
     * @param deviceId - unique identifier for the device or user's
     * cross-signing public key ID.
     *
     * @param known - whether to mark the device as known. defaults
     *   to 'true'.
     *
     * @returns
     *
     * @remarks
     * Fires {@link CryptoEvent#DeviceVerificationChanged}
     *
     * @deprecated Not supported for Rust Cryptography.
     */
    public setDeviceKnown(userId: string, deviceId: string, known = true): Promise<void> {
        return this.setDeviceVerification(userId, deviceId, null, null, known);
    }

    private async setDeviceVerification(
        userId: string,
        deviceId: string,
        verified?: boolean | null,
        blocked?: boolean | null,
        known?: boolean | null,
    ): Promise<void> {
        if (!this.crypto) {
            throw new Error("End-to-end encryption disabled");
        }
        await this.crypto.setDeviceVerification(userId, deviceId, verified, blocked, known);
    }

    /**
     * Request a key verification from another user, using a DM.
     *
     * @param userId - the user to request verification with
     * @param roomId - the room to use for verification
     *
     * @returns resolves to a VerificationRequest
     *    when the request has been sent to the other party.
     *
     * @deprecated Not supported for Rust Cryptography. Prefer {@link CryptoApi.requestVerificationDM}.
     */
    public requestVerificationDM(userId: string, roomId: string): Promise<VerificationRequest> {
        if (!this.crypto) {
            throw new Error("End-to-end encryption disabled");
        }
        return this.crypto.requestVerificationDM(userId, roomId);
    }

    /**
     * Finds a DM verification request that is already in progress for the given room id
     *
     * @param roomId - the room to use for verification
     *
     * @returns the VerificationRequest that is in progress, if any
     * @deprecated Not supported for Rust Cryptography. Prefer {@link CryptoApi.findVerificationRequestDMInProgress}.
     */
    public findVerificationRequestDMInProgress(roomId: string): VerificationRequest | undefined {
        if (!this.cryptoBackend) {
            throw new Error("End-to-end encryption disabled");
        } else if (!this.crypto) {
            // Hack for element-R to avoid breaking the cypress tests. We can get rid of this once the react-sdk is
            // updated to use CryptoApi.findVerificationRequestDMInProgress.
            return undefined;
        }
        return this.crypto.findVerificationRequestDMInProgress(roomId);
    }

    /**
     * Returns all to-device verification requests that are already in progress for the given user id
     *
     * @param userId - the ID of the user to query
     *
     * @returns the VerificationRequests that are in progress
     * @deprecated Not supported for Rust Cryptography. Prefer {@link CryptoApi.getVerificationRequestsToDeviceInProgress}.
     */
    public getVerificationRequestsToDeviceInProgress(userId: string): VerificationRequest[] {
        if (!this.crypto) {
            throw new Error("End-to-end encryption disabled");
        }
        return this.crypto.getVerificationRequestsToDeviceInProgress(userId);
    }

    /**
     * Request a key verification from another user.
     *
     * @param userId - the user to request verification with
     * @param devices - array of device IDs to send requests to.  Defaults to
     *    all devices owned by the user
     *
     * @returns resolves to a VerificationRequest
     *    when the request has been sent to the other party.
     *
     * @deprecated Not supported for Rust Cryptography. Prefer {@link CryptoApi#requestOwnUserVerification} or {@link CryptoApi#requestDeviceVerification}.
     */
    public requestVerification(userId: string, devices?: string[]): Promise<VerificationRequest> {
        if (!this.crypto) {
            throw new Error("End-to-end encryption disabled");
        }
        return this.crypto.requestVerification(userId, devices);
    }

    /**
     * Begin a key verification.
     *
     * @param method - the verification method to use
     * @param userId - the user to verify keys with
     * @param deviceId - the device to verify
     *
     * @returns a verification object
     * @deprecated Prefer {@link CryptoApi#requestOwnUserVerification} or {@link CryptoApi#requestDeviceVerification}.
     */
    public beginKeyVerification(method: string, userId: string, deviceId: string): Verification<any, any> {
        if (!this.crypto) {
            throw new Error("End-to-end encryption disabled");
        }
        return this.crypto.beginKeyVerification(method, userId, deviceId);
    }

    /**
     * @deprecated Use {@link MatrixClient#secretStorage} and {@link SecretStorage.ServerSideSecretStorage#checkKey}.
     */
    public checkSecretStorageKey(key: Uint8Array, info: SecretStorageKeyDescription): Promise<boolean> {
        return this.secretStorage.checkKey(key, info);
    }

    /**
     * Set the global override for whether the client should ever send encrypted
     * messages to unverified devices.  This provides the default for rooms which
     * do not specify a value.
     *
     * @param value - whether to blacklist all unverified devices by default
     *
     * @deprecated Prefer direct access to {@link CryptoApi.globalBlacklistUnverifiedDevices}:
     *
     * ```javascript
     * client.getCrypto().globalBlacklistUnverifiedDevices = value;
     * ```
     */
    public setGlobalBlacklistUnverifiedDevices(value: boolean): boolean {
        if (!this.cryptoBackend) {
            throw new Error("End-to-end encryption disabled");
        }
        this.cryptoBackend.globalBlacklistUnverifiedDevices = value;
        return value;
    }

    /**
     * @returns whether to blacklist all unverified devices by default
     *
     * @deprecated Prefer direct access to {@link CryptoApi.globalBlacklistUnverifiedDevices}:
     *
     * ```javascript
     * value = client.getCrypto().globalBlacklistUnverifiedDevices;
     * ```
     */
    public getGlobalBlacklistUnverifiedDevices(): boolean {
        if (!this.cryptoBackend) {
            throw new Error("End-to-end encryption disabled");
        }
        return this.cryptoBackend.globalBlacklistUnverifiedDevices;
    }

    /**
     * Set whether sendMessage in a room with unknown and unverified devices
     * should throw an error and not send them message. This has 'Global' for
     * symmetry with setGlobalBlacklistUnverifiedDevices but there is currently
     * no room-level equivalent for this setting.
     *
     * This API is currently UNSTABLE and may change or be removed without notice.
     *
     * It has no effect with the Rust crypto implementation.
     *
     * @param value - whether error on unknown devices
     *
     * ```ts
     * client.getCrypto().globalErrorOnUnknownDevices = value;
     * ```
     */
    public setGlobalErrorOnUnknownDevices(value: boolean): void {
        if (!this.cryptoBackend) {
            throw new Error("End-to-end encryption disabled");
        }
        this.cryptoBackend.globalErrorOnUnknownDevices = value;
    }

    /**
     * @returns whether to error on unknown devices
     *
     * This API is currently UNSTABLE and may change or be removed without notice.
     */
    public getGlobalErrorOnUnknownDevices(): boolean {
        if (!this.cryptoBackend) {
            throw new Error("End-to-end encryption disabled");
        }
        return this.cryptoBackend.globalErrorOnUnknownDevices;
    }

    /**
     * Get the ID of one of the user's cross-signing keys
     *
     * @param type - The type of key to get the ID of.  One of
     *     "master", "self_signing", or "user_signing".  Defaults to "master".
     *
     * @returns the key ID
     * @deprecated Not supported for Rust Cryptography. prefer {@link Crypto.CryptoApi#getCrossSigningKeyId}
     */
    public getCrossSigningId(type: CrossSigningKey | string = CrossSigningKey.Master): string | null {
        if (!this.crypto) {
            throw new Error("End-to-end encryption disabled");
        }
        return this.crypto.getCrossSigningId(type);
    }

    /**
     * Get the cross signing information for a given user.
     *
     * The cross-signing API is currently UNSTABLE and may change without notice.
     *
     * @param userId - the user ID to get the cross-signing info for.
     *
     * @returns the cross signing information for the user.
     * @deprecated Not supported for Rust Cryptography. Prefer {@link CryptoApi#userHasCrossSigningKeys}
     */
    public getStoredCrossSigningForUser(userId: string): CrossSigningInfo | null {
        if (!this.cryptoBackend) {
            throw new Error("End-to-end encryption disabled");
        }
        return this.cryptoBackend.getStoredCrossSigningForUser(userId);
    }

    /**
     * Check whether a given user is trusted.
     *
     * The cross-signing API is currently UNSTABLE and may change without notice.
     *
     * @param userId - The ID of the user to check.
     *
     * @deprecated Use {@link Crypto.CryptoApi.getUserVerificationStatus | `CryptoApi.getUserVerificationStatus`}
     */
    public checkUserTrust(userId: string): UserTrustLevel {
        if (!this.cryptoBackend) {
            throw new Error("End-to-end encryption disabled");
        }
        return this.cryptoBackend.checkUserTrust(userId);
    }

    /**
     * Check whether a given device is trusted.
     *
     * The cross-signing API is currently UNSTABLE and may change without notice.
     *
     * @param userId - The ID of the user whose devices is to be checked.
     * @param deviceId - The ID of the device to check
     *
     * @deprecated Use {@link Crypto.CryptoApi.getDeviceVerificationStatus | `CryptoApi.getDeviceVerificationStatus`}
     */
    public checkDeviceTrust(userId: string, deviceId: string): DeviceTrustLevel {
        if (!this.crypto) {
            throw new Error("End-to-end encryption disabled");
        }
        return this.crypto.checkDeviceTrust(userId, deviceId);
    }

    /**
     * Check whether one of our own devices is cross-signed by our
     * user's stored keys, regardless of whether we trust those keys yet.
     *
     * @param deviceId - The ID of the device to check
     *
     * @returns true if the device is cross-signed
     *
     * @deprecated Not supported for Rust Cryptography.
     */
    public checkIfOwnDeviceCrossSigned(deviceId: string): boolean {
        if (!this.crypto) {
            throw new Error("End-to-end encryption disabled");
        }
        return this.crypto.checkIfOwnDeviceCrossSigned(deviceId);
    }

    /**
     * Check the copy of our cross-signing key that we have in the device list and
     * see if we can get the private key. If so, mark it as trusted.
     * @param opts - ICheckOwnCrossSigningTrustOpts object
     *
     * @deprecated Unneeded for the new crypto
     */
    public checkOwnCrossSigningTrust(opts?: ICheckOwnCrossSigningTrustOpts): Promise<void> {
        if (!this.cryptoBackend) {
            throw new Error("End-to-end encryption disabled");
        }
        return this.cryptoBackend.checkOwnCrossSigningTrust(opts);
    }

    /**
     * Checks that a given cross-signing private key matches a given public key.
     * This can be used by the getCrossSigningKey callback to verify that the
     * private key it is about to supply is the one that was requested.
     * @param privateKey - The private key
     * @param expectedPublicKey - The public key
     * @returns true if the key matches, otherwise false
     *
     * @deprecated Not supported for Rust Cryptography.
     */
    public checkCrossSigningPrivateKey(privateKey: Uint8Array, expectedPublicKey: string): boolean {
        if (!this.crypto) {
            throw new Error("End-to-end encryption disabled");
        }
        return this.crypto.checkCrossSigningPrivateKey(privateKey, expectedPublicKey);
    }

    /**
     * @deprecated Not supported for Rust Cryptography. Prefer {@link CryptoApi#requestDeviceVerification}.
     */
    public legacyDeviceVerification(userId: string, deviceId: string, method: string): Promise<VerificationRequest> {
        if (!this.crypto) {
            throw new Error("End-to-end encryption disabled");
        }
        return this.crypto.legacyDeviceVerification(userId, deviceId, method);
    }

    /**
     * Perform any background tasks that can be done before a message is ready to
     * send, in order to speed up sending of the message.
     * @param room - the room the event is in
     *
     * @deprecated Prefer {@link CryptoApi.prepareToEncrypt | `CryptoApi.prepareToEncrypt`}:
     *
     * ```javascript
     * client.getCrypto().prepareToEncrypt(room);
     * ```
     */
    public prepareToEncrypt(room: Room): void {
        if (!this.cryptoBackend) {
            throw new Error("End-to-end encryption disabled");
        }
        this.cryptoBackend.prepareToEncrypt(room);
    }

    /**
     * Checks if the user has previously published cross-signing keys
     *
     * This means downloading the devicelist for the user and checking if the list includes
     * the cross-signing pseudo-device.
     *
     * @deprecated Prefer {@link CryptoApi.userHasCrossSigningKeys | `CryptoApi.userHasCrossSigningKeys`}:
     *
     * ```javascript
     * result = client.getCrypto().userHasCrossSigningKeys();
     * ```
     */
    public userHasCrossSigningKeys(): Promise<boolean> {
        if (!this.cryptoBackend) {
            throw new Error("End-to-end encryption disabled");
        }
        return this.cryptoBackend.userHasCrossSigningKeys();
    }

    /**
     * Checks whether cross signing:
     * - is enabled on this account and trusted by this device
     * - has private keys either cached locally or stored in secret storage
     *
     * If this function returns false, bootstrapCrossSigning() can be used
     * to fix things such that it returns true. That is to say, after
     * bootstrapCrossSigning() completes successfully, this function should
     * return true.
     * @returns True if cross-signing is ready to be used on this device
     * @deprecated Prefer {@link CryptoApi.isCrossSigningReady | `CryptoApi.isCrossSigningReady`}:
     */
    public isCrossSigningReady(): Promise<boolean> {
        if (!this.cryptoBackend) {
            throw new Error("End-to-end encryption disabled");
        }
        return this.cryptoBackend.isCrossSigningReady();
    }

    /**
     * Bootstrap cross-signing by creating keys if needed. If everything is already
     * set up, then no changes are made, so this is safe to run to ensure
     * cross-signing is ready for use.
     *
     * This function:
     * - creates new cross-signing keys if they are not found locally cached nor in
     *   secret storage (if it has been set up)
     *
     * @deprecated Prefer {@link CryptoApi.bootstrapCrossSigning | `CryptoApi.bootstrapCrossSigning`}.
     */
    public bootstrapCrossSigning(opts: BootstrapCrossSigningOpts): Promise<void> {
        if (!this.cryptoBackend) {
            throw new Error("End-to-end encryption disabled");
        }
        return this.cryptoBackend.bootstrapCrossSigning(opts);
    }

    /**
     * Whether to trust a others users signatures of their devices.
     * If false, devices will only be considered 'verified' if we have
     * verified that device individually (effectively disabling cross-signing).
     *
     * Default: true
     *
     * @returns True if trusting cross-signed devices
     *
     * @deprecated Prefer {@link CryptoApi.getTrustCrossSignedDevices | `CryptoApi.getTrustCrossSignedDevices`}.
     */
    public getCryptoTrustCrossSignedDevices(): boolean {
        if (!this.cryptoBackend) {
            throw new Error("End-to-end encryption disabled");
        }
        return this.cryptoBackend.getTrustCrossSignedDevices();
    }

    /**
     * See getCryptoTrustCrossSignedDevices
     *
     * @param val - True to trust cross-signed devices
     *
     * @deprecated Prefer {@link CryptoApi.setTrustCrossSignedDevices | `CryptoApi.setTrustCrossSignedDevices`}.
     */
    public setCryptoTrustCrossSignedDevices(val: boolean): void {
        if (!this.cryptoBackend) {
            throw new Error("End-to-end encryption disabled");
        }
        this.cryptoBackend.setTrustCrossSignedDevices(val);
    }

    /**
     * Counts the number of end to end session keys that are waiting to be backed up
     * @returns Promise which resolves to the number of sessions requiring backup
     *
     * @deprecated Not supported for Rust Cryptography.
     */
    public countSessionsNeedingBackup(): Promise<number> {
        if (!this.crypto) {
            throw new Error("End-to-end encryption disabled");
        }
        return this.crypto.countSessionsNeedingBackup();
    }

    /**
     * Get information about the encryption of an event
     *
     * @param event - event to be checked
     * @returns The event information.
     * @deprecated Prefer {@link Crypto.CryptoApi.getEncryptionInfoForEvent | `CryptoApi.getEncryptionInfoForEvent`}.
     */
    public getEventEncryptionInfo(event: MatrixEvent): IEncryptedEventInfo {
        if (!this.cryptoBackend) {
            throw new Error("End-to-end encryption disabled");
        }
        return this.cryptoBackend.getEventEncryptionInfo(event);
    }

    /**
     * Create a recovery key from a user-supplied passphrase.
     *
     * The Secure Secret Storage API is currently UNSTABLE and may change without notice.
     *
     * @param password - Passphrase string that can be entered by the user
     *     when restoring the backup as an alternative to entering the recovery key.
     *     Optional.
     * @returns Object with public key metadata, encoded private
     *     recovery key which should be disposed of after displaying to the user,
     *     and raw private key to avoid round tripping if needed.
     *
     * @deprecated Prefer {@link CryptoApi.createRecoveryKeyFromPassphrase | `CryptoApi.createRecoveryKeyFromPassphrase`}.
     */
    public createRecoveryKeyFromPassphrase(password?: string): Promise<IRecoveryKey> {
        if (!this.cryptoBackend) {
            throw new Error("End-to-end encryption disabled");
        }
        return this.cryptoBackend.createRecoveryKeyFromPassphrase(password);
    }

    /**
     * Checks whether secret storage:
     * - is enabled on this account
     * - is storing cross-signing private keys
     * - is storing session backup key (if enabled)
     *
     * If this function returns false, bootstrapSecretStorage() can be used
     * to fix things such that it returns true. That is to say, after
     * bootstrapSecretStorage() completes successfully, this function should
     * return true.
     *
     * @returns True if secret storage is ready to be used on this device
     * @deprecated Prefer {@link CryptoApi.isSecretStorageReady | `CryptoApi.isSecretStorageReady`}.
     */
    public isSecretStorageReady(): Promise<boolean> {
        if (!this.cryptoBackend) {
            throw new Error("End-to-end encryption disabled");
        }
        return this.cryptoBackend.isSecretStorageReady();
    }

    /**
     * Bootstrap Secure Secret Storage if needed by creating a default key. If everything is
     * already set up, then no changes are made, so this is safe to run to ensure secret
     * storage is ready for use.
     *
     * This function
     * - creates a new Secure Secret Storage key if no default key exists
     *   - if a key backup exists, it is migrated to store the key in the Secret
     *     Storage
     * - creates a backup if none exists, and one is requested
     * - migrates Secure Secret Storage to use the latest algorithm, if an outdated
     *   algorithm is found
     *
     * @deprecated Use {@link CryptoApi.bootstrapSecretStorage | `CryptoApi.bootstrapSecretStorage`}.
     */
    public bootstrapSecretStorage(opts: ICreateSecretStorageOpts): Promise<void> {
        if (!this.cryptoBackend) {
            throw new Error("End-to-end encryption disabled");
        }
        return this.cryptoBackend.bootstrapSecretStorage(opts);
    }

    /**
     * Add a key for encrypting secrets.
     *
     * The Secure Secret Storage API is currently UNSTABLE and may change without notice.
     *
     * @param algorithm - the algorithm used by the key
     * @param opts - the options for the algorithm.  The properties used
     *     depend on the algorithm given.
     * @param keyName - the name of the key.  If not given, a random name will be generated.
     *
     * @returns An object with:
     *     keyId: the ID of the key
     *     keyInfo: details about the key (iv, mac, passphrase)
     *
     * @deprecated Use {@link MatrixClient#secretStorage} and {@link SecretStorage.ServerSideSecretStorage#addKey}.
     */
    public addSecretStorageKey(
        algorithm: string,
        opts: AddSecretStorageKeyOpts,
        keyName?: string,
    ): Promise<{ keyId: string; keyInfo: SecretStorageKeyDescription }> {
        return this.secretStorage.addKey(algorithm, opts, keyName);
    }

    /**
     * Check whether we have a key with a given ID.
     *
     * The Secure Secret Storage API is currently UNSTABLE and may change without notice.
     *
     * @param keyId - The ID of the key to check
     *     for. Defaults to the default key ID if not provided.
     * @returns Whether we have the key.
     *
     * @deprecated Use {@link MatrixClient#secretStorage} and {@link SecretStorage.ServerSideSecretStorage#hasKey}.
     */
    public hasSecretStorageKey(keyId?: string): Promise<boolean> {
        return this.secretStorage.hasKey(keyId);
    }

    /**
     * Store an encrypted secret on the server.
     *
     * The Secure Secret Storage API is currently UNSTABLE and may change without notice.
     *
     * @param name - The name of the secret
     * @param secret - The secret contents.
     * @param keys - The IDs of the keys to use to encrypt the secret or null/undefined
     *     to use the default (will throw if no default key is set).
     *
     * @deprecated Use {@link MatrixClient#secretStorage} and {@link SecretStorage.ServerSideSecretStorage#store}.
     */
    public storeSecret(name: string, secret: string, keys?: string[]): Promise<void> {
        return this.secretStorage.store(name, secret, keys);
    }

    /**
     * Get a secret from storage.
     *
     * The Secure Secret Storage API is currently UNSTABLE and may change without notice.
     *
     * @param name - the name of the secret
     *
     * @returns the contents of the secret
     *
     * @deprecated Use {@link MatrixClient#secretStorage} and {@link SecretStorage.ServerSideSecretStorage#get}.
     */
    public getSecret(name: string): Promise<string | undefined> {
        return this.secretStorage.get(name);
    }

    /**
     * Check if a secret is stored on the server.
     *
     * The Secure Secret Storage API is currently UNSTABLE and may change without notice.
     *
     * @param name - the name of the secret
     * @returns map of key name to key info the secret is encrypted
     *     with, or null if it is not present or not encrypted with a trusted
     *     key
     *
     * @deprecated Use {@link MatrixClient#secretStorage} and {@link SecretStorage.ServerSideSecretStorage#isStored}.
     */
    public isSecretStored(name: SecretStorageKey): Promise<Record<string, SecretStorageKeyDescription> | null> {
        return this.secretStorage.isStored(name);
    }

    /**
     * Request a secret from another device.
     *
     * The Secure Secret Storage API is currently UNSTABLE and may change without notice.
     *
     * @param name - the name of the secret to request
     * @param devices - the devices to request the secret from
     *
     * @returns the secret request object
     * @deprecated Not supported for Rust Cryptography.
     */
    public requestSecret(name: string, devices: string[]): ISecretRequest {
        if (!this.crypto) {
            throw new Error("End-to-end encryption disabled");
        }
        return this.crypto.requestSecret(name, devices);
    }

    /**
     * Get the current default key ID for encrypting secrets.
     *
     * The Secure Secret Storage API is currently UNSTABLE and may change without notice.
     *
     * @returns The default key ID or null if no default key ID is set
     *
     * @deprecated Use {@link MatrixClient#secretStorage} and {@link SecretStorage.ServerSideSecretStorage#getDefaultKeyId}.
     */
    public getDefaultSecretStorageKeyId(): Promise<string | null> {
        return this.secretStorage.getDefaultKeyId();
    }

    /**
     * Set the current default key ID for encrypting secrets.
     *
     * The Secure Secret Storage API is currently UNSTABLE and may change without notice.
     *
     * @param keyId - The new default key ID
     *
     * @deprecated Use {@link MatrixClient#secretStorage} and {@link SecretStorage.ServerSideSecretStorage#setDefaultKeyId}.
     */
    public setDefaultSecretStorageKeyId(keyId: string): Promise<void> {
        return this.secretStorage.setDefaultKeyId(keyId);
    }

    /**
     * Checks that a given secret storage private key matches a given public key.
     * This can be used by the getSecretStorageKey callback to verify that the
     * private key it is about to supply is the one that was requested.
     *
     * The Secure Secret Storage API is currently UNSTABLE and may change without notice.
     *
     * @param privateKey - The private key
     * @param expectedPublicKey - The public key
     * @returns true if the key matches, otherwise false
     *
     * @deprecated The use of asymmetric keys for SSSS is deprecated.
     *     Use {@link SecretStorage.ServerSideSecretStorage#checkKey} for symmetric keys.
     */
    public checkSecretStoragePrivateKey(privateKey: Uint8Array, expectedPublicKey: string): boolean {
        if (!this.crypto) {
            throw new Error("End-to-end encryption disabled");
        }
        return this.crypto.checkSecretStoragePrivateKey(privateKey, expectedPublicKey);
    }

    /**
     * Get e2e information on the device that sent an event
     *
     * @param event - event to be checked
     * @deprecated Not supported for Rust Cryptography.
     */
    public async getEventSenderDeviceInfo(event: MatrixEvent): Promise<DeviceInfo | null> {
        if (!this.crypto) {
            return null;
        }
        return this.crypto.getEventSenderDeviceInfo(event);
    }

    /**
     * Check if the sender of an event is verified
     *
     * @param event - event to be checked
     *
     * @returns true if the sender of this event has been verified using
     * {@link MatrixClient#setDeviceVerified}.
     *
     * @deprecated Not supported for Rust Cryptography.
     */
    public async isEventSenderVerified(event: MatrixEvent): Promise<boolean> {
        const device = await this.getEventSenderDeviceInfo(event);
        if (!device) {
            return false;
        }
        return device.isVerified();
    }

    /**
     * Get outgoing room key request for this event if there is one.
     * @param event - The event to check for
     *
     * @returns A room key request, or null if there is none
     *
     * @deprecated Not supported for Rust Cryptography.
     */
    public getOutgoingRoomKeyRequest(event: MatrixEvent): Promise<OutgoingRoomKeyRequest | null> {
        if (!this.crypto) {
            throw new Error("End-to-End encryption disabled");
        }
        const wireContent = event.getWireContent();
        const requestBody: IRoomKeyRequestBody = {
            session_id: wireContent.session_id,
            sender_key: wireContent.sender_key,
            algorithm: wireContent.algorithm,
            room_id: event.getRoomId()!,
        };
        if (!requestBody.session_id || !requestBody.sender_key || !requestBody.algorithm || !requestBody.room_id) {
            return Promise.resolve(null);
        }
        return this.crypto.cryptoStore.getOutgoingRoomKeyRequest(requestBody);
    }

    /**
     * Cancel a room key request for this event if one is ongoing and resend the
     * request.
     * @param event - event of which to cancel and resend the room
     *                            key request.
     * @returns A promise that will resolve when the key request is queued
     *
     * @deprecated Not supported for Rust Cryptography.
     */
    public cancelAndResendEventRoomKeyRequest(event: MatrixEvent): Promise<void> {
        if (!this.crypto) {
            throw new Error("End-to-End encryption disabled");
        }
        return event.cancelAndResendKeyRequest(this.crypto, this.getUserId()!);
    }

    /**
     * Enable end-to-end encryption for a room. This does not modify room state.
     * Any messages sent before the returned promise resolves will be sent unencrypted.
     * @param roomId - The room ID to enable encryption in.
     * @param config - The encryption config for the room.
     * @returns A promise that will resolve when encryption is set up.
     *
     * @deprecated Not supported for Rust Cryptography. To enable encryption in a room, send an `m.room.encryption`
     * state event.
     */
    public setRoomEncryption(roomId: string, config: IRoomEncryption): Promise<void> {
        if (!this.crypto) {
            throw new Error("End-to-End encryption disabled");
        }
        return this.crypto.setRoomEncryption(roomId, config);
    }

    /**
     * Whether encryption is enabled for a room.
     * @param roomId - the room id to query.
     * @returns whether encryption is enabled.
     *
     * @deprecated Not correctly supported for Rust Cryptography. Use {@link CryptoApi.isEncryptionEnabledInRoom} and/or
     *    {@link Room.hasEncryptionStateEvent}.
     */
    public isRoomEncrypted(roomId: string): boolean {
        const room = this.getRoom(roomId);
        if (!room) {
            // we don't know about this room, so can't determine if it should be
            // encrypted. Let's assume not.
            return false;
        }

        // if there is an 'm.room.encryption' event in this room, it should be
        // encrypted (independently of whether we actually support encryption)
        if (room.hasEncryptionStateEvent()) {
            return true;
        }

        // we don't have an m.room.encrypted event, but that might be because
        // the server is hiding it from us. Check the store to see if it was
        // previously encrypted.
        return this.crypto?.isRoomEncrypted(roomId) ?? false;
    }

    /**
     * Encrypts and sends a given object via Olm to-device messages to a given
     * set of devices.
     *
     * @param userDeviceInfoArr - list of deviceInfo objects representing the devices to send to
     *
     * @param payload - fields to include in the encrypted payload
     *
     * @returns Promise which
     *     resolves once the message has been encrypted and sent to the given
     *     userDeviceMap, and returns the `{ contentMap, deviceInfoByDeviceId }`
     *     of the successfully sent messages.
     *
     * @deprecated Instead use {@link CryptoApi.encryptToDeviceMessages} followed by {@link queueToDevice}.
     */
    public encryptAndSendToDevices(userDeviceInfoArr: IOlmDevice<DeviceInfo>[], payload: object): Promise<void> {
        if (!this.crypto) {
            throw new Error("End-to-End encryption disabled");
        }
        return this.crypto.encryptAndSendToDevices(userDeviceInfoArr, payload);
    }

    /**
     * Forces the current outbound group session to be discarded such
     * that another one will be created next time an event is sent.
     *
     * @param roomId - The ID of the room to discard the session for
     *
     * @deprecated Prefer {@link CryptoApi.forceDiscardSession | `CryptoApi.forceDiscardSession`}:
     */
    public forceDiscardSession(roomId: string): void {
        if (!this.cryptoBackend) {
            throw new Error("End-to-End encryption disabled");
        }
        this.cryptoBackend.forceDiscardSession(roomId);
    }

    /**
     * Get a list containing all of the room keys
     *
     * This should be encrypted before returning it to the user.
     *
     * @returns a promise which resolves to a list of session export objects
     *
     * @deprecated Prefer {@link CryptoApi.exportRoomKeys | `CryptoApi.exportRoomKeys`}:
     *
     * ```javascript
     * sessionData = await client.getCrypto().exportRoomKeys();
     * ```
     */
    public exportRoomKeys(): Promise<IMegolmSessionData[]> {
        if (!this.cryptoBackend) {
            return Promise.reject(new Error("End-to-end encryption disabled"));
        }
        return this.cryptoBackend.exportRoomKeys();
    }

    /**
     * Import a list of room keys previously exported by exportRoomKeys
     *
     * @param keys - a list of session export objects
     * @param opts - options object
     *
     * @returns a promise which resolves when the keys have been imported
     *
     * @deprecated Prefer {@link CryptoApi.importRoomKeys | `CryptoApi.importRoomKeys`}:
     * ```javascript
     *  await client.getCrypto()?.importRoomKeys([..]);
     * ```
     */
    public importRoomKeys(keys: IMegolmSessionData[], opts?: ImportRoomKeysOpts): Promise<void> {
        if (!this.cryptoBackend) {
            throw new Error("End-to-end encryption disabled");
        }
        return this.cryptoBackend.importRoomKeys(keys, opts);
    }

    /**
     * Force a re-check of the local key backup status against
     * what's on the server.
     *
     * @returns Object with backup info (as returned by
     *     getKeyBackupVersion) in backupInfo and
     *     trust information (as returned by isKeyBackupTrusted)
     *     in trustInfo.
     *
     * @deprecated Prefer {@link Crypto.CryptoApi.checkKeyBackupAndEnable}.
     */
    public checkKeyBackup(): Promise<IKeyBackupCheck | null> {
        if (!this.crypto) {
            throw new Error("End-to-end encryption disabled");
        }
        return this.crypto.backupManager.checkKeyBackup();
    }

    /**
     * Get information about the current key backup from the server.
     *
     * Performs some basic validity checks on the shape of the result, and raises an error if it is not as expected.
     *
     * **Note**: there is no (supported) way to distinguish between "failure to talk to the server" and "another client
     * uploaded a key backup version using an algorithm I don't understand.
     *
     * @returns Information object from API, or null if no backup is present on the server.
     *
     * @deprecated Prefer {@link CryptoApi.getKeyBackupInfo}.
     */
    public async getKeyBackupVersion(): Promise<IKeyBackupInfo | null> {
        let res: IKeyBackupInfo;
        try {
            res = await this.http.authedRequest<IKeyBackupInfo>(
                Method.Get,
                "/room_keys/version",
                undefined,
                undefined,
                { prefix: ClientPrefix.V3 },
            );
        } catch (e) {
            if ((<MatrixError>e).errcode === "M_NOT_FOUND") {
                return null;
            } else {
                throw e;
            }
        }
        BackupManager.checkBackupVersion(res);
        return res;
    }

    /**
     * @param info - key backup info dict from getKeyBackupVersion()
     *
     * @deprecated Not supported for Rust Cryptography. Prefer {@link CryptoApi.isKeyBackupTrusted | `CryptoApi.isKeyBackupTrusted`}.
     */
    public isKeyBackupTrusted(info: IKeyBackupInfo): Promise<TrustInfo> {
        if (!this.crypto) {
            throw new Error("End-to-end encryption disabled");
        }
        return this.crypto.backupManager.isKeyBackupTrusted(info);
    }

    /**
     * @returns true if the client is configured to back up keys to
     *     the server, otherwise false. If we haven't completed a successful check
     *     of key backup status yet, returns null.
     *
     * @deprecated Not supported for Rust Cryptography. Prefer direct access to {@link Crypto.CryptoApi.getActiveSessionBackupVersion}:
     *
     * ```javascript
     * let enabled = (await client.getCrypto().getActiveSessionBackupVersion()) !== null;
     * ```
     */
    public getKeyBackupEnabled(): boolean | null {
        if (!this.crypto) {
            throw new Error("End-to-end encryption disabled");
        }
        return this.crypto.backupManager.getKeyBackupEnabled();
    }

    /**
     * Enable backing up of keys, using data previously returned from
     * getKeyBackupVersion.
     *
     * @param info - Backup information object as returned by getKeyBackupVersion
     * @returns Promise which resolves when complete.
     *
     * @deprecated Do not call this directly. Instead call {@link Crypto.CryptoApi.checkKeyBackupAndEnable}.
     */
    public enableKeyBackup(info: IKeyBackupInfo): Promise<void> {
        if (!this.crypto) {
            throw new Error("End-to-end encryption disabled");
        }

        return this.crypto.backupManager.enableKeyBackup(info);
    }

    /**
     * Disable backing up of keys.
     *
     * @deprecated Not supported for Rust Cryptography. It should be unnecessary to disable key backup.
     */
    public disableKeyBackup(): void {
        if (!this.crypto) {
            throw new Error("End-to-end encryption disabled");
        }

        this.crypto.backupManager.disableKeyBackup();
    }

    /**
     * Set up the data required to create a new backup version.  The backup version
     * will not be created and enabled until createKeyBackupVersion is called.
     *
     * @param password - Passphrase string that can be entered by the user
     *     when restoring the backup as an alternative to entering the recovery key.
     *     Optional.
     *
     * @returns Object that can be passed to createKeyBackupVersion and
     *     additionally has a 'recovery_key' member with the user-facing recovery key string.
     *
     * @deprecated Not supported for Rust cryptography. Use {@link Crypto.CryptoApi.resetKeyBackup | `CryptoApi.resetKeyBackup`}.
     */
    public async prepareKeyBackupVersion(
        password?: string | Uint8Array | null,
        opts: IKeyBackupPrepareOpts = { secureSecretStorage: false },
    ): Promise<Pick<IPreparedKeyBackupVersion, "algorithm" | "auth_data" | "recovery_key">> {
        if (!this.crypto) {
            throw new Error("End-to-end encryption disabled");
        }

        // eslint-disable-next-line camelcase
        const { algorithm, auth_data, recovery_key, privateKey } =
            await this.crypto.backupManager.prepareKeyBackupVersion(password);

        if (opts.secureSecretStorage) {
            await this.secretStorage.store("m.megolm_backup.v1", encodeBase64(privateKey));
            this.logger.info("Key backup private key stored in secret storage");
        }

        return {
            algorithm,
            /* eslint-disable camelcase */
            auth_data,
            recovery_key,
            /* eslint-enable camelcase */
        };
    }

    /**
     * Check whether the key backup private key is stored in secret storage.
     * @returns map of key name to key info the secret is
     *     encrypted with, or null if it is not present or not encrypted with a
     *     trusted key
     */
    public isKeyBackupKeyStored(): Promise<Record<string, SecretStorageKeyDescription> | null> {
        return Promise.resolve(this.secretStorage.isStored("m.megolm_backup.v1"));
    }

    /**
     * Create a new key backup version and enable it, using the information return
     * from prepareKeyBackupVersion.
     *
     * @param info - Info object from prepareKeyBackupVersion
     * @returns Object with 'version' param indicating the version created
     *
     * @deprecated Use {@link Crypto.CryptoApi.resetKeyBackup | `CryptoApi.resetKeyBackup`}.
     */
    public async createKeyBackupVersion(info: IKeyBackupInfo): Promise<IKeyBackupInfo> {
        if (!this.crypto) {
            throw new Error("End-to-end encryption disabled");
        }

        await this.crypto.backupManager.createKeyBackupVersion(info);

        const data = {
            algorithm: info.algorithm,
            auth_data: info.auth_data,
        };

        // Sign the backup auth data with the device key for backwards compat with
        // older devices with cross-signing. This can probably go away very soon in
        // favour of just signing with the cross-singing master key.
        // XXX: Private member access
        await this.crypto.signObject(data.auth_data);

        if (
            this.cryptoCallbacks.getCrossSigningKey &&
            // XXX: Private member access
            this.crypto.crossSigningInfo.getId()
        ) {
            // now also sign the auth data with the cross-signing master key
            // we check for the callback explicitly here because we still want to be able
            // to create an un-cross-signed key backup if there is a cross-signing key but
            // no callback supplied.
            // XXX: Private member access
            await this.crypto.crossSigningInfo.signObject(data.auth_data, "master");
        }

        const res = await this.http.authedRequest<IKeyBackupInfo>(Method.Post, "/room_keys/version", undefined, data);

        // We could assume everything's okay and enable directly, but this ensures
        // we run the same signature verification that will be used for future
        // sessions.
        await this.checkKeyBackup();
        if (!this.getKeyBackupEnabled()) {
            this.logger.error("Key backup not usable even though we just created it");
        }

        return res;
    }

    /**
     * @deprecated Use {@link Crypto.CryptoApi.deleteKeyBackupVersion | `CryptoApi.deleteKeyBackupVersion`}.
     */
    public async deleteKeyBackupVersion(version: string): Promise<void> {
        if (!this.cryptoBackend) {
            throw new Error("End-to-end encryption disabled");
        }

        await this.cryptoBackend.deleteKeyBackupVersion(version);
    }

    private makeKeyBackupPath(roomId?: string, sessionId?: string, version?: string): IKeyBackupPath {
        let path: string;
        if (sessionId !== undefined) {
            path = utils.encodeUri("/room_keys/keys/$roomId/$sessionId", {
                $roomId: roomId!,
                $sessionId: sessionId,
            });
        } else if (roomId !== undefined) {
            path = utils.encodeUri("/room_keys/keys/$roomId", {
                $roomId: roomId,
            });
        } else {
            path = "/room_keys/keys";
        }
        const queryData = version === undefined ? undefined : { version };
        return { path, queryData };
    }

    /**
     * Back up session keys to the homeserver.
     * @param roomId - ID of the room that the keys are for Optional.
     * @param sessionId - ID of the session that the keys are for Optional.
     * @param version - backup version Optional.
     * @param data - Object keys to send
     * @returns a promise that will resolve when the keys
     * are uploaded
     *
     * @deprecated Not supported for Rust Cryptography.
     */
    public sendKeyBackup(
        roomId: undefined,
        sessionId: undefined,
        version: string | undefined,
        data: IKeyBackup,
    ): Promise<void>;
    public sendKeyBackup(
        roomId: string,
        sessionId: undefined,
        version: string | undefined,
        data: IKeyBackup,
    ): Promise<void>;
    public sendKeyBackup(
        roomId: string,
        sessionId: string,
        version: string | undefined,
        data: IKeyBackup,
    ): Promise<void>;
    public async sendKeyBackup(
        roomId: string | undefined,
        sessionId: string | undefined,
        version: string | undefined,
        data: IKeyBackup,
    ): Promise<void> {
        if (!this.crypto) {
            throw new Error("End-to-end encryption disabled");
        }

        const path = this.makeKeyBackupPath(roomId!, sessionId!, version);
        await this.http.authedRequest(Method.Put, path.path, path.queryData, data, { prefix: ClientPrefix.V3 });
    }

    /**
     * Marks all group sessions as needing to be backed up and schedules them to
     * upload in the background as soon as possible.
     *
     * @deprecated Not supported for Rust Cryptography. This is done automatically as part of
     * {@link CryptoApi.resetKeyBackup}, so there is probably no need to call this manually.
     */
    public async scheduleAllGroupSessionsForBackup(): Promise<void> {
        if (!this.crypto) {
            throw new Error("End-to-end encryption disabled");
        }

        await this.crypto.backupManager.scheduleAllGroupSessionsForBackup();
    }

    /**
     * Marks all group sessions as needing to be backed up without scheduling
     * them to upload in the background.
     *
     * (This is done automatically as part of {@link CryptoApi.resetKeyBackup},
     * so there is probably no need to call this manually.)
     *
     * @returns Promise which resolves to the number of sessions requiring a backup.
     * @deprecated Not supported for Rust Cryptography.
     */
    public flagAllGroupSessionsForBackup(): Promise<number> {
        if (!this.crypto) {
            throw new Error("End-to-end encryption disabled");
        }

        return this.crypto.backupManager.flagAllGroupSessionsForBackup();
    }

    /**
     * Return true if recovery key is valid.
     * Try to decode the recovery key and check if it's successful.
     * @param recoveryKey
     * @deprecated Use {@link decodeRecoveryKey} directly
     */
    public isValidRecoveryKey(recoveryKey: string): boolean {
        try {
            decodeRecoveryKey(recoveryKey);
            return true;
        } catch {
            return false;
        }
    }

    /**
     * Get the raw key for a key backup from the password
     * Used when migrating key backups into SSSS
     *
     * The cross-signing API is currently UNSTABLE and may change without notice.
     *
     * @param password - Passphrase
     * @param backupInfo - Backup metadata from `checkKeyBackup`
     * @returns key backup key
     * @deprecated Deriving a backup key from a passphrase is not part of the matrix spec. Instead, a random key is generated and stored/shared via 4S.
     */
    public keyBackupKeyFromPassword(password: string, backupInfo: IKeyBackupInfo): Promise<Uint8Array> {
        return keyFromAuthData(backupInfo.auth_data, password);
    }

    /**
     * Get the raw key for a key backup from the recovery key
     * Used when migrating key backups into SSSS
     *
     * The cross-signing API is currently UNSTABLE and may change without notice.
     *
     * @param recoveryKey - The recovery key
     * @returns key backup key
     * @deprecated Use {@link decodeRecoveryKey} directly
     */
    public keyBackupKeyFromRecoveryKey(recoveryKey: string): Uint8Array {
        return decodeRecoveryKey(recoveryKey);
    }

    /**
     * Restore from an existing key backup via a passphrase.
     *
     * @param password - Passphrase
     * @param targetRoomId - Room ID to target a specific room.
     * Restores all rooms if omitted.
     * @param targetSessionId - Session ID to target a specific session.
     * Restores all sessions if omitted.
     * @param backupInfo - Backup metadata from `getKeyBackupVersion` or `checkKeyBackup`.`backupInfo`
     * @param opts - Optional params such as callbacks
     * @returns Status of restoration with `total` and `imported`
     * key counts.
     *
     * @deprecated Prefer {@link CryptoApi.restoreKeyBackupWithPassphrase | `CryptoApi.restoreKeyBackupWithPassphrase`}.
     */
    public async restoreKeyBackupWithPassword(
        password: string,
        targetRoomId: undefined,
        targetSessionId: undefined,
        backupInfo: IKeyBackupInfo,
        opts: IKeyBackupRestoreOpts,
    ): Promise<IKeyBackupRestoreResult>;
    /**
     * @deprecated Prefer {@link CryptoApi.restoreKeyBackupWithPassphrase | `CryptoApi.restoreKeyBackupWithPassphrase`}.
     */
    public async restoreKeyBackupWithPassword(
        password: string,
        targetRoomId: string,
        targetSessionId: undefined,
        backupInfo: IKeyBackupInfo,
        opts: IKeyBackupRestoreOpts,
    ): Promise<IKeyBackupRestoreResult>;
    /**
     * @deprecated Prefer {@link CryptoApi.restoreKeyBackupWithPassphrase | `CryptoApi.restoreKeyBackupWithPassphrase`}.
     */
    public async restoreKeyBackupWithPassword(
        password: string,
        targetRoomId: string,
        targetSessionId: string,
        backupInfo: IKeyBackupInfo,
        opts: IKeyBackupRestoreOpts,
    ): Promise<IKeyBackupRestoreResult>;
    /**
     * @deprecated Prefer {@link CryptoApi.restoreKeyBackupWithPassphrase | `CryptoApi.restoreKeyBackupWithPassphrase`}.
     */
    public async restoreKeyBackupWithPassword(
        password: string,
        targetRoomId: string | undefined,
        targetSessionId: string | undefined,
        backupInfo: IKeyBackupInfo,
        opts: IKeyBackupRestoreOpts,
    ): Promise<IKeyBackupRestoreResult> {
        const privKey = await keyFromAuthData(backupInfo.auth_data, password);
        return this.restoreKeyBackup(privKey, targetRoomId!, targetSessionId!, backupInfo, opts);
    }

    /**
     * Restore from an existing key backup via a private key stored in secret
     * storage.
     *
     * @param backupInfo - Backup metadata from `checkKeyBackup`
     * @param targetRoomId - Room ID to target a specific room.
     * Restores all rooms if omitted.
     * @param targetSessionId - Session ID to target a specific session.
     * Restores all sessions if omitted.
     * @param opts - Optional params such as callbacks
     * @returns Status of restoration with `total` and `imported`
     * key counts.
     *
     * @deprecated Prefer {@link CryptoApi.restoreKeyBackup | `CryptoApi.restoreKeyBackup`}.
     */
    public async restoreKeyBackupWithSecretStorage(
        backupInfo: IKeyBackupInfo,
        targetRoomId?: string,
        targetSessionId?: string,
        opts?: IKeyBackupRestoreOpts,
    ): Promise<IKeyBackupRestoreResult> {
        if (!this.cryptoBackend) {
            throw new Error("End-to-end encryption disabled");
        }
        const storedKey = await this.secretStorage.get("m.megolm_backup.v1");

        // ensure that the key is in the right format.  If not, fix the key and
        // store the fixed version
        const fixedKey = fixBackupKey(storedKey);
        if (fixedKey) {
            const keys = await this.secretStorage.getKey();
            await this.secretStorage.store("m.megolm_backup.v1", fixedKey, [keys![0]]);
        }

        const privKey = decodeBase64(fixedKey || storedKey!);
        return this.restoreKeyBackup(privKey, targetRoomId!, targetSessionId!, backupInfo, opts);
    }

    /**
     * Restore from an existing key backup via an encoded recovery key.
     *
     * @param recoveryKey - Encoded recovery key
     * @param targetRoomId - Room ID to target a specific room.
     * Restores all rooms if omitted.
     * @param targetSessionId - Session ID to target a specific session.
     * Restores all sessions if omitted.
     * @param backupInfo - Backup metadata from `checkKeyBackup`
     * @param opts - Optional params such as callbacks

     * @returns Status of restoration with `total` and `imported`
     * key counts.
     *
     * @deprecated Prefer {@link CryptoApi.restoreKeyBackup | `CryptoApi.restoreKeyBackup`}.
     */
    public restoreKeyBackupWithRecoveryKey(
        recoveryKey: string,
        targetRoomId: undefined,
        targetSessionId: undefined,
        backupInfo: IKeyBackupInfo,
        opts?: IKeyBackupRestoreOpts,
    ): Promise<IKeyBackupRestoreResult>;
    /**
     * @deprecated Prefer {@link CryptoApi.restoreKeyBackup | `CryptoApi.restoreKeyBackup`}.
     */
    public restoreKeyBackupWithRecoveryKey(
        recoveryKey: string,
        targetRoomId: string,
        targetSessionId: undefined,
        backupInfo: IKeyBackupInfo,
        opts?: IKeyBackupRestoreOpts,
    ): Promise<IKeyBackupRestoreResult>;
    /**
     * @deprecated Prefer {@link CryptoApi.restoreKeyBackup | `CryptoApi.restoreKeyBackup`}.
     */
    public restoreKeyBackupWithRecoveryKey(
        recoveryKey: string,
        targetRoomId: string,
        targetSessionId: string,
        backupInfo: IKeyBackupInfo,
        opts?: IKeyBackupRestoreOpts,
    ): Promise<IKeyBackupRestoreResult>;
    /**
     * @deprecated Prefer {@link CryptoApi.restoreKeyBackup | `CryptoApi.restoreKeyBackup`}.
     */
    public restoreKeyBackupWithRecoveryKey(
        recoveryKey: string,
        targetRoomId: string | undefined,
        targetSessionId: string | undefined,
        backupInfo: IKeyBackupInfo,
        opts?: IKeyBackupRestoreOpts,
    ): Promise<IKeyBackupRestoreResult> {
        const privKey = decodeRecoveryKey(recoveryKey);
        return this.restoreKeyBackup(privKey, targetRoomId!, targetSessionId!, backupInfo, opts);
    }

    /**
     * Restore from an existing key backup via a private key stored locally
     * @param targetRoomId
     * @param targetSessionId
     * @param backupInfo
     * @param opts
     *
     * @deprecated Prefer {@link CryptoApi.restoreKeyBackup | `CryptoApi.restoreKeyBackup`}.
     */
    public async restoreKeyBackupWithCache(
        targetRoomId: undefined,
        targetSessionId: undefined,
        backupInfo: IKeyBackupInfo,
        opts?: IKeyBackupRestoreOpts,
    ): Promise<IKeyBackupRestoreResult>;
    /**
     * @deprecated Prefer {@link CryptoApi.restoreKeyBackup | `CryptoApi.restoreKeyBackup`}.
     */
    public async restoreKeyBackupWithCache(
        targetRoomId: string,
        targetSessionId: undefined,
        backupInfo: IKeyBackupInfo,
        opts?: IKeyBackupRestoreOpts,
    ): Promise<IKeyBackupRestoreResult>;
    /**
     * @deprecated Prefer {@link CryptoApi.restoreKeyBackup | `CryptoApi.restoreKeyBackup`}.
     */
    public async restoreKeyBackupWithCache(
        targetRoomId: string,
        targetSessionId: string,
        backupInfo: IKeyBackupInfo,
        opts?: IKeyBackupRestoreOpts,
    ): Promise<IKeyBackupRestoreResult>;
    /**
     * @deprecated Prefer {@link CryptoApi.restoreKeyBackup | `CryptoApi.restoreKeyBackup`}.
     */
    public async restoreKeyBackupWithCache(
        targetRoomId: string | undefined,
        targetSessionId: string | undefined,
        backupInfo: IKeyBackupInfo,
        opts?: IKeyBackupRestoreOpts,
    ): Promise<IKeyBackupRestoreResult> {
        if (!this.cryptoBackend) {
            throw new Error("End-to-end encryption disabled");
        }
        const privKey = await this.cryptoBackend.getSessionBackupPrivateKey();
        if (!privKey) {
            throw new Error("Couldn't get key");
        }
        return this.restoreKeyBackup(privKey, targetRoomId!, targetSessionId!, backupInfo, opts);
    }

    private async restoreKeyBackup(
        privKey: Uint8Array,
        targetRoomId: undefined,
        targetSessionId: undefined,
        backupInfo: IKeyBackupInfo,
        opts?: IKeyBackupRestoreOpts,
    ): Promise<IKeyBackupRestoreResult>;
    private async restoreKeyBackup(
        privKey: Uint8Array,
        targetRoomId: string,
        targetSessionId: undefined,
        backupInfo: IKeyBackupInfo,
        opts?: IKeyBackupRestoreOpts,
    ): Promise<IKeyBackupRestoreResult>;
    private async restoreKeyBackup(
        privKey: Uint8Array,
        targetRoomId: string,
        targetSessionId: string,
        backupInfo: IKeyBackupInfo,
        opts?: IKeyBackupRestoreOpts,
    ): Promise<IKeyBackupRestoreResult>;
    private async restoreKeyBackup(
        privKey: Uint8Array,
        targetRoomId: string | undefined,
        targetSessionId: string | undefined,
        backupInfo: IKeyBackupInfo,
        opts?: IKeyBackupRestoreOpts,
    ): Promise<IKeyBackupRestoreResult> {
        const cacheCompleteCallback = opts?.cacheCompleteCallback;
        const progressCallback = opts?.progressCallback;

        if (!this.cryptoBackend) {
            throw new Error("End-to-end encryption disabled");
        }

        if (!backupInfo.version) {
            throw new Error("Backup version must be defined");
        }
        const backupVersion = backupInfo.version!;

        let totalKeyCount = 0;
        let totalFailures = 0;
        let totalImported = 0;

        const path = this.makeKeyBackupPath(targetRoomId, targetSessionId, backupVersion);

        const backupDecryptor = await this.cryptoBackend.getBackupDecryptor(backupInfo, privKey);

        const untrusted = !backupDecryptor.sourceTrusted;

        try {
            if (!(privKey instanceof Uint8Array)) {
                // eslint-disable-next-line @typescript-eslint/no-base-to-string
                throw new Error(`restoreKeyBackup expects Uint8Array, got ${privKey}`);
            }
            // Cache the key, if possible.
            // This is async.
            this.cryptoBackend
                .storeSessionBackupPrivateKey(privKey, backupVersion)
                .catch((e) => {
                    this.logger.warn("Error caching session backup key:", e);
                })
                .then(cacheCompleteCallback);

            if (progressCallback) {
                progressCallback({
                    stage: "fetch",
                });
            }

            const res = await this.http.authedRequest<IRoomsKeysResponse | IRoomKeysResponse | IKeyBackupSession>(
                Method.Get,
                path.path,
                path.queryData,
                undefined,
                { prefix: ClientPrefix.V3 },
            );

            // We have finished fetching the backup, go to next step
            if (progressCallback) {
                progressCallback({
                    stage: "load_keys",
                });
            }

            if ((res as IRoomsKeysResponse).rooms) {
                // We have a full backup here, it can get quite big, so we need to decrypt and import it in chunks.

                // Get the total count as a first pass
                totalKeyCount = this.getTotalKeyCount(res as IRoomsKeysResponse);
                // Now decrypt and import the keys in chunks
                await this.handleDecryptionOfAFullBackup(
                    res as IRoomsKeysResponse,
                    backupDecryptor,
                    200,
                    async (chunk) => {
                        // We have a chunk of decrypted keys: import them
                        try {
                            const backupVersion = backupInfo.version!;
                            await this.cryptoBackend!.importBackedUpRoomKeys(chunk, backupVersion, {
                                untrusted,
                            });
                            totalImported += chunk.length;
                        } catch (e) {
                            totalFailures += chunk.length;
                            // We failed to import some keys, but we should still try to import the rest?
                            // Log the error and continue
                            logger.error("Error importing keys from backup", e);
                        }

                        if (progressCallback) {
                            progressCallback({
                                total: totalKeyCount,
                                successes: totalImported,
                                stage: "load_keys",
                                failures: totalFailures,
                            });
                        }
                    },
                );
            } else if ((res as IRoomKeysResponse).sessions) {
                // For now we don't chunk for a single room backup, but we could in the future.
                // Currently it is not used by the application.
                const sessions = (res as IRoomKeysResponse).sessions;
                totalKeyCount = Object.keys(sessions).length;
                const keys = await backupDecryptor.decryptSessions(sessions);
                for (const k of keys) {
                    k.room_id = targetRoomId!;
                }
                await this.cryptoBackend.importBackedUpRoomKeys(keys, backupVersion, {
                    progressCallback,
                    untrusted,
                });
                totalImported = keys.length;
            } else {
                totalKeyCount = 1;
                try {
                    const [key] = await backupDecryptor.decryptSessions({
                        [targetSessionId!]: res as IKeyBackupSession,
                    });
                    key.room_id = targetRoomId!;
                    key.session_id = targetSessionId!;

                    await this.cryptoBackend.importBackedUpRoomKeys([key], backupVersion, {
                        progressCallback,
                        untrusted,
                    });
                    totalImported = 1;
                } catch (e) {
                    this.logger.debug("Failed to decrypt megolm session from backup", e);
                }
            }
        } finally {
            backupDecryptor.free();
        }

        /// in case entering the passphrase would add a new signature?
        await this.cryptoBackend.checkKeyBackupAndEnable();

        return { total: totalKeyCount, imported: totalImported };
    }

    /**
     * This method calculates the total number of keys present in the response of a `/room_keys/keys` call.
     *
     * @param res - The response from the server containing the keys to be counted.
     *
     * @returns The total number of keys in the backup.
     */
    private getTotalKeyCount(res: IRoomsKeysResponse): number {
        const rooms = res.rooms;
        let totalKeyCount = 0;
        for (const roomData of Object.values(rooms)) {
            if (!roomData.sessions) continue;
            totalKeyCount += Object.keys(roomData.sessions).length;
        }
        return totalKeyCount;
    }

    /**
     * This method handles the decryption of a full backup, i.e a call to `/room_keys/keys`.
     * It will decrypt the keys in chunks and call the `block` callback for each chunk.
     *
     * @param res - The response from the server containing the keys to be decrypted.
     * @param backupDecryptor - An instance of the BackupDecryptor class used to decrypt the keys.
     * @param chunkSize - The size of the chunks to be processed at a time.
     * @param block - A callback function that is called for each chunk of keys.
     *
     * @returns A promise that resolves when the decryption is complete.
     */
    private async handleDecryptionOfAFullBackup(
        res: IRoomsKeysResponse,
        backupDecryptor: BackupDecryptor,
        chunkSize: number,
        block: (chunk: IMegolmSessionData[]) => Promise<void>,
    ): Promise<void> {
        const rooms = (res as IRoomsKeysResponse).rooms;

        let groupChunkCount = 0;
        let chunkGroupByRoom: Map<string, IKeyBackupRoomSessions> = new Map();

        const handleChunkCallback = async (roomChunks: Map<string, IKeyBackupRoomSessions>): Promise<void> => {
            const currentChunk: IMegolmSessionData[] = [];
            for (const roomId of roomChunks.keys()) {
                const decryptedSessions = await backupDecryptor.decryptSessions(roomChunks.get(roomId)!);
                for (const sessionId in decryptedSessions) {
                    const k = decryptedSessions[sessionId];
                    k.room_id = roomId;
                    currentChunk.push(k);
                }
            }
            await block(currentChunk);
        };

        for (const [roomId, roomData] of Object.entries(rooms)) {
            if (!roomData.sessions) continue;

            chunkGroupByRoom.set(roomId, {});

            for (const [sessionId, session] of Object.entries(roomData.sessions)) {
                const sessionsForRoom = chunkGroupByRoom.get(roomId)!;
                sessionsForRoom[sessionId] = session;
                groupChunkCount += 1;
                if (groupChunkCount >= chunkSize) {
                    // We have enough chunks to decrypt
                    await handleChunkCallback(chunkGroupByRoom);
                    chunkGroupByRoom = new Map();
                    // There might be remaining keys for that room, so add back an entry for the current room.
                    chunkGroupByRoom.set(roomId, {});
                    groupChunkCount = 0;
                }
            }
        }

        // Handle remaining chunk if needed
        if (groupChunkCount > 0) {
            await handleChunkCallback(chunkGroupByRoom);
        }
    }

    public deleteKeysFromBackup(roomId: undefined, sessionId: undefined, version?: string): Promise<void>;
    public deleteKeysFromBackup(roomId: string, sessionId: undefined, version?: string): Promise<void>;
    public deleteKeysFromBackup(roomId: string, sessionId: string, version?: string): Promise<void>;
    public async deleteKeysFromBackup(roomId?: string, sessionId?: string, version?: string): Promise<void> {
        const path = this.makeKeyBackupPath(roomId!, sessionId!, version);
        await this.http.authedRequest(Method.Delete, path.path, path.queryData, undefined, { prefix: ClientPrefix.V3 });
    }

    /**
     * Get the config for the media repository.
     * @returns Promise which resolves with an object containing the config.
     */
    public getMediaConfig(): Promise<IMediaConfig> {
        return this.http.authedRequest(Method.Get, "/config", undefined, undefined, {
            prefix: MediaPrefix.V3,
        });
    }

    /**
     * Get the room for the given room ID.
     * This function will return a valid room for any room for which a Room event
     * has been emitted. Note in particular that other events, eg. RoomState.members
     * will be emitted for a room before this function will return the given room.
     * @param roomId - The room ID
     * @returns The Room or null if it doesn't exist or there is no data store.
     */
    public getRoom(roomId: string | undefined): Room | null {
        if (!roomId) {
            return null;
        }
        return this.store.getRoom(roomId);
    }

    /**
     * Retrieve all known rooms.
     * @returns A list of rooms, or an empty list if there is no data store.
     */
    public getRooms(): Room[] {
        return this.store.getRooms();
    }

    /**
     * Retrieve all rooms that should be displayed to the user
     * This is essentially getRooms() with some rooms filtered out, eg. old versions
     * of rooms that have been replaced or (in future) other rooms that have been
     * marked at the protocol level as not to be displayed to the user.
     *
     * @param msc3946ProcessDynamicPredecessor - if true, look for an
     *                                           m.room.predecessor state event and
     *                                           use it if found (MSC3946).
     * @returns A list of rooms, or an empty list if there is no data store.
     */
    public getVisibleRooms(msc3946ProcessDynamicPredecessor = false): Room[] {
        const allRooms = this.store.getRooms();

        const replacedRooms = new Set();
        for (const r of allRooms) {
            const predecessor = r.findPredecessor(msc3946ProcessDynamicPredecessor)?.roomId;
            if (predecessor) {
                replacedRooms.add(predecessor);
            }
        }

        return allRooms.filter((r) => {
            const tombstone = r.currentState.getStateEvents(EventType.RoomTombstone, "");
            if (tombstone && replacedRooms.has(r.roomId)) {
                return false;
            }
            return true;
        });
    }

    /**
     * Retrieve a user.
     * @param userId - The user ID to retrieve.
     * @returns A user or null if there is no data store or the user does
     * not exist.
     */
    public getUser(userId: string): User | null {
        return this.store.getUser(userId);
    }

    /**
     * Retrieve all known users.
     * @returns A list of users, or an empty list if there is no data store.
     */
    public getUsers(): User[] {
        return this.store.getUsers();
    }

    /**
     * Set account data event for the current user.
     * It will retry the request up to 5 times.
     * @param eventType - The event type
     * @param content - the contents object for the event
     * @returns Promise which resolves: an empty object
     * @returns Rejects: with an error response.
     */
    public setAccountData<K extends keyof AccountDataEvents>(
        eventType: K,
        content: AccountDataEvents[K] | Record<string, never>,
    ): Promise<EmptyObject> {
        const path = utils.encodeUri("/user/$userId/account_data/$type", {
            $userId: this.credentials.userId!,
            $type: eventType,
        });
        return retryNetworkOperation(5, () => {
            return this.http.authedRequest(Method.Put, path, undefined, content);
        });
    }

    /**
     * Get account data event of given type for the current user.
     * @param eventType - The event type
     * @returns The contents of the given account data event
     */
    public getAccountData<K extends keyof AccountDataEvents>(eventType: K): MatrixEvent | undefined {
        return this.store.getAccountData(eventType);
    }

    /**
     * Get account data event of given type for the current user. This variant
     * gets account data directly from the homeserver if the local store is not
     * ready, which can be useful very early in startup before the initial sync.
     * @param eventType - The event type
     * @returns Promise which resolves: The contents of the given account data event.
     * @returns Rejects: with an error response.
     */
    public async getAccountDataFromServer<K extends keyof AccountDataEvents>(
        eventType: K,
    ): Promise<AccountDataEvents[K] | null> {
        if (this.isInitialSyncComplete()) {
            const event = this.store.getAccountData(eventType);
            if (!event) {
                return null;
            }
            // The network version below returns just the content, so this branch
            // does the same to match.
            return event.getContent<AccountDataEvents[K]>();
        }
        const path = utils.encodeUri("/user/$userId/account_data/$type", {
            $userId: this.credentials.userId!,
            $type: eventType,
        });
        try {
            return await this.http.authedRequest(Method.Get, path);
        } catch (e) {
            if ((<MatrixError>e).data?.errcode === "M_NOT_FOUND") {
                return null;
            }
            throw e;
        }
    }

    public async deleteAccountData(eventType: keyof AccountDataEvents): Promise<void> {
        const msc3391DeleteAccountDataServerSupport = this.canSupport.get(Feature.AccountDataDeletion);
        // if deletion is not supported overwrite with empty content
        if (msc3391DeleteAccountDataServerSupport === ServerSupport.Unsupported) {
            await this.setAccountData(eventType, {});
            return;
        }
        const path = utils.encodeUri("/user/$userId/account_data/$type", {
            $userId: this.getSafeUserId(),
            $type: eventType,
        });
        const options =
            msc3391DeleteAccountDataServerSupport === ServerSupport.Unstable
                ? { prefix: "/_matrix/client/unstable/org.matrix.msc3391" }
                : undefined;
        return await this.http.authedRequest(Method.Delete, path, undefined, undefined, options);
    }

    /**
     * Gets the users that are ignored by this client
     * @returns The array of users that are ignored (empty if none)
     */
    public getIgnoredUsers(): string[] {
        const event = this.getAccountData(EventType.IgnoredUserList);
        if (!event?.getContent()["ignored_users"]) return [];
        return Object.keys(event.getContent()["ignored_users"]);
    }

    /**
     * Sets the users that the current user should ignore.
     * @param userIds - the user IDs to ignore
     * @returns Promise which resolves: an empty object
     * @returns Rejects: with an error response.
     */
    public setIgnoredUsers(userIds: string[]): Promise<EmptyObject> {
        const content = { ignored_users: {} as Record<string, EmptyObject> };
        userIds.forEach((u) => {
            content.ignored_users[u] = {};
        });
        return this.setAccountData(EventType.IgnoredUserList, content);
    }

    /**
     * Gets whether or not a specific user is being ignored by this client.
     * @param userId - the user ID to check
     * @returns true if the user is ignored, false otherwise
     */
    public isUserIgnored(userId: string): boolean {
        return this.getIgnoredUsers().includes(userId);
    }

    /**
     * Join a room. If you have already joined the room, this will no-op.
     * @param roomIdOrAlias - The room ID or room alias to join.
     * @param opts - Options when joining the room.
     * @returns Promise which resolves: Room object.
     * @returns Rejects: with an error response.
     */
    public async joinRoom(roomIdOrAlias: string, opts: IJoinRoomOpts = {}): Promise<Room> {
        if (opts.syncRoom === undefined) {
            opts.syncRoom = true;
        }

        const room = this.getRoom(roomIdOrAlias);
        if (room?.hasMembershipState(this.credentials.userId!, KnownMembership.Join)) return room;

        let signPromise: Promise<IThirdPartySigned | void> = Promise.resolve();

        if (opts.inviteSignUrl) {
            const url = new URL(opts.inviteSignUrl);
            url.searchParams.set("mxid", this.credentials.userId!);
            signPromise = this.http.requestOtherUrl<IThirdPartySigned>(Method.Post, url);
        }

        const queryParams: QueryDict = {};
        if (opts.viaServers) {
            // server_name has been deprecated in favour of via with Matrix >1.11 (MSC4156)
            queryParams.server_name = opts.viaServers;
            queryParams.via = opts.viaServers;
        }

        const data: IJoinRequestBody = {};
        const signedInviteObj = await signPromise;
        if (signedInviteObj) {
            data.third_party_signed = signedInviteObj;
        }

        const path = utils.encodeUri("/join/$roomid", { $roomid: roomIdOrAlias });
        const res = await this.http.authedRequest<{ room_id: string }>(Method.Post, path, queryParams, data);

        const roomId = res.room_id;
        // In case we were originally given an alias, check the room cache again
        // with the resolved ID - this method is supposed to no-op if we already
        // were in the room, after all.
        const resolvedRoom = this.getRoom(roomId);
        if (resolvedRoom?.hasMembershipState(this.credentials.userId!, KnownMembership.Join)) return resolvedRoom;

        const syncApi = new SyncApi(this, this.clientOpts, this.buildSyncApiOptions());
        const syncRoom = syncApi.createRoom(roomId);
        if (opts.syncRoom) {
            // v2 will do this for us
            // return syncApi.syncRoom(room);
        }
        return syncRoom;
    }

    /**
     * Knock a room. If you have already knocked the room, this will no-op.
     * @param roomIdOrAlias - The room ID or room alias to knock.
     * @param opts - Options when knocking the room.
     * @returns Promise which resolves: `{room_id: {string}}`
     * @returns Rejects: with an error response.
     */
    public knockRoom(roomIdOrAlias: string, opts: KnockRoomOpts = {}): Promise<{ room_id: string }> {
        const room = this.getRoom(roomIdOrAlias);
        if (room?.hasMembershipState(this.credentials.userId!, KnownMembership.Knock)) {
            return Promise.resolve({ room_id: room.roomId });
        }

        const path = utils.encodeUri("/knock/$roomIdOrAlias", { $roomIdOrAlias: roomIdOrAlias });

        const queryParams: QueryDict = {};
        if (opts.viaServers) {
            // server_name has been deprecated in favour of via with Matrix >1.11 (MSC4156)
            queryParams.server_name = opts.viaServers;
            queryParams.via = opts.viaServers;
        }

        const body: Record<string, string> = {};
        if (opts.reason) {
            body.reason = opts.reason;
        }

        return this.http.authedRequest(Method.Post, path, queryParams, body);
    }

    /**
     * Resend an event. Will also retry any to-device messages waiting to be sent.
     * @param event - The event to resend.
     * @param room - Optional. The room the event is in. Will update the
     * timeline entry if provided.
     * @returns Promise which resolves: to an ISendEventResponse object
     * @returns Rejects: with an error response.
     */
    public resendEvent(event: MatrixEvent, room: Room): Promise<ISendEventResponse> {
        // also kick the to-device queue to retry
        this.toDeviceMessageQueue.sendQueue();

        this.updatePendingEventStatus(room, event, EventStatus.SENDING);
        return this.encryptAndSendEvent(room, event);
    }

    /**
     * Cancel a queued or unsent event.
     *
     * @param event -   Event to cancel
     * @throws Error if the event is not in QUEUED, NOT_SENT or ENCRYPTING state
     */
    public cancelPendingEvent(event: MatrixEvent): void {
        if (![EventStatus.QUEUED, EventStatus.NOT_SENT, EventStatus.ENCRYPTING].includes(event.status!)) {
            throw new Error("cannot cancel an event with status " + event.status);
        }

        // If the event is currently being encrypted then remove it from the pending list, to indicate that it should
        // not be sent.
        if (event.status === EventStatus.ENCRYPTING) {
            this.eventsBeingEncrypted.delete(event.getId()!);
        } else if (this.scheduler && event.status === EventStatus.QUEUED) {
            // tell the scheduler to forget about it, if it's queued
            this.scheduler.removeEventFromQueue(event);
        }

        // then tell the room about the change of state, which will remove it
        // from the room's list of pending events.
        const room = this.getRoom(event.getRoomId());
        this.updatePendingEventStatus(room, event, EventStatus.CANCELLED);
    }

    /**
     * @returns Promise which resolves: TODO
     * @returns Rejects: with an error response.
     */
    public setRoomName(roomId: string, name: string): Promise<ISendEventResponse> {
        return this.sendStateEvent(roomId, EventType.RoomName, { name: name });
    }

    /**
     * @param roomId - The room to update the topic in.
     * @param topic - The plaintext topic. May be empty to remove the topic.
     * @param htmlTopic - Optional.
     * @returns Promise which resolves: TODO
     * @returns Rejects: with an error response.
     */
    public setRoomTopic(roomId: string, topic?: string, htmlTopic?: string): Promise<ISendEventResponse> {
        const content = ContentHelpers.makeTopicContent(topic, htmlTopic);
        return this.sendStateEvent(roomId, EventType.RoomTopic, content);
    }

    /**
     * @returns Promise which resolves: to an object keyed by tagId with objects containing a numeric order field.
     * @returns Rejects: with an error response.
     */
    public getRoomTags(roomId: string): Promise<ITagsResponse> {
        const path = utils.encodeUri("/user/$userId/rooms/$roomId/tags", {
            $userId: this.credentials.userId!,
            $roomId: roomId,
        });
        return this.http.authedRequest(Method.Get, path);
    }

    /**
     * @param tagName - name of room tag to be set
     * @param metadata - associated with that tag to be stored
     * @returns Promise which resolves: to an empty object
     * @returns Rejects: with an error response.
     */
    public setRoomTag(roomId: string, tagName: string, metadata: ITagMetadata = {}): Promise<EmptyObject> {
        const path = utils.encodeUri("/user/$userId/rooms/$roomId/tags/$tag", {
            $userId: this.credentials.userId!,
            $roomId: roomId,
            $tag: tagName,
        });
        return this.http.authedRequest(Method.Put, path, undefined, metadata);
    }

    /**
     * @param tagName - name of room tag to be removed
     * @returns Promise which resolves: to an empty object
     * @returns Rejects: with an error response.
     */
    public deleteRoomTag(roomId: string, tagName: string): Promise<EmptyObject> {
        const path = utils.encodeUri("/user/$userId/rooms/$roomId/tags/$tag", {
            $userId: this.credentials.userId!,
            $roomId: roomId,
            $tag: tagName,
        });
        return this.http.authedRequest(Method.Delete, path);
    }

    /**
     * @param eventType - event type to be set
     * @param content - event content
     * @returns Promise which resolves: to an empty object `{}`
     * @returns Rejects: with an error response.
     */
    public setRoomAccountData(roomId: string, eventType: string, content: Record<string, any>): Promise<EmptyObject> {
        const path = utils.encodeUri("/user/$userId/rooms/$roomId/account_data/$type", {
            $userId: this.credentials.userId!,
            $roomId: roomId,
            $type: eventType,
        });
        return this.http.authedRequest(Method.Put, path, undefined, content);
    }

    /**
     * Set a power level to one or multiple users.
     * Will apply changes atop of current power level event from local state if running & synced, falling back
     * to fetching latest from the `/state/` API.
     * @param roomId - the room to update power levels in
     * @param userId - the ID of the user or users to update power levels of
     * @param powerLevel - the numeric power level to update given users to
     * @returns Promise which resolves: to an ISendEventResponse object
     * @returns Rejects: with an error response.
     */
    public async setPowerLevel(
        roomId: string,
        userId: string | string[],
        powerLevel: number | undefined,
    ): Promise<ISendEventResponse> {
        let content: IPowerLevelsContent | undefined;
        if (this.clientRunning && this.isInitialSyncComplete()) {
            content = this.getRoom(roomId)?.currentState?.getStateEvents(EventType.RoomPowerLevels, "")?.getContent();
        }
        if (!content) {
            try {
                content = await this.getStateEvent(roomId, EventType.RoomPowerLevels, "");
            } catch (e) {
                // It is possible for a Matrix room to not have a power levels event
                if (e instanceof MatrixError && e.errcode === "M_NOT_FOUND") {
                    content = {};
                } else {
                    throw e;
                }
            }
        }

        // take a copy of the content to ensure we don't corrupt
        // existing client state with a failed power level change
        content = utils.deepCopy(content);

        if (!content?.users) {
            content.users = {};
        }
        const users = Array.isArray(userId) ? userId : [userId];
        for (const user of users) {
            if (powerLevel == null) {
                delete content.users[user];
            } else {
                content.users[user] = powerLevel;
            }
        }

        return this.sendStateEvent(roomId, EventType.RoomPowerLevels, content, "");
    }

    /**
     * Create an m.beacon_info event
     * @returns
     */
    // eslint-disable-next-line @typescript-eslint/naming-convention
    public async unstable_createLiveBeacon(
        roomId: Room["roomId"],
        beaconInfoContent: MBeaconInfoEventContent,
    ): Promise<ISendEventResponse> {
        return this.unstable_setLiveBeacon(roomId, beaconInfoContent);
    }

    /**
     * Upsert a live beacon event
     * using a specific m.beacon_info.* event variable type
     * @param roomId - string
     * @returns
     */
    // eslint-disable-next-line @typescript-eslint/naming-convention
    public async unstable_setLiveBeacon(
        roomId: string,
        beaconInfoContent: MBeaconInfoEventContent,
    ): Promise<ISendEventResponse> {
        return this.sendStateEvent(roomId, M_BEACON_INFO.name, beaconInfoContent, this.getUserId()!);
    }

    public sendEvent<K extends keyof TimelineEvents>(
        roomId: string,
        eventType: K,
        content: TimelineEvents[K],
        txnId?: string,
    ): Promise<ISendEventResponse>;
    public sendEvent<K extends keyof TimelineEvents>(
        roomId: string,
        threadId: string | null,
        eventType: K,
        content: TimelineEvents[K],
        txnId?: string,
    ): Promise<ISendEventResponse>;
    public sendEvent(
        roomId: string,
        threadIdOrEventType: string | null,
        eventTypeOrContent: string | IContent,
        contentOrTxnId?: IContent | string,
        txnIdOrVoid?: string,
    ): Promise<ISendEventResponse> {
        let threadId: string | null;
        let eventType: string;
        let content: IContent;
        let txnId: string | undefined;
        if (!threadIdOrEventType?.startsWith(EVENT_ID_PREFIX) && threadIdOrEventType !== null) {
            txnId = contentOrTxnId as string;
            content = eventTypeOrContent as IContent;
            eventType = threadIdOrEventType;
            threadId = null;
        } else {
            txnId = txnIdOrVoid;
            content = contentOrTxnId as IContent;
            eventType = eventTypeOrContent as string;
            threadId = threadIdOrEventType;
        }

        this.addThreadRelationIfNeeded(content, threadId, roomId);
        return this.sendCompleteEvent(roomId, threadId, { type: eventType, content }, txnId);
    }

    /**
     * If we expect that an event is part of a thread but is missing the relation
     * we need to add it manually, as well as the reply fallback
     */
    private addThreadRelationIfNeeded(content: IContent, threadId: string | null, roomId: string): void {
        if (threadId && !content["m.relates_to"]?.rel_type) {
            const isReply = !!content["m.relates_to"]?.["m.in_reply_to"];
            content["m.relates_to"] = {
                ...content["m.relates_to"],
                rel_type: THREAD_RELATION_TYPE.name,
                event_id: threadId,
                // Set is_falling_back to true unless this is actually intended to be a reply
                is_falling_back: !isReply,
            };
            const thread = this.getRoom(roomId)?.getThread(threadId);
            if (thread && !isReply) {
                content["m.relates_to"]["m.in_reply_to"] = {
                    event_id:
                        thread
                            .lastReply((ev: MatrixEvent) => {
                                return ev.isRelation(THREAD_RELATION_TYPE.name) && !ev.status;
                            })
                            ?.getId() ?? threadId,
                };
            }
        }
    }

    /**
     * @param eventObject - An object with the partial structure of an event, to which event_id, user_id, room_id and origin_server_ts will be added.
     * @param txnId - Optional.
     * @returns Promise which resolves: to an empty object `{}`
     * @returns Rejects: with an error response.
     */
    private sendCompleteEvent(
        roomId: string,
        threadId: string | null,
        eventObject: Partial<IEvent>,
        txnId?: string,
    ): Promise<ISendEventResponse>;
    /**
     * Sends a delayed event (MSC4140).
     * @param eventObject - An object with the partial structure of an event, to which event_id, user_id, room_id and origin_server_ts will be added.
     * @param delayOpts - Properties of the delay for this event.
     * @param txnId - Optional.
     * @returns Promise which resolves: to an empty object `{}`
     * @returns Rejects: with an error response.
     */
    private sendCompleteEvent(
        roomId: string,
        threadId: string | null,
        eventObject: Partial<IEvent>,
        delayOpts: SendDelayedEventRequestOpts,
        txnId?: string,
    ): Promise<SendDelayedEventResponse>;
    private sendCompleteEvent(
        roomId: string,
        threadId: string | null,
        eventObject: Partial<IEvent>,
        delayOptsOrTxnId?: SendDelayedEventRequestOpts | string,
        txnIdOrVoid?: string,
    ): Promise<ISendEventResponse | SendDelayedEventResponse> {
        let delayOpts: SendDelayedEventRequestOpts | undefined;
        let txnId: string | undefined;
        if (typeof delayOptsOrTxnId === "string") {
            txnId = delayOptsOrTxnId;
        } else {
            delayOpts = delayOptsOrTxnId;
            txnId = txnIdOrVoid;
        }

        if (!txnId) {
            txnId = this.makeTxnId();
        }

        // We always construct a MatrixEvent when sending because the store and scheduler use them.
        // We'll extract the params back out if it turns out the client has no scheduler or store.
        const localEvent = new MatrixEvent(
            Object.assign(eventObject, {
                event_id: "~" + roomId + ":" + txnId,
                user_id: this.credentials.userId,
                sender: this.credentials.userId,
                room_id: roomId,
                origin_server_ts: new Date().getTime(),
            }),
        );

        const room = this.getRoom(roomId);
        const thread = threadId ? room?.getThread(threadId) : undefined;
        if (thread) {
            localEvent.setThread(thread);
        }

        if (!delayOpts) {
            // set up re-emitter for this new event - this is normally the job of EventMapper but we don't use it here
            this.reEmitter.reEmit(localEvent, [MatrixEventEvent.Replaced, MatrixEventEvent.VisibilityChange]);
            room?.reEmitter.reEmit(localEvent, [MatrixEventEvent.BeforeRedaction]);
        }

        // if this is a relation or redaction of an event
        // that hasn't been sent yet (e.g. with a local id starting with a ~)
        // then listen for the remote echo of that event so that by the time
        // this event does get sent, we have the correct event_id
        const targetId = localEvent.getAssociatedId();
        if (targetId?.startsWith("~")) {
            const target = room?.getPendingEvents().find((e) => e.getId() === targetId);
            target?.once(MatrixEventEvent.LocalEventIdReplaced, () => {
                localEvent.updateAssociatedId(target.getId()!);
            });
        }

        const type = localEvent.getType();
        this.logger.debug(
            `sendEvent of type ${type} in ${roomId} with txnId ${txnId}${delayOpts ? " (delayed event)" : ""}`,
        );

        localEvent.setTxnId(txnId);
        localEvent.setStatus(EventStatus.SENDING);

        // TODO: separate store for delayed events?
        if (!delayOpts) {
            // add this event immediately to the local store as 'sending'.
            room?.addPendingEvent(localEvent, txnId);

            // addPendingEvent can change the state to NOT_SENT if it believes
            // that there's other events that have failed. We won't bother to
            // try sending the event if the state has changed as such.
            if (localEvent.status === EventStatus.NOT_SENT) {
                return Promise.reject(new Error("Event blocked by other events not yet sent"));
            }

            return this.encryptAndSendEvent(room, localEvent);
        } else {
            return this.encryptAndSendEvent(room, localEvent, delayOpts);
        }
    }

    /**
     * encrypts the event if necessary; adds the event to the queue, or sends it; marks the event as sent/unsent
     * @returns returns a promise which resolves with the result of the send request
     */
    protected async encryptAndSendEvent(room: Room | null, event: MatrixEvent): Promise<ISendEventResponse>;
    /**
     * Simply sends a delayed event without encrypting it.
     * TODO: Allow encrypted delayed events, and encrypt them properly
     * @param delayOpts - Properties of the delay for this event.
     * @returns returns a promise which resolves with the result of the delayed send request
     */
    protected async encryptAndSendEvent(
        room: Room | null,
        event: MatrixEvent,
        delayOpts: SendDelayedEventRequestOpts,
    ): Promise<SendDelayedEventResponse>;
    protected async encryptAndSendEvent(
        room: Room | null,
        event: MatrixEvent,
        delayOpts?: SendDelayedEventRequestOpts,
    ): Promise<ISendEventResponse | SendDelayedEventResponse> {
        if (delayOpts) {
            return this.sendEventHttpRequest(event, delayOpts);
        }

        try {
            let cancelled: boolean;
            this.eventsBeingEncrypted.add(event.getId()!);
            try {
                await this.encryptEventIfNeeded(event, room ?? undefined);
            } finally {
                cancelled = !this.eventsBeingEncrypted.delete(event.getId()!);
            }

            if (cancelled) {
                // cancelled via MatrixClient::cancelPendingEvent
                return {} as ISendEventResponse;
            }

            // encryptEventIfNeeded may have updated the status from SENDING to ENCRYPTING. If so, we need
            // to put it back.
            if (event.status === EventStatus.ENCRYPTING) {
                this.updatePendingEventStatus(room, event, EventStatus.SENDING);
            }

            let promise: Promise<ISendEventResponse> | null = null;
            if (this.scheduler) {
                // if this returns a promise then the scheduler has control now and will
                // resolve/reject when it is done. Internally, the scheduler will invoke
                // processFn which is set to this._sendEventHttpRequest so the same code
                // path is executed regardless.
                promise = this.scheduler.queueEvent(event);
                if (promise && this.scheduler.getQueueForEvent(event)!.length > 1) {
                    // event is processed FIFO so if the length is 2 or more we know
                    // this event is stuck behind an earlier event.
                    this.updatePendingEventStatus(room, event, EventStatus.QUEUED);
                }
            }

            if (!promise) {
                promise = this.sendEventHttpRequest(event);
                if (room) {
                    promise = promise.then((res) => {
                        room.updatePendingEvent(event, EventStatus.SENT, res["event_id"]);
                        return res;
                    });
                }
            }

            return await promise;
        } catch (err) {
            this.logger.error("Error sending event", err);
            try {
                // set the error on the event before we update the status:
                // updating the status emits the event, so the state should be
                // consistent at that point.
                event.error = <MatrixError>err;
                this.updatePendingEventStatus(room, event, EventStatus.NOT_SENT);
            } catch (e) {
                this.logger.error("Exception in error handler!", e);
            }
            if (err instanceof MatrixError) {
                err.event = event;
            }
            throw err;
        }
    }

    private async encryptEventIfNeeded(event: MatrixEvent, room?: Room): Promise<void> {
        // If the room is unknown, we cannot encrypt for it
        if (!room) return;

        if (!(await this.shouldEncryptEventForRoom(event, room))) return;

        if (!this.cryptoBackend && this.usingExternalCrypto) {
            // The client has opted to allow sending messages to encrypted
            // rooms even if the room is encrypted, and we haven't set up
            // crypto. This is useful for users of matrix-org/pantalaimon
            return;
        }

        if (!this.cryptoBackend) {
            throw new Error("This room is configured to use encryption, but your client does not support encryption.");
        }

        this.updatePendingEventStatus(room, event, EventStatus.ENCRYPTING);
        await this.cryptoBackend.encryptEvent(event, room);
    }

    /**
     * Determine whether a given event should be encrypted when we send it to the given room.
     *
     * This takes into account event type and room configuration.
     */
    private async shouldEncryptEventForRoom(event: MatrixEvent, room: Room): Promise<boolean> {
        if (event.isEncrypted()) {
            // this event has already been encrypted; this happens if the
            // encryption step succeeded, but the send step failed on the first
            // attempt.
            return false;
        }

        if (event.getType() === EventType.Reaction) {
            // For reactions, there is a very little gained by encrypting the entire
            // event, as relation data is already kept in the clear. Event
            // encryption for a reaction effectively only obscures the event type,
            // but the purpose is still obvious from the relation data, so nothing
            // is really gained. It also causes quite a few problems, such as:
            //   * triggers notifications via default push rules
            //   * prevents server-side bundling for reactions
            // The reaction key / content / emoji value does warrant encrypting, but
            // this will be handled separately by encrypting just this value.
            // See https://github.com/matrix-org/matrix-doc/pull/1849#pullrequestreview-248763642
            return false;
        }

        if (event.isRedaction()) {
            // Redactions do not support encryption in the spec at this time.
            // Whilst it mostly worked in some clients, it wasn't compliant.
            return false;
        }

        // If the room has an m.room.encryption event, we should encrypt.
        if (room.hasEncryptionStateEvent()) return true;

        // If we have a crypto impl, and *it* thinks we should encrypt, then we should.
        if (await this.cryptoBackend?.isEncryptionEnabledInRoom(room.roomId)) return true;

        // Otherwise, no need to encrypt.
        return false;
    }

    /**
     * Returns the eventType that should be used taking encryption into account
     * for a given eventType.
     * @param roomId - the room for the events `eventType` relates to
     * @param eventType - the event type
     * @returns the event type taking encryption into account
     */
    private getEncryptedIfNeededEventType(
        roomId: string,
        eventType?: EventType | string | null,
    ): EventType | string | null | undefined {
        if (eventType === EventType.Reaction) return eventType;
        return this.getRoom(roomId)?.hasEncryptionStateEvent() ? EventType.RoomMessageEncrypted : eventType;
    }

    protected updatePendingEventStatus(room: Room | null, event: MatrixEvent, newStatus: EventStatus): void {
        if (room) {
            room.updatePendingEvent(event, newStatus);
        } else {
            event.setStatus(newStatus);
        }
    }

    private sendEventHttpRequest(event: MatrixEvent): Promise<ISendEventResponse>;
    private sendEventHttpRequest(
        event: MatrixEvent,
        delayOpts: SendDelayedEventRequestOpts,
    ): Promise<SendDelayedEventResponse>;
    private sendEventHttpRequest(
        event: MatrixEvent,
        delayOpts?: SendDelayedEventRequestOpts,
    ): Promise<ISendEventResponse | SendDelayedEventResponse> {
        let txnId = event.getTxnId();
        if (!txnId) {
            txnId = this.makeTxnId();
            event.setTxnId(txnId);
        }

        const pathParams = {
            $roomId: event.getRoomId()!,
            $eventType: event.getWireType(),
            $stateKey: event.getStateKey()!,
            $txnId: txnId,
        };

        let path: string;

        if (event.isState()) {
            let pathTemplate = "/rooms/$roomId/state/$eventType";
            if (event.getStateKey() && event.getStateKey()!.length > 0) {
                pathTemplate = "/rooms/$roomId/state/$eventType/$stateKey";
            }
            path = utils.encodeUri(pathTemplate, pathParams);
        } else if (event.isRedaction() && event.event.redacts) {
            const pathTemplate = `/rooms/$roomId/redact/$redactsEventId/$txnId`;
            path = utils.encodeUri(pathTemplate, {
                $redactsEventId: event.event.redacts,
                ...pathParams,
            });
        } else {
            path = utils.encodeUri("/rooms/$roomId/send/$eventType/$txnId", pathParams);
        }

        const content = event.getWireContent();
        if (!delayOpts) {
            return this.http.authedRequest<ISendEventResponse>(Method.Put, path, undefined, content).then((res) => {
                this.logger.debug(`Event sent to ${event.getRoomId()} with event id ${res.event_id}`);
                return res;
            });
        } else {
            return this.http.authedRequest<SendDelayedEventResponse>(
                Method.Put,
                path,
                getUnstableDelayQueryOpts(delayOpts),
                content,
            );
        }
    }

    /**
     * @param txnId -  transaction id. One will be made up if not supplied.
     * @param opts - Redact options
     * @returns Promise which resolves: TODO
     * @returns Rejects: with an error response.
     * @throws Error if called with `with_rel_types` (MSC3912) but the server does not support it.
     *         Callers should check whether the server supports MSC3912 via `MatrixClient.canSupport`.
     */
    public redactEvent(
        roomId: string,
        eventId: string,
        txnId?: string | undefined,
        opts?: IRedactOpts,
    ): Promise<ISendEventResponse>;
    public redactEvent(
        roomId: string,
        threadId: string | null,
        eventId: string,
        txnId?: string | undefined,
        opts?: IRedactOpts,
    ): Promise<ISendEventResponse>;
    public redactEvent(
        roomId: string,
        threadId: string | null,
        eventId?: string,
        txnId?: string | IRedactOpts,
        opts?: IRedactOpts,
    ): Promise<ISendEventResponse> {
        if (!eventId?.startsWith(EVENT_ID_PREFIX)) {
            opts = txnId as IRedactOpts;
            txnId = eventId;
            eventId = threadId!;
            threadId = null;
        }
        const reason = opts?.reason;
        const content: IContent = { reason };

        if (opts?.with_rel_types !== undefined) {
            if (this.canSupport.get(Feature.RelationBasedRedactions) === ServerSupport.Unsupported) {
                throw new Error(
                    "Server does not support relation based redactions " +
                        `roomId ${roomId} eventId ${eventId} txnId: ${txnId as string} threadId ${threadId}`,
                );
            }

            const withRelTypesPropName =
                this.canSupport.get(Feature.RelationBasedRedactions) === ServerSupport.Stable
                    ? MSC3912_RELATION_BASED_REDACTIONS_PROP.stable!
                    : MSC3912_RELATION_BASED_REDACTIONS_PROP.unstable!;

            content[withRelTypesPropName] = opts.with_rel_types;
        }

        return this.sendCompleteEvent(
            roomId,
            threadId,
            {
                type: EventType.RoomRedaction,
                content,
                redacts: eventId,
            },
            txnId as string,
        );
    }

    /**
     * @param txnId - Optional.
     * @returns Promise which resolves: to an ISendEventResponse object
     * @returns Rejects: with an error response.
     */
    public sendMessage(roomId: string, content: RoomMessageEventContent, txnId?: string): Promise<ISendEventResponse>;
    public sendMessage(
        roomId: string,
        threadId: string | null,
        content: RoomMessageEventContent,
        txnId?: string,
    ): Promise<ISendEventResponse>;
    public sendMessage(
        roomId: string,
        threadId: string | null | RoomMessageEventContent,
        content?: RoomMessageEventContent | string,
        txnId?: string,
    ): Promise<ISendEventResponse> {
        if (typeof threadId !== "string" && threadId !== null) {
            txnId = content as string;
            content = threadId as RoomMessageEventContent;
            threadId = null;
        }

        const eventType = EventType.RoomMessage;
        const sendContent = content as RoomMessageEventContent;

        return this.sendEvent(roomId, threadId as string | null, eventType, sendContent, txnId);
    }

    /**
     * @param txnId - Optional.
     * @returns
     * @returns Rejects: with an error response.
     */
    public sendTextMessage(roomId: string, body: string, txnId?: string): Promise<ISendEventResponse>;
    public sendTextMessage(
        roomId: string,
        threadId: string | null,
        body: string,
        txnId?: string,
    ): Promise<ISendEventResponse>;
    public sendTextMessage(
        roomId: string,
        threadId: string | null,
        body: string,
        txnId?: string,
    ): Promise<ISendEventResponse> {
        if (!threadId?.startsWith(EVENT_ID_PREFIX) && threadId !== null) {
            txnId = body;
            body = threadId;
            threadId = null;
        }
        const content = ContentHelpers.makeTextMessage(body);
        return this.sendMessage(roomId, threadId, content, txnId);
    }

    /**
     * @param txnId - Optional.
     * @returns Promise which resolves: to a ISendEventResponse object
     * @returns Rejects: with an error response.
     */
    public sendNotice(roomId: string, body: string, txnId?: string): Promise<ISendEventResponse>;
    public sendNotice(
        roomId: string,
        threadId: string | null,
        body: string,
        txnId?: string,
    ): Promise<ISendEventResponse>;
    public sendNotice(
        roomId: string,
        threadId: string | null,
        body: string,
        txnId?: string,
    ): Promise<ISendEventResponse> {
        if (!threadId?.startsWith(EVENT_ID_PREFIX) && threadId !== null) {
            txnId = body;
            body = threadId;
            threadId = null;
        }
        const content = ContentHelpers.makeNotice(body);
        return this.sendMessage(roomId, threadId, content, txnId);
    }

    /**
     * @param txnId - Optional.
     * @returns Promise which resolves: to a ISendEventResponse object
     * @returns Rejects: with an error response.
     */
    public sendEmoteMessage(roomId: string, body: string, txnId?: string): Promise<ISendEventResponse>;
    public sendEmoteMessage(
        roomId: string,
        threadId: string | null,
        body: string,
        txnId?: string,
    ): Promise<ISendEventResponse>;
    public sendEmoteMessage(
        roomId: string,
        threadId: string | null,
        body: string,
        txnId?: string,
    ): Promise<ISendEventResponse> {
        if (!threadId?.startsWith(EVENT_ID_PREFIX) && threadId !== null) {
            txnId = body;
            body = threadId;
            threadId = null;
        }
        const content = ContentHelpers.makeEmoteMessage(body);
        return this.sendMessage(roomId, threadId, content, txnId);
    }

    /**
     * @returns Promise which resolves: to a ISendEventResponse object
     * @returns Rejects: with an error response.
     */
    public sendImageMessage(roomId: string, url: string, info?: ImageInfo, text?: string): Promise<ISendEventResponse>;
    public sendImageMessage(
        roomId: string,
        threadId: string | null,
        url: string,
        info?: ImageInfo,
        text?: string,
    ): Promise<ISendEventResponse>;
    public sendImageMessage(
        roomId: string,
        threadId: string | null,
        url?: string | ImageInfo,
        info?: ImageInfo | string,
        text = "Image",
    ): Promise<ISendEventResponse> {
        if (!threadId?.startsWith(EVENT_ID_PREFIX) && threadId !== null) {
            text = (info as string) || "Image";
            info = url as ImageInfo;
            url = threadId as string;
            threadId = null;
        }
        const content = {
            msgtype: MsgType.Image,
            url: url as string,
            info: info as ImageInfo,
            body: text,
        } satisfies RoomMessageEventContent;
        return this.sendMessage(roomId, threadId, content);
    }

    /**
     * @returns Promise which resolves: to a ISendEventResponse object
     * @returns Rejects: with an error response.
     */
    public sendStickerMessage(
        roomId: string,
        url: string,
        info?: ImageInfo,
        text?: string,
    ): Promise<ISendEventResponse>;
    public sendStickerMessage(
        roomId: string,
        threadId: string | null,
        url: string,
        info?: ImageInfo,
        text?: string,
    ): Promise<ISendEventResponse>;
    public sendStickerMessage(
        roomId: string,
        threadId: string | null,
        url?: string | ImageInfo,
        info?: ImageInfo | string,
        text = "Sticker",
    ): Promise<ISendEventResponse> {
        if (!threadId?.startsWith(EVENT_ID_PREFIX) && threadId !== null) {
            text = (info as string) || "Sticker";
            info = url as ImageInfo;
            url = threadId as string;
            threadId = null;
        }
        const content = {
            url: url as string,
            info: info as ImageInfo,
            body: text,
        } satisfies StickerEventContent;

        return this.sendEvent(roomId, threadId, EventType.Sticker, content);
    }

    /**
     * @returns Promise which resolves: to a ISendEventResponse object
     * @returns Rejects: with an error response.
     */
    public sendHtmlMessage(roomId: string, body: string, htmlBody: string): Promise<ISendEventResponse>;
    public sendHtmlMessage(
        roomId: string,
        threadId: string | null,
        body: string,
        htmlBody: string,
    ): Promise<ISendEventResponse>;
    public sendHtmlMessage(
        roomId: string,
        threadId: string | null,
        body: string,
        htmlBody?: string,
    ): Promise<ISendEventResponse> {
        if (!threadId?.startsWith(EVENT_ID_PREFIX) && threadId !== null) {
            htmlBody = body as string;
            body = threadId;
            threadId = null;
        }
        const content = ContentHelpers.makeHtmlMessage(body, htmlBody!);
        return this.sendMessage(roomId, threadId, content);
    }

    /**
     * @returns Promise which resolves: to a ISendEventResponse object
     * @returns Rejects: with an error response.
     */
    public sendHtmlNotice(roomId: string, body: string, htmlBody: string): Promise<ISendEventResponse>;
    public sendHtmlNotice(
        roomId: string,
        threadId: string | null,
        body: string,
        htmlBody: string,
    ): Promise<ISendEventResponse>;
    public sendHtmlNotice(
        roomId: string,
        threadId: string | null,
        body: string,
        htmlBody?: string,
    ): Promise<ISendEventResponse> {
        if (!threadId?.startsWith(EVENT_ID_PREFIX) && threadId !== null) {
            htmlBody = body as string;
            body = threadId;
            threadId = null;
        }
        const content = ContentHelpers.makeHtmlNotice(body, htmlBody!);
        return this.sendMessage(roomId, threadId, content);
    }

    /**
     * @returns Promise which resolves: to a ISendEventResponse object
     * @returns Rejects: with an error response.
     */
    public sendHtmlEmote(roomId: string, body: string, htmlBody: string): Promise<ISendEventResponse>;
    public sendHtmlEmote(
        roomId: string,
        threadId: string | null,
        body: string,
        htmlBody: string,
    ): Promise<ISendEventResponse>;
    public sendHtmlEmote(
        roomId: string,
        threadId: string | null,
        body: string,
        htmlBody?: string,
    ): Promise<ISendEventResponse> {
        if (!threadId?.startsWith(EVENT_ID_PREFIX) && threadId !== null) {
            htmlBody = body as string;
            body = threadId;
            threadId = null;
        }
        const content = ContentHelpers.makeHtmlEmote(body, htmlBody!);
        return this.sendMessage(roomId, threadId, content);
    }

    /**
     * Send a delayed timeline event.
     *
     * Note: This endpoint is unstable, and can throw an `Error`.
     *   Check progress on [MSC4140](https://github.com/matrix-org/matrix-spec-proposals/pull/4140) for more details.
     */
    // eslint-disable-next-line
    public async _unstable_sendDelayedEvent<K extends keyof TimelineEvents>(
        roomId: string,
        delayOpts: SendDelayedEventRequestOpts,
        threadId: string | null,
        eventType: K,
        content: TimelineEvents[K],
        txnId?: string,
    ): Promise<SendDelayedEventResponse> {
        if (!(await this.doesServerSupportUnstableFeature(UNSTABLE_MSC4140_DELAYED_EVENTS))) {
            throw Error("Server does not support the delayed events API");
        }

        this.addThreadRelationIfNeeded(content, threadId, roomId);
        return this.sendCompleteEvent(roomId, threadId, { type: eventType, content }, delayOpts, txnId);
    }

    /**
     * Send a delayed state event.
     *
     * Note: This endpoint is unstable, and can throw an `Error`.
     *   Check progress on [MSC4140](https://github.com/matrix-org/matrix-spec-proposals/pull/4140) for more details.
     */
    // eslint-disable-next-line
    public async _unstable_sendDelayedStateEvent<K extends keyof StateEvents>(
        roomId: string,
        delayOpts: SendDelayedEventRequestOpts,
        eventType: K,
        content: StateEvents[K],
        stateKey = "",
        opts: IRequestOpts = {},
    ): Promise<SendDelayedEventResponse> {
        if (!(await this.doesServerSupportUnstableFeature(UNSTABLE_MSC4140_DELAYED_EVENTS))) {
            throw Error("Server does not support the delayed events API");
        }

        const pathParams = {
            $roomId: roomId,
            $eventType: eventType,
            $stateKey: stateKey,
        };
        let path = utils.encodeUri("/rooms/$roomId/state/$eventType", pathParams);
        if (stateKey !== undefined) {
            path = utils.encodeUri(path + "/$stateKey", pathParams);
        }
        return this.http.authedRequest(Method.Put, path, getUnstableDelayQueryOpts(delayOpts), content as Body, opts);
    }

    /**
     * Get all pending delayed events for the calling user.
     *
     * Note: This endpoint is unstable, and can throw an `Error`.
     *   Check progress on [MSC4140](https://github.com/matrix-org/matrix-spec-proposals/pull/4140) for more details.
     */
    // eslint-disable-next-line
    public async _unstable_getDelayedEvents(fromToken?: string): Promise<DelayedEventInfo> {
        if (!(await this.doesServerSupportUnstableFeature(UNSTABLE_MSC4140_DELAYED_EVENTS))) {
            throw Error("Server does not support the delayed events API");
        }

        const queryDict = fromToken ? { from: fromToken } : undefined;
        return await this.http.authedRequest(Method.Get, "/delayed_events", queryDict, undefined, {
            prefix: `${ClientPrefix.Unstable}/${UNSTABLE_MSC4140_DELAYED_EVENTS}`,
        });
    }

    /**
     * Manage a delayed event associated with the given delay_id.
     *
     * Note: This endpoint is unstable, and can throw an `Error`.
     *   Check progress on [MSC4140](https://github.com/matrix-org/matrix-spec-proposals/pull/4140) for more details.
     */
    // eslint-disable-next-line
    public async _unstable_updateDelayedEvent(delayId: string, action: UpdateDelayedEventAction): Promise<EmptyObject> {
        if (!(await this.doesServerSupportUnstableFeature(UNSTABLE_MSC4140_DELAYED_EVENTS))) {
            throw Error("Server does not support the delayed events API");
        }

        const path = utils.encodeUri("/delayed_events/$delayId", {
            $delayId: delayId,
        });
        const data = {
            action,
        };
        return await this.http.authedRequest(Method.Post, path, undefined, data, {
            prefix: `${ClientPrefix.Unstable}/${UNSTABLE_MSC4140_DELAYED_EVENTS}`,
        });
    }

    /**
     * Send a receipt.
     * @param event - The event being acknowledged
     * @param receiptType - The kind of receipt e.g. "m.read". Other than
     * ReceiptType.Read are experimental!
     * @param body - Additional content to send alongside the receipt.
     * @param unthreaded - An unthreaded receipt will clear room+thread notifications
     * @returns Promise which resolves: to an empty object `{}`
     * @returns Rejects: with an error response.
     */
    public async sendReceipt(
        event: MatrixEvent,
        receiptType: ReceiptType,
        body?: Record<string, any>,
        unthreaded = false,
    ): Promise<EmptyObject> {
        if (this.isGuest()) {
            return Promise.resolve({}); // guests cannot send receipts so don't bother.
        }

        const path = utils.encodeUri("/rooms/$roomId/receipt/$receiptType/$eventId", {
            $roomId: event.getRoomId()!,
            $receiptType: receiptType,
            $eventId: event.getId()!,
        });

        // Unless we're explicitly making an unthreaded receipt or we don't
        // support threads, include the `thread_id` property in the body.
        const shouldAddThreadId = !unthreaded && this.supportsThreads();
        const fullBody = shouldAddThreadId ? { ...body, thread_id: threadIdForReceipt(event) } : body;

        const promise = this.http.authedRequest<EmptyObject>(Method.Post, path, undefined, fullBody || {});

        const room = this.getRoom(event.getRoomId());
        if (room && this.credentials.userId) {
            room.addLocalEchoReceipt(this.credentials.userId, event, receiptType, unthreaded);
        }
        return promise;
    }

    /**
     * Send a read receipt.
     * @param event - The event that has been read.
     * @param receiptType - other than ReceiptType.Read are experimental! Optional.
     * @returns Promise which resolves: to an empty object `{}`
     * @returns Rejects: with an error response.
     */
    public async sendReadReceipt(
        event: MatrixEvent | null,
        receiptType = ReceiptType.Read,
        unthreaded = false,
    ): Promise<EmptyObject | undefined> {
        if (!event) return;
        const eventId = event.getId()!;
        const room = this.getRoom(event.getRoomId());
        if (room?.hasPendingEvent(eventId)) {
            throw new Error(`Cannot set read receipt to a pending event (${eventId})`);
        }

        return this.sendReceipt(event, receiptType, {}, unthreaded);
    }

    /**
     * Set a marker to indicate the point in a room before which the user has read every
     * event. This can be retrieved from room account data (the event type is `m.fully_read`)
     * and displayed as a horizontal line in the timeline that is visually distinct to the
     * position of the user's own read receipt.
     * @param roomId - ID of the room that has been read
     * @param rmEventId - ID of the event that has been read
     * @param rrEvent - the event tracked by the read receipt. This is here for
     * convenience because the RR and the RM are commonly updated at the same time as each
     * other. The local echo of this receipt will be done if set. Optional.
     * @param rpEvent - the m.read.private read receipt event for when we don't
     * want other users to see the read receipts. This is experimental. Optional.
     * @returns Promise which resolves: the empty object, `{}`.
     */
    public async setRoomReadMarkers(
        roomId: string,
        rmEventId: string,
        rrEvent?: MatrixEvent,
        rpEvent?: MatrixEvent,
    ): Promise<EmptyObject> {
        const room = this.getRoom(roomId);
        if (room?.hasPendingEvent(rmEventId)) {
            throw new Error(`Cannot set read marker to a pending event (${rmEventId})`);
        }

        // Add the optional RR update, do local echo like `sendReceipt`
        let rrEventId: string | undefined;
        if (rrEvent) {
            rrEventId = rrEvent.getId()!;
            if (room?.hasPendingEvent(rrEventId)) {
                throw new Error(`Cannot set read receipt to a pending event (${rrEventId})`);
            }
            room?.addLocalEchoReceipt(this.credentials.userId!, rrEvent, ReceiptType.Read);
        }

        // Add the optional private RR update, do local echo like `sendReceipt`
        let rpEventId: string | undefined;
        if (rpEvent) {
            rpEventId = rpEvent.getId()!;
            if (room?.hasPendingEvent(rpEventId)) {
                throw new Error(`Cannot set read receipt to a pending event (${rpEventId})`);
            }
            room?.addLocalEchoReceipt(this.credentials.userId!, rpEvent, ReceiptType.ReadPrivate);
        }

        return await this.setRoomReadMarkersHttpRequest(roomId, rmEventId, rrEventId, rpEventId);
    }

    /**
     * Get a preview of the given URL as of (roughly) the given point in time,
     * described as an object with OpenGraph keys and associated values.
     * Attributes may be synthesized where actual OG metadata is lacking.
     * Caches results to prevent hammering the server.
     * @param url - The URL to get preview data for
     * @param ts - The preferred point in time that the preview should
     * describe (ms since epoch).  The preview returned will either be the most
     * recent one preceding this timestamp if available, or failing that the next
     * most recent available preview.
     * @returns Promise which resolves: Object of OG metadata.
     * @returns Rejects: with an error response.
     * May return synthesized attributes if the URL lacked OG meta.
     */
    public getUrlPreview(url: string, ts: number): Promise<IPreviewUrlResponse> {
        // bucket the timestamp to the nearest minute to prevent excessive spam to the server
        // Surely 60-second accuracy is enough for anyone.
        ts = Math.floor(ts / 60000) * 60000;

        const parsed = new URL(url);
        parsed.hash = ""; // strip the hash as it won't affect the preview
        url = parsed.toString();

        const key = ts + "_" + url;

        // If there's already a request in flight (or we've handled it), return that instead.
        if (key in this.urlPreviewCache) {
            return this.urlPreviewCache[key];
        }

        const resp = this.http.authedRequest<IPreviewUrlResponse>(
            Method.Get,
            "/preview_url",
            {
                url,
                ts: ts.toString(),
            },
            undefined,
            {
                prefix: MediaPrefix.V3,
                priority: "low",
            },
        );
        // TODO: Expire the URL preview cache sometimes
        this.urlPreviewCache[key] = resp;
        return resp;
    }

    /**
     * @returns Promise which resolves: to an empty object `{}`
     * @returns Rejects: with an error response.
     */
    public sendTyping(roomId: string, isTyping: boolean, timeoutMs: number): Promise<EmptyObject> {
        if (this.isGuest()) {
            return Promise.resolve({}); // guests cannot send typing notifications so don't bother.
        }

        const path = utils.encodeUri("/rooms/$roomId/typing/$userId", {
            $roomId: roomId,
            $userId: this.getUserId()!,
        });
        const data: QueryDict = {
            typing: isTyping,
        };
        if (isTyping) {
            data.timeout = timeoutMs ? timeoutMs : 20000;
        }
        return this.http.authedRequest(Method.Put, path, undefined, data);
    }

    /**
     * Determines the history of room upgrades for a given room, as far as the
     * client can see. Returns an array of Rooms where the first entry is the
     * oldest and the last entry is the newest (likely current) room. If the
     * provided room is not found, this returns an empty list. This works in
     * both directions, looking for older and newer rooms of the given room.
     * @param roomId - The room ID to search from
     * @param verifyLinks - If true, the function will only return rooms
     * which can be proven to be linked. For example, rooms which have a create
     * event pointing to an old room which the client is not aware of or doesn't
     * have a matching tombstone would not be returned.
     * @param msc3946ProcessDynamicPredecessor - if true, look for
     * m.room.predecessor state events as well as create events, and prefer
     * predecessor events where they exist (MSC3946).
     * @returns An array of rooms representing the upgrade
     * history.
     */
    public getRoomUpgradeHistory(
        roomId: string,
        verifyLinks = false,
        msc3946ProcessDynamicPredecessor = false,
    ): Room[] {
        const currentRoom = this.getRoom(roomId);
        if (!currentRoom) return [];

        const before = this.findPredecessorRooms(currentRoom, verifyLinks, msc3946ProcessDynamicPredecessor);
        const after = this.findSuccessorRooms(currentRoom, verifyLinks, msc3946ProcessDynamicPredecessor);

        return [...before, currentRoom, ...after];
    }

    private findPredecessorRooms(room: Room, verifyLinks: boolean, msc3946ProcessDynamicPredecessor: boolean): Room[] {
        const ret: Room[] = [];
        const seenRoomIDs = new Set<string>([room.roomId]);

        // Work backwards from newer to older rooms
        let predecessorRoomId = room.findPredecessor(msc3946ProcessDynamicPredecessor)?.roomId;
        while (predecessorRoomId !== null) {
            if (predecessorRoomId) {
                if (seenRoomIDs.has(predecessorRoomId)) break;
                seenRoomIDs.add(predecessorRoomId);
            }
            const predecessorRoom = this.getRoom(predecessorRoomId);
            if (predecessorRoom === null) {
                break;
            }
            if (verifyLinks) {
                const tombstone = predecessorRoom.currentState.getStateEvents(EventType.RoomTombstone, "");
                if (!tombstone || tombstone.getContent()["replacement_room"] !== room.roomId) {
                    break;
                }
            }

            // Insert at the front because we're working backwards from the currentRoom
            ret.splice(0, 0, predecessorRoom);

            room = predecessorRoom;
            predecessorRoomId = room.findPredecessor(msc3946ProcessDynamicPredecessor)?.roomId;
        }
        return ret;
    }

    private findSuccessorRooms(room: Room, verifyLinks: boolean, msc3946ProcessDynamicPredecessor: boolean): Room[] {
        const ret: Room[] = [];

        // Work forwards, looking at tombstone events
        let tombstoneEvent = room.currentState.getStateEvents(EventType.RoomTombstone, "");
        while (tombstoneEvent) {
            const successorRoom = this.getRoom(tombstoneEvent.getContent()["replacement_room"]);
            if (!successorRoom) break; // end of the chain
            if (successorRoom.roomId === room.roomId) break; // Tombstone is referencing its own room

            if (verifyLinks) {
                const predecessorRoomId = successorRoom.findPredecessor(msc3946ProcessDynamicPredecessor)?.roomId;
                if (!predecessorRoomId || predecessorRoomId !== room.roomId) {
                    break;
                }
            }

            // Push to the end because we're looking forwards
            ret.push(successorRoom);
            const roomIds = new Set(ret.map((ref) => ref.roomId));
            if (roomIds.size < ret.length) {
                // The last room added to the list introduced a previous roomId
                // To avoid recursion, return the last rooms - 1
                return ret.slice(0, ret.length - 1);
            }

            // Set the current room to the reference room so we know where we're at
            room = successorRoom;
            tombstoneEvent = room.currentState.getStateEvents(EventType.RoomTombstone, "");
        }
        return ret;
    }

    /**
     * @param reason - Optional.
     * @returns Promise which resolves: `{}` an empty object.
     * @returns Rejects: with an error response.
     */
    public invite(roomId: string, userId: string, reason?: string): Promise<EmptyObject> {
        return this.membershipChange(roomId, userId, KnownMembership.Invite, reason);
    }

    /**
     * Invite a user to a room based on their email address.
     * @param roomId - The room to invite the user to.
     * @param email - The email address to invite.
     * @returns Promise which resolves: `{}` an empty object.
     * @returns Rejects: with an error response.
     */
    public inviteByEmail(roomId: string, email: string): Promise<EmptyObject> {
        return this.inviteByThreePid(roomId, "email", email);
    }

    /**
     * Invite a user to a room based on a third-party identifier.
     * @param roomId - The room to invite the user to.
     * @param medium - The medium to invite the user e.g. "email".
     * @param address - The address for the specified medium.
     * @returns Promise which resolves: `{}` an empty object.
     * @returns Rejects: with an error response.
     */
    public async inviteByThreePid(roomId: string, medium: string, address: string): Promise<EmptyObject> {
        const path = utils.encodeUri("/rooms/$roomId/invite", { $roomId: roomId });

        const identityServerUrl = this.getIdentityServerUrl(true);
        if (!identityServerUrl) {
            return Promise.reject(
                new MatrixError({
                    error: "No supplied identity server URL",
                    errcode: "ORG.MATRIX.JSSDK_MISSING_PARAM",
                }),
            );
        }
        const params: Record<string, string> = {
            id_server: identityServerUrl,
            medium: medium,
            address: address,
        };

        if (this.identityServer?.getAccessToken) {
            const identityAccessToken = await this.identityServer.getAccessToken();
            if (identityAccessToken) {
                params["id_access_token"] = identityAccessToken;
            }
        }

        return this.http.authedRequest(Method.Post, path, undefined, params);
    }

    /**
     * @returns Promise which resolves: `{}` an empty object.
     * @returns Rejects: with an error response.
     */
    public leave(roomId: string): Promise<EmptyObject> {
        return this.membershipChange(roomId, undefined, KnownMembership.Leave);
    }

    /**
     * Leaves all rooms in the chain of room upgrades based on the given room. By
     * default, this will leave all the previous and upgraded rooms, including the
     * given room. To only leave the given room and any previous rooms, keeping the
     * upgraded (modern) rooms untouched supply `false` to `includeFuture`.
     * @param roomId - The room ID to start leaving at
     * @param includeFuture - If true, the whole chain (past and future) of
     * upgraded rooms will be left.
     * @returns Promise which resolves when completed with an object keyed
     * by room ID and value of the error encountered when leaving or null.
     */
    public leaveRoomChain(
        roomId: string,
        includeFuture = true,
    ): Promise<{ [roomId: string]: Error | MatrixError | null }> {
        const upgradeHistory = this.getRoomUpgradeHistory(roomId);

        let eligibleToLeave = upgradeHistory;
        if (!includeFuture) {
            eligibleToLeave = [];
            for (const room of upgradeHistory) {
                eligibleToLeave.push(room);
                if (room.roomId === roomId) {
                    break;
                }
            }
        }

        const populationResults: { [roomId: string]: Error } = {};
        const promises: Promise<unknown>[] = [];

        const doLeave = (roomId: string): Promise<void> => {
            return this.leave(roomId)
                .then(() => {
                    delete populationResults[roomId];
                })
                .catch((err) => {
                    // suppress error
                    populationResults[roomId] = err;
                });
        };

        for (const room of eligibleToLeave) {
            promises.push(doLeave(room.roomId));
        }

        return Promise.all(promises).then(() => populationResults);
    }

    /**
     * @param reason - Optional.
     * @returns Promise which resolves: TODO
     * @returns Rejects: with an error response.
     */
    public ban(roomId: string, userId: string, reason?: string): Promise<EmptyObject> {
        return this.membershipChange(roomId, userId, KnownMembership.Ban, reason);
    }

    /**
     * @param deleteRoom - True to delete the room from the store on success.
     * Default: true.
     * @returns Promise which resolves: `{}` an empty object.
     * @returns Rejects: with an error response.
     */
    public async forget(roomId: string, deleteRoom = true): Promise<EmptyObject> {
        // API returns an empty object
        const path = utils.encodeUri("/rooms/$room_id/forget", {
            $room_id: roomId,
        });
        const response = await this.http.authedRequest<EmptyObject>(Method.Post, path);
        if (deleteRoom) {
            this.store.removeRoom(roomId);
            this.emit(ClientEvent.DeleteRoom, roomId);
        }
        return response;
    }

    /**
     * @returns Promise which resolves: Object (currently empty)
     * @returns Rejects: with an error response.
     */
    public unban(roomId: string, userId: string): Promise<EmptyObject> {
        // unbanning != set their state to leave: this used to be
        // the case, but was then changed so that leaving was always
        // a revoking of privilege, otherwise two people racing to
        // kick / ban someone could end up banning and then un-banning
        // them.
        const path = utils.encodeUri("/rooms/$roomId/unban", {
            $roomId: roomId,
        });
        const data = {
            user_id: userId,
        };
        return this.http.authedRequest(Method.Post, path, undefined, data);
    }

    /**
     * @param reason - Optional.
     * @returns Promise which resolves: `{}` an empty object.
     * @returns Rejects: with an error response.
     */
    public kick(roomId: string, userId: string, reason?: string): Promise<EmptyObject> {
        const path = utils.encodeUri("/rooms/$roomId/kick", {
            $roomId: roomId,
        });
        const data = {
            user_id: userId,
            reason: reason,
        };
        return this.http.authedRequest(Method.Post, path, undefined, data);
    }

    private membershipChange(
        roomId: string,
        userId: string | undefined,
        membership: Membership,
        reason?: string,
    ): Promise<EmptyObject> {
        // API returns an empty object
        const path = utils.encodeUri("/rooms/$room_id/$membership", {
            $room_id: roomId,
            $membership: membership,
        });
        return this.http.authedRequest(Method.Post, path, undefined, {
            user_id: userId, // may be undefined e.g. on leave
            reason: reason,
        });
    }

    /**
     * Obtain a dict of actions which should be performed for this event according
     * to the push rules for this user.  Caches the dict on the event.
     * @param event - The event to get push actions for.
     * @param forceRecalculate - forces to recalculate actions for an event
     * Useful when an event just got decrypted
     * @returns A dict of actions to perform.
     */
    public getPushActionsForEvent(event: MatrixEvent, forceRecalculate = false): IActionsObject | null {
        if (!event.getPushActions() || forceRecalculate) {
            const { actions, rule } = this.pushProcessor.actionsAndRuleForEvent(event);
            event.setPushDetails(actions, rule);
        }
        return event.getPushActions();
    }

    /**
     * Obtain a dict of actions which should be performed for this event according
     * to the push rules for this user.  Caches the dict on the event.
     * @param event - The event to get push actions for.
     * @param forceRecalculate - forces to recalculate actions for an event
     * Useful when an event just got decrypted
     * @returns A dict of actions to perform.
     */
    public getPushDetailsForEvent(event: MatrixEvent, forceRecalculate = false): PushDetails | null {
        if (!event.getPushDetails() || forceRecalculate) {
            const { actions, rule } = this.pushProcessor.actionsAndRuleForEvent(event);
            event.setPushDetails(actions, rule);
        }
        return event.getPushDetails();
    }

    /**
     * @param info - The kind of info to set (e.g. 'avatar_url')
     * @param data - The JSON object to set.
     * @returns
     * @returns Rejects: with an error response.
     */
    // eslint-disable-next-line camelcase
    public setProfileInfo(info: "avatar_url", data: { avatar_url: string }): Promise<EmptyObject>;
    public setProfileInfo(info: "displayname", data: { displayname: string }): Promise<EmptyObject>;
    public setProfileInfo(info: "avatar_url" | "displayname", data: object): Promise<EmptyObject> {
        const path = utils.encodeUri("/profile/$userId/$info", {
            $userId: this.credentials.userId!,
            $info: info,
        });
        return this.http.authedRequest(Method.Put, path, undefined, data);
    }

    /**
     * @returns Promise which resolves: `{}` an empty object.
     * @returns Rejects: with an error response.
     */
    public async setDisplayName(name: string): Promise<EmptyObject> {
        const prom = await this.setProfileInfo("displayname", { displayname: name });
        // XXX: synthesise a profile update for ourselves because Synapse is broken and won't
        const user = this.getUser(this.getUserId()!);
        if (user) {
            user.displayName = name;
            user.emit(UserEvent.DisplayName, user.events.presence, user);
        }
        return prom;
    }

    /**
     * @returns Promise which resolves: `{}` an empty object.
     * @returns Rejects: with an error response.
     */
    public async setAvatarUrl(url: string): Promise<EmptyObject> {
        const prom = await this.setProfileInfo("avatar_url", { avatar_url: url });
        // XXX: synthesise a profile update for ourselves because Synapse is broken and won't
        const user = this.getUser(this.getUserId()!);
        if (user) {
            user.avatarUrl = url;
            user.emit(UserEvent.AvatarUrl, user.events.presence, user);
        }
        return prom;
    }

    /**
     * Turn an MXC URL into an HTTP one. <strong>This method is experimental and
     * may change.</strong>
     * @param mxcUrl - The MXC URL
     * @param width - The desired width of the thumbnail.
     * @param height - The desired height of the thumbnail.
     * @param resizeMethod - The thumbnail resize method to use, either
     * "crop" or "scale".
     * @param allowDirectLinks - If true, return any non-mxc URLs
     * directly. Fetching such URLs will leak information about the user to
     * anyone they share a room with. If false, will return null for such URLs.
     * @param allowRedirects - If true, the caller supports the URL being 307 or
     * 308 redirected to another resource upon request. If false, redirects
     * are not expected. Implied `true` when `useAuthentication` is `true`.
     * @param useAuthentication - If true, the caller supports authenticated
     * media and wants an authentication-required URL. Note that server support
     * for authenticated media will *not* be checked - it is the caller's responsibility
     * to do so before calling this function. Note also that `useAuthentication`
     * implies `allowRedirects`. Defaults to false (unauthenticated endpoints).
     * @returns the avatar URL or null.
     */
    public mxcUrlToHttp(
        mxcUrl: string,
        width?: number,
        height?: number,
        resizeMethod?: string,
        allowDirectLinks?: boolean,
        allowRedirects?: boolean,
        useAuthentication?: boolean,
    ): string | null {
        return getHttpUriForMxc(
            this.baseUrl,
            mxcUrl,
            width,
            height,
            resizeMethod,
            allowDirectLinks,
            allowRedirects,
            useAuthentication,
        );
    }

    /**
     * Specify the set_presence value to be used for subsequent calls to the Sync API.
     * This has an advantage over calls to the PUT /presence API in that it
     * doesn't clobber status_msg set by other devices.
     * @param presence - the presence to specify to set_presence of sync calls
     */
    public async setSyncPresence(presence?: SetPresence): Promise<void> {
        this.syncApi?.setPresence(presence);
    }

    /**
     * @param opts - Options to apply
     * @returns Promise which resolves
     * @returns Rejects: with an error response.
     * @throws If 'presence' isn't a valid presence enum value.
     */
    public async setPresence(opts: IPresenceOpts): Promise<void> {
        const path = utils.encodeUri("/presence/$userId/status", {
            $userId: this.credentials.userId!,
        });

        const validStates = ["offline", "online", "unavailable"];
        if (validStates.indexOf(opts.presence) === -1) {
            throw new Error("Bad presence value: " + opts.presence);
        }
        await this.http.authedRequest(Method.Put, path, undefined, opts);
    }

    /**
     * @param userId - The user to get presence for
     * @returns Promise which resolves: The presence state for this user.
     * @returns Rejects: with an error response.
     */
    public getPresence(userId: string): Promise<IStatusResponse> {
        const path = utils.encodeUri("/presence/$userId/status", {
            $userId: userId,
        });

        return this.http.authedRequest(Method.Get, path);
    }

    /**
     * Retrieve older messages from the given room and put them in the timeline.
     *
     * If this is called multiple times whilst a request is ongoing, the <i>same</i>
     * Promise will be returned. If there was a problem requesting scrollback, there
     * will be a small delay before another request can be made (to prevent tight-looping
     * when there is no connection).
     *
     * @param room - The room to get older messages in.
     * @param limit - Optional. The maximum number of previous events to
     * pull in. Default: 30.
     * @returns Promise which resolves: Room. If you are at the beginning
     * of the timeline, `Room.oldState.paginationToken` will be
     * `null`.
     * @returns Rejects: with an error response.
     */
    public scrollback(room: Room, limit = 30): Promise<Room> {
        let timeToWaitMs = 0;

        let info = this.ongoingScrollbacks[room.roomId] || {};
        if (info.promise) {
            return info.promise;
        } else if (info.errorTs) {
            const timeWaitedMs = Date.now() - info.errorTs;
            timeToWaitMs = Math.max(SCROLLBACK_DELAY_MS - timeWaitedMs, 0);
        }

        if (room.oldState.paginationToken === null) {
            return Promise.resolve(room); // already at the start.
        }
        // attempt to grab more events from the store first
        const numAdded = this.store.scrollback(room, limit).length;
        if (numAdded === limit) {
            // store contained everything we needed.
            return Promise.resolve(room);
        }
        // reduce the required number of events appropriately
        limit = limit - numAdded;

        const promise = new Promise<Room>((resolve, reject) => {
            // wait for a time before doing this request
            // (which may be 0 in order not to special case the code paths)
            sleep(timeToWaitMs)
                .then(() => {
                    return this.createMessagesRequest(
                        room.roomId,
                        room.oldState.paginationToken,
                        limit,
                        Direction.Backward,
                    );
                })
                .then((res: IMessagesResponse) => {
                    const matrixEvents = res.chunk.map(this.getEventMapper());
                    if (res.state) {
                        const stateEvents = res.state.map(this.getEventMapper());
                        room.currentState.setUnknownStateEvents(stateEvents);
                    }

                    const [timelineEvents, threadedEvents, unknownRelations] =
                        room.partitionThreadedEvents(matrixEvents);

                    this.processAggregatedTimelineEvents(room, timelineEvents);
                    room.addEventsToTimeline(timelineEvents, true, true, room.getLiveTimeline());
                    this.processThreadEvents(room, threadedEvents, true);
                    unknownRelations.forEach((event) => room.relations.aggregateChildEvent(event));

                    room.oldState.paginationToken = res.end ?? null;
                    if (res.chunk.length === 0) {
                        room.oldState.paginationToken = null;
                    }
                    this.store.storeEvents(room, matrixEvents, res.end ?? null, true);
                    delete this.ongoingScrollbacks[room.roomId];
                    resolve(room);
                })
                .catch((err) => {
                    this.ongoingScrollbacks[room.roomId] = {
                        errorTs: Date.now(),
                    };
                    reject(err);
                });
        });

        info = { promise };

        this.ongoingScrollbacks[room.roomId] = info;
        return promise;
    }

    public getEventMapper(options?: MapperOpts): EventMapper {
        return eventMapperFor(this, options || {});
    }

    /**
     * Get an EventTimeline for the given event
     *
     * <p>If the EventTimelineSet object already has the given event in its store, the
     * corresponding timeline will be returned. Otherwise, a /context request is
     * made, and used to construct an EventTimeline.
     * If the event does not belong to this EventTimelineSet then undefined will be returned.
     *
     * @param timelineSet -  The timelineSet to look for the event in, must be bound to a room
     * @param eventId -  The ID of the event to look for
     *
     * @returns Promise which resolves:
     *    {@link EventTimeline} including the given event
     */
    public async getEventTimeline(timelineSet: EventTimelineSet, eventId: string): Promise<Optional<EventTimeline>> {
        // don't allow any timeline support unless it's been enabled.
        if (!this.timelineSupport) {
            throw new Error(
                "timeline support is disabled. Set the 'timelineSupport'" +
                    " parameter to true when creating MatrixClient to enable it.",
            );
        }

        if (!timelineSet?.room) {
            throw new Error("getEventTimeline only supports room timelines");
        }

        if (timelineSet.getTimelineForEvent(eventId)) {
            return timelineSet.getTimelineForEvent(eventId);
        }

        if (timelineSet.thread && this.supportsThreads()) {
            return this.getThreadTimeline(timelineSet, eventId);
        }

        const path = utils.encodeUri("/rooms/$roomId/context/$eventId", {
            $roomId: timelineSet.room.roomId,
            $eventId: eventId,
        });

        let params: Record<string, string | string[]> | undefined = undefined;
        if (this.clientOpts?.lazyLoadMembers) {
            params = { filter: JSON.stringify(Filter.LAZY_LOADING_MESSAGES_FILTER) };
        }

        // TODO: we should implement a backoff (as per scrollback()) to deal more nicely with HTTP errors.
        const res = await this.http.authedRequest<IContextResponse>(Method.Get, path, params);
        if (!res.event) {
            throw new Error("'event' not in '/context' result - homeserver too old?");
        }

        // by the time the request completes, the event might have ended up in the timeline.
        if (timelineSet.getTimelineForEvent(eventId)) {
            return timelineSet.getTimelineForEvent(eventId);
        }

        const mapper = this.getEventMapper();
        const event = mapper(res.event);
        if (event.isRelation(THREAD_RELATION_TYPE.name)) {
            this.logger.warn("Tried loading a regular timeline at the position of a thread event");
            return undefined;
        }
        const events = [
            // Order events from most recent to oldest (reverse-chronological).
            // We start with the last event, since that's the point at which we have known state.
            // events_after is already backwards; events_before is forwards.
            ...res.events_after.reverse().map(mapper),
            event,
            ...res.events_before.map(mapper),
        ];

        // Here we handle non-thread timelines only, but still process any thread events to populate thread summaries.
        let timeline = timelineSet.getTimelineForEvent(events[0].getId());
        if (timeline) {
            timeline.getState(EventTimeline.BACKWARDS)!.setUnknownStateEvents(res.state.map(mapper));
        } else {
            timeline = timelineSet.addTimeline();
            timeline.initialiseState(res.state.map(mapper));
            timeline.getState(EventTimeline.FORWARDS)!.paginationToken = res.end;
        }

        const [timelineEvents, threadedEvents, unknownRelations] = timelineSet.room.partitionThreadedEvents(events);
        timelineSet.addEventsToTimeline(timelineEvents, true, false, timeline, res.start);
        // The target event is not in a thread but process the contextual events, so we can show any threads around it.
        this.processThreadEvents(timelineSet.room, threadedEvents, true);
        this.processAggregatedTimelineEvents(timelineSet.room, timelineEvents);
        unknownRelations.forEach((event) => timelineSet.relations.aggregateChildEvent(event));

        // There is no guarantee that the event ended up in "timeline" (we might have switched to a neighbouring
        // timeline) - so check the room's index again. On the other hand, there's no guarantee the event ended up
        // anywhere, if it was later redacted, so we just return the timeline we first thought of.
        return (
            timelineSet.getTimelineForEvent(eventId) ??
            timelineSet.room.findThreadForEvent(event)?.liveTimeline ?? // for Threads degraded support
            timeline
        );
    }

    public async getThreadTimeline(timelineSet: EventTimelineSet, eventId: string): Promise<EventTimeline | undefined> {
        if (!this.supportsThreads()) {
            throw new Error("could not get thread timeline: no client support");
        }

        if (!timelineSet.room) {
            throw new Error("could not get thread timeline: not a room timeline");
        }

        if (!timelineSet.thread) {
            throw new Error("could not get thread timeline: not a thread timeline");
        }

        const path = utils.encodeUri("/rooms/$roomId/context/$eventId", {
            $roomId: timelineSet.room.roomId,
            $eventId: eventId,
        });

        const params: Record<string, string | string[]> = {
            limit: "0",
        };
        if (this.clientOpts?.lazyLoadMembers) {
            params.filter = JSON.stringify(Filter.LAZY_LOADING_MESSAGES_FILTER);
        }

        // TODO: we should implement a backoff (as per scrollback()) to deal more nicely with HTTP errors.
        const res = await this.http.authedRequest<IContextResponse>(Method.Get, path, params);
        const mapper = this.getEventMapper();
        const event = mapper(res.event);

        if (!timelineSet.canContain(event)) {
            return undefined;
        }

        const recurse = this.canSupport.get(Feature.RelationsRecursion) !== ServerSupport.Unsupported;
        if (Thread.hasServerSideSupport) {
            if (Thread.hasServerSideFwdPaginationSupport) {
                if (!timelineSet.thread) {
                    throw new Error("could not get thread timeline: not a thread timeline");
                }

                const thread = timelineSet.thread;
                const resOlder: IRelationsResponse = await this.fetchRelations(
                    timelineSet.room.roomId,
                    thread.id,
                    null,
                    null,
                    { dir: Direction.Backward, from: res.start, recurse: recurse || undefined },
                );
                const resNewer: IRelationsResponse = await this.fetchRelations(
                    timelineSet.room.roomId,
                    thread.id,
                    null,
                    null,
                    { dir: Direction.Forward, from: res.end, recurse: recurse || undefined },
                );
                const events = [
                    // Order events from most recent to oldest (reverse-chronological).
                    // We start with the last event, since that's the point at which we have known state.
                    // events_after is already backwards; events_before is forwards.
                    ...resNewer.chunk.reverse().filter(getRelationsThreadFilter(thread.id)).map(mapper),
                    event,
                    ...resOlder.chunk.filter(getRelationsThreadFilter(thread.id)).map(mapper),
                ];

                for (const event of events) {
                    await timelineSet.thread?.processEvent(event);
                }

                // Here we handle non-thread timelines only, but still process any thread events to populate thread summaries.
                let timeline = timelineSet.getTimelineForEvent(event.getId());
                if (timeline) {
                    timeline.getState(EventTimeline.BACKWARDS)!.setUnknownStateEvents(res.state.map(mapper));
                } else {
                    timeline = timelineSet.addTimeline();
                    timeline.initialiseState(res.state.map(mapper));
                }

                timelineSet.addEventsToTimeline(events, true, false, timeline, resNewer.next_batch);
                if (!resOlder.next_batch) {
                    const originalEvent = await this.fetchRoomEvent(timelineSet.room.roomId, thread.id);
                    timelineSet.addEventsToTimeline([mapper(originalEvent)], true, false, timeline, null);
                }
                timeline.setPaginationToken(resOlder.next_batch ?? null, Direction.Backward);
                timeline.setPaginationToken(resNewer.next_batch ?? null, Direction.Forward);
                this.processAggregatedTimelineEvents(timelineSet.room, events);

                // There is no guarantee that the event ended up in "timeline" (we might have switched to a neighbouring
                // timeline) - so check the room's index again. On the other hand, there's no guarantee the event ended up
                // anywhere, if it was later redacted, so we just return the timeline we first thought of.
                return timelineSet.getTimelineForEvent(eventId) ?? timeline;
            } else {
                // Where the event is a thread reply (not a root) and running in MSC-enabled mode the Thread timeline only
                // functions contiguously, so we have to jump through some hoops to get our target event in it.
                // XXX: workaround for https://github.com/vector-im/element-meta/issues/150

                const thread = timelineSet.thread;

                const resOlder = await this.fetchRelations(
                    timelineSet.room.roomId,
                    thread.id,
                    THREAD_RELATION_TYPE.name,
                    null,
                    { dir: Direction.Backward, from: res.start, recurse: recurse || undefined },
                );
                const eventsNewer: IEvent[] = [];
                let nextBatch: Optional<string> = res.end;
                while (nextBatch) {
                    const resNewer: IRelationsResponse = await this.fetchRelations(
                        timelineSet.room.roomId,
                        thread.id,
                        THREAD_RELATION_TYPE.name,
                        null,
                        { dir: Direction.Forward, from: nextBatch, recurse: recurse || undefined },
                    );
                    nextBatch = resNewer.next_batch ?? null;
                    eventsNewer.push(...resNewer.chunk);
                }
                const events = [
                    // Order events from most recent to oldest (reverse-chronological).
                    // We start with the last event, since that's the point at which we have known state.
                    // events_after is already backwards; events_before is forwards.
                    ...eventsNewer.reverse().map(mapper),
                    event,
                    ...resOlder.chunk.map(mapper),
                ];
                for (const event of events) {
                    await timelineSet.thread?.processEvent(event);
                }

                // Here we handle non-thread timelines only, but still process any thread events to populate thread
                // summaries.
                const timeline = timelineSet.getLiveTimeline();
                timeline.getState(EventTimeline.BACKWARDS)!.setUnknownStateEvents(res.state.map(mapper));

                timelineSet.addEventsToTimeline(events, true, false, timeline, null);
                if (!resOlder.next_batch) {
                    const originalEvent = await this.fetchRoomEvent(timelineSet.room.roomId, thread.id);
                    timelineSet.addEventsToTimeline([mapper(originalEvent)], true, false, timeline, null);
                }
                timeline.setPaginationToken(resOlder.next_batch ?? null, Direction.Backward);
                timeline.setPaginationToken(null, Direction.Forward);
                this.processAggregatedTimelineEvents(timelineSet.room, events);

                return timeline;
            }
        }
    }

    /**
     * Get an EventTimeline for the latest events in the room. This will just
     * call `/messages` to get the latest message in the room, then use
     * `client.getEventTimeline(...)` to construct a new timeline from it.
     *
     * @param timelineSet -  The timelineSet to find or add the timeline to
     *
     * @returns Promise which resolves:
     *    {@link EventTimeline} timeline with the latest events in the room
     */
    public async getLatestTimeline(timelineSet: EventTimelineSet): Promise<Optional<EventTimeline>> {
        // don't allow any timeline support unless it's been enabled.
        if (!this.timelineSupport) {
            throw new Error(
                "timeline support is disabled. Set the 'timelineSupport'" +
                    " parameter to true when creating MatrixClient to enable it.",
            );
        }

        if (!timelineSet.room) {
            throw new Error("getLatestTimeline only supports room timelines");
        }

        let event: IRoomEvent | undefined;
        if (timelineSet.threadListType !== null) {
            const res = await this.createThreadListMessagesRequest(
                timelineSet.room.roomId,
                null,
                1,
                Direction.Backward,
                timelineSet.threadListType,
                timelineSet.getFilter(),
            );
            event = res.chunk?.[0];
        } else if (timelineSet.thread && Thread.hasServerSideSupport) {
            const recurse = this.canSupport.get(Feature.RelationsRecursion) !== ServerSupport.Unsupported;
            const res = await this.fetchRelations(
                timelineSet.room.roomId,
                timelineSet.thread.id,
                THREAD_RELATION_TYPE.name,
                null,
                { dir: Direction.Backward, limit: 1, recurse: recurse || undefined },
            );
            event = res.chunk?.[0];
        } else {
            const messagesPath = utils.encodeUri("/rooms/$roomId/messages", {
                $roomId: timelineSet.room.roomId,
            });

            const params: Record<string, string | string[]> = {
                dir: "b",
            };
            if (this.clientOpts?.lazyLoadMembers) {
                params.filter = JSON.stringify(Filter.LAZY_LOADING_MESSAGES_FILTER);
            }

            const res = await this.http.authedRequest<IMessagesResponse>(Method.Get, messagesPath, params);
            event = res.chunk?.[0];
        }
        if (!event) {
            throw new Error("No message returned when trying to construct getLatestTimeline");
        }

        return this.getEventTimeline(timelineSet, event.event_id);
    }

    /**
     * Makes a request to /messages with the appropriate lazy loading filter set.
     * XXX: if we do get rid of scrollback (as it's not used at the moment),
     * we could inline this method again in paginateEventTimeline as that would
     * then be the only call-site
     * @param limit - the maximum amount of events the retrieve
     * @param dir - 'f' or 'b'
     * @param timelineFilter - the timeline filter to pass
     */
    // XXX: Intended private, used in code.
    public createMessagesRequest(
        roomId: string,
        fromToken: string | null,
        limit = 30,
        dir: Direction,
        timelineFilter?: Filter,
    ): Promise<IMessagesResponse> {
        const path = utils.encodeUri("/rooms/$roomId/messages", { $roomId: roomId });

        const params: Record<string, string> = {
            limit: limit.toString(),
            dir: dir,
        };

        if (fromToken) {
            params.from = fromToken;
        }

        let filter: IRoomEventFilter | null = null;
        if (this.clientOpts?.lazyLoadMembers) {
            // create a shallow copy of LAZY_LOADING_MESSAGES_FILTER,
            // so the timelineFilter doesn't get written into it below
            filter = Object.assign({}, Filter.LAZY_LOADING_MESSAGES_FILTER);
        }
        if (timelineFilter) {
            // XXX: it's horrific that /messages' filter parameter doesn't match
            // /sync's one - see https://matrix.org/jira/browse/SPEC-451
            filter = filter || {};
            Object.assign(filter, timelineFilter.getRoomTimelineFilterComponent()?.toJSON());
        }
        if (filter) {
            params.filter = JSON.stringify(filter);
        }
        return this.http.authedRequest(Method.Get, path, params);
    }

    /**
     * Makes a request to /messages with the appropriate lazy loading filter set.
     * XXX: if we do get rid of scrollback (as it's not used at the moment),
     * we could inline this method again in paginateEventTimeline as that would
     * then be the only call-site
     * @param limit - the maximum amount of events the retrieve
     * @param dir - 'f' or 'b'
     * @param timelineFilter - the timeline filter to pass
     */
    // XXX: Intended private, used by room.fetchRoomThreads
    public createThreadListMessagesRequest(
        roomId: string,
        fromToken: string | null,
        limit = 30,
        dir = Direction.Backward,
        threadListType: ThreadFilterType | null = ThreadFilterType.All,
        timelineFilter?: Filter,
    ): Promise<IMessagesResponse> {
        const path = utils.encodeUri("/rooms/$roomId/threads", { $roomId: roomId });

        const params: Record<string, string> = {
            limit: limit.toString(),
            dir: dir,
            include: threadFilterTypeToFilter(threadListType),
        };

        if (fromToken) {
            params.from = fromToken;
        }

        let filter: IRoomEventFilter = {};
        if (this.clientOpts?.lazyLoadMembers) {
            // create a shallow copy of LAZY_LOADING_MESSAGES_FILTER,
            // so the timelineFilter doesn't get written into it below
            filter = {
                ...Filter.LAZY_LOADING_MESSAGES_FILTER,
            };
        }
        if (timelineFilter) {
            // XXX: it's horrific that /messages' filter parameter doesn't match
            // /sync's one - see https://matrix.org/jira/browse/SPEC-451
            filter = {
                ...filter,
                ...timelineFilter.getRoomTimelineFilterComponent()?.toJSON(),
            };
        }
        if (Object.keys(filter).length) {
            params.filter = JSON.stringify(filter);
        }

        const opts = {
            prefix:
                Thread.hasServerSideListSupport === FeatureSupport.Stable
                    ? ClientPrefix.V1
                    : "/_matrix/client/unstable/org.matrix.msc3856",
        };

        return this.http
            .authedRequest<IThreadedMessagesResponse>(Method.Get, path, params, undefined, opts)
            .then((res) => ({
                ...res,
                chunk: res.chunk?.reverse(),
                start: res.prev_batch,
                end: res.next_batch,
            }));
    }

    /**
     * Take an EventTimeline, and back/forward-fill results.
     *
     * @param eventTimeline - timeline object to be updated
     *
     * @returns Promise which resolves to a boolean: false if there are no
     *    events and we reached either end of the timeline; else true.
     */
    public paginateEventTimeline(eventTimeline: EventTimeline, opts: IPaginateOpts): Promise<boolean> {
        const isNotifTimeline = eventTimeline.getTimelineSet() === this.notifTimelineSet;
        const room = this.getRoom(eventTimeline.getRoomId()!);
        const threadListType = eventTimeline.getTimelineSet().threadListType;
        const thread = eventTimeline.getTimelineSet().thread;

        // TODO: we should implement a backoff (as per scrollback()) to deal more
        // nicely with HTTP errors.
        opts = opts || {};
        const backwards = opts.backwards || false;

        if (isNotifTimeline) {
            if (!backwards) {
                throw new Error("paginateNotifTimeline can only paginate backwards");
            }
        }

        const dir = backwards ? EventTimeline.BACKWARDS : EventTimeline.FORWARDS;

        const token = eventTimeline.getPaginationToken(dir);
        const pendingRequest = eventTimeline.paginationRequests[dir];

        if (pendingRequest) {
            // already a request in progress - return the existing promise
            return pendingRequest;
        }

        let path: string;
        let params: Record<string, string>;
        let promise: Promise<boolean>;

        if (isNotifTimeline) {
            path = "/notifications";
            params = {
                limit: (opts.limit ?? 30).toString(),
                only: "highlight",
            };

            if (token && token !== "end") {
                params.from = token;
            }

            promise = this.http
                .authedRequest<INotificationsResponse>(Method.Get, path, params)
                .then(async (res) => {
                    const token = res.next_token;
                    const matrixEvents: MatrixEvent[] = [];

                    res.notifications = res.notifications.filter(noUnsafeEventProps);

                    for (let i = 0; i < res.notifications.length; i++) {
                        const notification = res.notifications[i];
                        const event = this.getEventMapper()(notification.event);

                        // @TODO(kerrya) reprocessing every notification is ugly
                        // remove if we get server MSC3994 support
                        this.getPushDetailsForEvent(event, true);

                        event.event.room_id = notification.room_id; // XXX: gutwrenching
                        matrixEvents[i] = event;
                    }

                    // No need to partition events for threads here, everything lives
                    // in the notification timeline set
                    const timelineSet = eventTimeline.getTimelineSet();
                    timelineSet.addEventsToTimeline(matrixEvents, backwards, false, eventTimeline, token);
                    this.processAggregatedTimelineEvents(timelineSet.room, matrixEvents);

                    // if we've hit the end of the timeline, we need to stop trying to
                    // paginate. We need to keep the 'forwards' token though, to make sure
                    // we can recover from gappy syncs.
                    if (backwards && !res.next_token) {
                        eventTimeline.setPaginationToken(null, dir);
                    }
                    return Boolean(res.next_token);
                })
                .finally(() => {
                    eventTimeline.paginationRequests[dir] = null;
                });
            eventTimeline.paginationRequests[dir] = promise;
        } else if (threadListType !== null) {
            if (!room) {
                throw new Error("Unknown room " + eventTimeline.getRoomId());
            }

            if (!Thread.hasServerSideFwdPaginationSupport && dir === Direction.Forward) {
                throw new Error("Cannot paginate threads forwards without server-side support for MSC 3715");
            }

            promise = this.createThreadListMessagesRequest(
                eventTimeline.getRoomId()!,
                token,
                opts.limit,
                dir,
                threadListType,
                eventTimeline.getFilter(),
            )
                .then((res) => {
                    if (res.state) {
                        const roomState = eventTimeline.getState(dir)!;
                        const stateEvents = res.state.filter(noUnsafeEventProps).map(this.getEventMapper());
                        roomState.setUnknownStateEvents(stateEvents);
                    }

                    const token = res.end;
                    const matrixEvents = res.chunk.filter(noUnsafeEventProps).map(this.getEventMapper());

                    const timelineSet = eventTimeline.getTimelineSet();
                    timelineSet.addEventsToTimeline(matrixEvents, backwards, false, eventTimeline, token);
                    this.processAggregatedTimelineEvents(room, matrixEvents);
                    this.processThreadRoots(room, matrixEvents, backwards);

                    // if we've hit the end of the timeline, we need to stop trying to
                    // paginate. We need to keep the 'forwards' token though, to make sure
                    // we can recover from gappy syncs.
                    if (backwards && res.end == res.start) {
                        eventTimeline.setPaginationToken(null, dir);
                    }
                    return res.end !== res.start;
                })
                .finally(() => {
                    eventTimeline.paginationRequests[dir] = null;
                });
            eventTimeline.paginationRequests[dir] = promise;
        } else if (thread) {
            const room = this.getRoom(eventTimeline.getRoomId() ?? undefined);
            if (!room) {
                throw new Error("Unknown room " + eventTimeline.getRoomId());
            }

            const recurse = this.canSupport.get(Feature.RelationsRecursion) !== ServerSupport.Unsupported;
            promise = this.fetchRelations(eventTimeline.getRoomId() ?? "", thread.id, null, null, {
                dir,
                limit: opts.limit,
                from: token ?? undefined,
                recurse: recurse || undefined,
            })
                .then(async (res) => {
                    const mapper = this.getEventMapper();
                    const matrixEvents = res.chunk
                        .filter(noUnsafeEventProps)
                        .filter(getRelationsThreadFilter(thread.id))
                        .map(mapper);

                    // Process latest events first
                    for (const event of matrixEvents.slice().reverse()) {
                        await thread?.processEvent(event);
                        const sender = event.getSender()!;
                        if (!backwards || thread?.getEventReadUpTo(sender) === null) {
                            room.addLocalEchoReceipt(sender, event, ReceiptType.Read);
                        }
                    }

                    const newToken = res.next_batch;

                    const timelineSet = eventTimeline.getTimelineSet();
                    timelineSet.addEventsToTimeline(matrixEvents, backwards, false, eventTimeline, newToken ?? null);
                    if (!newToken && backwards) {
                        const originalEvent =
                            thread.rootEvent ??
                            mapper(await this.fetchRoomEvent(eventTimeline.getRoomId() ?? "", thread.id));
                        timelineSet.addEventsToTimeline([originalEvent], true, false, eventTimeline, null);
                    }
                    this.processAggregatedTimelineEvents(timelineSet.room, matrixEvents);

                    // if we've hit the end of the timeline, we need to stop trying to
                    // paginate. We need to keep the 'forwards' token though, to make sure
                    // we can recover from gappy syncs.
                    if (backwards && !newToken) {
                        eventTimeline.setPaginationToken(null, dir);
                    }
                    return Boolean(newToken);
                })
                .finally(() => {
                    eventTimeline.paginationRequests[dir] = null;
                });
            eventTimeline.paginationRequests[dir] = promise;
        } else {
            if (!room) {
                throw new Error("Unknown room " + eventTimeline.getRoomId());
            }

            promise = this.createMessagesRequest(
                eventTimeline.getRoomId()!,
                token,
                opts.limit,
                dir,
                eventTimeline.getFilter(),
            )
                .then((res) => {
                    if (res.state) {
                        const roomState = eventTimeline.getState(dir)!;
                        const stateEvents = res.state.filter(noUnsafeEventProps).map(this.getEventMapper());
                        roomState.setUnknownStateEvents(stateEvents);
                    }
                    const token = res.end;
                    const matrixEvents = res.chunk.filter(noUnsafeEventProps).map(this.getEventMapper());

                    const timelineSet = eventTimeline.getTimelineSet();
                    const [timelineEvents, , unknownRelations] = room.partitionThreadedEvents(matrixEvents);
                    timelineSet.addEventsToTimeline(timelineEvents, backwards, false, eventTimeline, token);
                    this.processAggregatedTimelineEvents(room, timelineEvents);
                    this.processThreadRoots(
                        room,
                        timelineEvents.filter((it) => it.getServerAggregatedRelation(THREAD_RELATION_TYPE.name)),
                        false,
                    );
                    unknownRelations.forEach((event) => room.relations.aggregateChildEvent(event));

                    const atEnd = res.end === undefined || res.end === res.start;

                    // if we've hit the end of the timeline, we need to stop trying to
                    // paginate. We need to keep the 'forwards' token though, to make sure
                    // we can recover from gappy syncs.
                    if (backwards && atEnd) {
                        eventTimeline.setPaginationToken(null, dir);
                    }
                    return !atEnd;
                })
                .finally(() => {
                    eventTimeline.paginationRequests[dir] = null;
                });
            eventTimeline.paginationRequests[dir] = promise;
        }

        return promise;
    }

    /**
     * Reset the notifTimelineSet entirely, paginating in some historical notifs as
     * a starting point for subsequent pagination.
     */
    public resetNotifTimelineSet(): void {
        if (!this.notifTimelineSet) {
            return;
        }

        // FIXME: This thing is a total hack, and results in duplicate events being
        // added to the timeline both from /sync and /notifications, and lots of
        // slow and wasteful processing and pagination.  The correct solution is to
        // extend /messages or /search or something to filter on notifications.

        // use the fictitious token 'end'. in practice we would ideally give it
        // the oldest backwards pagination token from /sync, but /sync doesn't
        // know about /notifications, so we have no choice but to start paginating
        // from the current point in time.  This may well overlap with historical
        // notifs which are then inserted into the timeline by /sync responses.
        this.notifTimelineSet.resetLiveTimeline("end");

        // we could try to paginate a single event at this point in order to get
        // a more valid pagination token, but it just ends up with an out of order
        // timeline. given what a mess this is and given we're going to have duplicate
        // events anyway, just leave it with the dummy token for now.
        /*
        this.paginateNotifTimeline(this._notifTimelineSet.getLiveTimeline(), {
            backwards: true,
            limit: 1
        });
        */
    }

    /**
     * Peek into a room and receive updates about the room. This only works if the
     * history visibility for the room is world_readable.
     * @param roomId - The room to attempt to peek into.
     * @param limit - The number of timeline events to initially retrieve.
     * @returns Promise which resolves: Room object
     * @returns Rejects: with an error response.
     */
    public peekInRoom(roomId: string, limit: number = 20): Promise<Room> {
        this.peekSync?.stopPeeking();
        this.peekSync = new SyncApi(this, this.clientOpts, this.buildSyncApiOptions());
        return this.peekSync.peek(roomId, limit);
    }

    /**
     * Stop any ongoing room peeking.
     */
    public stopPeeking(): void {
        if (this.peekSync) {
            this.peekSync.stopPeeking();
            this.peekSync = null;
        }
    }

    /**
     * Set r/w flags for guest access in a room.
     * @param roomId - The room to configure guest access in.
     * @param opts - Options
     * @returns Promise which resolves
     * @returns Rejects: with an error response.
     */
    public setGuestAccess(roomId: string, opts: IGuestAccessOpts): Promise<void> {
        const writePromise = this.sendStateEvent(
            roomId,
            EventType.RoomGuestAccess,
            {
                guest_access: opts.allowJoin ? GuestAccess.CanJoin : GuestAccess.Forbidden,
            },
            "",
        );

        let readPromise: Promise<unknown> = Promise.resolve();
        if (opts.allowRead) {
            readPromise = this.sendStateEvent(
                roomId,
                EventType.RoomHistoryVisibility,
                {
                    history_visibility: HistoryVisibility.WorldReadable,
                },
                "",
            );
        }

        return Promise.all([readPromise, writePromise]).then(); // .then() to hide results for contract
    }

    /**
     * Requests an email verification token for the purposes of registration.
     * This API requests a token from the homeserver.
     * The doesServerRequireIdServerParam() method can be used to determine if
     * the server requires the id_server parameter to be provided.
     *
     * Parameters and return value are as for requestEmailToken

     * @param email - As requestEmailToken
     * @param clientSecret - As requestEmailToken
     * @param sendAttempt - As requestEmailToken
     * @param nextLink - As requestEmailToken
     * @returns Promise which resolves: As requestEmailToken
     */
    public requestRegisterEmailToken(
        email: string,
        clientSecret: string,
        sendAttempt: number,
        nextLink?: string,
    ): Promise<IRequestTokenResponse> {
        return this.requestTokenFromEndpoint("/register/email/requestToken", {
            email: email,
            client_secret: clientSecret,
            send_attempt: sendAttempt,
            next_link: nextLink,
        });
    }

    /**
     * Requests a text message verification token for the purposes of registration.
     * This API requests a token from the homeserver.
     * The doesServerRequireIdServerParam() method can be used to determine if
     * the server requires the id_server parameter to be provided.
     *
     * @param phoneCountry - The ISO 3166-1 alpha-2 code for the country in which
     *    phoneNumber should be parsed relative to.
     * @param phoneNumber - The phone number, in national or international format
     * @param clientSecret - As requestEmailToken
     * @param sendAttempt - As requestEmailToken
     * @param nextLink - As requestEmailToken
     * @returns Promise which resolves: As requestEmailToken
     */
    public requestRegisterMsisdnToken(
        phoneCountry: string,
        phoneNumber: string,
        clientSecret: string,
        sendAttempt: number,
        nextLink?: string,
    ): Promise<IRequestMsisdnTokenResponse> {
        return this.requestTokenFromEndpoint("/register/msisdn/requestToken", {
            country: phoneCountry,
            phone_number: phoneNumber,
            client_secret: clientSecret,
            send_attempt: sendAttempt,
            next_link: nextLink,
        });
    }

    /**
     * Requests an email verification token for the purposes of adding a
     * third party identifier to an account.
     * This API requests a token from the homeserver.
     * The doesServerRequireIdServerParam() method can be used to determine if
     * the server requires the id_server parameter to be provided.
     * If an account with the given email address already exists and is
     * associated with an account other than the one the user is authed as,
     * it will either send an email to the address informing them of this
     * or return M_THREEPID_IN_USE (which one is up to the homeserver).
     *
     * @param email - As requestEmailToken
     * @param clientSecret - As requestEmailToken
     * @param sendAttempt - As requestEmailToken
     * @param nextLink - As requestEmailToken
     * @returns Promise which resolves: As requestEmailToken
     */
    public requestAdd3pidEmailToken(
        email: string,
        clientSecret: string,
        sendAttempt: number,
        nextLink?: string,
    ): Promise<IRequestTokenResponse> {
        return this.requestTokenFromEndpoint("/account/3pid/email/requestToken", {
            email: email,
            client_secret: clientSecret,
            send_attempt: sendAttempt,
            next_link: nextLink,
        });
    }

    /**
     * Requests a text message verification token for the purposes of adding a
     * third party identifier to an account.
     * This API proxies the identity server /validate/email/requestToken API,
     * adding specific behaviour for the addition of phone numbers to an
     * account, as requestAdd3pidEmailToken.
     *
     * @param phoneCountry - As requestRegisterMsisdnToken
     * @param phoneNumber - As requestRegisterMsisdnToken
     * @param clientSecret - As requestEmailToken
     * @param sendAttempt - As requestEmailToken
     * @param nextLink - As requestEmailToken
     * @returns Promise which resolves: As requestEmailToken
     */
    public requestAdd3pidMsisdnToken(
        phoneCountry: string,
        phoneNumber: string,
        clientSecret: string,
        sendAttempt: number,
        nextLink?: string,
    ): Promise<IRequestMsisdnTokenResponse> {
        return this.requestTokenFromEndpoint("/account/3pid/msisdn/requestToken", {
            country: phoneCountry,
            phone_number: phoneNumber,
            client_secret: clientSecret,
            send_attempt: sendAttempt,
            next_link: nextLink,
        });
    }

    /**
     * Requests an email verification token for the purposes of resetting
     * the password on an account.
     * This API proxies the identity server /validate/email/requestToken API,
     * adding specific behaviour for the password resetting. Specifically,
     * if no account with the given email address exists, it may either
     * return M_THREEPID_NOT_FOUND or send an email
     * to the address informing them of this (which one is up to the homeserver).
     *
     * requestEmailToken calls the equivalent API directly on the identity server,
     * therefore bypassing the password reset specific logic.
     *
     * @param email - As requestEmailToken
     * @param clientSecret - As requestEmailToken
     * @param sendAttempt - As requestEmailToken
     * @param nextLink - As requestEmailToken
     * @returns Promise which resolves: As requestEmailToken
     */
    public requestPasswordEmailToken(
        email: string,
        clientSecret: string,
        sendAttempt: number,
        nextLink?: string,
    ): Promise<IRequestTokenResponse> {
        return this.requestTokenFromEndpoint("/account/password/email/requestToken", {
            email: email,
            client_secret: clientSecret,
            send_attempt: sendAttempt,
            next_link: nextLink,
        });
    }

    /**
     * Requests a text message verification token for the purposes of resetting
     * the password on an account.
     * This API proxies the identity server /validate/email/requestToken API,
     * adding specific behaviour for the password resetting, as requestPasswordEmailToken.
     *
     * @param phoneCountry - As requestRegisterMsisdnToken
     * @param phoneNumber - As requestRegisterMsisdnToken
     * @param clientSecret - As requestEmailToken
     * @param sendAttempt - As requestEmailToken
     * @param nextLink - As requestEmailToken
     * @returns Promise which resolves: As requestEmailToken
     */
    public requestPasswordMsisdnToken(
        phoneCountry: string,
        phoneNumber: string,
        clientSecret: string,
        sendAttempt: number,
        nextLink: string,
    ): Promise<IRequestMsisdnTokenResponse> {
        return this.requestTokenFromEndpoint("/account/password/msisdn/requestToken", {
            country: phoneCountry,
            phone_number: phoneNumber,
            client_secret: clientSecret,
            send_attempt: sendAttempt,
            next_link: nextLink,
        });
    }

    /**
     * Internal utility function for requesting validation tokens from usage-specific
     * requestToken endpoints.
     *
     * @param endpoint - The endpoint to send the request to
     * @param params - Parameters for the POST request
     * @returns Promise which resolves: As requestEmailToken
     */
    private async requestTokenFromEndpoint<T extends IRequestTokenResponse>(
        endpoint: string,
        params: QueryDict,
    ): Promise<T> {
        const postParams = Object.assign({}, params);

        return this.http.request(Method.Post, endpoint, undefined, postParams);
    }

    /**
     * Get the room-kind push rule associated with a room.
     * @param scope - "global" or device-specific.
     * @param roomId - the id of the room.
     * @returns the rule or undefined.
     */
    public getRoomPushRule(scope: "global" | "device", roomId: string): IPushRule | undefined {
        // There can be only room-kind push rule per room
        // and its id is the room id.
        if (this.pushRules) {
            return this.pushRules[scope]?.room?.find((rule) => rule.rule_id === roomId);
        } else {
            throw new Error("SyncApi.sync() must be done before accessing to push rules.");
        }
    }

    /**
     * Set a room-kind muting push rule in a room.
     * The operation also updates MatrixClient.pushRules at the end.
     * @param scope - "global" or device-specific.
     * @param roomId - the id of the room.
     * @param mute - the mute state.
     * @returns Promise which resolves: result object
     * @returns Rejects: with an error response.
     */
    public setRoomMutePushRule(scope: "global" | "device", roomId: string, mute: boolean): Promise<void> | undefined {
        let promise: Promise<unknown> | undefined;
        let hasDontNotifyRule = false;

        // Get the existing room-kind push rule if any
        const roomPushRule = this.getRoomPushRule(scope, roomId);
        if (roomPushRule?.actions.includes(PushRuleActionName.DontNotify)) {
            hasDontNotifyRule = true;
        }

        if (!mute) {
            // Remove the rule only if it is a muting rule
            if (hasDontNotifyRule) {
                promise = this.deletePushRule(scope, PushRuleKind.RoomSpecific, roomPushRule!.rule_id);
            }
        } else {
            if (!roomPushRule) {
                promise = this.addPushRule(scope, PushRuleKind.RoomSpecific, roomId, {
                    actions: [PushRuleActionName.DontNotify],
                });
            } else if (!hasDontNotifyRule) {
                // Remove the existing one before setting the mute push rule
                // This is a workaround to SYN-590 (Push rule update fails)
                const deferred = utils.defer();
                this.deletePushRule(scope, PushRuleKind.RoomSpecific, roomPushRule.rule_id)
                    .then(() => {
                        this.addPushRule(scope, PushRuleKind.RoomSpecific, roomId, {
                            actions: [PushRuleActionName.DontNotify],
                        })
                            .then(() => {
                                deferred.resolve();
                            })
                            .catch((err) => {
                                deferred.reject(err);
                            });
                    })
                    .catch((err) => {
                        deferred.reject(err);
                    });

                promise = deferred.promise;
            }
        }

        if (promise) {
            return new Promise<void>((resolve, reject) => {
                // Update this.pushRules when the operation completes
                promise!
                    .then(() => {
                        this.getPushRules()
                            .then((result) => {
                                this.pushRules = result;
                                resolve();
                            })
                            .catch((err) => {
                                reject(err);
                            });
                    })
                    .catch((err: Error) => {
                        // Update it even if the previous operation fails. This can help the
                        // app to recover when push settings has been modified from another client
                        this.getPushRules()
                            .then((result) => {
                                this.pushRules = result;
                                reject(err);
                            })
                            .catch((err2) => {
                                reject(err);
                            });
                    });
            });
        }
    }

    public searchMessageText(opts: ISearchOpts): Promise<ISearchResponse> {
        const roomEvents: ISearchRequestBody["search_categories"]["room_events"] = {
            search_term: opts.query,
        };

        if ("keys" in opts) {
            roomEvents.keys = opts.keys;
        }

        return this.search({
            body: {
                search_categories: {
                    room_events: roomEvents,
                },
            },
        });
    }

    /**
     * Perform a server-side search for room events.
     *
     * The returned promise resolves to an object containing the fields:
     *
     *  * count:       estimate of the number of results
     *  * next_batch:  token for back-pagination; if undefined, there are no more results
     *  * highlights:  a list of words to highlight from the stemming algorithm
     *  * results:     a list of results
     *
     * Each entry in the results list is a SearchResult.
     *
     * @returns Promise which resolves: result object
     * @returns Rejects: with an error response.
     */
    public searchRoomEvents(opts: IEventSearchOpts): Promise<ISearchResults> {
        // TODO: support search groups

        const body = {
            search_categories: {
                room_events: {
                    search_term: opts.term,
                    filter: opts.filter,
                    order_by: SearchOrderBy.Recent,
                    event_context: {
                        before_limit: 1,
                        after_limit: 1,
                        include_profile: true,
                    },
                },
            },
        };

        const searchResults: ISearchResults = {
            _query: body,
            results: [],
            highlights: [],
        };

        return this.search({ body: body }).then((res) => this.processRoomEventsSearch(searchResults, res));
    }

    /**
     * Take a result from an earlier searchRoomEvents call, and backfill results.
     *
     * @param searchResults -  the results object to be updated
     * @returns Promise which resolves: updated result object
     * @returns Rejects: with an error response.
     */
    public backPaginateRoomEventsSearch<T extends ISearchResults>(searchResults: T): Promise<T> {
        // TODO: we should implement a backoff (as per scrollback()) to deal more
        // nicely with HTTP errors.

        if (!searchResults.next_batch) {
            return Promise.reject(new Error("Cannot backpaginate event search any further"));
        }

        if (searchResults.pendingRequest) {
            // already a request in progress - return the existing promise
            return searchResults.pendingRequest as Promise<T>;
        }

        const searchOpts = {
            body: searchResults._query!,
            next_batch: searchResults.next_batch,
        };

        const promise = this.search(searchOpts, searchResults.abortSignal)
            .then((res) => this.processRoomEventsSearch(searchResults, res))
            .finally(() => {
                searchResults.pendingRequest = undefined;
            });
        searchResults.pendingRequest = promise;

        return promise;
    }

    /**
     * helper for searchRoomEvents and backPaginateRoomEventsSearch. Processes the
     * response from the API call and updates the searchResults
     *
     * @returns searchResults
     * @internal
     */
    // XXX: Intended private, used in code
    public processRoomEventsSearch<T extends ISearchResults>(searchResults: T, response: ISearchResponse): T {
        const roomEvents = response.search_categories.room_events;

        searchResults.count = roomEvents.count;
        searchResults.next_batch = roomEvents.next_batch;

        // combine the highlight list with our existing list;
        const highlights = new Set<string>(roomEvents.highlights);
        searchResults.highlights.forEach((hl) => {
            highlights.add(hl);
        });

        // turn it back into a list.
        searchResults.highlights = Array.from(highlights);

        const mapper = this.getEventMapper();

        // append the new results to our existing results
        const resultsLength = roomEvents.results?.length ?? 0;
        for (let i = 0; i < resultsLength; i++) {
            const sr = SearchResult.fromJson(roomEvents.results![i], mapper);
            const room = this.getRoom(sr.context.getEvent().getRoomId());
            if (room) {
                for (const ev of sr.context.getTimeline()) {
                    ev.setMetadata(room.currentState, false);
                }
            }
            searchResults.results.push(sr);
        }
        return searchResults;
    }

    /**
     * Populate the store with rooms the user has left.
     * @returns Promise which resolves: TODO - Resolved when the rooms have
     * been added to the data store.
     * @returns Rejects: with an error response.
     */
    public syncLeftRooms(): Promise<Room[]> {
        // Guard against multiple calls whilst ongoing and multiple calls post success
        if (this.syncedLeftRooms) {
            return Promise.resolve([]); // don't call syncRooms again if it succeeded.
        }
        if (this.syncLeftRoomsPromise) {
            return this.syncLeftRoomsPromise; // return the ongoing request
        }
        const syncApi = new SyncApi(this, this.clientOpts, this.buildSyncApiOptions());
        this.syncLeftRoomsPromise = syncApi.syncLeftRooms();

        // cleanup locks
        this.syncLeftRoomsPromise
            .then(() => {
                this.logger.debug("Marking success of sync left room request");
                this.syncedLeftRooms = true; // flip the bit on success
            })
            .finally(() => {
                this.syncLeftRoomsPromise = undefined; // cleanup ongoing request state
            });

        return this.syncLeftRoomsPromise;
    }

    /**
     * Create a new filter.
     * @param content - The HTTP body for the request
     * @returns Promise which resolves to a Filter object.
     * @returns Rejects: with an error response.
     */
    public createFilter(content: IFilterDefinition): Promise<Filter> {
        const path = utils.encodeUri("/user/$userId/filter", {
            $userId: this.credentials.userId!,
        });
        return this.http.authedRequest<IFilterResponse>(Method.Post, path, undefined, content).then((response) => {
            // persist the filter
            const filter = Filter.fromJson(this.credentials.userId, response.filter_id, content);
            this.store.storeFilter(filter);
            return filter;
        });
    }

    /**
     * Retrieve a filter.
     * @param userId - The user ID of the filter owner
     * @param filterId - The filter ID to retrieve
     * @param allowCached - True to allow cached filters to be returned.
     * Default: True.
     * @returns Promise which resolves: a Filter object
     * @returns Rejects: with an error response.
     */
    public getFilter(userId: string, filterId: string, allowCached: boolean): Promise<Filter> {
        if (allowCached) {
            const filter = this.store.getFilter(userId, filterId);
            if (filter) {
                return Promise.resolve(filter);
            }
        }

        const path = utils.encodeUri("/user/$userId/filter/$filterId", {
            $userId: userId,
            $filterId: filterId,
        });

        return this.http.authedRequest<IFilterDefinition>(Method.Get, path).then((response) => {
            // persist the filter
            const filter = Filter.fromJson(userId, filterId, response);
            this.store.storeFilter(filter);
            return filter;
        });
    }

    /**
     * @returns Filter ID
     */
    public async getOrCreateFilter(filterName: string, filter: Filter): Promise<string> {
        const filterId = this.store.getFilterIdByName(filterName);
        let existingId: string | undefined;

        if (filterId) {
            // check that the existing filter matches our expectations
            try {
                const existingFilter = await this.getFilter(this.credentials.userId!, filterId, true);
                if (existingFilter) {
                    const oldDef = existingFilter.getDefinition();
                    const newDef = filter.getDefinition();

                    if (utils.deepCompare(oldDef, newDef)) {
                        // super, just use that.
                        // debuglog("Using existing filter ID %s: %s", filterId,
                        //          JSON.stringify(oldDef));
                        existingId = filterId;
                    }
                }
            } catch (error) {
                // Synapse currently returns the following when the filter cannot be found:
                // {
                //     errcode: "M_UNKNOWN",
                //     name: "M_UNKNOWN",
                //     message: "No row found",
                // }
                if ((<MatrixError>error).errcode !== "M_UNKNOWN" && (<MatrixError>error).errcode !== "M_NOT_FOUND") {
                    throw error;
                }
            }
            // if the filter doesn't exist anymore on the server, remove from store
            if (!existingId) {
                this.store.setFilterIdByName(filterName, undefined);
            }
        }

        if (existingId) {
            return existingId;
        }

        // create a new filter
        const createdFilter = await this.createFilter(filter.getDefinition());

        this.store.setFilterIdByName(filterName, createdFilter.filterId);
        return createdFilter.filterId!;
    }

    /**
     * Gets a bearer token from the homeserver that the user can
     * present to a third party in order to prove their ownership
     * of the Matrix account they are logged into.
     * @returns Promise which resolves: Token object
     * @returns Rejects: with an error response.
     */
    public getOpenIdToken(): Promise<IOpenIDToken> {
        const path = utils.encodeUri("/user/$userId/openid/request_token", {
            $userId: this.credentials.userId!,
        });

        return this.http.authedRequest(Method.Post, path, undefined, {});
    }

    private startCallEventHandler = (): void => {
        if (this.isInitialSyncComplete()) {
            if (supportsMatrixCall()) {
                this.callEventHandler!.start();
                this.groupCallEventHandler!.start();
            }

            this.off(ClientEvent.Sync, this.startCallEventHandler);
        }
    };

    private startMatrixRTC = (): void => {
        if (this.isInitialSyncComplete()) {
            this.matrixRTC.start();

            this.off(ClientEvent.Sync, this.startMatrixRTC);
        }
    };

    /**
     * Once the client has been initialised, we want to clear notifications we
     * know for a fact should be here.
     * This issue should also be addressed on synapse's side and is tracked as part
     * of https://github.com/matrix-org/synapse/issues/14837
     *
     * We consider a room or a thread as fully read if the current user has sent
     * the last event in the live timeline of that context and if the read receipt
     * we have on record matches.
     */
    private fixupRoomNotifications = (): void => {
        if (this.isInitialSyncComplete()) {
            const unreadRooms = (this.getRooms() ?? []).filter((room) => {
                return room.getUnreadNotificationCount(NotificationCountType.Total) > 0;
            });

            for (const room of unreadRooms) {
                const currentUserId = this.getSafeUserId();
                room.fixupNotifications(currentUserId);
            }

            this.off(ClientEvent.Sync, this.fixupRoomNotifications);
        }
    };

    /**
     * @returns Promise which resolves: ITurnServerResponse object
     * @returns Rejects: with an error response.
     */
    public turnServer(): Promise<ITurnServerResponse> {
        return this.http.authedRequest(Method.Get, "/voip/turnServer");
    }

    /**
     * Get the TURN servers for this homeserver.
     * @returns The servers or an empty list.
     */
    public getTurnServers(): ITurnServer[] {
        return this.turnServers || [];
    }

    /**
     * Get the unix timestamp (in milliseconds) at which the current
     * TURN credentials (from getTurnServers) expire
     * @returns The expiry timestamp in milliseconds
     */
    public getTurnServersExpiry(): number {
        return this.turnServersExpiry;
    }

    public get pollingTurnServers(): boolean {
        return this.checkTurnServersIntervalID !== undefined;
    }

    // XXX: Intended private, used in code.
    public async checkTurnServers(): Promise<boolean | undefined> {
        if (!this.canSupportVoip) {
            return;
        }

        let credentialsGood = false;
        const remainingTime = this.turnServersExpiry - Date.now();
        if (remainingTime > TURN_CHECK_INTERVAL) {
            this.logger.debug("TURN creds are valid for another " + remainingTime + " ms: not fetching new ones.");
            credentialsGood = true;
        } else {
            this.logger.debug("Fetching new TURN credentials");
            try {
                const res = await this.turnServer();
                if (res.uris) {
                    this.logger.debug("Got TURN URIs: " + res.uris + " refresh in " + res.ttl + " secs");
                    // map the response to a format that can be fed to RTCPeerConnection
                    const servers: ITurnServer = {
                        urls: res.uris,
                        username: res.username,
                        credential: res.password,
                    };
                    this.turnServers = [servers];
                    // The TTL is in seconds but we work in ms
                    this.turnServersExpiry = Date.now() + res.ttl * 1000;
                    credentialsGood = true;
                    this.emit(ClientEvent.TurnServers, this.turnServers);
                }
            } catch (err) {
                this.logger.error("Failed to get TURN URIs", err);
                if ((<HTTPError>err).httpStatus === 403) {
                    // We got a 403, so there's no point in looping forever.
                    this.logger.info("TURN access unavailable for this account: stopping credentials checks");
                    if (this.checkTurnServersIntervalID !== null) {
                        globalThis.clearInterval(this.checkTurnServersIntervalID);
                    }
                    this.checkTurnServersIntervalID = undefined;
                    this.emit(ClientEvent.TurnServersError, <HTTPError>err, true); // fatal
                } else {
                    // otherwise, if we failed for whatever reason, try again the next time we're called.
                    this.emit(ClientEvent.TurnServersError, <Error>err, false); // non-fatal
                }
            }
        }

        return credentialsGood;
    }

    /**
     * Set whether to allow a fallback ICE server should be used for negotiating a
     * WebRTC connection if the homeserver doesn't provide any servers. Defaults to
     * false.
     *
     */
    public setFallbackICEServerAllowed(allow: boolean): void {
        this.fallbackICEServerAllowed = allow;
    }

    /**
     * Get whether to allow a fallback ICE server should be used for negotiating a
     * WebRTC connection if the homeserver doesn't provide any servers. Defaults to
     * false.
     *
     * @returns
     */
    public isFallbackICEServerAllowed(): boolean {
        return this.fallbackICEServerAllowed;
    }

    /**
     * Determines if the current user is an administrator of the Synapse homeserver.
     * Returns false if untrue or the homeserver does not appear to be a Synapse
     * homeserver. <strong>This function is implementation specific and may change
     * as a result.</strong>
     * @returns true if the user appears to be a Synapse administrator.
     */
    public isSynapseAdministrator(): Promise<boolean> {
        const path = utils.encodeUri("/_synapse/admin/v1/users/$userId/admin", { $userId: this.getUserId()! });
        return this.http
            .authedRequest<{ admin: boolean }>(Method.Get, path, undefined, undefined, { prefix: "" })
            .then((r) => r.admin); // pull out the specific boolean we want
    }

    /**
     * Performs a whois lookup on a user using Synapse's administrator API.
     * <strong>This function is implementation specific and may change as a
     * result.</strong>
     * @param userId - the User ID to look up.
     * @returns the whois response - see Synapse docs for information.
     */
    public whoisSynapseUser(userId: string): Promise<ISynapseAdminWhoisResponse> {
        const path = utils.encodeUri("/_synapse/admin/v1/whois/$userId", { $userId: userId });
        return this.http.authedRequest(Method.Get, path, undefined, undefined, { prefix: "" });
    }

    /**
     * Deactivates a user using Synapse's administrator API. <strong>This
     * function is implementation specific and may change as a result.</strong>
     * @param userId - the User ID to deactivate.
     * @returns the deactivate response - see Synapse docs for information.
     */
    public deactivateSynapseUser(userId: string): Promise<ISynapseAdminDeactivateResponse> {
        const path = utils.encodeUri("/_synapse/admin/v1/deactivate/$userId", { $userId: userId });
        return this.http.authedRequest(Method.Post, path, undefined, undefined, { prefix: "" });
    }

    protected async fetchClientWellKnown(): Promise<void> {
        // `getRawClientConfig` does not throw or reject on network errors, instead
        // it absorbs errors and returns `{}`.
        this.clientWellKnownPromise = AutoDiscovery.getRawClientConfig(this.getDomain() ?? undefined);
        this.clientWellKnown = await this.clientWellKnownPromise;
        this.emit(ClientEvent.ClientWellKnown, this.clientWellKnown);
    }

    public getClientWellKnown(): IClientWellKnown | undefined {
        return this.clientWellKnown;
    }

    public waitForClientWellKnown(): Promise<IClientWellKnown> {
        if (!this.clientRunning) {
            throw new Error("Client is not running");
        }
        return this.clientWellKnownPromise!;
    }

    /**
     * store client options with boolean/string/numeric values
     * to know in the next session what flags the sync data was
     * created with (e.g. lazy loading)
     * @returns for store operation
     */
    public storeClientOptions(): Promise<void> {
        // XXX: Intended private, used in code
        const primTypes = ["boolean", "string", "number"];
        const serializableOpts = Object.entries(this.clientOpts!)
            .filter(([key, value]) => {
                return primTypes.includes(typeof value);
            })
            .reduce<Record<string, any>>((obj, [key, value]) => {
                obj[key] = value;
                return obj;
            }, {});
        return this.store.storeClientOptions(serializableOpts);
    }

    /**
     * Gets a set of room IDs in common with another user.
     *
     * Note: This endpoint is unstable, and can throw an `Error`.
     *   Check progress on [MSC2666](https://github.com/matrix-org/matrix-spec-proposals/pull/2666) for more details.
     *
     * @param userId - The userId to check.
     * @returns Promise which resolves to an array of rooms
     * @returns Rejects: with an error response.
     */
    // TODO: on spec release, rename this to getMutualRooms
    // eslint-disable-next-line
    public async _unstable_getSharedRooms(userId: string): Promise<string[]> {
        // Initial variant of the MSC
        const sharedRoomsSupport = await this.doesServerSupportUnstableFeature(UNSTABLE_MSC2666_SHARED_ROOMS);

        // Newer variant that renamed shared rooms to mutual rooms
        const mutualRoomsSupport = await this.doesServerSupportUnstableFeature(UNSTABLE_MSC2666_MUTUAL_ROOMS);

        // Latest variant that changed from path elements to query elements
        const queryMutualRoomsSupport = await this.doesServerSupportUnstableFeature(
            UNSTABLE_MSC2666_QUERY_MUTUAL_ROOMS,
        );

        if (!sharedRoomsSupport && !mutualRoomsSupport && !queryMutualRoomsSupport) {
            throw Error("Server does not support the Mutual Rooms API");
        }

        let path;
        let query;

        // Cascading unstable support switching.
        if (queryMutualRoomsSupport) {
            path = "/uk.half-shot.msc2666/user/mutual_rooms";
            query = { user_id: userId };
        } else {
            path = utils.encodeUri(
                `/uk.half-shot.msc2666/user/${mutualRoomsSupport ? "mutual_rooms" : "shared_rooms"}/$userId`,
                { $userId: userId },
            );
            query = {};
        }

        // Accumulated rooms
        const rooms: string[] = [];
        let token = null;

        do {
            const tokenQuery: Record<string, string> = {};
            if (token != null && queryMutualRoomsSupport) {
                tokenQuery["batch_token"] = token;
            }

            const res = await this.http.authedRequest<{
                joined: string[];
                next_batch_token?: string;
            }>(Method.Get, path, { ...query, ...tokenQuery }, undefined, {
                prefix: ClientPrefix.Unstable,
            });

            rooms.push(...res.joined);

            if (res.next_batch_token !== undefined) {
                token = res.next_batch_token;
            } else {
                token = null;
            }
        } while (token != null);

        return rooms;
    }

    /**
     * Get the API versions supported by the server, along with any
     * unstable APIs it supports
     * @returns The server /versions response
     */
    public async getVersions(): Promise<IServerVersions> {
        if (this.serverVersionsPromise) {
            return this.serverVersionsPromise;
        }

        // We send an authenticated request as of MSC4026
        this.serverVersionsPromise = this.http
            .authedRequest<IServerVersions>(Method.Get, "/_matrix/client/versions", undefined, undefined, {
                prefix: "",
            })
            .catch((e) => {
                // Need to unset this if it fails, otherwise we'll never retry
                this.serverVersionsPromise = undefined;
                // but rethrow the exception to anything that was waiting
                throw e;
            });

        const serverVersions = await this.serverVersionsPromise;
        this.canSupport = await buildFeatureSupportMap(serverVersions);

        return this.serverVersionsPromise;
    }

    /**
     * Check if a particular spec version is supported by the server.
     * @param version - The spec version (such as "r0.5.0") to check for.
     * @returns Whether it is supported
     */
    public async isVersionSupported(version: string): Promise<boolean> {
        const { versions } = await this.getVersions();
        return versions && versions.includes(version);
    }

    /**
     * Query the server to see if it lists support for an unstable feature
     * in the /versions response
     * @param feature - the feature name
     * @returns true if the feature is supported
     */
    public async doesServerSupportUnstableFeature(feature: string): Promise<boolean> {
        const response = await this.getVersions();
        if (!response) return false;
        const unstableFeatures = response["unstable_features"];
        return unstableFeatures && !!unstableFeatures[feature];
    }

    /**
     * Query the server to see if it is forcing encryption to be enabled for
     * a given room preset, based on the /versions response.
     * @param presetName - The name of the preset to check.
     * @returns true if the server is forcing encryption
     * for the preset.
     */
    public async doesServerForceEncryptionForPreset(presetName: Preset): Promise<boolean> {
        const response = await this.getVersions();
        if (!response) return false;
        const unstableFeatures = response["unstable_features"];

        // The preset name in the versions response will be without the _chat suffix.
        const versionsPresetName = presetName.includes("_chat")
            ? presetName.substring(0, presetName.indexOf("_chat"))
            : presetName;

        return unstableFeatures && !!unstableFeatures[`io.element.e2ee_forced.${versionsPresetName}`];
    }

    public async doesServerSupportThread(): Promise<{
        threads: FeatureSupport;
        list: FeatureSupport;
        fwdPagination: FeatureSupport;
    }> {
        if (await this.isVersionSupported("v1.4")) {
            return {
                threads: FeatureSupport.Stable,
                list: FeatureSupport.Stable,
                fwdPagination: FeatureSupport.Stable,
            };
        }

        try {
            const [threadUnstable, threadStable, listUnstable, listStable, fwdPaginationUnstable, fwdPaginationStable] =
                await Promise.all([
                    this.doesServerSupportUnstableFeature("org.matrix.msc3440"),
                    this.doesServerSupportUnstableFeature("org.matrix.msc3440.stable"),
                    this.doesServerSupportUnstableFeature("org.matrix.msc3856"),
                    this.doesServerSupportUnstableFeature("org.matrix.msc3856.stable"),
                    this.doesServerSupportUnstableFeature("org.matrix.msc3715"),
                    this.doesServerSupportUnstableFeature("org.matrix.msc3715.stable"),
                ]);

            return {
                threads: determineFeatureSupport(threadStable, threadUnstable),
                list: determineFeatureSupport(listStable, listUnstable),
                fwdPagination: determineFeatureSupport(fwdPaginationStable, fwdPaginationUnstable),
            };
        } catch {
            return {
                threads: FeatureSupport.None,
                list: FeatureSupport.None,
                fwdPagination: FeatureSupport.None,
            };
        }
    }

    /**
     * Get if lazy loading members is being used.
     * @returns Whether or not members are lazy loaded by this client
     */
    public hasLazyLoadMembersEnabled(): boolean {
        return !!this.clientOpts?.lazyLoadMembers;
    }

    /**
     * Set a function which is called when /sync returns a 'limited' response.
     * It is called with a room ID and returns a boolean. It should return 'true' if the SDK
     * can SAFELY remove events from this room. It may not be safe to remove events if there
     * are other references to the timelines for this room, e.g because the client is
     * actively viewing events in this room.
     * Default: returns false.
     * @param cb - The callback which will be invoked.
     */
    public setCanResetTimelineCallback(cb: ResetTimelineCallback): void {
        this.canResetTimelineCallback = cb;
    }

    /**
     * Get the callback set via `setCanResetTimelineCallback`.
     * @returns The callback or null
     */
    public getCanResetTimelineCallback(): ResetTimelineCallback | undefined {
        return this.canResetTimelineCallback;
    }

    /**
     * Returns relations for a given event. Handles encryption transparently,
     * with the caveat that the amount of events returned might be 0, even though you get a nextBatch.
     * When the returned promise resolves, all messages should have finished trying to decrypt.
     * @param roomId - the room of the event
     * @param eventId - the id of the event
     * @param relationType - the rel_type of the relations requested
     * @param eventType - the event type of the relations requested
     * @param opts - options with optional values for the request.
     * @returns an object with `events` as `MatrixEvent[]` and optionally `nextBatch` if more relations are available.
     */
    public async relations(
        roomId: string,
        eventId: string,
        relationType: RelationType | string | null,
        eventType?: EventType | string | null,
        opts: IRelationsRequestOpts = { dir: Direction.Backward },
    ): Promise<{
        originalEvent?: MatrixEvent | null;
        events: MatrixEvent[];
        nextBatch?: string | null;
        prevBatch?: string | null;
    }> {
        const fetchedEventType = eventType ? this.getEncryptedIfNeededEventType(roomId, eventType) : null;
        const [eventResult, result] = await Promise.all([
            this.fetchRoomEvent(roomId, eventId),
            this.fetchRelations(roomId, eventId, relationType, fetchedEventType, opts),
        ]);
        const mapper = this.getEventMapper();

        const originalEvent = eventResult ? mapper(eventResult) : undefined;
        let events = result.chunk.map(mapper);

        if (fetchedEventType === EventType.RoomMessageEncrypted) {
            const allEvents = originalEvent ? events.concat(originalEvent) : events;
            await Promise.all(allEvents.map((e) => this.decryptEventIfNeeded(e)));
            if (eventType !== null) {
                events = events.filter((e) => e.getType() === eventType);
            }
        }

        if (originalEvent && relationType === RelationType.Replace) {
            events = events.filter((e) => e.getSender() === originalEvent.getSender());
        }
        return {
            originalEvent: originalEvent ?? null,
            events,
            nextBatch: result.next_batch ?? null,
            prevBatch: result.prev_batch ?? null,
        };
    }

    /**
     * The app may wish to see if we have a key cached without
     * triggering a user interaction.
     *
     * @deprecated Not supported for Rust Cryptography.
     */
    public getCrossSigningCacheCallbacks(): ICacheCallbacks | undefined {
        // XXX: Private member access
        return this.crypto?.crossSigningInfo.getCacheCallbacks();
    }

    /**
     * Generates a random string suitable for use as a client secret. <strong>This
     * method is experimental and may change.</strong>
     * @returns A new client secret
     */
    public generateClientSecret(): string {
        return secureRandomString(32);
    }

    /**
     * Attempts to decrypt an event
     * @param event - The event to decrypt
     * @returns A decryption promise
     */
    public decryptEventIfNeeded(event: MatrixEvent, options?: IDecryptOptions): Promise<void> {
        if (event.shouldAttemptDecryption() && this.isCryptoEnabled()) {
            event.attemptDecryption(this.cryptoBackend!, options);
        }

        if (event.isBeingDecrypted()) {
            return event.getDecryptionPromise()!;
        } else {
            return Promise.resolve();
        }
    }

    private termsUrlForService(serviceType: SERVICE_TYPES, baseUrl: string): URL {
        switch (serviceType) {
            case SERVICE_TYPES.IS:
                return this.http.getUrl("/terms", undefined, IdentityPrefix.V2, baseUrl);
            case SERVICE_TYPES.IM:
                return this.http.getUrl("/terms", undefined, "/_matrix/integrations/v1", baseUrl);
            default:
                throw new Error("Unsupported service type");
        }
    }

    /**
     * Get the Homeserver URL of this client
     * @returns Homeserver URL of this client
     */
    public getHomeserverUrl(): string {
        return this.baseUrl;
    }

    /**
     * Get the identity server URL of this client
     * @param stripProto - whether or not to strip the protocol from the URL
     * @returns Identity server URL of this client
     */
    public getIdentityServerUrl(stripProto = false): string | undefined {
        if (stripProto && (this.idBaseUrl?.startsWith("http://") || this.idBaseUrl?.startsWith("https://"))) {
            return this.idBaseUrl.split("://")[1];
        }
        return this.idBaseUrl;
    }

    /**
     * Set the identity server URL of this client
     * @param url - New identity server URL
     */
    public setIdentityServerUrl(url?: string): void {
        this.idBaseUrl = utils.ensureNoTrailingSlash(url);
        this.http.setIdBaseUrl(this.idBaseUrl);
    }

    /**
     * Get the access token associated with this account.
     * @returns The access_token or null
     */
    public getAccessToken(): string | null {
        return this.http.opts.accessToken || null;
    }

    /**
     * Get the refresh token associated with this account.
     * @returns The refresh_token or null
     */
    public getRefreshToken(): string | null {
        return this.http.opts.refreshToken ?? null;
    }

    /**
     * Set the access token associated with this account.
     * @param token - The new access token.
     */
    public setAccessToken(token: string): void {
        this.http.opts.accessToken = token;
        // The /versions response can vary for different users so clear the cache
        this.serverVersionsPromise = undefined;
    }

    /**
     * @returns true if there is a valid access_token for this client.
     */
    public isLoggedIn(): boolean {
        return this.http.opts.accessToken !== undefined;
    }

    /**
     * Make up a new transaction id
     *
     * @returns a new, unique, transaction id
     */
    public makeTxnId(): string {
        return "m" + new Date().getTime() + "." + this.txnCtr++;
    }

    /**
     * Check whether a username is available prior to registration. An error response
     * indicates an invalid/unavailable username.
     * @param username - The username to check the availability of.
     * @returns Promise which resolves: to boolean of whether the username is available.
     */
    public isUsernameAvailable(username: string): Promise<boolean> {
        return this.http
            .authedRequest<{ available: true }>(Method.Get, "/register/available", { username })
            .then((response) => {
                return response.available;
            })
            .catch((response) => {
                if (response.errcode === "M_USER_IN_USE") {
                    return false;
                }
                return Promise.reject(response);
            });
    }

    /**
     * @param bindThreepids - Set key 'email' to true to bind any email
     *     threepid uses during registration in the identity server. Set 'msisdn' to
     *     true to bind msisdn.
     * @returns Promise which resolves to a RegisterResponse object
     * @returns Rejects: with an error response.
     */
    public register(
        username: string,
        password: string,
        sessionId: string | null,
        auth: { session?: string; type: string },
        bindThreepids?: { email?: boolean; msisdn?: boolean },
        guestAccessToken?: string,
        inhibitLogin?: boolean,
    ): Promise<RegisterResponse> {
        if (sessionId) {
            auth.session = sessionId;
        }

        const params: RegisterRequest = {
            auth: auth,
            refresh_token: true, // always ask for a refresh token - does nothing if unsupported
        };
        if (username !== undefined && username !== null) {
            params.username = username;
        }
        if (password !== undefined && password !== null) {
            params.password = password;
        }
        if (guestAccessToken !== undefined && guestAccessToken !== null) {
            params.guest_access_token = guestAccessToken;
        }
        if (inhibitLogin !== undefined && inhibitLogin !== null) {
            params.inhibit_login = inhibitLogin;
        }

        return this.registerRequest(params);
    }

    /**
     * Register a guest account.
     * This method returns the auth info needed to create a new authenticated client,
     * Remember to call `setGuest(true)` on the (guest-)authenticated client, e.g:
     * ```javascript
     * const tmpClient = await sdk.createClient(MATRIX_INSTANCE);
     * const { user_id, device_id, access_token } = tmpClient.registerGuest();
     * const client = createClient({
     *   baseUrl: MATRIX_INSTANCE,
     *   accessToken: access_token,
     *   userId: user_id,
     *   deviceId: device_id,
     * })
     * client.setGuest(true);
     * ```
     *
     * @param body - JSON HTTP body to provide.
     * @returns Promise which resolves: JSON object that contains:
     *                   `{ user_id, device_id, access_token, home_server }`
     * @returns Rejects: with an error response.
     */
    public registerGuest({ body }: { body?: RegisterRequest } = {}): Promise<RegisterResponse> {
        return this.registerRequest(body || {}, "guest");
    }

    /**
     * @param data - parameters for registration request
     * @param kind - type of user to register. may be "guest"
     * @returns Promise which resolves: to the /register response
     * @returns Rejects: with an error response.
     */
    public registerRequest(data: RegisterRequest, kind?: string): Promise<RegisterResponse> {
        const params: { kind?: string } = {};
        if (kind) {
            params.kind = kind;
        }

        return this.http.request(Method.Post, "/register", params, data);
    }

    /**
     * Refreshes an access token using a provided refresh token. The refresh token
     * must be valid for the current access token known to the client instance.
     *
     * Note that this function will not cause a logout if the token is deemed
     * unknown by the server - the caller is responsible for managing logout
     * actions on error.
     * @param refreshToken - The refresh token.
     * @returns Promise which resolves to the new token.
     * @returns Rejects with an error response.
     */
    public refreshToken(refreshToken: string): Promise<IRefreshTokenResponse> {
        const performRefreshRequestWithPrefix = (prefix: ClientPrefix): Promise<IRefreshTokenResponse> =>
            this.http.authedRequest(
                Method.Post,
                "/refresh",
                undefined,
                { refresh_token: refreshToken },
                {
                    prefix,
                    inhibitLogoutEmit: true, // we don't want to cause logout loops
                },
            );

        // First try with the (specced) /v3/ prefix.
        // However, before Synapse 1.72.0, Synapse incorrectly required a /v1/ prefix, so we fall
        // back to that if the request fails, for backwards compatibility.
        return performRefreshRequestWithPrefix(ClientPrefix.V3).catch((e) => {
            if (e.errcode === "M_UNRECOGNIZED") {
                return performRefreshRequestWithPrefix(ClientPrefix.V1);
            }
            throw e;
        });
    }

    /**
     * @returns Promise which resolves to the available login flows
     * @returns Rejects: with an error response.
     */
    public loginFlows(): Promise<ILoginFlowsResponse> {
        return this.http.request(Method.Get, "/login");
    }

    /**
     * @returns Promise which resolves to a LoginResponse object
     * @returns Rejects: with an error response.
     *
     * @deprecated This method has unintuitive behaviour: it updates the `MatrixClient` instance with *some* of the
     *    returned credentials. Instead, call {@link loginRequest} and create a new `MatrixClient` instance using the
     *    results. See https://github.com/matrix-org/matrix-js-sdk/issues/4502.
     */
    public login(loginType: LoginRequest["type"], data: Omit<LoginRequest, "type">): Promise<LoginResponse> {
        return this.loginRequest({
            ...data,
            type: loginType,
        }).then((response) => {
            if (response.access_token && response.user_id) {
                this.http.opts.accessToken = response.access_token;
                this.credentials = {
                    userId: response.user_id,
                };
            }
            return response;
        });
    }

    /**
     * @returns Promise which resolves to a LoginResponse object
     * @returns Rejects: with an error response.
     *
     * @deprecated This method has unintuitive behaviour: it updates the `MatrixClient` instance with *some* of the
     *   returned credentials. Instead, call {@link loginRequest} with `data.type: "m.login.password"`, and create a new
     *   `MatrixClient` instance using the results. See https://github.com/matrix-org/matrix-js-sdk/issues/4502.
     */
    public loginWithPassword(user: string, password: string): Promise<LoginResponse> {
        return this.login("m.login.password", {
            user: user,
            password: password,
        });
    }

    /**
     * @param redirectUrl - The URL to redirect to after the HS
     * authenticates with CAS.
     * @returns The HS URL to hit to begin the CAS login process.
     */
    public getCasLoginUrl(redirectUrl: string): string {
        return this.getSsoLoginUrl(redirectUrl, "cas");
    }

    /**
     * @param redirectUrl - The URL to redirect to after the HS
     *     authenticates with the SSO.
     * @param loginType - The type of SSO login we are doing (sso or cas).
     *     Defaults to 'sso'.
     * @param idpId - The ID of the Identity Provider being targeted, optional.
     * @param action - the SSO flow to indicate to the IdP, optional.
     * @returns The HS URL to hit to begin the SSO login process.
     */
    public getSsoLoginUrl(redirectUrl: string, loginType = "sso", idpId?: string, action?: SSOAction): string {
        let url = "/login/" + loginType + "/redirect";
        if (idpId) {
            url += "/" + idpId;
        }

        const params = {
            redirectUrl,
            [SSO_ACTION_PARAM.unstable!]: action,
        };

        return this.http.getUrl(url, params).href;
    }

    /**
     * @param token - Login token previously received from homeserver
     * @returns Promise which resolves to a LoginResponse object
     * @returns Rejects: with an error response.
     *
     * @deprecated This method has unintuitive behaviour: it updates the `MatrixClient` instance with *some* of the
     *   returned credentials. Instead, call {@link loginRequest} with `data.type: "m.login.token"`, and create a new
     *   `MatrixClient` instance using the results. See https://github.com/matrix-org/matrix-js-sdk/issues/4502.
     */
    public loginWithToken(token: string): Promise<LoginResponse> {
        return this.login("m.login.token", {
            token: token,
        });
    }

    /**
     * Sends a `POST /login` request to the server.
     *
     * If successful, this will create a new device and access token for the user.
     *
     * @see {@link MatrixClient.loginFlows} which makes a `GET /login` request.
     * @see https://spec.matrix.org/v1.13/client-server-api/#post_matrixclientv3login
     *
     * @param data - Credentials and other details for the login request.
     */
    public async loginRequest(data: LoginRequest): Promise<LoginResponse> {
        return await this.http.authedRequest<LoginResponse>(Method.Post, "/login", undefined, data);
    }

    /**
     * Logs out the current session.
     * Obviously, further calls that require authorisation should fail after this
     * method is called. The state of the MatrixClient object is not affected:
     * it is up to the caller to either reset or destroy the MatrixClient after
     * this method succeeds.
     * @param stopClient - whether to stop the client before calling /logout to prevent invalid token errors.
     * @returns Promise which resolves: On success, the empty object `{}`
     */
    public async logout(stopClient = false): Promise<EmptyObject> {
        if (this.crypto?.backupManager?.getKeyBackupEnabled()) {
            try {
                while ((await this.crypto.backupManager.backupPendingKeys(200)) > 0);
            } catch (err) {
                this.logger.error(
                    "Key backup request failed when logging out. Some keys may be missing from backup",
                    err,
                );
            }
        }

        if (stopClient) {
            this.stopClient();
            this.http.abort();
        }

        return this.http.authedRequest(Method.Post, "/logout");
    }

    /**
     * Deactivates the logged-in account.
     * Obviously, further calls that require authorisation should fail after this
     * method is called. The state of the MatrixClient object is not affected:
     * it is up to the caller to either reset or destroy the MatrixClient after
     * this method succeeds.
     * @param auth - Optional. Auth data to supply for User-Interactive auth.
     * @param erase - Optional. If set, send as `erase` attribute in the
     * JSON request body, indicating whether the account should be erased. Defaults
     * to false.
     * @returns Promise which resolves: On success, the empty object
     */
    public deactivateAccount(
        auth?: AuthDict,
        erase?: boolean,
    ): Promise<{ id_server_unbind_result: IdServerUnbindResult }> {
        const body: Body = {};
        if (auth) {
            body.auth = auth;
        }
        if (erase !== undefined) {
            body.erase = erase;
        }

        return this.http.authedRequest(Method.Post, "/account/deactivate", undefined, body);
    }

    /**
     * Make a request for an `m.login.token` to be issued as per
     * https://spec.matrix.org/v1.7/client-server-api/#post_matrixclientv1loginget_token
     *
     * The server may require User-Interactive auth.
     *
     * @param auth - Optional. Auth data to supply for User-Interactive auth.
     * @returns Promise which resolves: On success, the token response
     * or UIA auth data.
     */
    public async requestLoginToken(auth?: AuthDict): Promise<UIAResponse<LoginTokenPostResponse>> {
        const body: UIARequest<unknown> = { auth };
        return this.http.authedRequest<UIAResponse<LoginTokenPostResponse>>(
            Method.Post,
            "/login/get_token",
            undefined, // no query params
            body,
            { prefix: ClientPrefix.V1 },
        );
    }

    /**
     * Get the fallback URL to use for unknown interactive-auth stages.
     *
     * @param loginType -     the type of stage being attempted
     * @param authSessionId - the auth session ID provided by the homeserver
     *
     * @returns HS URL to hit to for the fallback interface
     */
    public getFallbackAuthUrl(loginType: string, authSessionId: string): string {
        const path = utils.encodeUri("/auth/$loginType/fallback/web", {
            $loginType: loginType,
        });

        return this.http.getUrl(path, {
            session: authSessionId,
        }).href;
    }

    /**
     * Create a new room.
     * @param options - a list of options to pass to the /createRoom API.
     * @returns Promise which resolves: `{room_id: {string}}`
     * @returns Rejects: with an error response.
     */
    public async createRoom(options: ICreateRoomOpts): Promise<{ room_id: string }> {
        // eslint-disable-line camelcase
        // some valid options include: room_alias_name, visibility, invite

        // inject the id_access_token if inviting 3rd party addresses
        const invitesNeedingToken = (options.invite_3pid || []).filter((i) => !i.id_access_token);
        if (invitesNeedingToken.length > 0 && this.identityServer?.getAccessToken) {
            const identityAccessToken = await this.identityServer.getAccessToken();
            if (identityAccessToken) {
                for (const invite of invitesNeedingToken) {
                    invite.id_access_token = identityAccessToken;
                }
            }
        }

        return this.http.authedRequest(Method.Post, "/createRoom", undefined, options);
    }

    /**
     * Fetches relations for a given event
     * @param roomId - the room of the event
     * @param eventId - the id of the event
     * @param relationType - the rel_type of the relations requested
     * @param eventType - the event type of the relations requested
     * @param opts - options with optional values for the request.
     * @returns the response, with chunk, prev_batch and, next_batch.
     */
    public fetchRelations(
        roomId: string,
        eventId: string,
        relationType: RelationType | string | null,
        eventType?: EventType | string | null,
        opts: IRelationsRequestOpts = { dir: Direction.Backward },
    ): Promise<IRelationsResponse> {
        let params = opts as QueryDict;
        if (Thread.hasServerSideFwdPaginationSupport === FeatureSupport.Experimental) {
            params = replaceParam("dir", "org.matrix.msc3715.dir", params);
        }
        if (this.canSupport.get(Feature.RelationsRecursion) === ServerSupport.Unstable) {
            params = replaceParam("recurse", "org.matrix.msc3981.recurse", params);
        }
        const queryString = utils.encodeParams(params);

        let templatedUrl = "/rooms/$roomId/relations/$eventId";
        if (relationType !== null) {
            templatedUrl += "/$relationType";
            if (eventType !== null) {
                templatedUrl += "/$eventType";
            }
        } else if (eventType !== null) {
            this.logger.warn(`eventType: ${eventType} ignored when fetching
            relations as relationType is null`);
            eventType = null;
        }

        const path = utils.encodeUri(templatedUrl + "?" + queryString, {
            $roomId: roomId,
            $eventId: eventId,
            $relationType: relationType!,
            $eventType: eventType!,
        });
        return this.http.authedRequest(Method.Get, path, undefined, undefined, {
            prefix: ClientPrefix.V1,
        });
    }

    /**
     * @returns Promise which resolves: TODO
     * @returns Rejects: with an error response.
     */
    public roomState(roomId: string): Promise<IStateEventWithRoomId[]> {
        const path = utils.encodeUri("/rooms/$roomId/state", { $roomId: roomId });
        return this.http.authedRequest(Method.Get, path);
    }

    /**
     * Get an event in a room by its event id.
     *
     * @returns Promise which resolves to an object containing the event.
     * @returns Rejects: with an error response.
     */
    public fetchRoomEvent(roomId: string, eventId: string): Promise<Partial<IEvent>> {
        const path = utils.encodeUri("/rooms/$roomId/event/$eventId", {
            $roomId: roomId,
            $eventId: eventId,
        });
        return this.http.authedRequest(Method.Get, path);
    }

    /**
     * @param includeMembership - the membership type to include in the response
     * @param excludeMembership - the membership type to exclude from the response
     * @param atEventId - the id of the event for which moment in the timeline the members should be returned for
     * @returns Promise which resolves: dictionary of userid to profile information
     * @returns Rejects: with an error response.
     */
    public members(
        roomId: string,
        includeMembership?: string,
        excludeMembership?: string,
        atEventId?: string,
    ): Promise<{ [userId: string]: IStateEventWithRoomId[] }> {
        const queryParams: Record<string, string> = {};
        if (includeMembership) {
            queryParams.membership = includeMembership;
        }
        if (excludeMembership) {
            queryParams.not_membership = excludeMembership;
        }
        if (atEventId) {
            queryParams.at = atEventId;
        }

        const queryString = utils.encodeParams(queryParams);

        const path = utils.encodeUri("/rooms/$roomId/members?" + queryString, { $roomId: roomId });
        return this.http.authedRequest(Method.Get, path);
    }

    /**
     * Upgrades a room to a new protocol version
     * @param newVersion - The target version to upgrade to
     * @returns Promise which resolves: Object with key 'replacement_room'
     * @returns Rejects: with an error response.
     */
    public upgradeRoom(roomId: string, newVersion: string): Promise<{ replacement_room: string }> {
        // eslint-disable-line camelcase
        const path = utils.encodeUri("/rooms/$roomId/upgrade", { $roomId: roomId });
        return this.http.authedRequest(Method.Post, path, undefined, { new_version: newVersion });
    }

    /**
     * Retrieve a state event.
     * @returns Promise which resolves: TODO
     * @returns Rejects: with an error response.
     */
    public getStateEvent(roomId: string, eventType: string, stateKey: string): Promise<Record<string, any>> {
        const pathParams = {
            $roomId: roomId,
            $eventType: eventType,
            $stateKey: stateKey,
        };
        let path = utils.encodeUri("/rooms/$roomId/state/$eventType", pathParams);
        if (stateKey !== undefined) {
            path = utils.encodeUri(path + "/$stateKey", pathParams);
        }
        return this.http.authedRequest(Method.Get, path);
    }

    /**
     * Send a state event into a room
     * @param roomId - ID of the room to send the event into
     * @param eventType - type of the state event to send
     * @param content - content of the event to send
     * @param stateKey - the stateKey to send into the room
     * @param opts - Options for the request function.
     * @returns Promise which resolves: TODO
     * @returns Rejects: with an error response.
     */
    public sendStateEvent<K extends keyof StateEvents>(
        roomId: string,
        eventType: K,
        content: StateEvents[K],
        stateKey = "",
        opts: IRequestOpts = {},
    ): Promise<ISendEventResponse> {
        const pathParams = {
            $roomId: roomId,
            $eventType: eventType,
            $stateKey: stateKey,
        };
        let path = utils.encodeUri("/rooms/$roomId/state/$eventType", pathParams);
        if (stateKey !== undefined) {
            path = utils.encodeUri(path + "/$stateKey", pathParams);
        }
        return this.http.authedRequest(Method.Put, path, undefined, content as Body, opts);
    }

    /**
     * @returns Promise which resolves: TODO
     * @returns Rejects: with an error response.
     */
    public roomInitialSync(roomId: string, limit: number): Promise<IRoomInitialSyncResponse> {
        const path = utils.encodeUri("/rooms/$roomId/initialSync", { $roomId: roomId });

        return this.http.authedRequest(Method.Get, path, { limit: limit?.toString() ?? "30" });
    }

    /**
     * Set a marker to indicate the point in a room before which the user has read every
     * event. This can be retrieved from room account data (the event type is `m.fully_read`)
     * and displayed as a horizontal line in the timeline that is visually distinct to the
     * position of the user's own read receipt.
     * @param roomId - ID of the room that has been read
     * @param rmEventId - ID of the event that has been read
     * @param rrEventId - ID of the event tracked by the read receipt. This is here
     * for convenience because the RR and the RM are commonly updated at the same time as
     * each other. Optional.
     * @param rpEventId - rpEvent the m.read.private read receipt event for when we
     * don't want other users to see the read receipts. This is experimental. Optional.
     * @returns Promise which resolves: the empty object, `{}`.
     */
    public async setRoomReadMarkersHttpRequest(
        roomId: string,
        rmEventId: string,
        rrEventId?: string,
        rpEventId?: string,
    ): Promise<EmptyObject> {
        const path = utils.encodeUri("/rooms/$roomId/read_markers", {
            $roomId: roomId,
        });

        const content: IContent = {
            [ReceiptType.FullyRead]: rmEventId,
            [ReceiptType.Read]: rrEventId,
        };

        if (
            (await this.doesServerSupportUnstableFeature("org.matrix.msc2285.stable")) ||
            (await this.isVersionSupported("v1.4"))
        ) {
            content[ReceiptType.ReadPrivate] = rpEventId;
        }

        return this.http.authedRequest(Method.Post, path, undefined, content);
    }

    /**
     * @returns Promise which resolves: A list of the user's current rooms
     * @returns Rejects: with an error response.
     */
    public getJoinedRooms(): Promise<IJoinedRoomsResponse> {
        const path = utils.encodeUri("/joined_rooms", {});
        return this.http.authedRequest(Method.Get, path);
    }

    /**
     * Retrieve membership info. for a room.
     * @param roomId - ID of the room to get membership for
     * @returns Promise which resolves: A list of currently joined users
     *                                 and their profile data.
     * @returns Rejects: with an error response.
     */
    public getJoinedRoomMembers(roomId: string): Promise<IJoinedMembersResponse> {
        const path = utils.encodeUri("/rooms/$roomId/joined_members", {
            $roomId: roomId,
        });
        return this.http.authedRequest(Method.Get, path);
    }

    /**
     * @param params - Options for this request
     * @returns Promise which resolves: IPublicRoomsResponse
     * @returns Rejects: with an error response.
     */
    public publicRooms({
        server,
        limit,
        since,
        ...options
    }: IRoomDirectoryOptions = {}): Promise<IPublicRoomsResponse> {
        if (Object.keys(options).length === 0) {
            const queryParams: QueryDict = { server, limit, since };
            return this.http.authedRequest(Method.Get, "/publicRooms", queryParams);
        } else {
            const queryParams: QueryDict = { server };
            const body = {
                limit,
                since,
                ...options,
            };
            return this.http.authedRequest(Method.Post, "/publicRooms", queryParams, body);
        }
    }

    /**
     * Create an alias to room ID mapping.
     * @param alias - The room alias to create.
     * @param roomId - The room ID to link the alias to.
     * @returns Promise which resolves: an empty object `{}`
     * @returns Rejects: with an error response.
     */
    public createAlias(alias: string, roomId: string): Promise<EmptyObject> {
        const path = utils.encodeUri("/directory/room/$alias", {
            $alias: alias,
        });
        const data = {
            room_id: roomId,
        };
        return this.http.authedRequest(Method.Put, path, undefined, data);
    }

    /**
     * Delete an alias to room ID mapping. This alias must be on your local server,
     * and you must have sufficient access to do this operation.
     * @param alias - The room alias to delete.
     * @returns Promise which resolves: an empty object `{}`.
     * @returns Rejects: with an error response.
     */
    public deleteAlias(alias: string): Promise<EmptyObject> {
        const path = utils.encodeUri("/directory/room/$alias", {
            $alias: alias,
        });
        return this.http.authedRequest(Method.Delete, path);
    }

    /**
     * Gets the local aliases for the room. Note: this includes all local aliases, unlike the
     * curated list from the m.room.canonical_alias state event.
     * @param roomId - The room ID to get local aliases for.
     * @returns Promise which resolves: an object with an `aliases` property, containing an array of local aliases
     * @returns Rejects: with an error response.
     */
    public getLocalAliases(roomId: string): Promise<{ aliases: string[] }> {
        const path = utils.encodeUri("/rooms/$roomId/aliases", { $roomId: roomId });
        const prefix = ClientPrefix.V3;
        return this.http.authedRequest(Method.Get, path, undefined, undefined, { prefix });
    }

    /**
     * Get room info for the given alias.
     * @param alias - The room alias to resolve.
     * @returns Promise which resolves: Object with room_id and servers.
     * @returns Rejects: with an error response.
     */
    public getRoomIdForAlias(alias: string): Promise<{ room_id: string; servers: string[] }> {
        // eslint-disable-line camelcase
        const path = utils.encodeUri("/directory/room/$alias", {
            $alias: alias,
        });
        return this.http.authedRequest(Method.Get, path);
    }

    /**
     * Get the visibility of a room in the current HS's room directory
     * @returns Promise which resolves: TODO
     * @returns Rejects: with an error response.
     */
    public getRoomDirectoryVisibility(roomId: string): Promise<{ visibility: Visibility }> {
        const path = utils.encodeUri("/directory/list/room/$roomId", {
            $roomId: roomId,
        });
        return this.http.authedRequest(Method.Get, path);
    }

    /**
     * Set the visibility of a room in the current HS's room directory
     * @param visibility - "public" to make the room visible
     *                 in the public directory, or "private" to make
     *                 it invisible.
     * @returns Promise which resolves: to an empty object `{}`
     * @returns Rejects: with an error response.
     */
    public setRoomDirectoryVisibility(roomId: string, visibility: Visibility): Promise<EmptyObject> {
        const path = utils.encodeUri("/directory/list/room/$roomId", {
            $roomId: roomId,
        });
        return this.http.authedRequest(Method.Put, path, undefined, { visibility });
    }

    /**
     * Query the user directory with a term matching user IDs, display names and domains.
     * @param options
     * @param options.term - the term with which to search.
     * @param options.limit - the maximum number of results to return. The server will apply a limit if unspecified.
     * @returns Promise which resolves: an array of results.
     */
    public searchUserDirectory({ term, limit }: { term: string; limit?: number }): Promise<IUserDirectoryResponse> {
        const body: Body = {
            search_term: term,
        };

        if (limit !== undefined) {
            body.limit = limit;
        }

        return this.http.authedRequest(Method.Post, "/user_directory/search", undefined, body);
    }

    /**
     * Upload a file to the media repository on the homeserver.
     *
     * @param file - The object to upload. On a browser, something that
     *   can be sent to XMLHttpRequest.send (typically a File).  Under node.js,
     *   a a Buffer, String or ReadStream.
     *
     * @param opts -  options object
     *
     * @returns Promise which resolves to response object, as
     *    determined by this.opts.onlyData, opts.rawResponse, and
     *    opts.onlyContentUri.  Rejects with an error (usually a MatrixError).
     */
    public uploadContent(file: FileType, opts?: UploadOpts): Promise<UploadResponse> {
        return this.http.uploadContent(file, opts);
    }

    /**
     * Cancel a file upload in progress
     * @param upload - The object returned from uploadContent
     * @returns true if canceled, otherwise false
     */
    public cancelUpload(upload: Promise<UploadResponse>): boolean {
        return this.http.cancelUpload(upload);
    }

    /**
     * Get a list of all file uploads in progress
     * @returns Array of objects representing current uploads.
     * Currently in progress is element 0. Keys:
     *  - promise: The promise associated with the upload
     *  - loaded: Number of bytes uploaded
     *  - total: Total number of bytes to upload
     */
    public getCurrentUploads(): Upload[] {
        return this.http.getCurrentUploads();
    }

    /**
     * @param info - The kind of info to retrieve (e.g. 'displayname',
     * 'avatar_url').
     * @returns Promise which resolves: TODO
     * @returns Rejects: with an error response.
     */
    public getProfileInfo(
        userId: string,
        info?: string,
        // eslint-disable-next-line camelcase
    ): Promise<{ avatar_url?: string; displayname?: string }> {
        const path = info
            ? utils.encodeUri("/profile/$userId/$info", { $userId: userId, $info: info })
            : utils.encodeUri("/profile/$userId", { $userId: userId });
        return this.http.authedRequest(Method.Get, path);
    }

    /**
     * Determine if the server supports extended profiles, as described by MSC4133.
     *
     * @returns `true` if supported, otherwise `false`
     */
    public async doesServerSupportExtendedProfiles(): Promise<boolean> {
        return this.doesServerSupportUnstableFeature(UNSTABLE_MSC4133_EXTENDED_PROFILES);
    }

    /**
     * Get the prefix used for extended profile requests.
     *
     * @returns The prefix for use with `authedRequest`
     */
    private async getExtendedProfileRequestPrefix(): Promise<string> {
        if (await this.doesServerSupportUnstableFeature("uk.tcpip.msc4133.stable")) {
            return ClientPrefix.V3;
        }
        return "/_matrix/client/unstable/uk.tcpip.msc4133";
    }

    /**
     * Fetch a user's *extended* profile, which may include additonal keys.
     *
     * @see https://github.com/tcpipuk/matrix-spec-proposals/blob/main/proposals/4133-extended-profiles.md
     * @param userId The user ID to fetch the profile of.
     * @returns A set of keys to property values.
     *
     * @throws An error if the server does not support MSC4133.
     * @throws A M_NOT_FOUND error if the profile could not be found.
     */
    public async getExtendedProfile(userId: string): Promise<Record<string, unknown>> {
        if (!(await this.doesServerSupportExtendedProfiles())) {
            throw new Error("Server does not support extended profiles");
        }
        return this.http.authedRequest(
            Method.Get,
            utils.encodeUri("/profile/$userId", { $userId: userId }),
            undefined,
            undefined,
            {
                prefix: await this.getExtendedProfileRequestPrefix(),
            },
        );
    }

    /**
     * Fetch a specific key from the user's *extended* profile.
     *
     * @see https://github.com/tcpipuk/matrix-spec-proposals/blob/main/proposals/4133-extended-profiles.md
     * @param userId The user ID to fetch the profile of.
     * @param key The key of the property to fetch.
     * @returns The property value.
     *
     * @throws An error if the server does not support MSC4133.
     * @throws A M_NOT_FOUND error if the key was not set OR the profile could not be found.
     */
    public async getExtendedProfileProperty(userId: string, key: string): Promise<unknown> {
        if (!(await this.doesServerSupportExtendedProfiles())) {
            throw new Error("Server does not support extended profiles");
        }
        const profile = (await this.http.authedRequest(
            Method.Get,
            utils.encodeUri("/profile/$userId/$key", { $userId: userId, $key: key }),
            undefined,
            undefined,
            {
                prefix: await this.getExtendedProfileRequestPrefix(),
            },
        )) as Record<string, unknown>;
        return profile[key];
    }

    /**
     * Set a property on your *extended* profile.
     *
     * @see https://github.com/tcpipuk/matrix-spec-proposals/blob/main/proposals/4133-extended-profiles.md
     * @param key The key of the property to set.
     * @param value The value to set on the propety.
     *
     * @throws An error if the server does not support MSC4133 OR the server disallows editing the user profile.
     */
    public async setExtendedProfileProperty(key: string, value: unknown): Promise<void> {
        if (!(await this.doesServerSupportExtendedProfiles())) {
            throw new Error("Server does not support extended profiles");
        }
        const userId = this.getUserId();

        await this.http.authedRequest(
            Method.Put,
            utils.encodeUri("/profile/$userId/$key", { $userId: userId, $key: key }),
            undefined,
            { [key]: value },
            {
                prefix: await this.getExtendedProfileRequestPrefix(),
            },
        );
    }

    /**
     * Delete a property on your *extended* profile.
     *
     * @see https://github.com/tcpipuk/matrix-spec-proposals/blob/main/proposals/4133-extended-profiles.md
     * @param key The key of the property to delete.
     *
     * @throws An error if the server does not support MSC4133 OR the server disallows editing the user profile.
     */
    public async deleteExtendedProfileProperty(key: string): Promise<void> {
        if (!(await this.doesServerSupportExtendedProfiles())) {
            throw new Error("Server does not support extended profiles");
        }
        const userId = this.getUserId();

        await this.http.authedRequest(
            Method.Delete,
            utils.encodeUri("/profile/$userId/$key", { $userId: userId, $key: key }),
            undefined,
            undefined,
            {
                prefix: await this.getExtendedProfileRequestPrefix(),
            },
        );
    }

    /**
     * Update multiple properties on your *extended* profile. This will
     * merge with any existing keys.
     *
     * @see https://github.com/tcpipuk/matrix-spec-proposals/blob/main/proposals/4133-extended-profiles.md
     * @param profile The profile object to merge with the existing profile.
     * @returns The newly merged profile.
     *
     * @throws An error if the server does not support MSC4133 OR the server disallows editing the user profile.
     */
    public async patchExtendedProfile(profile: Record<string, unknown>): Promise<Record<string, unknown>> {
        if (!(await this.doesServerSupportExtendedProfiles())) {
            throw new Error("Server does not support extended profiles");
        }
        const userId = this.getUserId();

        return this.http.authedRequest(
            Method.Patch,
            utils.encodeUri("/profile/$userId", { $userId: userId }),
            {},
            profile,
            {
                prefix: await this.getExtendedProfileRequestPrefix(),
            },
        );
    }

    /**
     * Set multiple properties on your *extended* profile. This will completely
     * replace the existing profile, removing any unspecified keys.
     *
     * @see https://github.com/tcpipuk/matrix-spec-proposals/blob/main/proposals/4133-extended-profiles.md
     * @param profile The profile object to set.
     *
     * @throws An error if the server does not support MSC4133 OR the server disallows editing the user profile.
     */
    public async setExtendedProfile(profile: Record<string, unknown>): Promise<void> {
        if (!(await this.doesServerSupportExtendedProfiles())) {
            throw new Error("Server does not support extended profiles");
        }
        const userId = this.getUserId();

        await this.http.authedRequest(
            Method.Put,
            utils.encodeUri("/profile/$userId", { $userId: userId }),
            {},
            profile,
            {
                prefix: await this.getExtendedProfileRequestPrefix(),
            },
        );
    }

    /**
     * @returns Promise which resolves to a list of the user's threepids.
     * @returns Rejects: with an error response.
     */
    public getThreePids(): Promise<{ threepids: IThreepid[] }> {
        return this.http.authedRequest(Method.Get, "/account/3pid");
    }

    /**
     * Add a 3PID to your homeserver account. This API does not use an identity
     * server, as the homeserver is expected to handle 3PID ownership validation.
     *
     * @param data - A object with 3PID validation data from having called
     * `account/3pid/<medium>/requestToken` on the homeserver.
     * @returns Promise which resolves: to an empty object `{}`
     * @returns Rejects: with an error response.
     */
    public async addThreePidOnly(data: IAddThreePidOnlyBody): Promise<EmptyObject> {
        const path = "/account/3pid/add";
        return this.http.authedRequest(Method.Post, path, undefined, data);
    }

    /**
     * Bind a 3PID for discovery onto an identity server via the homeserver. The
     * identity server handles 3PID ownership validation and the homeserver records
     * the new binding to track where all 3PIDs for the account are bound.
     *
     * @param data - A object with 3PID validation data from having called
     * `validate/<medium>/requestToken` on the identity server. It should also
     * contain `id_server` and `id_access_token` fields as well.
     * @returns Promise which resolves: to an empty object `{}`
     * @returns Rejects: with an error response.
     */
    public async bindThreePid(data: IBindThreePidBody): Promise<EmptyObject> {
        const path = "/account/3pid/bind";
        return this.http.authedRequest(Method.Post, path, undefined, data);
    }

    /**
     * Unbind a 3PID for discovery on an identity server via the homeserver. The
     * homeserver removes its record of the binding to keep an updated record of
     * where all 3PIDs for the account are bound.
     *
     * @param medium - The threepid medium (eg. 'email')
     * @param address - The threepid address (eg. 'bob\@example.com')
     *        this must be as returned by getThreePids.
     * @returns Promise which resolves: on success
     * @returns Rejects: with an error response.
     */
    public async unbindThreePid(
        medium: string,
        address: string,
        // eslint-disable-next-line camelcase
    ): Promise<{ id_server_unbind_result: IdServerUnbindResult }> {
        const path = "/account/3pid/unbind";
        const data = {
            medium,
            address,
            id_server: this.getIdentityServerUrl(true),
        };
        return this.http.authedRequest(Method.Post, path, undefined, data);
    }

    /**
     * @param medium - The threepid medium (eg. 'email')
     * @param address - The threepid address (eg. 'bob\@example.com')
     *        this must be as returned by getThreePids.
     * @returns Promise which resolves: The server response on success
     *     (generally the empty JSON object)
     * @returns Rejects: with an error response.
     */
    public deleteThreePid(
        medium: string,
        address: string,
        // eslint-disable-next-line camelcase
    ): Promise<{ id_server_unbind_result: IdServerUnbindResult }> {
        const path = "/account/3pid/delete";
        return this.http.authedRequest(Method.Post, path, undefined, { medium, address });
    }

    /**
     * Make a request to change your password.
     * @param newPassword - The new desired password.
     * @param logoutDevices - Should all sessions be logged out after the password change. Defaults to true.
     * @returns Promise which resolves: to an empty object `{}`
     * @returns Rejects: with an error response.
     */
    public setPassword(authDict: AuthDict, newPassword: string, logoutDevices?: boolean): Promise<EmptyObject> {
        const path = "/account/password";
        const data = {
            auth: authDict,
            new_password: newPassword,
            logout_devices: logoutDevices,
        };

        return this.http.authedRequest<EmptyObject>(Method.Post, path, undefined, data);
    }

    /**
     * Gets all devices recorded for the logged-in user
     * @returns Promise which resolves: result object
     * @returns Rejects: with an error response.
     */
    public getDevices(): Promise<{ devices: IMyDevice[] }> {
        return this.http.authedRequest(Method.Get, "/devices");
    }

    /**
     * Gets specific device details for the logged-in user
     * @param deviceId -  device to query
     * @returns Promise which resolves: result object
     * @returns Rejects: with an error response.
     */
    public getDevice(deviceId: string): Promise<IMyDevice> {
        const path = utils.encodeUri("/devices/$device_id", {
            $device_id: deviceId,
        });
        return this.http.authedRequest(Method.Get, path);
    }

    /**
     * Update the given device
     *
     * @param deviceId -  device to update
     * @param body -       body of request
     * @returns Promise which resolves: to an empty object `{}`
     * @returns Rejects: with an error response.
     */
    // eslint-disable-next-line camelcase
    public setDeviceDetails(deviceId: string, body: { display_name: string }): Promise<EmptyObject> {
        const path = utils.encodeUri("/devices/$device_id", {
            $device_id: deviceId,
        });

        return this.http.authedRequest(Method.Put, path, undefined, body);
    }

    /**
     * Delete the given device
     *
     * @param deviceId -  device to delete
     * @param auth - Optional. Auth data to supply for User-Interactive auth.
     * @returns Promise which resolves: result object
     * @returns Rejects: with an error response.
     */
    public deleteDevice(deviceId: string, auth?: AuthDict): Promise<EmptyObject> {
        const path = utils.encodeUri("/devices/$device_id", {
            $device_id: deviceId,
        });

        const body: Body = {};

        if (auth) {
            body.auth = auth;
        }

        return this.http.authedRequest(Method.Delete, path, undefined, body);
    }

    /**
     * Delete multiple device
     *
     * @param devices - IDs of the devices to delete
     * @param auth - Optional. Auth data to supply for User-Interactive auth.
     * @returns Promise which resolves: result object
     * @returns Rejects: with an error response.
     */
    public deleteMultipleDevices(devices: string[], auth?: AuthDict): Promise<EmptyObject> {
        const body: Body = { devices };

        if (auth) {
            body.auth = auth;
        }

        const path = "/delete_devices";
        return this.http.authedRequest(Method.Post, path, undefined, body);
    }

    /**
     * Gets all pushers registered for the logged-in user
     *
     * @returns Promise which resolves: Array of objects representing pushers
     * @returns Rejects: with an error response.
     */
    public async getPushers(): Promise<{ pushers: IPusher[] }> {
        const response = await this.http.authedRequest<{ pushers: IPusher[] }>(Method.Get, "/pushers");

        // Migration path for clients that connect to a homeserver that does not support
        // MSC3881 yet, see https://github.com/matrix-org/matrix-spec-proposals/blob/kerry/remote-push-toggle/proposals/3881-remote-push-notification-toggling.md#migration
        if (!(await this.doesServerSupportUnstableFeature("org.matrix.msc3881"))) {
            response.pushers = response.pushers.map((pusher) => {
                if (!pusher.hasOwnProperty(PUSHER_ENABLED.name)) {
                    pusher[PUSHER_ENABLED.name] = true;
                }
                return pusher;
            });
        }

        return response;
    }

    /**
     * Adds a new pusher or updates an existing pusher
     *
     * @param pusher - Object representing a pusher
     * @returns Promise which resolves: Empty json object on success
     * @returns Rejects: with an error response.
     */
    public setPusher(pusher: IPusherRequest): Promise<EmptyObject> {
        const path = "/pushers/set";
        return this.http.authedRequest(Method.Post, path, undefined, pusher);
    }

    /**
     * Removes an existing pusher
     * @param pushKey - pushkey of pusher to remove
     * @param appId - app_id of pusher to remove
     * @returns Promise which resolves: Empty json object on success
     * @returns Rejects: with an error response.
     */
    public removePusher(pushKey: string, appId: string): Promise<EmptyObject> {
        const path = "/pushers/set";
        const body = {
            pushkey: pushKey,
            app_id: appId,
            kind: null, // marks pusher for removal
        };
        return this.http.authedRequest(Method.Post, path, undefined, body);
    }

    /**
     * Persists local notification settings
     * @returns Promise which resolves: an empty object
     * @returns Rejects: with an error response.
     */
    public setLocalNotificationSettings(
        deviceId: string,
        notificationSettings: LocalNotificationSettings,
    ): Promise<EmptyObject> {
        const key = `${LOCAL_NOTIFICATION_SETTINGS_PREFIX.name}.${deviceId}` as const;
        return this.setAccountData(key, notificationSettings);
    }

    /**
     * Get the push rules for the account from the server.
     * @returns Promise which resolves to the push rules.
     * @returns Rejects: with an error response.
     */
    public getPushRules(): Promise<IPushRules> {
        return this.http.authedRequest<IPushRules>(Method.Get, "/pushrules/").then((rules: IPushRules) => {
            this.setPushRules(rules);
            return this.pushRules!;
        });
    }

    /**
     * Update the push rules for the account. This should be called whenever
     * updated push rules are available.
     */
    public setPushRules(rules: IPushRules): void {
        // Fix-up defaults, if applicable.
        this.pushRules = PushProcessor.rewriteDefaultRules(rules, this.getUserId()!);
        // Pre-calculate any necessary caches.
        this.pushProcessor.updateCachedPushRuleKeys(this.pushRules);
    }

    /**
     * @returns Promise which resolves: an empty object `{}`
     * @returns Rejects: with an error response.
     */
    public addPushRule(
        scope: string,
        kind: PushRuleKind,
        ruleId: Exclude<string, RuleId>,
        body: Pick<IPushRule, "actions" | "conditions" | "pattern">,
    ): Promise<EmptyObject> {
        // NB. Scope not uri encoded because devices need the '/'
        const path = utils.encodeUri("/pushrules/" + scope + "/$kind/$ruleId", {
            $kind: kind,
            $ruleId: ruleId,
        });
        return this.http.authedRequest(Method.Put, path, undefined, body);
    }

    /**
     * @returns Promise which resolves: an empty object `{}`
     * @returns Rejects: with an error response.
     */
    public deletePushRule(scope: string, kind: PushRuleKind, ruleId: Exclude<string, RuleId>): Promise<EmptyObject> {
        // NB. Scope not uri encoded because devices need the '/'
        const path = utils.encodeUri("/pushrules/" + scope + "/$kind/$ruleId", {
            $kind: kind,
            $ruleId: ruleId,
        });
        return this.http.authedRequest(Method.Delete, path);
    }

    /**
     * Enable or disable a push notification rule.
     * @returns Promise which resolves: to an empty object `{}`
     * @returns Rejects: with an error response.
     */
    public setPushRuleEnabled(
        scope: string,
        kind: PushRuleKind,
        ruleId: RuleId | string,
        enabled: boolean,
    ): Promise<EmptyObject> {
        const path = utils.encodeUri("/pushrules/" + scope + "/$kind/$ruleId/enabled", {
            $kind: kind,
            $ruleId: ruleId,
        });
        return this.http.authedRequest(Method.Put, path, undefined, { enabled: enabled });
    }

    /**
     * Set the actions for a push notification rule.
     * @returns Promise which resolves: to an empty object `{}`
     * @returns Rejects: with an error response.
     */
    public setPushRuleActions(
        scope: string,
        kind: PushRuleKind,
        ruleId: RuleId | string,
        actions: PushRuleAction[],
    ): Promise<EmptyObject> {
        const path = utils.encodeUri("/pushrules/" + scope + "/$kind/$ruleId/actions", {
            $kind: kind,
            $ruleId: ruleId,
        });
        return this.http.authedRequest(Method.Put, path, undefined, { actions: actions });
    }

    /**
     * Perform a server-side search.
     * @param params
     * @param params.next_batch - the batch token to pass in the query string
     * @param params.body - the JSON object to pass to the request body.
     * @param abortSignal - optional signal used to cancel the http request.
     * @returns Promise which resolves to the search response object.
     * @returns Rejects: with an error response.
     */
    public search(
        { body, next_batch: nextBatch }: { body: ISearchRequestBody; next_batch?: string },
        abortSignal?: AbortSignal,
    ): Promise<ISearchResponse> {
        const queryParams: QueryDict = {};
        if (nextBatch) {
            queryParams.next_batch = nextBatch;
        }
        return this.http.authedRequest(Method.Post, "/search", queryParams, body, { abortSignal });
    }

    /**
     * Upload keys
     *
     * @param content -  body of upload request
     *
     * @param opts - this method no longer takes any opts,
     *  used to take opts.device_id but this was not removed from the spec as a redundant parameter
     *
     * @returns Promise which resolves: result object. Rejects: with
     *     an error response ({@link MatrixError}).
     */
    public uploadKeysRequest(content: IUploadKeysRequest, opts?: void): Promise<IKeysUploadResponse> {
        return this.http.authedRequest(Method.Post, "/keys/upload", undefined, content);
    }

    public uploadKeySignatures(content: KeySignatures): Promise<IUploadKeySignaturesResponse> {
        return this.http.authedRequest(Method.Post, "/keys/signatures/upload", undefined, content);
    }

    /**
     * Download device keys
     *
     * @param userIds -  list of users to get keys for
     *
     * @param token - sync token to pass in the query request, to help
     *   the HS give the most recent results
     *
     * @returns Promise which resolves: result object. Rejects: with
     *     an error response ({@link MatrixError}).
     */
    public downloadKeysForUsers(userIds: string[], { token }: { token?: string } = {}): Promise<IDownloadKeyResult> {
        const content: IQueryKeysRequest = {
            device_keys: {},
        };
        if (token !== undefined) {
            content.token = token;
        }
        userIds.forEach((u) => {
            content.device_keys[u] = [];
        });

        return this.http.authedRequest(Method.Post, "/keys/query", undefined, content);
    }

    /**
     * Claim one-time keys
     *
     * @param devices -  a list of [userId, deviceId] pairs
     *
     * @param keyAlgorithm -  desired key type
     *
     * @param timeout - the time (in milliseconds) to wait for keys from remote
     *     servers
     *
     * @returns Promise which resolves: result object. Rejects: with
     *     an error response ({@link MatrixError}).
     */
    public claimOneTimeKeys(
        devices: [string, string][],
        keyAlgorithm = "signed_curve25519",
        timeout?: number,
    ): Promise<IClaimOTKsResult> {
        const queries: Record<string, Record<string, string>> = {};

        if (keyAlgorithm === undefined) {
            keyAlgorithm = "signed_curve25519";
        }

        for (const [userId, deviceId] of devices) {
            const query = queries[userId] || {};
            safeSet(queries, userId, query);
            safeSet(query, deviceId, keyAlgorithm);
        }
        const content: IClaimKeysRequest = { one_time_keys: queries };
        if (timeout) {
            content.timeout = timeout;
        }
        const path = "/keys/claim";
        return this.http.authedRequest(Method.Post, path, undefined, content);
    }

    /**
     * Ask the server for a list of users who have changed their device lists
     * between a pair of sync tokens
     *
     *
     * @returns Promise which resolves: result object. Rejects: with
     *     an error response ({@link MatrixError}).
     */
    public getKeyChanges(oldToken: string, newToken: string): Promise<{ changed: string[]; left: string[] }> {
        const qps = {
            from: oldToken,
            to: newToken,
        };

        return this.http.authedRequest(Method.Get, "/keys/changes", qps);
    }

    public uploadDeviceSigningKeys(auth?: AuthDict, keys?: CrossSigningKeys): Promise<EmptyObject> {
        // API returns empty object
        const data = Object.assign({}, keys);
        if (auth) Object.assign(data, { auth });
        return this.http.authedRequest(Method.Post, "/keys/device_signing/upload", undefined, data, {
            prefix: ClientPrefix.Unstable,
        });
    }

    /**
     * Register with an identity server using the OpenID token from the user's
     * Homeserver, which can be retrieved via
     * {@link MatrixClient#getOpenIdToken}.
     *
     * Note that the `/account/register` endpoint (as well as IS authentication in
     * general) was added as part of the v2 API version.
     *
     * @returns Promise which resolves: with object containing an Identity
     * Server access token.
     * @returns Rejects: with an error response.
     */
    public registerWithIdentityServer(hsOpenIdToken: IOpenIDToken): Promise<{
        access_token: string;
        token: string;
    }> {
        if (!this.idBaseUrl) {
            throw new Error("No identity server base URL set");
        }

        const uri = this.http.getUrl("/account/register", undefined, IdentityPrefix.V2, this.idBaseUrl);
        return this.http.requestOtherUrl(Method.Post, uri, hsOpenIdToken);
    }

    /**
     * Requests an email verification token directly from an identity server.
     *
     * This API is used as part of binding an email for discovery on an identity
     * server. The validation data that results should be passed to the
     * `bindThreePid` method to complete the binding process.
     *
     * @param email - The email address to request a token for
     * @param clientSecret - A secret binary string generated by the client.
     *                 It is recommended this be around 16 ASCII characters.
     * @param sendAttempt - If an identity server sees a duplicate request
     *                 with the same sendAttempt, it will not send another email.
     *                 To request another email to be sent, use a larger value for
     *                 the sendAttempt param as was used in the previous request.
     * @param nextLink - Optional If specified, the client will be redirected
     *                 to this link after validation.
     * @param identityAccessToken - The `access_token` field of the identity
     * server `/account/register` response (see {@link registerWithIdentityServer}).
     *
     * @returns Promise which resolves: TODO
     * @returns Rejects: with an error response.
     * @throws Error if no identity server is set
     */
    public requestEmailToken(
        email: string,
        clientSecret: string,
        sendAttempt: number,
        nextLink?: string,
        identityAccessToken?: string,
    ): Promise<IRequestTokenResponse> {
        const params: Record<string, string> = {
            client_secret: clientSecret,
            email: email,
            send_attempt: sendAttempt?.toString(),
        };
        if (nextLink) {
            params.next_link = nextLink;
        }

        return this.http.idServerRequest<IRequestTokenResponse>(
            Method.Post,
            "/validate/email/requestToken",
            params,
            IdentityPrefix.V2,
            identityAccessToken,
        );
    }

    /**
     * Requests a MSISDN verification token directly from an identity server.
     *
     * This API is used as part of binding a MSISDN for discovery on an identity
     * server. The validation data that results should be passed to the
     * `bindThreePid` method to complete the binding process.
     *
     * @param phoneCountry - The ISO 3166-1 alpha-2 code for the country in
     *                 which phoneNumber should be parsed relative to.
     * @param phoneNumber - The phone number, in national or international
     *                 format
     * @param clientSecret - A secret binary string generated by the client.
     *                 It is recommended this be around 16 ASCII characters.
     * @param sendAttempt - If an identity server sees a duplicate request
     *                 with the same sendAttempt, it will not send another SMS.
     *                 To request another SMS to be sent, use a larger value for
     *                 the sendAttempt param as was used in the previous request.
     * @param nextLink - Optional If specified, the client will be redirected
     *                 to this link after validation.
     * @param identityAccessToken - The `access_token` field of the Identity
     * Server `/account/register` response (see {@link registerWithIdentityServer}).
     *
     * @returns Promise which resolves to an object with a sid string
     * @returns Rejects: with an error response.
     * @throws Error if no identity server is set
     */
    public requestMsisdnToken(
        phoneCountry: string,
        phoneNumber: string,
        clientSecret: string,
        sendAttempt: number,
        nextLink?: string,
        identityAccessToken?: string,
    ): Promise<IRequestMsisdnTokenResponse> {
        const params: Record<string, string> = {
            client_secret: clientSecret,
            country: phoneCountry,
            phone_number: phoneNumber,
            send_attempt: sendAttempt?.toString(),
        };
        if (nextLink) {
            params.next_link = nextLink;
        }

        return this.http.idServerRequest<IRequestMsisdnTokenResponse>(
            Method.Post,
            "/validate/msisdn/requestToken",
            params,
            IdentityPrefix.V2,
            identityAccessToken,
        );
    }

    /**
     * Submits a MSISDN token to the identity server
     *
     * This is used when submitting the code sent by SMS to a phone number.
     * The identity server has an equivalent API for email but the js-sdk does
     * not expose this, since email is normally validated by the user clicking
     * a link rather than entering a code.
     *
     * @param sid - The sid given in the response to requestToken
     * @param clientSecret - A secret binary string generated by the client.
     *                 This must be the same value submitted in the requestToken call.
     * @param msisdnToken - The MSISDN token, as enetered by the user.
     * @param identityAccessToken - The `access_token` field of the Identity
     * Server `/account/register` response (see {@link registerWithIdentityServer}).
     * Some legacy identity servers had no authentication here.
     *
     * @returns Promise which resolves: Object, containing success boolean.
     * @returns Rejects: with an error response.
     * @throws Error if No identity server is set
     */
    public submitMsisdnToken(
        sid: string,
        clientSecret: string,
        msisdnToken: string,
        identityAccessToken: string | null,
    ): Promise<{ success: boolean }> {
        const params = {
            sid: sid,
            client_secret: clientSecret,
            token: msisdnToken,
        };

        return this.http.idServerRequest(
            Method.Post,
            "/validate/msisdn/submitToken",
            params,
            IdentityPrefix.V2,
            identityAccessToken ?? undefined,
        );
    }

    /**
     * Submits a MSISDN token to an arbitrary URL.
     *
     * This is used when submitting the code sent by SMS to a phone number in the
     * newer 3PID flow where the homeserver validates 3PID ownership (as part of
     * `requestAdd3pidMsisdnToken`). The homeserver response may include a
     * `submit_url` to specify where the token should be sent, and this helper can
     * be used to pass the token to this URL.
     *
     * @param url - The URL to submit the token to
     * @param sid - The sid given in the response to requestToken
     * @param clientSecret - A secret binary string generated by the client.
     *                 This must be the same value submitted in the requestToken call.
     * @param msisdnToken - The MSISDN token, as enetered by the user.
     *
     * @returns Promise which resolves: Object, containing success boolean.
     * @returns Rejects: with an error response.
     */
    public submitMsisdnTokenOtherUrl(
        url: string,
        sid: string,
        clientSecret: string,
        msisdnToken: string,
    ): Promise<{ success: boolean }> {
        const params = {
            sid: sid,
            client_secret: clientSecret,
            token: msisdnToken,
        };
        return this.http.requestOtherUrl(Method.Post, url, params);
    }

    /**
     * Gets the V2 hashing information from the identity server. Primarily useful for
     * lookups.
     * @param identityAccessToken - The access token for the identity server.
     * @returns The hashing information for the identity server.
     */
    public getIdentityHashDetails(identityAccessToken: string): Promise<{
        /**
         * The algorithms the server supports. Must contain at least sha256.
         */
        algorithms: string[];
        /**
         * The pepper the client MUST use in hashing identifiers,
         * and MUST supply to the /lookup endpoint when performing lookups.
         */
        lookup_pepper: string;
    }> {
        return this.http.idServerRequest(
            Method.Get,
            "/hash_details",
            undefined,
            IdentityPrefix.V2,
            identityAccessToken,
        );
    }

    /**
     * Performs a hashed lookup of addresses against the identity server. This is
     * only supported on identity servers which have at least the version 2 API.
     * @param addressPairs - An array of 2 element arrays.
     * The first element of each pair is the address, the second is the 3PID medium.
     * Eg: `["email@example.org", "email"]`
     * @param identityAccessToken - The access token for the identity server.
     * @returns A collection of address mappings to
     * found MXIDs. Results where no user could be found will not be listed.
     */
    public async identityHashedLookup(
        addressPairs: [string, string][],
        identityAccessToken: string,
    ): Promise<{ address: string; mxid: string }[]> {
        const params: Record<string, string | string[]> = {
            // addresses: ["email@example.org", "10005550000"],
            // algorithm: "sha256",
            // pepper: "abc123"
        };

        // Get hash information first before trying to do a lookup
        const hashes = await this.getIdentityHashDetails(identityAccessToken);
        if (!hashes || !hashes["lookup_pepper"] || !hashes["algorithms"]) {
            throw new Error("Unsupported identity server: bad response");
        }

        params["pepper"] = hashes["lookup_pepper"];

        const localMapping: Record<string, string> = {
            // hashed identifier => plain text address
            // For use in this function's return format
        };

        // When picking an algorithm, we pick the hashed over no hashes
        if (hashes["algorithms"].includes("sha256")) {
            params["addresses"] = await Promise.all(
                addressPairs.map(async (p) => {
                    const addr = p[0].toLowerCase(); // lowercase to get consistent hashes
                    const med = p[1].toLowerCase();
                    const hashBuffer = await sha256(`${addr} ${med} ${params["pepper"]}`);
                    const hashed = encodeUnpaddedBase64Url(hashBuffer);

                    // Map the hash to a known (case-sensitive) address. We use the case
                    // sensitive version because the caller might be expecting that.
                    localMapping[hashed] = p[0];
                    return hashed;
                }),
            );
            params["algorithm"] = "sha256";
        } else if (hashes["algorithms"].includes("none")) {
            params["addresses"] = addressPairs.map((p) => {
                const addr = p[0].toLowerCase(); // lowercase to get consistent hashes
                const med = p[1].toLowerCase();
                const unhashed = `${addr} ${med}`;
                // Map the unhashed values to a known (case-sensitive) address. We use
                // the case-sensitive version because the caller might be expecting that.
                localMapping[unhashed] = p[0];
                return unhashed;
            });
            params["algorithm"] = "none";
        } else {
            throw new Error("Unsupported identity server: unknown hash algorithm");
        }

        const response = await this.http.idServerRequest<{
            mappings: { [address: string]: string };
        }>(Method.Post, "/lookup", params, IdentityPrefix.V2, identityAccessToken);

        if (!response?.["mappings"]) return []; // no results

        const foundAddresses: { address: string; mxid: string }[] = [];
        for (const hashed of Object.keys(response["mappings"])) {
            const mxid = response["mappings"][hashed];
            const plainAddress = localMapping[hashed];
            if (!plainAddress) {
                throw new Error("Identity server returned more results than expected");
            }

            foundAddresses.push({ address: plainAddress, mxid });
        }
        return foundAddresses;
    }

    /**
     * Looks up the public Matrix ID mapping for a given 3rd party
     * identifier from the identity server
     *
     * @param medium - The medium of the threepid, eg. 'email'
     * @param address - The textual address of the threepid
     * @param identityAccessToken - The `access_token` field of the Identity
     * Server `/account/register` response (see {@link registerWithIdentityServer}).
     *
     * @returns Promise which resolves: A threepid mapping
     *                                 object or the empty object if no mapping
     *                                 exists
     * @returns Rejects: with an error response.
     */
    public async lookupThreePid(
        medium: string,
        address: string,
        identityAccessToken: string,
    ): Promise<
        | {
              address: string;
              medium: string;
              mxid: string;
          }
        | EmptyObject
    > {
        // Note: we're using the V2 API by calling this function, but our
        // function contract requires a V1 response. We therefore have to
        // convert it manually.
        const response = await this.identityHashedLookup([[address, medium]], identityAccessToken);
        const result = response.find((p) => p.address === address);
        if (!result) {
            return {};
        }

        const mapping = {
            address,
            medium,
            mxid: result.mxid,

            // We can't reasonably fill these parameters:
            // not_before
            // not_after
            // ts
            // signatures
        };

        return mapping;
    }

    /**
     * Looks up the public Matrix ID mappings for multiple 3PIDs.
     *
     * @param query - Array of arrays containing
     * [medium, address]
     * @param identityAccessToken - The `access_token` field of the Identity
     * Server `/account/register` response (see {@link registerWithIdentityServer}).
     *
     * @returns Promise which resolves: Lookup results from IS.
     * @returns Rejects: with an error response.
     */
    public async bulkLookupThreePids(
        query: [string, string][],
        identityAccessToken: string,
    ): Promise<{
        threepids: [medium: string, address: string, mxid: string][];
    }> {
        // Note: we're using the V2 API by calling this function, but our
        // function contract requires a V1 response. We therefore have to
        // convert it manually.
        const response = await this.identityHashedLookup(
            // We have to reverse the query order to get [address, medium] pairs
            query.map((p) => [p[1], p[0]]),
            identityAccessToken,
        );

        const v1results: [medium: string, address: string, mxid: string][] = [];
        for (const mapping of response) {
            const originalQuery = query.find((p) => p[1] === mapping.address);
            if (!originalQuery) {
                throw new Error("Identity sever returned unexpected results");
            }

            v1results.push([
                originalQuery[0], // medium
                mapping.address,
                mapping.mxid,
            ]);
        }

        return { threepids: v1results };
    }

    /**
     * Get account info from the identity server. This is useful as a neutral check
     * to verify that other APIs are likely to approve access by testing that the
     * token is valid, terms have been agreed, etc.
     *
     * @param identityAccessToken - The `access_token` field of the Identity
     * Server `/account/register` response (see {@link registerWithIdentityServer}).
     *
     * @returns Promise which resolves: an object with account info.
     * @returns Rejects: with an error response.
     */
    public getIdentityAccount(identityAccessToken: string): Promise<{ user_id: string }> {
        return this.http.idServerRequest(Method.Get, "/account", undefined, IdentityPrefix.V2, identityAccessToken);
    }

    /**
     * Send an event to a specific list of devices.
     * This is a low-level API that simply wraps the HTTP API
     * call to send to-device messages. We recommend using
     * queueToDevice() which is a higher level API.
     *
     * @param eventType -  type of event to send
     *    content to send. Map from user_id to device_id to content object.
     * @param txnId -     transaction id. One will be made up if not
     *    supplied.
     * @returns Promise which resolves: to an empty object `{}`
     */
    public sendToDevice(eventType: string, contentMap: SendToDeviceContentMap, txnId?: string): Promise<EmptyObject> {
        const path = utils.encodeUri("/sendToDevice/$eventType/$txnId", {
            $eventType: eventType,
            $txnId: txnId ? txnId : this.makeTxnId(),
        });

        const body = {
            messages: utils.recursiveMapToObject(contentMap),
        };

        const targets = new Map<string, string[]>();

        for (const [userId, deviceMessages] of contentMap) {
            targets.set(userId, Array.from(deviceMessages.keys()));
        }

        this.logger.debug(`PUT ${path}`, targets);

        return this.http.authedRequest(Method.Put, path, undefined, body);
    }

    /**
     * Sends events directly to specific devices using Matrix's to-device
     * messaging system. The batch will be split up into appropriately sized
     * batches for sending and stored in the store so they can be retried
     * later if they fail to send. Retries will happen automatically.
     * @param batch - The to-device messages to send
     */
    public queueToDevice(batch: ToDeviceBatch): Promise<void> {
        return this.toDeviceMessageQueue.queueBatch(batch);
    }

    /**
     * Get the third party protocols that can be reached using
     * this HS
     * @returns Promise which resolves to the result object
     */
    public getThirdpartyProtocols(): Promise<{ [protocol: string]: IProtocol }> {
        return this.http
            .authedRequest<Record<string, IProtocol>>(Method.Get, "/thirdparty/protocols")
            .then((response) => {
                // sanity check
                if (!response || typeof response !== "object") {
                    throw new Error(`/thirdparty/protocols did not return an object: ${response}`);
                }
                return response;
            });
    }

    /**
     * Get information on how a specific place on a third party protocol
     * may be reached.
     * @param protocol - The protocol given in getThirdpartyProtocols()
     * @param params - Protocol-specific parameters, as given in the
     *                        response to getThirdpartyProtocols()
     * @returns Promise which resolves to the result object
     */
    public getThirdpartyLocation(
        protocol: string,
        params: { searchFields?: string[] },
    ): Promise<IThirdPartyLocation[]> {
        const path = utils.encodeUri("/thirdparty/location/$protocol", {
            $protocol: protocol,
        });

        return this.http.authedRequest(Method.Get, path, params);
    }

    /**
     * Get information on how a specific user on a third party protocol
     * may be reached.
     * @param protocol - The protocol given in getThirdpartyProtocols()
     * @param params - Protocol-specific parameters, as given in the
     *                        response to getThirdpartyProtocols()
     * @returns Promise which resolves to the result object
     */
    public getThirdpartyUser(protocol: string, params?: QueryDict): Promise<IThirdPartyUser[]> {
        const path = utils.encodeUri("/thirdparty/user/$protocol", {
            $protocol: protocol,
        });

        return this.http.authedRequest(Method.Get, path, params);
    }

    public getTerms(serviceType: SERVICE_TYPES, baseUrl: string): Promise<Terms> {
        const url = this.termsUrlForService(serviceType, baseUrl);
        return this.http.requestOtherUrl(Method.Get, url);
    }

    public agreeToTerms(
        serviceType: SERVICE_TYPES,
        baseUrl: string,
        accessToken: string,
        termsUrls: string[],
    ): Promise<EmptyObject> {
        const url = this.termsUrlForService(serviceType, baseUrl);
        const headers = {
            Authorization: "Bearer " + accessToken,
        };
        return this.http.requestOtherUrl(
            Method.Post,
            url,
            {
                user_accepts: termsUrls,
            },
            { headers },
        );
    }

    /**
     * Reports an event as inappropriate to the server, which may then notify the appropriate people.
     * @param roomId - The room in which the event being reported is located.
     * @param eventId - The event to report.
     * @param score - The score to rate this content as where -100 is most offensive and 0 is inoffensive.
     * @param reason - The reason the content is being reported. May be blank.
     * @returns Promise which resolves to an empty object if successful
     */
    public reportEvent(roomId: string, eventId: string, score: number, reason: string): Promise<EmptyObject> {
        const path = utils.encodeUri("/rooms/$roomId/report/$eventId", {
            $roomId: roomId,
            $eventId: eventId,
        });

        return this.http.authedRequest(Method.Post, path, undefined, { score, reason });
    }

    /**
     * Fetches or paginates a room hierarchy as defined by MSC2946.
     * Falls back gracefully to sourcing its data from `getSpaceSummary` if this API is not yet supported by the server.
     * @param roomId - The ID of the space-room to use as the root of the summary.
     * @param limit - The maximum number of rooms to return per page.
     * @param maxDepth - The maximum depth in the tree from the root room to return.
     * @param suggestedOnly - Whether to only return rooms with suggested=true.
     * @param fromToken - The opaque token to paginate a previous request.
     * @returns the response, with next_batch & rooms fields.
     */
    public getRoomHierarchy(
        roomId: string,
        limit?: number,
        maxDepth?: number,
        suggestedOnly = false,
        fromToken?: string,
    ): Promise<IRoomHierarchy> {
        const path = utils.encodeUri("/rooms/$roomId/hierarchy", {
            $roomId: roomId,
        });

        const queryParams: QueryDict = {
            suggested_only: String(suggestedOnly),
            max_depth: maxDepth?.toString(),
            from: fromToken,
            limit: limit?.toString(),
        };

        return this.http
            .authedRequest<IRoomHierarchy>(Method.Get, path, queryParams, undefined, {
                prefix: ClientPrefix.V1,
            })
            .catch((e) => {
                if (e.errcode === "M_UNRECOGNIZED") {
                    // fall back to the prefixed hierarchy API.
                    return this.http.authedRequest<IRoomHierarchy>(Method.Get, path, queryParams, undefined, {
                        prefix: "/_matrix/client/unstable/org.matrix.msc2946",
                    });
                }

                throw e;
            });
    }

    /**
     * Creates a new file tree space with the given name. The client will pick
     * defaults for how it expects to be able to support the remaining API offered
     * by the returned class.
     *
     * Note that this is UNSTABLE and may have breaking changes without notice.
     * @param name - The name of the tree space.
     * @returns Promise which resolves to the created space.
     */
    public async unstableCreateFileTree(name: string): Promise<MSC3089TreeSpace> {
        const { room_id: roomId } = await this.createRoom({
            name: name,
            preset: Preset.PrivateChat,
            power_level_content_override: {
                ...DEFAULT_TREE_POWER_LEVELS_TEMPLATE,
                users: {
                    [this.getUserId()!]: 100,
                },
            },
            creation_content: {
                [RoomCreateTypeField]: RoomType.Space,
            },
            initial_state: [
                {
                    type: UNSTABLE_MSC3088_PURPOSE.name,
                    state_key: UNSTABLE_MSC3089_TREE_SUBTYPE.name,
                    content: {
                        [UNSTABLE_MSC3088_ENABLED.name]: true,
                    },
                },
                {
                    type: EventType.RoomEncryption,
                    state_key: "",
                    content: {
                        algorithm: "m.megolm.v1.aes-sha2",
                    },
                },
            ],
        });
        return new MSC3089TreeSpace(this, roomId);
    }

    /**
     * Gets a reference to a tree space, if the room ID given is a tree space. If the room
     * does not appear to be a tree space then null is returned.
     *
     * Note that this is UNSTABLE and may have breaking changes without notice.
     * @param roomId - The room ID to get a tree space reference for.
     * @returns The tree space, or null if not a tree space.
     */
    public unstableGetFileTreeSpace(roomId: string): MSC3089TreeSpace | null {
        const room = this.getRoom(roomId);
        if (room?.getMyMembership() !== KnownMembership.Join) return null;

        const createEvent = room.currentState.getStateEvents(EventType.RoomCreate, "");
        const purposeEvent = room.currentState.getStateEvents(
            UNSTABLE_MSC3088_PURPOSE.name,
            UNSTABLE_MSC3089_TREE_SUBTYPE.name,
        );

        if (!createEvent) throw new Error("Expected single room create event");

        if (!purposeEvent?.getContent()?.[UNSTABLE_MSC3088_ENABLED.name]) return null;
        if (createEvent.getContent()?.[RoomCreateTypeField] !== RoomType.Space) return null;

        return new MSC3089TreeSpace(this, roomId);
    }

    /**
     * Perform a single MSC3575 sliding sync request.
     * @param req - The request to make.
     * @param proxyBaseUrl - The base URL for the sliding sync proxy.
     * @param abortSignal - Optional signal to abort request mid-flight.
     * @returns The sliding sync response, or a standard error.
     * @throws on non 2xx status codes with an object with a field "httpStatus":number.
     */
    public slidingSync(
        req: MSC3575SlidingSyncRequest,
        proxyBaseUrl?: string,
        abortSignal?: AbortSignal,
    ): Promise<MSC3575SlidingSyncResponse> {
        const qps: QueryDict = {};
        if (req.pos) {
            qps.pos = req.pos;
            delete req.pos;
        }
        if (req.timeout) {
            qps.timeout = req.timeout;
            delete req.timeout;
        }
        const clientTimeout = req.clientTimeout;
        delete req.clientTimeout;
        return this.http.authedRequest<MSC3575SlidingSyncResponse>(Method.Post, "/sync", qps, req, {
            prefix: "/_matrix/client/unstable/org.matrix.msc3575",
            baseUrl: proxyBaseUrl,
            localTimeoutMs: clientTimeout,
            abortSignal,
        });
    }

    /**
     * A helper to determine thread support
     * @returns a boolean to determine if threads are enabled
     */
    public supportsThreads(): boolean {
        return this.clientOpts?.threadSupport || false;
    }

    /**
     * A helper to determine intentional mentions support
     * @returns a boolean to determine if intentional mentions are enabled on the server
     * @experimental
     */
    public supportsIntentionalMentions(): boolean {
        return this.canSupport.get(Feature.IntentionalMentions) !== ServerSupport.Unsupported;
    }

    /**
     * Fetches the summary of a room as defined by an initial version of MSC3266 and implemented in Synapse
     * Proposed at https://github.com/matrix-org/matrix-doc/pull/3266
     * @param roomIdOrAlias - The ID or alias of the room to get the summary of.
     * @param via - The list of servers which know about the room if only an ID was provided.
     */
    public async getRoomSummary(roomIdOrAlias: string, via?: string[]): Promise<RoomSummary> {
        const paramOpts = {
            prefix: "/_matrix/client/unstable/im.nheko.summary",
        };
        try {
            const path = utils.encodeUri("/summary/$roomid", { $roomid: roomIdOrAlias });
            return await this.http.authedRequest(Method.Get, path, { via }, undefined, paramOpts);
        } catch (e) {
            if (e instanceof MatrixError && e.errcode === "M_UNRECOGNIZED") {
                const path = utils.encodeUri("/rooms/$roomid/summary", { $roomid: roomIdOrAlias });
                return await this.http.authedRequest(Method.Get, path, { via }, undefined, paramOpts);
            } else {
                throw e;
            }
        }
    }

    /**
     * Processes a list of threaded events and adds them to their respective timelines
     * @param room - the room the adds the threaded events
     * @param threadedEvents - an array of the threaded events
     * @param toStartOfTimeline - the direction in which we want to add the events
     */
    public processThreadEvents(room: Room, threadedEvents: MatrixEvent[], toStartOfTimeline: boolean): void {
        room.processThreadedEvents(threadedEvents, toStartOfTimeline);
    }

    /**
     * Processes a list of thread roots and creates a thread model
     * @param room - the room to create the threads in
     * @param threadedEvents - an array of thread roots
     * @param toStartOfTimeline - the direction
     */
    public processThreadRoots(room: Room, threadedEvents: MatrixEvent[], toStartOfTimeline: boolean): void {
        if (!this.supportsThreads()) return;
        room.processThreadRoots(threadedEvents, toStartOfTimeline);
    }

    public processBeaconEvents(room?: Room, events?: MatrixEvent[]): void {
        this.processAggregatedTimelineEvents(room, events);
    }

    /**
     * Calls aggregation functions for event types that are aggregated
     * Polls and location beacons
     * @param room - room the events belong to
     * @param events - timeline events to be processed
     * @returns
     */
    public processAggregatedTimelineEvents(room?: Room, events?: MatrixEvent[]): void {
        if (!events?.length) return;
        if (!room) return;

        room.currentState.processBeaconEvents(events, this);
        room.processPollEvents(events);
    }

    /**
     * Fetches information about the user for the configured access token.
     */
    public async whoami(): Promise<IWhoamiResponse> {
        return this.http.authedRequest(Method.Get, "/account/whoami");
    }

    /**
     * Find the event_id closest to the given timestamp in the given direction.
     * @returns Resolves: A promise of an object containing the event_id and
     *    origin_server_ts of the closest event to the timestamp in the given direction
     * @returns Rejects: when the request fails (module:http-api.MatrixError)
     */
    public async timestampToEvent(
        roomId: string,
        timestamp: number,
        dir: Direction,
    ): Promise<TimestampToEventResponse> {
        const path = utils.encodeUri("/rooms/$roomId/timestamp_to_event", {
            $roomId: roomId,
        });
        const queryParams = {
            ts: timestamp.toString(),
            dir: dir,
        };

        try {
            return await this.http.authedRequest(Method.Get, path, queryParams, undefined, {
                prefix: ClientPrefix.V1,
            });
        } catch (err) {
            // Fallback to the prefixed unstable endpoint. Since the stable endpoint is
            // new, we should also try the unstable endpoint before giving up. We can
            // remove this fallback request in a year (remove after 2023-11-28).
            if (
                (<MatrixError>err).errcode === "M_UNRECOGNIZED" &&
                // XXX: The 400 status code check should be removed in the future
                // when Synapse is compliant with MSC3743.
                ((<MatrixError>err).httpStatus === 400 ||
                    // This the correct standard status code for an unsupported
                    // endpoint according to MSC3743. Not Found and Method Not Allowed
                    // both indicate that this endpoint+verb combination is
                    // not supported.
                    (<MatrixError>err).httpStatus === 404 ||
                    (<MatrixError>err).httpStatus === 405)
            ) {
                return await this.http.authedRequest(Method.Get, path, queryParams, undefined, {
                    prefix: "/_matrix/client/unstable/org.matrix.msc3030",
                });
            }

            throw err;
        }
    }

    /**
     * Get the OIDC issuer responsible for authentication on this server, if any
     * @returns Resolves: A promise of an object containing the OIDC issuer if configured
     * @returns Rejects: when the request fails (module:http-api.MatrixError)
     * @experimental - part of MSC2965
     * @deprecated in favour of getAuthMetadata
     */
    public async getAuthIssuer(): Promise<{
        issuer: string;
    }> {
        return this.http.request(Method.Get, "/auth_issuer", undefined, undefined, {
            prefix: ClientPrefix.Unstable + "/org.matrix.msc2965",
        });
    }

    /**
     * Discover and validate delegated auth configuration
     * - delegated auth issuer openid-configuration is reachable
     * - delegated auth issuer openid-configuration is configured correctly for us
     * Fetches /auth_metadata falling back to legacy implementation using /auth_issuer followed by
     * https://oidc-issuer.example.com/.well-known/openid-configuration and other files linked therein.
     * When successful, validated metadata is returned
     * @returns validated authentication metadata and optionally signing keys
     * @throws when delegated auth config is invalid or unreachable
     * @experimental - part of MSC2965
     */
    public async getAuthMetadata(): Promise<OidcClientConfig> {
        let authMetadata: unknown | undefined;
        try {
            authMetadata = await this.http.request<unknown>(Method.Get, "/auth_metadata", undefined, undefined, {
                prefix: ClientPrefix.Unstable + "/org.matrix.msc2965",
            });
        } catch (e) {
            if (e instanceof MatrixError && e.errcode === "M_UNRECOGNIZED") {
                const { issuer } = await this.getAuthIssuer();
                return discoverAndValidateOIDCIssuerWellKnown(issuer);
            }
            throw e;
        }

        return validateAuthMetadataAndKeys(authMetadata);
    }
}

function getUnstableDelayQueryOpts(delayOpts: SendDelayedEventRequestOpts): QueryDict {
    return Object.fromEntries(
        Object.entries(delayOpts).map(([k, v]) => [`${UNSTABLE_MSC4140_DELAYED_EVENTS}.${k}`, v]),
    );
}

/**
 * recalculates an accurate notifications count on event decryption.
 * Servers do not have enough knowledge about encrypted events to calculate an
 * accurate notification_count
 */
export function fixNotificationCountOnDecryption(cli: MatrixClient, event: MatrixEvent): void {
    const ourUserId = cli.getUserId();
    const eventId = event.getId();

    const room = cli.getRoom(event.getRoomId());
    if (!room || !ourUserId || !eventId) return;

    // Due to threads, we can get relation events (eg. edits & reactions) that never get
    // added to a timeline and so cannot be found in their own room (their edit / reaction
    // still applies to the event it needs to, so it doesn't matter too much). However, if
    // we try to process notification about this event, we'll get very confused because we
    // won't be able to find the event in the room, so will assume it must be unread, even
    // if it's actually read. We therefore skip anything that isn't in the room. This isn't
    // *great*, so if we can fix the homeless events (eg. with MSC4023) then we should probably
    // remove this workaround.
    if (!room.findEventById(eventId)) {
        logger.info(`Decrypted event ${event.getId()} is not in room ${room.roomId}: ignoring`);
        return;
    }

    const isThreadEvent = !!event.threadRootId && !event.isThreadRoot;

    let hasReadEvent;
    if (isThreadEvent) {
        const thread = room.getThread(event.threadRootId);
        hasReadEvent = thread
            ? thread.hasUserReadEvent(ourUserId, eventId)
            : // If the thread object does not exist in the room yet, we don't
              // want to calculate notification for this event yet. We have not
              // restored the read receipts yet and can't accurately calculate
              // notifications at this stage.
              //
              // This issue can likely go away when MSC3874 is implemented
              true;
    } else {
        hasReadEvent = room.hasUserReadEvent(ourUserId, eventId);
    }

    if (hasReadEvent) {
        // If the event has been read, ignore it.
        return;
    }

    const actions = cli.getPushActionsForEvent(event, true);

    // Ensure the unread counts are kept up to date if the event is encrypted
    // We also want to make sure that the notification count goes up if we already
    // have encrypted events to avoid other code from resetting 'highlight' to zero.
    const newHighlight = !!actions?.tweaks?.highlight;

    if (newHighlight) {
        // TODO: Handle mentions received while the client is offline
        // See also https://github.com/vector-im/element-web/issues/9069
        const newCount = room.getUnreadCountForEventContext(NotificationCountType.Highlight, event) + 1;
        if (isThreadEvent) {
            room.setThreadUnreadNotificationCount(event.threadRootId, NotificationCountType.Highlight, newCount);
        } else {
            room.setUnreadNotificationCount(NotificationCountType.Highlight, newCount);
        }
    }

    // `notify` is used in practice for incrementing the total count
    const newNotify = !!actions?.notify;

    // The room total count is NEVER incremented by the server for encrypted rooms. We basically ignore
    // the server here as it's always going to tell us to increment for encrypted events.
    if (newNotify) {
        // Total count is used to typically increment a room notification counter, but not loudly highlight it.
        const newCount = room.getUnreadCountForEventContext(NotificationCountType.Total, event) + 1;
        if (isThreadEvent) {
            room.setThreadUnreadNotificationCount(event.threadRootId, NotificationCountType.Total, newCount);
        } else {
            room.setUnreadNotificationCount(NotificationCountType.Total, newCount);
        }
    }
}

/**
 * Given an event, figure out the thread ID we should use for it in a receipt.
 *
 * This will either be "main", or event.threadRootId. For the thread root, or
 * e.g. reactions to the thread root, this will be main. For events inside the
 * thread, or e.g. reactions to them, this will be event.threadRootId.
 *
 * (Exported for test.)
 */
export function threadIdForReceipt(event: MatrixEvent): string {
    return inMainTimelineForReceipt(event) ? MAIN_ROOM_TIMELINE : event.threadRootId!;
}

/**
 * a) True for non-threaded messages, thread roots and non-thread relations to thread roots.
 * b) False for messages with thread relations to the thread root.
 * c) False for messages with any kind of relation to a message from case b.
 *
 * Note: true for redactions of messages that are in threads. Redacted messages
 * are not really in threads (because their relations are gone), so if they look
 * like they are in threads, that is a sign of a bug elsewhere. (At time of
 * writing, this bug definitely exists - messages are not moved to another
 * thread when they are redacted.)
 *
 * @returns true if this event is considered to be in the main timeline as far
 *               as receipts are concerned.
 */
export function inMainTimelineForReceipt(event: MatrixEvent): boolean {
    if (!event.threadRootId) {
        // Not in a thread: then it is in the main timeline
        return true;
    }

    if (event.isThreadRoot) {
        // Thread roots are in the main timeline. Note: the spec is ambiguous (or
        // wrong) on this - see
        // https://github.com/matrix-org/matrix-spec-proposals/pull/4037
        return true;
    }

    if (!event.isRelation()) {
        // If it's not related to anything, it can't be related via a chain of
        // relations to a thread root.
        //
        // Note: this is a bug, because how does it have a threadRootId if it is
        // neither a thread root, nor related to one?
        logger.warn(`Event is not a relation or a thread root, but still has a threadRootId! id=${event.getId()}`);
        return true;
    }

    if (event.isRelation(THREAD_RELATION_TYPE.name)) {
        // It's a message in a thread - definitely not in the main timeline.
        return false;
    }

    const isRelatedToRoot = event.relationEventId === event.threadRootId;

    // If it's related to the thread root (and we already know it's not a thread
    // relation) then it's in the main timeline. If it's related to something
    // else, then it's in the thread (because it has a thread ID).
    return isRelatedToRoot;
}<|MERGE_RESOLUTION|>--- conflicted
+++ resolved
@@ -18,151 +18,125 @@
  * This is an internal module. See {@link MatrixClient} for the public class.
  */
 
-import { type Optional } from "matrix-events-sdk";
+import { Optional } from "matrix-events-sdk";
 
 import type { IDeviceKeys, IMegolmSessionData, IOneTimeKey } from "./@types/crypto.ts";
-import { type ISyncStateData, type SetPresence, SyncApi, type SyncApiOptions, SyncState } from "./sync.ts";
+import { ISyncStateData, SetPresence, SyncApi, SyncApiOptions, SyncState } from "./sync.ts";
 import {
     EventStatus,
-    type IContent,
-    type IDecryptOptions,
-    type IEvent,
+    IContent,
+    IDecryptOptions,
+    IEvent,
     MatrixEvent,
     MatrixEventEvent,
-    type MatrixEventHandlerMap,
-    type PushDetails,
+    MatrixEventHandlerMap,
+    PushDetails,
 } from "./models/event.ts";
 import { StubStore } from "./store/stub.ts";
-import {
-    type CallEvent,
-    type CallEventHandlerMap,
-    createNewMatrixCall,
-    type MatrixCall,
-    supportsMatrixCall,
-} from "./webrtc/call.ts";
-import { Filter, type IFilterDefinition, type IRoomEventFilter } from "./filter.ts";
-import {
-    CallEventHandler,
-    type CallEventHandlerEvent,
-    type CallEventHandlerEventHandlerMap,
-} from "./webrtc/callEventHandler.ts";
+import { CallEvent, CallEventHandlerMap, createNewMatrixCall, MatrixCall, supportsMatrixCall } from "./webrtc/call.ts";
+import { Filter, IFilterDefinition, IRoomEventFilter } from "./filter.ts";
+import { CallEventHandler, CallEventHandlerEvent, CallEventHandlerEventHandlerMap } from "./webrtc/callEventHandler.ts";
 import {
     GroupCallEventHandler,
-    type GroupCallEventHandlerEvent,
-    type GroupCallEventHandlerEventHandlerMap,
+    GroupCallEventHandlerEvent,
+    GroupCallEventHandlerEventHandlerMap,
 } from "./webrtc/groupCallEventHandler.ts";
 import * as utils from "./utils.ts";
-import { noUnsafeEventProps, type QueryDict, replaceParam, safeSet, sleep } from "./utils.ts";
+import { noUnsafeEventProps, QueryDict, replaceParam, safeSet, sleep } from "./utils.ts";
 import { Direction, EventTimeline } from "./models/event-timeline.ts";
-import { type IActionsObject, PushProcessor } from "./pushprocessor.ts";
-import { AutoDiscovery, type AutoDiscoveryAction } from "./autodiscovery.ts";
+import { IActionsObject, PushProcessor } from "./pushprocessor.ts";
+import { AutoDiscovery, AutoDiscoveryAction } from "./autodiscovery.ts";
 import { decodeBase64, encodeBase64, encodeUnpaddedBase64Url } from "./base64.ts";
-import { type IExportedDevice as IExportedOlmDevice } from "./crypto/OlmDevice.ts";
-import { type IOlmDevice } from "./crypto/algorithms/megolm.ts";
+import { IExportedDevice as IExportedOlmDevice } from "./crypto/OlmDevice.ts";
+import { IOlmDevice } from "./crypto/algorithms/megolm.ts";
 import { TypedReEmitter } from "./ReEmitter.ts";
-import { type IRoomEncryption } from "./crypto/RoomList.ts";
-import { logger, type Logger } from "./logger.ts";
+import { IRoomEncryption } from "./crypto/RoomList.ts";
+import { logger, Logger } from "./logger.ts";
 import { SERVICE_TYPES } from "./service-types.ts";
 import {
-    type Body,
+    Body,
     ClientPrefix,
-    type FileType,
-    type HttpApiEvent,
-    type HttpApiEventHandlerMap,
-    type HTTPError,
+    FileType,
+    HttpApiEvent,
+    HttpApiEventHandlerMap,
+    HTTPError,
     IdentityPrefix,
-    type IHttpOpts,
-    type IRequestOpts,
+    IHttpOpts,
+    IRequestOpts,
     MatrixError,
     MatrixHttpApi,
     MediaPrefix,
     Method,
     retryNetworkOperation,
-    type TokenRefreshFunction,
-    type Upload,
-    type UploadOpts,
-    type UploadResponse,
+    TokenRefreshFunction,
+    Upload,
+    UploadOpts,
+    UploadResponse,
 } from "./http-api/index.ts";
 import {
     Crypto,
     CryptoEvent as LegacyCryptoEvent,
-    type CryptoEventHandlerMap as LegacyCryptoEventHandlerMap,
+    CryptoEventHandlerMap as LegacyCryptoEventHandlerMap,
     fixBackupKey,
-    type ICheckOwnCrossSigningTrustOpts,
-    type IRoomKeyRequestBody,
+    ICheckOwnCrossSigningTrustOpts,
+    IRoomKeyRequestBody,
     isCryptoAvailable,
 } from "./crypto/index.ts";
-import { type DeviceInfo } from "./crypto/deviceinfo.ts";
-import { User, UserEvent, type UserEventHandlerMap } from "./models/user.ts";
+import { DeviceInfo } from "./crypto/deviceinfo.ts";
+import { User, UserEvent, UserEventHandlerMap } from "./models/user.ts";
 import { getHttpUriForMxc } from "./content-repo.ts";
 import { SearchResult } from "./models/search-result.ts";
-import { DEHYDRATION_ALGORITHM, type IDehydratedDevice, type IDehydratedDeviceKeyInfo } from "./crypto/dehydration.ts";
+import { DEHYDRATION_ALGORITHM, IDehydratedDevice, IDehydratedDeviceKeyInfo } from "./crypto/dehydration.ts";
 import {
-    type IKeyBackupInfo,
-    type IKeyBackupPrepareOpts,
-    type IKeyBackupRestoreOpts,
-    type IKeyBackupRestoreResult,
-    type IKeyBackupRoomSessions,
-    type IKeyBackupSession,
+    IKeyBackupInfo,
+    IKeyBackupPrepareOpts,
+    IKeyBackupRestoreOpts,
+    IKeyBackupRestoreResult,
+    IKeyBackupRoomSessions,
+    IKeyBackupSession,
 } from "./crypto/keybackup.ts";
-import { type IIdentityServerProvider } from "./@types/IIdentityServerProvider.ts";
-import { type MatrixScheduler } from "./scheduler.ts";
-import { type BeaconEvent, type BeaconEventHandlerMap } from "./models/beacon.ts";
-import { type AuthDict } from "./interactive-auth.ts";
-import { type IMinimalEvent, type IRoomEvent, type IStateEvent } from "./sync-accumulator.ts";
+import { IIdentityServerProvider } from "./@types/IIdentityServerProvider.ts";
+import { MatrixScheduler } from "./scheduler.ts";
+import { BeaconEvent, BeaconEventHandlerMap } from "./models/beacon.ts";
+import { AuthDict } from "./interactive-auth.ts";
+import { IMinimalEvent, IRoomEvent, IStateEvent } from "./sync-accumulator.ts";
+import { CrossSigningKey, ICreateSecretStorageOpts, IEncryptedEventInfo, IRecoveryKey } from "./crypto/api.ts";
+import { EventTimelineSet } from "./models/event-timeline-set.ts";
+import { VerificationRequest } from "./crypto/verification/request/VerificationRequest.ts";
+import { VerificationBase as Verification } from "./crypto/verification/Base.ts";
+import * as ContentHelpers from "./content-helpers.ts";
+import { CrossSigningInfo, DeviceTrustLevel, ICacheCallbacks, UserTrustLevel } from "./crypto/CrossSigning.ts";
+import { NotificationCountType, Room, RoomEvent, RoomEventHandlerMap, RoomNameState } from "./models/room.ts";
+import { RoomMemberEvent, RoomMemberEventHandlerMap } from "./models/room-member.ts";
+import { IPowerLevelsContent, RoomStateEvent, RoomStateEventHandlerMap } from "./models/room-state.ts";
 import {
-    CrossSigningKey,
-    type ICreateSecretStorageOpts,
-    type IEncryptedEventInfo,
-    type IRecoveryKey,
-} from "./crypto/api.ts";
-import { type EventTimelineSet } from "./models/event-timeline-set.ts";
-import { type VerificationRequest } from "./crypto/verification/request/VerificationRequest.ts";
-import { type VerificationBase as Verification } from "./crypto/verification/Base.ts";
-import * as ContentHelpers from "./content-helpers.ts";
-import {
-    type CrossSigningInfo,
-    type DeviceTrustLevel,
-    type ICacheCallbacks,
-    type UserTrustLevel,
-} from "./crypto/CrossSigning.ts";
-import {
-    NotificationCountType,
-    type Room,
-    type RoomEvent,
-    type RoomEventHandlerMap,
-    type RoomNameState,
-} from "./models/room.ts";
-import { RoomMemberEvent, type RoomMemberEventHandlerMap } from "./models/room-member.ts";
-import { type IPowerLevelsContent, type RoomStateEvent, type RoomStateEventHandlerMap } from "./models/room-state.ts";
-import {
-    type DelayedEventInfo,
-    type IAddThreePidOnlyBody,
-    type IBindThreePidBody,
-    type IContextResponse,
-    type ICreateRoomOpts,
-    type IEventSearchOpts,
-    type IFilterResponse,
-    type IGuestAccessOpts,
-    type IJoinRoomOpts,
-    type INotificationsResponse,
-    type IPaginateOpts,
-    type IPresenceOpts,
-    type IRedactOpts,
-    type IRelationsRequestOpts,
-    type IRelationsResponse,
-    type IRoomDirectoryOptions,
-    type ISearchOpts,
-    type ISendEventResponse,
-    type IStatusResponse,
-    type ITagsResponse,
-    type KnockRoomOpts,
-    type SendDelayedEventRequestOpts,
-    type SendDelayedEventResponse,
-    type UpdateDelayedEventAction,
+    DelayedEventInfo,
+    IAddThreePidOnlyBody,
+    IBindThreePidBody,
+    IContextResponse,
+    ICreateRoomOpts,
+    IEventSearchOpts,
+    IFilterResponse,
+    IGuestAccessOpts,
+    IJoinRoomOpts,
+    INotificationsResponse,
+    IPaginateOpts,
+    IPresenceOpts,
+    IRedactOpts,
+    IRelationsRequestOpts,
+    IRelationsResponse,
+    IRoomDirectoryOptions,
+    ISearchOpts,
+    ISendEventResponse,
+    IStatusResponse,
+    ITagsResponse,
+    KnockRoomOpts,
+    SendDelayedEventRequestOpts,
+    SendDelayedEventResponse,
+    UpdateDelayedEventAction,
 } from "./@types/requests.ts";
 import {
-    type AccountDataEvents,
+    AccountDataEvents,
     EventType,
     LOCAL_NOTIFICATION_SETTINGS_PREFIX,
     MSC3912_RELATION_BASED_REDACTIONS_PROP,
@@ -171,8 +145,8 @@
     RelationType,
     RoomCreateTypeField,
     RoomType,
-    type StateEvents,
-    type TimelineEvents,
+    StateEvents,
+    TimelineEvents,
     UNSTABLE_MSC3088_ENABLED,
     UNSTABLE_MSC3088_PURPOSE,
     UNSTABLE_MSC3089_TREE_SUBTYPE,
@@ -180,65 +154,54 @@
 import {
     GuestAccess,
     HistoryVisibility,
-    type IdServerUnbindResult,
-    type JoinRule,
+    IdServerUnbindResult,
+    JoinRule,
     Preset,
-    type Terms,
-    type Visibility,
+    Terms,
+    Visibility,
 } from "./@types/partials.ts";
-import { type EventMapper, eventMapperFor, type MapperOpts } from "./event-mapper.ts";
+import { EventMapper, eventMapperFor, MapperOpts } from "./event-mapper.ts";
 import { secureRandomString } from "./randomstring.ts";
+import { BackupManager, IKeyBackup, IKeyBackupCheck, IPreparedKeyBackupVersion, TrustInfo } from "./crypto/backup.ts";
+import { DEFAULT_TREE_POWER_LEVELS_TEMPLATE, MSC3089TreeSpace } from "./models/MSC3089TreeSpace.ts";
+import { ISignatures } from "./@types/signed.ts";
+import { IStore } from "./store/index.ts";
+import { ISecretRequest } from "./crypto/SecretStorage.ts";
 import {
-    BackupManager,
-    type IKeyBackup,
-    type IKeyBackupCheck,
-    type IPreparedKeyBackupVersion,
-    type TrustInfo,
-} from "./crypto/backup.ts";
-import { DEFAULT_TREE_POWER_LEVELS_TEMPLATE, MSC3089TreeSpace } from "./models/MSC3089TreeSpace.ts";
-import { type ISignatures } from "./@types/signed.ts";
-import { type IStore } from "./store/index.ts";
-import { type ISecretRequest } from "./crypto/SecretStorage.ts";
-import {
-    type IEventWithRoomId,
-    type ISearchRequestBody,
-    type ISearchResponse,
-    type ISearchResults,
-    type IStateEventWithRoomId,
+    IEventWithRoomId,
+    ISearchRequestBody,
+    ISearchResponse,
+    ISearchResults,
+    IStateEventWithRoomId,
     SearchOrderBy,
 } from "./@types/search.ts";
-import { type ISynapseAdminDeactivateResponse, type ISynapseAdminWhoisResponse } from "./@types/synapse.ts";
-import { type IHierarchyRoom } from "./@types/spaces.ts";
+import { ISynapseAdminDeactivateResponse, ISynapseAdminWhoisResponse } from "./@types/synapse.ts";
+import { IHierarchyRoom } from "./@types/spaces.ts";
 import {
-    type IPusher,
-    type IPusherRequest,
-    type IPushRule,
-    type IPushRules,
-    type PushRuleAction,
+    IPusher,
+    IPusherRequest,
+    IPushRule,
+    IPushRules,
+    PushRuleAction,
     PushRuleActionName,
     PushRuleKind,
-    type RuleId,
+    RuleId,
 } from "./@types/PushRules.ts";
-import { type IThreepid } from "./@types/threepids.ts";
-import { type CryptoStore, type OutgoingRoomKeyRequest } from "./crypto/store/base.ts";
-import {
-    GroupCall,
-    type GroupCallIntent,
-    type GroupCallType,
-    type IGroupCallDataChannelOptions,
-} from "./webrtc/groupCall.ts";
+import { IThreepid } from "./@types/threepids.ts";
+import { CryptoStore, OutgoingRoomKeyRequest } from "./crypto/store/base.ts";
+import { GroupCall, GroupCallIntent, GroupCallType, IGroupCallDataChannelOptions } from "./webrtc/groupCall.ts";
 import { MediaHandler } from "./webrtc/mediaHandler.ts";
 import {
-    type ILoginFlowsResponse,
-    type IRefreshTokenResponse,
-    type LoginRequest,
-    type LoginResponse,
-    type LoginTokenPostResponse,
-    type SSOAction,
+    ILoginFlowsResponse,
+    IRefreshTokenResponse,
+    LoginRequest,
+    LoginResponse,
+    LoginTokenPostResponse,
+    SSOAction,
 } from "./@types/auth.ts";
 import { TypedEventEmitter } from "./models/typed-event-emitter.ts";
 import { MAIN_ROOM_TIMELINE, ReceiptType } from "./@types/read_receipts.ts";
-import { type MSC3575SlidingSyncRequest, type MSC3575SlidingSyncResponse, type SlidingSync } from "./sliding-sync.ts";
+import { MSC3575SlidingSyncRequest, MSC3575SlidingSyncResponse, SlidingSync } from "./sliding-sync.ts";
 import { SlidingSyncSdk } from "./sliding-sync-sdk.ts";
 import {
     determineFeatureSupport,
@@ -248,53 +211,45 @@
     ThreadFilterType,
     threadFilterTypeToFilter,
 } from "./models/thread.ts";
-import { M_BEACON_INFO, type MBeaconInfoEventContent } from "./@types/beacon.ts";
+import { M_BEACON_INFO, MBeaconInfoEventContent } from "./@types/beacon.ts";
 import { NamespacedValue, UnstableValue } from "./NamespacedValue.ts";
 import { ToDeviceMessageQueue } from "./ToDeviceMessageQueue.ts";
-import { type ToDeviceBatch } from "./models/ToDeviceMessage.ts";
+import { ToDeviceBatch } from "./models/ToDeviceMessage.ts";
 import { IgnoredInvites } from "./models/invites-ignorer.ts";
-import { type UIARequest, type UIAResponse } from "./@types/uia.ts";
-import { type LocalNotificationSettings } from "./@types/local_notifications.ts";
+import { UIARequest, UIAResponse } from "./@types/uia.ts";
+import { LocalNotificationSettings } from "./@types/local_notifications.ts";
 import { buildFeatureSupportMap, Feature, ServerSupport } from "./feature.ts";
-import { type BackupDecryptor, type CryptoBackend } from "./common-crypto/CryptoBackend.ts";
+import { BackupDecryptor, CryptoBackend } from "./common-crypto/CryptoBackend.ts";
 import { RUST_SDK_STORE_PREFIX } from "./rust-crypto/constants.ts";
 import {
-    type BootstrapCrossSigningOpts,
-    type CrossSigningKeyInfo,
-    type CryptoApi,
+    BootstrapCrossSigningOpts,
+    CrossSigningKeyInfo,
+    CryptoApi,
     decodeRecoveryKey,
-    type ImportRoomKeysOpts,
+    ImportRoomKeysOpts,
     CryptoEvent,
-    type CryptoEventHandlerMap,
-    type CryptoCallbacks,
+    CryptoEventHandlerMap,
+    CryptoCallbacks,
 } from "./crypto-api/index.ts";
-import { type DeviceInfoMap } from "./crypto/DeviceList.ts";
+import { DeviceInfoMap } from "./crypto/DeviceList.ts";
 import {
-    type AddSecretStorageKeyOpts,
-    type SecretStorageKey,
-    type SecretStorageKeyDescription,
-    type ServerSideSecretStorage,
+    AddSecretStorageKeyOpts,
+    SecretStorageKey,
+    SecretStorageKeyDescription,
+    ServerSideSecretStorage,
     ServerSideSecretStorageImpl,
 } from "./secret-storage.ts";
-import { type RegisterRequest, type RegisterResponse } from "./@types/registration.ts";
+import { RegisterRequest, RegisterResponse } from "./@types/registration.ts";
 import { MatrixRTCSessionManager } from "./matrixrtc/MatrixRTCSessionManager.ts";
 import { getRelationsThreadFilter } from "./thread-utils.ts";
-import { KnownMembership, type Membership } from "./@types/membership.ts";
-import { type RoomMessageEventContent, type StickerEventContent } from "./@types/events.ts";
-import { type ImageInfo } from "./@types/media.ts";
-import { type Capabilities, ServerCapabilities } from "./serverCapabilities.ts";
+import { KnownMembership, Membership } from "./@types/membership.ts";
+import { RoomMessageEventContent, StickerEventContent } from "./@types/events.ts";
+import { ImageInfo } from "./@types/media.ts";
+import { Capabilities, ServerCapabilities } from "./serverCapabilities.ts";
 import { sha256 } from "./digest.ts";
 import { keyFromAuthData } from "./common-crypto/key-passphrase.ts";
-<<<<<<< HEAD
-import {
-    discoverAndValidateOIDCIssuerWellKnown,
-    type OidcClientConfig,
-    validateAuthMetadataAndKeys,
-} from "./oidc/index.ts";
-=======
 import { discoverAndValidateOIDCIssuerWellKnown, OidcClientConfig, validateAuthMetadataAndKeys } from "./oidc/index.ts";
 import { EmptyObject } from "./@types/common.ts";
->>>>>>> 6e72b355
 
 export type Store = IStore;
 
