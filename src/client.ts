/*
Copyright 2015-2023 The Matrix.org Foundation C.I.C.

Licensed under the Apache License, Version 2.0 (the "License");
you may not use this file except in compliance with the License.
You may obtain a copy of the License at

    http://www.apache.org/licenses/LICENSE-2.0

Unless required by applicable law or agreed to in writing, software
distributed under the License is distributed on an "AS IS" BASIS,
WITHOUT WARRANTIES OR CONDITIONS OF ANY KIND, either express or implied.
See the License for the specific language governing permissions and
limitations under the License.
*/

/**
 * This is an internal module. See {@link MatrixClient} for the public class.
 */

import { Optional } from "matrix-events-sdk";

import type { IDeviceKeys, IMegolmSessionData, IOneTimeKey } from "./@types/crypto";
import { ISyncStateData, SetPresence, SyncApi, SyncApiOptions, SyncState } from "./sync";
import {
    EventStatus,
    IContent,
    IDecryptOptions,
    IEvent,
    MatrixEvent,
    MatrixEventEvent,
    MatrixEventHandlerMap,
    PushDetails,
} from "./models/event";
import { StubStore } from "./store/stub";
import { CallEvent, CallEventHandlerMap, createNewMatrixCall, MatrixCall, supportsMatrixCall } from "./webrtc/call";
import { Filter, IFilterDefinition, IRoomEventFilter } from "./filter";
import { CallEventHandlerEvent, CallEventHandler, CallEventHandlerEventHandlerMap } from "./webrtc/callEventHandler";
import {
    GroupCallEventHandler,
    GroupCallEventHandlerEvent,
    GroupCallEventHandlerEventHandlerMap,
} from "./webrtc/groupCallEventHandler";
import * as utils from "./utils";
import { replaceParam, QueryDict, sleep, noUnsafeEventProps, safeSet } from "./utils";
import { Direction, EventTimeline } from "./models/event-timeline";
import { IActionsObject, PushProcessor } from "./pushprocessor";
import { AutoDiscovery, AutoDiscoveryAction } from "./autodiscovery";
import * as olmlib from "./crypto/olmlib";
import { decodeBase64, encodeBase64 } from "./crypto/olmlib";
import { IExportedDevice as IExportedOlmDevice } from "./crypto/OlmDevice";
import { IOlmDevice } from "./crypto/algorithms/megolm";
import { TypedReEmitter } from "./ReEmitter";
import { IRoomEncryption, RoomList } from "./crypto/RoomList";
import { logger } from "./logger";
import { SERVICE_TYPES } from "./service-types";
import {
    HttpApiEvent,
    HttpApiEventHandlerMap,
    Upload,
    UploadOpts,
    MatrixError,
    MatrixHttpApi,
    Method,
    retryNetworkOperation,
    ClientPrefix,
    MediaPrefix,
    IdentityPrefix,
    IHttpOpts,
    FileType,
    UploadResponse,
    HTTPError,
    IRequestOpts,
    Body,
} from "./http-api";
import {
    Crypto,
    CryptoEvent,
    CryptoEventHandlerMap,
    fixBackupKey,
    ICryptoCallbacks,
    ICheckOwnCrossSigningTrustOpts,
    isCryptoAvailable,
    VerificationMethod,
    IRoomKeyRequestBody,
} from "./crypto";
import { DeviceInfo } from "./crypto/deviceinfo";
import { decodeRecoveryKey } from "./crypto/recoverykey";
import { keyFromAuthData } from "./crypto/key_passphrase";
import { User, UserEvent, UserEventHandlerMap } from "./models/user";
import { getHttpUriForMxc } from "./content-repo";
import { SearchResult } from "./models/search-result";
import { DEHYDRATION_ALGORITHM, IDehydratedDevice, IDehydratedDeviceKeyInfo } from "./crypto/dehydration";
import {
    IKeyBackupInfo,
    IKeyBackupPrepareOpts,
    IKeyBackupRestoreOpts,
    IKeyBackupRestoreResult,
    IKeyBackupRoomSessions,
    IKeyBackupSession,
} from "./crypto/keybackup";
import { IIdentityServerProvider } from "./@types/IIdentityServerProvider";
import { MatrixScheduler } from "./scheduler";
import { BeaconEvent, BeaconEventHandlerMap } from "./models/beacon";
import { AuthDict } from "./interactive-auth";
import { IMinimalEvent, IRoomEvent, IStateEvent } from "./sync-accumulator";
import { CrossSigningKey, ICreateSecretStorageOpts, IEncryptedEventInfo, IRecoveryKey } from "./crypto/api";
import { EventTimelineSet } from "./models/event-timeline-set";
import { VerificationRequest } from "./crypto/verification/request/VerificationRequest";
import { VerificationBase as Verification } from "./crypto/verification/Base";
import * as ContentHelpers from "./content-helpers";
import { CrossSigningInfo, DeviceTrustLevel, ICacheCallbacks, UserTrustLevel } from "./crypto/CrossSigning";
import { Room, NotificationCountType, RoomEvent, RoomEventHandlerMap, RoomNameState } from "./models/room";
import { RoomMemberEvent, RoomMemberEventHandlerMap } from "./models/room-member";
import { IPowerLevelsContent, RoomStateEvent, RoomStateEventHandlerMap } from "./models/room-state";
import {
    IAddThreePidOnlyBody,
    IBindThreePidBody,
    IContextResponse,
    ICreateRoomOpts,
    IEventSearchOpts,
    IGuestAccessOpts,
    IJoinRoomOpts,
    IPaginateOpts,
    IPresenceOpts,
    IRedactOpts,
    IRelationsRequestOpts,
    IRelationsResponse,
    IRoomDirectoryOptions,
    ISearchOpts,
    ISendEventResponse,
    INotificationsResponse,
    IFilterResponse,
    ITagsResponse,
    IStatusResponse,
    IAddThreePidBody,
} from "./@types/requests";
import {
    EventType,
    LOCAL_NOTIFICATION_SETTINGS_PREFIX,
    MsgType,
    PUSHER_ENABLED,
    RelationType,
    RoomCreateTypeField,
    RoomType,
    UNSTABLE_MSC3088_ENABLED,
    UNSTABLE_MSC3088_PURPOSE,
    UNSTABLE_MSC3089_TREE_SUBTYPE,
    MSC3912_RELATION_BASED_REDACTIONS_PROP,
} from "./@types/event";
import { IdServerUnbindResult, IImageInfo, Preset, Visibility } from "./@types/partials";
import { EventMapper, eventMapperFor, MapperOpts } from "./event-mapper";
import { randomString } from "./randomstring";
import { BackupManager, IKeyBackup, IKeyBackupCheck, IPreparedKeyBackupVersion, TrustInfo } from "./crypto/backup";
import { DEFAULT_TREE_POWER_LEVELS_TEMPLATE, MSC3089TreeSpace } from "./models/MSC3089TreeSpace";
import { ISignatures } from "./@types/signed";
import { IStore } from "./store";
import { ISecretRequest } from "./crypto/SecretStorage";
import {
    IEventWithRoomId,
    ISearchRequestBody,
    ISearchResponse,
    ISearchResults,
    IStateEventWithRoomId,
    SearchOrderBy,
} from "./@types/search";
import { ISynapseAdminDeactivateResponse, ISynapseAdminWhoisResponse } from "./@types/synapse";
import { IHierarchyRoom } from "./@types/spaces";
import {
    IPusher,
    IPusherRequest,
    IPushRule,
    IPushRules,
    PushRuleAction,
    PushRuleActionName,
    PushRuleKind,
    RuleId,
} from "./@types/PushRules";
import { IThreepid } from "./@types/threepids";
import { CryptoStore, OutgoingRoomKeyRequest } from "./crypto/store/base";
import { GroupCall, IGroupCallDataChannelOptions, GroupCallIntent, GroupCallType } from "./webrtc/groupCall";
import { MediaHandler } from "./webrtc/mediaHandler";
import {
    LoginTokenPostResponse,
    ILoginFlowsResponse,
    IRefreshTokenResponse,
    SSOAction,
    LoginResponse,
    LoginRequest,
} from "./@types/auth";
import { TypedEventEmitter } from "./models/typed-event-emitter";
import { MAIN_ROOM_TIMELINE, ReceiptType } from "./@types/read_receipts";
import { MSC3575SlidingSyncRequest, MSC3575SlidingSyncResponse, SlidingSync } from "./sliding-sync";
import { SlidingSyncSdk } from "./sliding-sync-sdk";
import {
    FeatureSupport,
    Thread,
    THREAD_RELATION_TYPE,
    determineFeatureSupport,
    ThreadFilterType,
    threadFilterTypeToFilter,
} from "./models/thread";
import { MBeaconInfoEventContent, M_BEACON_INFO } from "./@types/beacon";
import { UnstableValue } from "./NamespacedValue";
import { ToDeviceMessageQueue } from "./ToDeviceMessageQueue";
import { ToDeviceBatch } from "./models/ToDeviceMessage";
import { IgnoredInvites } from "./models/invites-ignorer";
import { UIARequest, UIAResponse } from "./@types/uia";
import { LocalNotificationSettings } from "./@types/local_notifications";
import { buildFeatureSupportMap, Feature, ServerSupport } from "./feature";
import { CryptoBackend } from "./common-crypto/CryptoBackend";
import { RUST_SDK_STORE_PREFIX } from "./rust-crypto/constants";
import { BootstrapCrossSigningOpts, CryptoApi, ImportRoomKeysOpts } from "./crypto-api";
import { DeviceInfoMap } from "./crypto/DeviceList";
import {
    AddSecretStorageKeyOpts,
    SecretStorageKeyDescription,
    ServerSideSecretStorage,
    ServerSideSecretStorageImpl,
} from "./secret-storage";
import { RegisterRequest, RegisterResponse } from "./@types/registration";

export type Store = IStore;

export type ResetTimelineCallback = (roomId: string) => boolean;

const SCROLLBACK_DELAY_MS = 3000;
export const CRYPTO_ENABLED: boolean = isCryptoAvailable();
const CAPABILITIES_CACHE_MS = 21600000; // 6 hours - an arbitrary value
const TURN_CHECK_INTERVAL = 10 * 60 * 1000; // poll for turn credentials every 10 minutes

export const UNSTABLE_MSC3852_LAST_SEEN_UA = new UnstableValue(
    "last_seen_user_agent",
    "org.matrix.msc3852.last_seen_user_agent",
);

interface IExportedDevice {
    olmDevice: IExportedOlmDevice;
    userId: string;
    deviceId: string;
}

export interface IKeysUploadResponse {
    one_time_key_counts: {
        // eslint-disable-line camelcase
        [algorithm: string]: number;
    };
}

export interface ICreateClientOpts {
    baseUrl: string;

    idBaseUrl?: string;

    /**
     * The data store used for sync data from the homeserver. If not specified,
     * this client will not store any HTTP responses. The `createClient` helper
     * will create a default store if needed.
     */
    store?: Store;

    /**
     * A store to be used for end-to-end crypto session data. If not specified,
     * end-to-end crypto will be disabled. The `createClient` helper will create
     * a default store if needed. Calls the factory supplied to
     * {@link setCryptoStoreFactory} if unspecified; or if no factory has been
     * specified, uses a default implementation (indexeddb in the browser,
     * in-memory otherwise).
     */
    cryptoStore?: CryptoStore;

    /**
     * The scheduler to use. If not
     * specified, this client will not retry requests on failure. This client
     * will supply its own processing function to
     * {@link MatrixScheduler#setProcessFunction}.
     */
    scheduler?: MatrixScheduler;

    /**
     * The function to invoke for HTTP requests.
     * Most supported environments have a global `fetch` registered to which this will fall back.
     */
    fetchFn?: typeof global.fetch;

    userId?: string;

    /**
     * A unique identifier for this device; used for tracking things like crypto
     * keys and access tokens. If not specified, end-to-end encryption will be
     * disabled.
     */
    deviceId?: string;

    accessToken?: string;

    /**
     * Identity server provider to retrieve the user's access token when accessing
     * the identity server. See also https://github.com/vector-im/element-web/issues/10615
     * which seeks to replace the previous approach of manual access tokens params
     * with this callback throughout the SDK.
     */
    identityServer?: IIdentityServerProvider;

    /**
     * The default maximum amount of
     * time to wait before timing out HTTP requests. If not specified, there is no timeout.
     */
    localTimeoutMs?: number;

    /**
     * Set to true to use
     * Authorization header instead of query param to send the access token to the server.
     *
     * Default false.
     */
    useAuthorizationHeader?: boolean;

    /**
     * Set to true to enable
     * improved timeline support, see {@link MatrixClient#getEventTimeline}.
     * It is disabled by default for compatibility with older clients - in particular to
     * maintain support for back-paginating the live timeline after a '/sync'
     * result with a gap.
     */
    timelineSupport?: boolean;

    /**
     * Extra query parameters to append
     * to all requests with this client. Useful for application services which require
     * `?user_id=`.
     */
    queryParams?: Record<string, string>;

    /**
     * Device data exported with
     * "exportDevice" method that must be imported to recreate this device.
     * Should only be useful for devices with end-to-end crypto enabled.
     * If provided, deviceId and userId should **NOT** be provided at the top
     * level (they are present in the exported data).
     */
    deviceToImport?: IExportedDevice;

    /**
     * Key used to pickle olm objects or other sensitive data.
     */
    pickleKey?: string;

    /**
     * Verification methods we should offer to the other side when performing an interactive verification.
     * If unset, we will offer all known methods. Currently these are: showing a QR code, scanning a QR code, and SAS
     * (aka "emojis").
     */
    verificationMethods?: Array<VerificationMethod>;

    /**
     * Whether relaying calls through a TURN server should be forced. Default false.
     */
    forceTURN?: boolean;

    /**
     * Up to this many ICE candidates will be gathered when an incoming call arrives.
     * Gathering does not send data to the caller, but will communicate with the configured TURN
     * server. Default 0.
     */
    iceCandidatePoolSize?: number;

    /**
     * True to advertise support for call transfers to other parties on Matrix calls. Default false.
     */
    supportsCallTransfer?: boolean;

    /**
     * Whether to allow a fallback ICE server should be used for negotiating a
     * WebRTC connection if the homeserver doesn't provide any servers. Defaults to false.
     */
    fallbackICEServerAllowed?: boolean;

    /**
     * If true, to-device signalling for group calls will be encrypted
     * with Olm. Default: true.
     */
    useE2eForGroupCall?: boolean;

    /**
     * Crypto callbacks provided by the application
     */
    cryptoCallbacks?: ICryptoCallbacks;

    /**
     * Method to generate room names for empty rooms and rooms names based on membership.
     * Defaults to a built-in English handler with basic pluralisation.
     */
    roomNameGenerator?: (roomId: string, state: RoomNameState) => string | null;

    /**
     * If true, participant can join group call without video and audio this has to be allowed. By default, a local
     * media stream is needed to establish a group call.
     * Default: false.
     */
    isVoipWithNoMediaAllowed?: boolean;
}

export interface IMatrixClientCreateOpts extends ICreateClientOpts {
    /**
     * Whether to allow sending messages to encrypted rooms when encryption
     * is not available internally within this SDK. This is useful if you are using an external
     * E2E proxy, for example. Defaults to false.
     */
    usingExternalCrypto?: boolean;
}

export enum PendingEventOrdering {
    Chronological = "chronological",
    Detached = "detached",
}

export interface IStartClientOpts {
    /**
     * The event `limit=` to apply to initial sync. Default: 8.
     */
    initialSyncLimit?: number;

    /**
     * True to put `archived=true</code> on the <code>/initialSync` request. Default: false.
     */
    includeArchivedRooms?: boolean;

    /**
     * True to do /profile requests on every invite event if the displayname/avatar_url is not known for this user ID. Default: false.
     */
    resolveInvitesToProfiles?: boolean;

    /**
     * Controls where pending messages appear in a room's timeline. If "<b>chronological</b>", messages will
     * appear in the timeline when the call to `sendEvent` was made. If "<b>detached</b>",
     * pending messages will appear in a separate list, accessbile via {@link Room#getPendingEvents}.
     * Default: "chronological".
     */
    pendingEventOrdering?: PendingEventOrdering;

    /**
     * The number of milliseconds to wait on /sync. Default: 30000 (30 seconds).
     */
    pollTimeout?: number;

    /**
     * The filter to apply to /sync calls.
     */
    filter?: Filter;

    /**
     * True to perform syncing without automatically updating presence.
     */
    disablePresence?: boolean;

    /**
     * True to not load all membership events during initial sync but fetch them when needed by calling
     * `loadOutOfBandMembers` This will override the filter option at this moment.
     */
    lazyLoadMembers?: boolean;

    /**
     * The number of seconds between polls to /.well-known/matrix/client, undefined to disable.
     * This should be in the order of hours. Default: undefined.
     */
    clientWellKnownPollPeriod?: number;

    /**
     * @deprecated use `threadSupport` instead
     */
    experimentalThreadSupport?: boolean;

    /**
     * Will organises events in threaded conversations when
     * a thread relation is encountered
     */
    threadSupport?: boolean;

    /**
     * @experimental
     */
    slidingSync?: SlidingSync;
}

export interface IStoredClientOpts extends IStartClientOpts {}

export enum RoomVersionStability {
    Stable = "stable",
    Unstable = "unstable",
}

export interface IRoomVersionsCapability {
    default: string;
    available: Record<string, RoomVersionStability>;
}

export interface ICapability {
    enabled: boolean;
}

export interface IChangePasswordCapability extends ICapability {}

export interface IThreadsCapability extends ICapability {}

export interface IMSC3882GetLoginTokenCapability extends ICapability {}

export const UNSTABLE_MSC3882_CAPABILITY = new UnstableValue("m.get_login_token", "org.matrix.msc3882.get_login_token");

export const UNSTABLE_MSC2666_SHARED_ROOMS = "uk.half-shot.msc2666";
export const UNSTABLE_MSC2666_MUTUAL_ROOMS = "uk.half-shot.msc2666.mutual_rooms";
export const UNSTABLE_MSC2666_QUERY_MUTUAL_ROOMS = "uk.half-shot.msc2666.query_mutual_rooms";

/**
 * A representation of the capabilities advertised by a homeserver as defined by
 * [Capabilities negotiation](https://spec.matrix.org/v1.6/client-server-api/#get_matrixclientv3capabilities).
 */
export interface Capabilities {
    [key: string]: any;
    "m.change_password"?: IChangePasswordCapability;
    "m.room_versions"?: IRoomVersionsCapability;
    "io.element.thread"?: IThreadsCapability;
    [UNSTABLE_MSC3882_CAPABILITY.name]?: IMSC3882GetLoginTokenCapability;
    [UNSTABLE_MSC3882_CAPABILITY.altName]?: IMSC3882GetLoginTokenCapability;
}

/* eslint-disable camelcase */
export interface ICrossSigningKey {
    keys: { [algorithm: string]: string };
    signatures?: ISignatures;
    usage: string[];
    user_id: string;
}

enum CrossSigningKeyType {
    MasterKey = "master_key",
    SelfSigningKey = "self_signing_key",
    UserSigningKey = "user_signing_key",
}

export type CrossSigningKeys = Record<CrossSigningKeyType, ICrossSigningKey>;

export type SendToDeviceContentMap = Map<string, Map<string, Record<string, any>>>;

export interface ISignedKey {
    keys: Record<string, string>;
    signatures: ISignatures;
    user_id: string;
    algorithms: string[];
    device_id: string;
}

export type KeySignatures = Record<string, Record<string, ICrossSigningKey | ISignedKey>>;
export interface IUploadKeySignaturesResponse {
    failures: Record<
        string,
        Record<
            string,
            {
                errcode: string;
                error: string;
            }
        >
    >;
}

export interface IPreviewUrlResponse {
    [key: string]: undefined | string | number;
    "og:title": string;
    "og:type": string;
    "og:url": string;
    "og:image"?: string;
    "og:image:type"?: string;
    "og:image:height"?: number;
    "og:image:width"?: number;
    "og:description"?: string;
    "matrix:image:size"?: number;
}

export interface ITurnServerResponse {
    uris: string[];
    username: string;
    password: string;
    ttl: number;
}

export interface ITurnServer {
    urls: string[];
    username: string;
    credential: string;
}

export interface IServerVersions {
    versions: string[];
    unstable_features: Record<string, boolean>;
}

export const M_AUTHENTICATION = new UnstableValue("m.authentication", "org.matrix.msc2965.authentication");

export interface IClientWellKnown {
    [key: string]: any;
    "m.homeserver"?: IWellKnownConfig;
    "m.identity_server"?: IWellKnownConfig;
    [M_AUTHENTICATION.name]?: IDelegatedAuthConfig; // MSC2965
}

export interface IWellKnownConfig<T = IClientWellKnown> {
    raw?: T;
    action?: AutoDiscoveryAction;
    reason?: string;
    error?: Error | string;
    // eslint-disable-next-line
    base_url?: string | null;
    // XXX: this is undocumented
    server_name?: string;
}

export interface IDelegatedAuthConfig {
    // MSC2965
    /** The OIDC Provider/issuer the client should use */
    issuer: string;
    /** The optional URL of the web UI where the user can manage their account */
    account?: string;
}

interface IKeyBackupPath {
    path: string;
    queryData?: {
        version: string;
    };
}

interface IMediaConfig {
    [key: string]: any; // extensible
    "m.upload.size"?: number;
}

interface IThirdPartySigned {
    sender: string;
    mxid: string;
    token: string;
    signatures: ISignatures;
}

interface IJoinRequestBody {
    third_party_signed?: IThirdPartySigned;
}

interface ITagMetadata {
    [key: string]: any;
    order?: number;
}

interface IMessagesResponse {
    start?: string;
    end?: string;
    chunk: IRoomEvent[];
    state?: IStateEvent[];
}

interface IThreadedMessagesResponse {
    prev_batch: string;
    next_batch: string;
    chunk: IRoomEvent[];
    state: IStateEvent[];
}

export interface IRequestTokenResponse {
    sid: string;
    submit_url?: string;
}

export interface IRequestMsisdnTokenResponse extends IRequestTokenResponse {
    msisdn: string;
    success: boolean;
    intl_fmt: string;
}

export interface IUploadKeysRequest {
    "device_keys"?: Required<IDeviceKeys>;
    "one_time_keys"?: Record<string, IOneTimeKey>;
    "org.matrix.msc2732.fallback_keys"?: Record<string, IOneTimeKey>;
}

export interface IQueryKeysRequest {
    device_keys: { [userId: string]: string[] };
    timeout?: number;
    token?: string;
}

export interface IClaimKeysRequest {
    one_time_keys: { [userId: string]: { [deviceId: string]: string } };
    timeout?: number;
}

export interface IOpenIDToken {
    access_token: string;
    token_type: "Bearer" | string;
    matrix_server_name: string;
    expires_in: number;
}

interface IRoomInitialSyncResponse {
    room_id: string;
    membership: "invite" | "join" | "leave" | "ban";
    messages?: {
        start?: string;
        end?: string;
        chunk: IEventWithRoomId[];
    };
    state?: IStateEventWithRoomId[];
    visibility: Visibility;
    account_data?: IMinimalEvent[];
    presence: Partial<IEvent>; // legacy and undocumented, api is deprecated so this won't get attention
}

interface IJoinedRoomsResponse {
    joined_rooms: string[];
}

interface IJoinedMembersResponse {
    joined: {
        [userId: string]: {
            display_name: string;
            avatar_url: string;
        };
    };
}

// Re-export for backwards compatibility
export type IRegisterRequestParams = RegisterRequest;

export interface IPublicRoomsChunkRoom {
    room_id: string;
    name?: string;
    avatar_url?: string;
    topic?: string;
    canonical_alias?: string;
    aliases?: string[];
    world_readable: boolean;
    guest_can_join: boolean;
    num_joined_members: number;
    room_type?: RoomType | string; // Added by MSC3827
}

interface IPublicRoomsResponse {
    chunk: IPublicRoomsChunkRoom[];
    next_batch?: string;
    prev_batch?: string;
    total_room_count_estimate?: number;
}

interface IUserDirectoryResponse {
    results: {
        user_id: string;
        display_name?: string;
        avatar_url?: string;
    }[];
    limited: boolean;
}

export interface IMyDevice {
    "device_id": string;
    "display_name"?: string;
    "last_seen_ip"?: string;
    "last_seen_ts"?: number;
    // UNSTABLE_MSC3852_LAST_SEEN_UA
    "last_seen_user_agent"?: string;
    "org.matrix.msc3852.last_seen_user_agent"?: string;
}

export interface Keys {
    keys: { [keyId: string]: string };
    usage: string[];
    user_id: string;
}

export interface SigningKeys extends Keys {
    signatures: ISignatures;
}

export interface DeviceKeys {
    [deviceId: string]: IDeviceKeys & {
        unsigned?: {
            device_display_name: string;
        };
    };
}

export interface IDownloadKeyResult {
    failures: { [serverName: string]: object };
    device_keys: { [userId: string]: DeviceKeys };
    // the following three fields were added in 1.1
    master_keys?: { [userId: string]: Keys };
    self_signing_keys?: { [userId: string]: SigningKeys };
    user_signing_keys?: { [userId: string]: SigningKeys };
}

export interface IClaimOTKsResult {
    failures: { [serverName: string]: object };
    one_time_keys: {
        [userId: string]: {
            [deviceId: string]: {
                [keyId: string]: {
                    key: string;
                    signatures: ISignatures;
                };
            };
        };
    };
}

export interface IFieldType {
    regexp: string;
    placeholder: string;
}

export interface IInstance {
    desc: string;
    icon?: string;
    fields: object;
    network_id: string;
    // XXX: this is undocumented but we rely on it: https://github.com/matrix-org/matrix-doc/issues/3203
    instance_id: string;
}

export interface IProtocol {
    user_fields: string[];
    location_fields: string[];
    icon: string;
    field_types: Record<string, IFieldType>;
    instances: IInstance[];
}

interface IThirdPartyLocation {
    alias: string;
    protocol: string;
    fields: object;
}

interface IThirdPartyUser {
    userid: string;
    protocol: string;
    fields: object;
}

interface IRoomSummary extends Omit<IPublicRoomsChunkRoom, "canonical_alias" | "aliases"> {
    room_type?: RoomType;
    membership?: string;
    is_encrypted: boolean;
}

interface IRoomKeysResponse {
    sessions: IKeyBackupRoomSessions;
}

interface IRoomsKeysResponse {
    rooms: Record<string, IRoomKeysResponse>;
}

interface IRoomHierarchy {
    rooms: IHierarchyRoom[];
    next_batch?: string;
}

export interface TimestampToEventResponse {
    event_id: string;
    origin_server_ts: string;
}

interface IWhoamiResponse {
    user_id: string;
    device_id?: string;
    is_guest?: boolean;
}
/* eslint-enable camelcase */

// We're using this constant for methods overloading and inspect whether a variable
// contains an eventId or not. This was required to ensure backwards compatibility
// of methods for threads
// Probably not the most graceful solution but does a good enough job for now
const EVENT_ID_PREFIX = "$";

export enum ClientEvent {
    Sync = "sync",
    Event = "event",
    ToDeviceEvent = "toDeviceEvent",
    AccountData = "accountData",
    Room = "Room",
    DeleteRoom = "deleteRoom",
    SyncUnexpectedError = "sync.unexpectedError",
    ClientWellKnown = "WellKnown.client",
    ReceivedVoipEvent = "received_voip_event",
    UndecryptableToDeviceEvent = "toDeviceEvent.undecryptable",
    TurnServers = "turnServers",
    TurnServersError = "turnServers.error",
}

type RoomEvents =
    | RoomEvent.Name
    | RoomEvent.Redaction
    | RoomEvent.RedactionCancelled
    | RoomEvent.Receipt
    | RoomEvent.Tags
    | RoomEvent.LocalEchoUpdated
    | RoomEvent.HistoryImportedWithinTimeline
    | RoomEvent.AccountData
    | RoomEvent.MyMembership
    | RoomEvent.Timeline
    | RoomEvent.TimelineReset;

type RoomStateEvents =
    | RoomStateEvent.Events
    | RoomStateEvent.Members
    | RoomStateEvent.NewMember
    | RoomStateEvent.Update
    | RoomStateEvent.Marker;

type CryptoEvents =
    | CryptoEvent.KeySignatureUploadFailure
    | CryptoEvent.KeyBackupStatus
    | CryptoEvent.KeyBackupFailed
    | CryptoEvent.KeyBackupSessionsRemaining
    | CryptoEvent.RoomKeyRequest
    | CryptoEvent.RoomKeyRequestCancellation
    | CryptoEvent.VerificationRequest
    | CryptoEvent.VerificationRequestReceived
    | CryptoEvent.DeviceVerificationChanged
    | CryptoEvent.UserTrustStatusChanged
    | CryptoEvent.KeysChanged
    | CryptoEvent.Warning
    | CryptoEvent.DevicesUpdated
    | CryptoEvent.WillUpdateDevices;

type MatrixEventEvents = MatrixEventEvent.Decrypted | MatrixEventEvent.Replaced | MatrixEventEvent.VisibilityChange;

type RoomMemberEvents =
    | RoomMemberEvent.Name
    | RoomMemberEvent.Typing
    | RoomMemberEvent.PowerLevel
    | RoomMemberEvent.Membership;

type UserEvents =
    | UserEvent.AvatarUrl
    | UserEvent.DisplayName
    | UserEvent.Presence
    | UserEvent.CurrentlyActive
    | UserEvent.LastPresenceTs;

export type EmittedEvents =
    | ClientEvent
    | RoomEvents
    | RoomStateEvents
    | CryptoEvents
    | MatrixEventEvents
    | RoomMemberEvents
    | UserEvents
    | CallEvent // re-emitted by call.ts using Object.values
    | CallEventHandlerEvent.Incoming
    | GroupCallEventHandlerEvent.Incoming
    | GroupCallEventHandlerEvent.Outgoing
    | GroupCallEventHandlerEvent.Ended
    | GroupCallEventHandlerEvent.Participants
    | HttpApiEvent.SessionLoggedOut
    | HttpApiEvent.NoConsent
    | BeaconEvent;

export type ClientEventHandlerMap = {
    /**
     * Fires whenever the SDK's syncing state is updated. The state can be one of:
     * <ul>
     *
     * <li>PREPARED: The client has synced with the server at least once and is
     * ready for methods to be called on it. This will be immediately followed by
     * a state of SYNCING. <i>This is the equivalent of "syncComplete" in the
     * previous API.</i></li>
     *
     * <li>CATCHUP: The client has detected the connection to the server might be
     * available again and will now try to do a sync again. As this sync might take
     * a long time (depending how long ago was last synced, and general server
     * performance) the client is put in this mode so the UI can reflect trying
     * to catch up with the server after losing connection.</li>
     *
     * <li>SYNCING : The client is currently polling for new events from the server.
     * This will be called <i>after</i> processing latest events from a sync.</li>
     *
     * <li>ERROR : The client has had a problem syncing with the server. If this is
     * called <i>before</i> PREPARED then there was a problem performing the initial
     * sync. If this is called <i>after</i> PREPARED then there was a problem polling
     * the server for updates. This may be called multiple times even if the state is
     * already ERROR. <i>This is the equivalent of "syncError" in the previous
     * API.</i></li>
     *
     * <li>RECONNECTING: The sync connection has dropped, but not (yet) in a way that
     * should be considered erroneous.
     * </li>
     *
     * <li>STOPPED: The client has stopped syncing with server due to stopClient
     * being called.
     * </li>
     * </ul>
     * State transition diagram:
     * ```
     *                                          +---->STOPPED
     *                                          |
     *              +----->PREPARED -------> SYNCING <--+
     *              |                        ^  |  ^    |
     *              |      CATCHUP ----------+  |  |    |
     *              |        ^                  V  |    |
     *   null ------+        |  +------- RECONNECTING   |
     *              |        V  V                       |
     *              +------->ERROR ---------------------+
     *
     * NB: 'null' will never be emitted by this event.
     *
     * ```
     * Transitions:
     * <ul>
     *
     * <li>`null -> PREPARED` : Occurs when the initial sync is completed
     * first time. This involves setting up filters and obtaining push rules.
     *
     * <li>`null -> ERROR` : Occurs when the initial sync failed first time.
     *
     * <li>`ERROR -> PREPARED` : Occurs when the initial sync succeeds
     * after previously failing.
     *
     * <li>`PREPARED -> SYNCING` : Occurs immediately after transitioning
     * to PREPARED. Starts listening for live updates rather than catching up.
     *
     * <li>`SYNCING -> RECONNECTING` : Occurs when the live update fails.
     *
     * <li>`RECONNECTING -> RECONNECTING` : Can occur if the update calls
     * continue to fail, but the keepalive calls (to /versions) succeed.
     *
     * <li>`RECONNECTING -> ERROR` : Occurs when the keepalive call also fails
     *
     * <li>`ERROR -> SYNCING` : Occurs when the client has performed a
     * live update after having previously failed.
     *
     * <li>`ERROR -> ERROR` : Occurs when the client has failed to keepalive
     * for a second time or more.</li>
     *
     * <li>`SYNCING -> SYNCING` : Occurs when the client has performed a live
     * update. This is called <i>after</i> processing.</li>
     *
     * <li>`* -> STOPPED` : Occurs once the client has stopped syncing or
     * trying to sync after stopClient has been called.</li>
     * </ul>
     *
     * @param state - An enum representing the syncing state. One of "PREPARED",
     * "SYNCING", "ERROR", "STOPPED".
     *
     * @param prevState - An enum representing the previous syncing state.
     * One of "PREPARED", "SYNCING", "ERROR", "STOPPED" <b>or null</b>.
     *
     * @param data - Data about this transition.
     *
     * @example
     * ```
     * matrixClient.on("sync", function(state, prevState, data) {
     *   switch (state) {
     *     case "ERROR":
     *       // update UI to say "Connection Lost"
     *       break;
     *     case "SYNCING":
     *       // update UI to remove any "Connection Lost" message
     *       break;
     *     case "PREPARED":
     *       // the client instance is ready to be queried.
     *       var rooms = matrixClient.getRooms();
     *       break;
     *   }
     * });
     * ```
     */
    [ClientEvent.Sync]: (state: SyncState, lastState: SyncState | null, data?: ISyncStateData) => void;
    /**
     * Fires whenever the SDK receives a new event.
     * <p>
     * This is only fired for live events received via /sync - it is not fired for
     * events received over context, search, or pagination APIs.
     *
     * @param event - The matrix event which caused this event to fire.
     * @example
     * ```
     * matrixClient.on("event", function(event){
     *   var sender = event.getSender();
     * });
     * ```
     */
    [ClientEvent.Event]: (event: MatrixEvent) => void;
    /**
     * Fires whenever the SDK receives a new to-device event.
     * @param event - The matrix event which caused this event to fire.
     * @example
     * ```
     * matrixClient.on("toDeviceEvent", function(event){
     *   var sender = event.getSender();
     * });
     * ```
     */
    [ClientEvent.ToDeviceEvent]: (event: MatrixEvent) => void;
    /**
     * Fires if a to-device event is received that cannot be decrypted.
     * Encrypted to-device events will (generally) use plain Olm encryption,
     * in which case decryption failures are fatal: the event will never be
     * decryptable, unlike Megolm encrypted events where the key may simply
     * arrive later.
     *
     * An undecryptable to-device event is therefore likley to indicate problems.
     *
     * @param event - The undecyptable to-device event
     */
    [ClientEvent.UndecryptableToDeviceEvent]: (event: MatrixEvent) => void;
    /**
     * Fires whenever new user-scoped account_data is added.
     * @param event - The event describing the account_data just added
     * @param event - The previous account data, if known.
     * @example
     * ```
     * matrixClient.on("accountData", function(event, oldEvent){
     *   myAccountData[event.type] = event.content;
     * });
     * ```
     */
    [ClientEvent.AccountData]: (event: MatrixEvent, lastEvent?: MatrixEvent) => void;
    /**
     * Fires whenever a new Room is added. This will fire when you are invited to a
     * room, as well as when you join a room. <strong>This event is experimental and
     * may change.</strong>
     * @param room - The newly created, fully populated room.
     * @example
     * ```
     * matrixClient.on("Room", function(room){
     *   var roomId = room.roomId;
     * });
     * ```
     */
    [ClientEvent.Room]: (room: Room) => void;
    /**
     * Fires whenever a Room is removed. This will fire when you forget a room.
     * <strong>This event is experimental and may change.</strong>
     * @param roomId - The deleted room ID.
     * @example
     * ```
     * matrixClient.on("deleteRoom", function(roomId){
     *   // update UI from getRooms()
     * });
     * ```
     */
    [ClientEvent.DeleteRoom]: (roomId: string) => void;
    [ClientEvent.SyncUnexpectedError]: (error: Error) => void;
    /**
     * Fires when the client .well-known info is fetched.
     *
     * @param data - The JSON object returned by the server
     */
    [ClientEvent.ClientWellKnown]: (data: IClientWellKnown) => void;
    [ClientEvent.ReceivedVoipEvent]: (event: MatrixEvent) => void;
    [ClientEvent.TurnServers]: (servers: ITurnServer[]) => void;
    [ClientEvent.TurnServersError]: (error: Error, fatal: boolean) => void;
} & RoomEventHandlerMap &
    RoomStateEventHandlerMap &
    CryptoEventHandlerMap &
    MatrixEventHandlerMap &
    RoomMemberEventHandlerMap &
    UserEventHandlerMap &
    CallEventHandlerEventHandlerMap &
    GroupCallEventHandlerEventHandlerMap &
    CallEventHandlerMap &
    HttpApiEventHandlerMap &
    BeaconEventHandlerMap;

const SSO_ACTION_PARAM = new UnstableValue("action", "org.matrix.msc3824.action");

/**
 * Represents a Matrix Client. Only directly construct this if you want to use
 * custom modules. Normally, {@link createClient} should be used
 * as it specifies 'sensible' defaults for these modules.
 */
export class MatrixClient extends TypedEventEmitter<EmittedEvents, ClientEventHandlerMap> {
    public static readonly RESTORE_BACKUP_ERROR_BAD_KEY = "RESTORE_BACKUP_ERROR_BAD_KEY";

    public reEmitter = new TypedReEmitter<EmittedEvents, ClientEventHandlerMap>(this);
    public olmVersion: [number, number, number] | null = null; // populated after initCrypto
    public usingExternalCrypto = false;
    public store: Store;
    public deviceId: string | null;
    public credentials: { userId: string | null };
    public pickleKey?: string;
    public scheduler?: MatrixScheduler;
    public clientRunning = false;
    public timelineSupport = false;
    public urlPreviewCache: { [key: string]: Promise<IPreviewUrlResponse> } = {};
    public identityServer?: IIdentityServerProvider;
    public http: MatrixHttpApi<IHttpOpts & { onlyData: true }>; // XXX: Intended private, used in code.

    /**
     * The libolm crypto implementation, if it is in use.
     *
     * @deprecated This should not be used. Instead, use the methods exposed directly on this class or
     * (where they are available) via {@link getCrypto}.
     */
    public crypto?: Crypto; // XXX: Intended private, used in code. Being replaced by cryptoBackend

    private cryptoBackend?: CryptoBackend; // one of crypto or rustCrypto
    public cryptoCallbacks: ICryptoCallbacks; // XXX: Intended private, used in code.
    public callEventHandler?: CallEventHandler; // XXX: Intended private, used in code.
    public groupCallEventHandler?: GroupCallEventHandler;
    public supportsCallTransfer = false; // XXX: Intended private, used in code.
    public forceTURN = false; // XXX: Intended private, used in code.
    public iceCandidatePoolSize = 0; // XXX: Intended private, used in code.
    public idBaseUrl?: string;
    public baseUrl: string;
    public readonly isVoipWithNoMediaAllowed;

    // Note: these are all `protected` to let downstream consumers make mistakes if they want to.
    // We don't technically support this usage, but have reasons to do this.

    protected canSupportVoip = false;
    protected peekSync: SyncApi | null = null;
    protected isGuestAccount = false;
    protected ongoingScrollbacks: { [roomId: string]: { promise?: Promise<Room>; errorTs?: number } } = {};
    protected notifTimelineSet: EventTimelineSet | null = null;
    protected cryptoStore?: CryptoStore;
    protected verificationMethods?: VerificationMethod[];
    protected fallbackICEServerAllowed = false;
    protected roomList: RoomList;
    protected syncApi?: SlidingSyncSdk | SyncApi;
    public roomNameGenerator?: ICreateClientOpts["roomNameGenerator"];
    public pushRules?: IPushRules;
    protected syncLeftRoomsPromise?: Promise<Room[]>;
    protected syncedLeftRooms = false;
    protected clientOpts?: IStoredClientOpts;
    protected clientWellKnownIntervalID?: ReturnType<typeof setInterval>;
    protected canResetTimelineCallback?: ResetTimelineCallback;

    public canSupport = new Map<Feature, ServerSupport>();

    // The pushprocessor caches useful things, so keep one and re-use it
    protected pushProcessor = new PushProcessor(this);

    // Promise to a response of the server's /versions response
    // TODO: This should expire: https://github.com/matrix-org/matrix-js-sdk/issues/1020
    protected serverVersionsPromise?: Promise<IServerVersions>;

    public cachedCapabilities?: {
        capabilities: Capabilities;
        expiration: number;
    };
    protected clientWellKnown?: IClientWellKnown;
    protected clientWellKnownPromise?: Promise<IClientWellKnown>;
    protected turnServers: ITurnServer[] = [];
    protected turnServersExpiry = 0;
    protected checkTurnServersIntervalID?: ReturnType<typeof setInterval>;
    protected exportedOlmDeviceToImport?: IExportedOlmDevice;
    protected txnCtr = 0;
    protected mediaHandler = new MediaHandler(this);
    protected sessionId: string;
    protected pendingEventEncryption = new Map<string, Promise<void>>();

    private useE2eForGroupCall = true;
    private toDeviceMessageQueue: ToDeviceMessageQueue;

    private _secretStorage: ServerSideSecretStorageImpl;

    // A manager for determining which invites should be ignored.
    public readonly ignoredInvites: IgnoredInvites;

    public constructor(opts: IMatrixClientCreateOpts) {
        super();

        opts.baseUrl = utils.ensureNoTrailingSlash(opts.baseUrl);
        opts.idBaseUrl = utils.ensureNoTrailingSlash(opts.idBaseUrl);

        this.baseUrl = opts.baseUrl;
        this.idBaseUrl = opts.idBaseUrl;
        this.identityServer = opts.identityServer;

        this.usingExternalCrypto = opts.usingExternalCrypto ?? false;
        this.store = opts.store || new StubStore();
        this.deviceId = opts.deviceId || null;
        this.sessionId = randomString(10);

        const userId = opts.userId || null;
        this.credentials = { userId };

        this.http = new MatrixHttpApi(this as ConstructorParameters<typeof MatrixHttpApi>[0], {
            fetchFn: opts.fetchFn,
            baseUrl: opts.baseUrl,
            idBaseUrl: opts.idBaseUrl,
            accessToken: opts.accessToken,
            prefix: ClientPrefix.R0,
            onlyData: true,
            extraParams: opts.queryParams,
            localTimeoutMs: opts.localTimeoutMs,
            useAuthorizationHeader: opts.useAuthorizationHeader,
        });

        if (opts.deviceToImport) {
            if (this.deviceId) {
                logger.warn(
                    "not importing device because device ID is provided to " +
                        "constructor independently of exported data",
                );
            } else if (this.credentials.userId) {
                logger.warn(
                    "not importing device because user ID is provided to " +
                        "constructor independently of exported data",
                );
            } else if (!opts.deviceToImport.deviceId) {
                logger.warn("not importing device because no device ID in exported data");
            } else {
                this.deviceId = opts.deviceToImport.deviceId;
                this.credentials.userId = opts.deviceToImport.userId;
                // will be used during async initialization of the crypto
                this.exportedOlmDeviceToImport = opts.deviceToImport.olmDevice;
            }
        } else if (opts.pickleKey) {
            this.pickleKey = opts.pickleKey;
        }

        this.scheduler = opts.scheduler;
        if (this.scheduler) {
            this.scheduler.setProcessFunction(async (eventToSend: MatrixEvent) => {
                const room = this.getRoom(eventToSend.getRoomId());
                if (eventToSend.status !== EventStatus.SENDING) {
                    this.updatePendingEventStatus(room, eventToSend, EventStatus.SENDING);
                }
                const res = await this.sendEventHttpRequest(eventToSend);
                if (room) {
                    // ensure we update pending event before the next scheduler run so that any listeners to event id
                    // updates on the synchronous event emitter get a chance to run first.
                    room.updatePendingEvent(eventToSend, EventStatus.SENT, res.event_id);
                }
                return res;
            });
        }

        if (supportsMatrixCall()) {
            this.callEventHandler = new CallEventHandler(this);
            this.groupCallEventHandler = new GroupCallEventHandler(this);
            this.canSupportVoip = true;
            // Start listening for calls after the initial sync is done
            // We do not need to backfill the call event buffer
            // with encrypted events that might never get decrypted
            this.on(ClientEvent.Sync, this.startCallEventHandler);
        }

        this.on(ClientEvent.Sync, this.fixupRoomNotifications);

        this.timelineSupport = Boolean(opts.timelineSupport);

        this.cryptoStore = opts.cryptoStore;
        this.verificationMethods = opts.verificationMethods;
        this.cryptoCallbacks = opts.cryptoCallbacks || {};

        this.forceTURN = opts.forceTURN || false;
        this.iceCandidatePoolSize = opts.iceCandidatePoolSize === undefined ? 0 : opts.iceCandidatePoolSize;
        this.supportsCallTransfer = opts.supportsCallTransfer || false;
        this.fallbackICEServerAllowed = opts.fallbackICEServerAllowed || false;
        this.isVoipWithNoMediaAllowed = opts.isVoipWithNoMediaAllowed || false;

        if (opts.useE2eForGroupCall !== undefined) this.useE2eForGroupCall = opts.useE2eForGroupCall;

        // List of which rooms have encryption enabled: separate from crypto because
        // we still want to know which rooms are encrypted even if crypto is disabled:
        // we don't want to start sending unencrypted events to them.
        this.roomList = new RoomList(this.cryptoStore);
        this.roomNameGenerator = opts.roomNameGenerator;

        this.toDeviceMessageQueue = new ToDeviceMessageQueue(this);

        // The SDK doesn't really provide a clean way for events to recalculate the push
        // actions for themselves, so we have to kinda help them out when they are encrypted.
        // We do this so that push rules are correctly executed on events in their decrypted
        // state, such as highlights when the user's name is mentioned.
        this.on(MatrixEventEvent.Decrypted, (event) => {
            fixNotificationCountOnDecryption(this, event);
        });

        // Like above, we have to listen for read receipts from ourselves in order to
        // correctly handle notification counts on encrypted rooms.
        // This fixes https://github.com/vector-im/element-web/issues/9421
        this.on(RoomEvent.Receipt, (event, room) => {
            if (room && this.isRoomEncrypted(room.roomId)) {
                // Figure out if we've read something or if it's just informational
                const content = event.getContent();
                const isSelf =
                    Object.keys(content).filter((eid) => {
                        for (const [key, value] of Object.entries(content[eid])) {
                            if (!utils.isSupportedReceiptType(key)) continue;
                            if (!value) continue;

                            if (Object.keys(value).includes(this.getUserId()!)) return true;
                        }

                        return false;
                    }).length > 0;

                if (!isSelf) return;

                // Work backwards to determine how many events are unread. We also set
                // a limit for how back we'll look to avoid spinning CPU for too long.
                // If we hit the limit, we assume the count is unchanged.
                const maxHistory = 20;
                const events = room.getLiveTimeline().getEvents();

                let highlightCount = 0;

                for (let i = events.length - 1; i >= 0; i--) {
                    if (i === events.length - maxHistory) return; // limit reached

                    const event = events[i];

                    if (room.hasUserReadEvent(this.getUserId()!, event.getId()!)) {
                        // If the user has read the event, then the counting is done.
                        break;
                    }

                    const pushActions = this.getPushActionsForEvent(event);
                    highlightCount += pushActions?.tweaks?.highlight ? 1 : 0;
                }

                // Note: we don't need to handle 'total' notifications because the counts
                // will come from the server.
                room.setUnreadNotificationCount(NotificationCountType.Highlight, highlightCount);
            }
        });

        this.ignoredInvites = new IgnoredInvites(this);
        this._secretStorage = new ServerSideSecretStorageImpl(this, opts.cryptoCallbacks ?? {});
    }

    /**
     * High level helper method to begin syncing and poll for new events. To listen for these
     * events, add a listener for {@link ClientEvent.Event}
     * via {@link MatrixClient#on}. Alternatively, listen for specific
     * state change events.
     * @param opts - Options to apply when syncing.
     */
    public async startClient(opts?: IStartClientOpts): Promise<void> {
        if (this.clientRunning) {
            // client is already running.
            return;
        }
        this.clientRunning = true;
        // backwards compat for when 'opts' was 'historyLen'.
        if (typeof opts === "number") {
            opts = {
                initialSyncLimit: opts,
            };
        }

        // Create our own user object artificially (instead of waiting for sync)
        // so it's always available, even if the user is not in any rooms etc.
        const userId = this.getUserId();
        if (userId) {
            this.store.storeUser(new User(userId));
        }

        // periodically poll for turn servers if we support voip
        if (this.canSupportVoip) {
            this.checkTurnServersIntervalID = setInterval(() => {
                this.checkTurnServers();
            }, TURN_CHECK_INTERVAL);
            // noinspection ES6MissingAwait
            this.checkTurnServers();
        }

        if (this.syncApi) {
            // This shouldn't happen since we thought the client was not running
            logger.error("Still have sync object whilst not running: stopping old one");
            this.syncApi.stop();
        }

        try {
            await this.getVersions();

            // This should be done with `canSupport`
            // TODO: https://github.com/vector-im/element-web/issues/23643
            const { threads, list, fwdPagination } = await this.doesServerSupportThread();
            Thread.setServerSideSupport(threads);
            Thread.setServerSideListSupport(list);
            Thread.setServerSideFwdPaginationSupport(fwdPagination);
        } catch (e) {
            logger.error("Can't fetch server versions, continuing to initialise sync, this will be retried later", e);
        }

        this.clientOpts = opts ?? {};
        if (this.clientOpts.slidingSync) {
            this.syncApi = new SlidingSyncSdk(
                this.clientOpts.slidingSync,
                this,
                this.clientOpts,
                this.buildSyncApiOptions(),
            );
        } else {
            this.syncApi = new SyncApi(this, this.clientOpts, this.buildSyncApiOptions());
        }

        if (this.clientOpts.hasOwnProperty("experimentalThreadSupport")) {
            logger.warn("`experimentalThreadSupport` has been deprecated, use `threadSupport` instead");
        }

        // If `threadSupport` is omitted and the deprecated `experimentalThreadSupport` has been passed
        // We should fallback to that value for backwards compatibility purposes
        if (
            !this.clientOpts.hasOwnProperty("threadSupport") &&
            this.clientOpts.hasOwnProperty("experimentalThreadSupport")
        ) {
            this.clientOpts.threadSupport = this.clientOpts.experimentalThreadSupport;
        }

        this.syncApi.sync();

        if (this.clientOpts.clientWellKnownPollPeriod !== undefined) {
            this.clientWellKnownIntervalID = setInterval(() => {
                this.fetchClientWellKnown();
            }, 1000 * this.clientOpts.clientWellKnownPollPeriod);
            this.fetchClientWellKnown();
        }

        this.toDeviceMessageQueue.start();
    }

    /**
     * Construct a SyncApiOptions for this client, suitable for passing into the SyncApi constructor
     */
    protected buildSyncApiOptions(): SyncApiOptions {
        return {
            crypto: this.crypto,
            cryptoCallbacks: this.cryptoBackend,
            canResetEntireTimeline: (roomId: string): boolean => {
                if (!this.canResetTimelineCallback) {
                    return false;
                }
                return this.canResetTimelineCallback(roomId);
            },
        };
    }

    /**
     * High level helper method to stop the client from polling and allow a
     * clean shutdown.
     */
    public stopClient(): void {
        this.cryptoBackend?.stop(); // crypto might have been initialised even if the client wasn't fully started

        if (!this.clientRunning) return; // already stopped

        logger.log("stopping MatrixClient");

        this.clientRunning = false;

        this.syncApi?.stop();
        this.syncApi = undefined;

        this.peekSync?.stopPeeking();

        this.callEventHandler?.stop();
        this.groupCallEventHandler?.stop();
        this.callEventHandler = undefined;
        this.groupCallEventHandler = undefined;

        global.clearInterval(this.checkTurnServersIntervalID);
        this.checkTurnServersIntervalID = undefined;

        if (this.clientWellKnownIntervalID !== undefined) {
            global.clearInterval(this.clientWellKnownIntervalID);
        }

        this.toDeviceMessageQueue.stop();
    }

    /**
     * Try to rehydrate a device if available.  The client must have been
     * initialized with a `cryptoCallback.getDehydrationKey` option, and this
     * function must be called before initCrypto and startClient are called.
     *
     * @returns Promise which resolves to undefined if a device could not be dehydrated, or
     *     to the new device ID if the dehydration was successful.
     * @returns Rejects: with an error response.
     */
    public async rehydrateDevice(): Promise<string | undefined> {
        if (this.crypto) {
            throw new Error("Cannot rehydrate device after crypto is initialized");
        }

        if (!this.cryptoCallbacks.getDehydrationKey) {
            return;
        }

        const getDeviceResult = await this.getDehydratedDevice();
        if (!getDeviceResult) {
            return;
        }

        if (!getDeviceResult.device_data || !getDeviceResult.device_id) {
            logger.info("no dehydrated device found");
            return;
        }

        const account = new global.Olm.Account();
        try {
            const deviceData = getDeviceResult.device_data;
            if (deviceData.algorithm !== DEHYDRATION_ALGORITHM) {
                logger.warn("Wrong algorithm for dehydrated device");
                return;
            }
            logger.log("unpickling dehydrated device");
            const key = await this.cryptoCallbacks.getDehydrationKey(deviceData, (k) => {
                // copy the key so that it doesn't get clobbered
                account.unpickle(new Uint8Array(k), deviceData.account);
            });
            account.unpickle(key, deviceData.account);
            logger.log("unpickled device");

            const rehydrateResult = await this.http.authedRequest<{ success: boolean }>(
                Method.Post,
                "/dehydrated_device/claim",
                undefined,
                {
                    device_id: getDeviceResult.device_id,
                },
                {
                    prefix: "/_matrix/client/unstable/org.matrix.msc2697.v2",
                },
            );

            if (rehydrateResult.success) {
                this.deviceId = getDeviceResult.device_id;
                logger.info("using dehydrated device");
                const pickleKey = this.pickleKey || "DEFAULT_KEY";
                this.exportedOlmDeviceToImport = {
                    pickledAccount: account.pickle(pickleKey),
                    sessions: [],
                    pickleKey: pickleKey,
                };
                account.free();
                return this.deviceId;
            } else {
                account.free();
                logger.info("not using dehydrated device");
                return;
            }
        } catch (e) {
            account.free();
            logger.warn("could not unpickle", e);
        }
    }

    /**
     * Get the current dehydrated device, if any
     * @returns A promise of an object containing the dehydrated device
     */
    public async getDehydratedDevice(): Promise<IDehydratedDevice | undefined> {
        try {
            return await this.http.authedRequest<IDehydratedDevice>(
                Method.Get,
                "/dehydrated_device",
                undefined,
                undefined,
                {
                    prefix: "/_matrix/client/unstable/org.matrix.msc2697.v2",
                },
            );
        } catch (e) {
            logger.info("could not get dehydrated device", e);
            return;
        }
    }

    /**
     * Set the dehydration key.  This will also periodically dehydrate devices to
     * the server.
     *
     * @param key - the dehydration key
     * @param keyInfo - Information about the key.  Primarily for
     *     information about how to generate the key from a passphrase.
     * @param deviceDisplayName - The device display name for the
     *     dehydrated device.
     * @returns A promise that resolves when the dehydrated device is stored.
     */
    public async setDehydrationKey(
        key: Uint8Array,
        keyInfo: IDehydratedDeviceKeyInfo,
        deviceDisplayName?: string,
    ): Promise<void> {
        if (!this.crypto) {
            logger.warn("not dehydrating device if crypto is not enabled");
            return;
        }
        return this.crypto.dehydrationManager.setKeyAndQueueDehydration(key, keyInfo, deviceDisplayName);
    }

    /**
     * Creates a new dehydrated device (without queuing periodic dehydration)
     * @param key - the dehydration key
     * @param keyInfo - Information about the key.  Primarily for
     *     information about how to generate the key from a passphrase.
     * @param deviceDisplayName - The device display name for the
     *     dehydrated device.
     * @returns the device id of the newly created dehydrated device
     */
    public async createDehydratedDevice(
        key: Uint8Array,
        keyInfo: IDehydratedDeviceKeyInfo,
        deviceDisplayName?: string,
    ): Promise<string | undefined> {
        if (!this.crypto) {
            logger.warn("not dehydrating device if crypto is not enabled");
            return;
        }
        await this.crypto.dehydrationManager.setKey(key, keyInfo, deviceDisplayName);
        return this.crypto.dehydrationManager.dehydrateDevice();
    }

    public async exportDevice(): Promise<IExportedDevice | undefined> {
        if (!this.crypto) {
            logger.warn("not exporting device if crypto is not enabled");
            return;
        }
        return {
            userId: this.credentials.userId!,
            deviceId: this.deviceId!,
            // XXX: Private member access.
            olmDevice: await this.crypto.olmDevice.export(),
        };
    }

    /**
     * Clear any data out of the persistent stores used by the client.
     *
     * @returns Promise which resolves when the stores have been cleared.
     */
    public clearStores(): Promise<void> {
        if (this.clientRunning) {
            throw new Error("Cannot clear stores while client is running");
        }

        const promises: Promise<void>[] = [];

        promises.push(this.store.deleteAllData());
        if (this.cryptoStore) {
            promises.push(this.cryptoStore.deleteAllData());
        }

        // delete the stores used by the rust matrix-sdk-crypto, in case they were used
        const deleteRustSdkStore = async (): Promise<void> => {
            let indexedDB: IDBFactory;
            try {
                indexedDB = global.indexedDB;
            } catch (e) {
                // No indexeddb support
                return;
            }
            for (const dbname of [
                `${RUST_SDK_STORE_PREFIX}::matrix-sdk-crypto`,
                `${RUST_SDK_STORE_PREFIX}::matrix-sdk-crypto-meta`,
            ]) {
                const prom = new Promise((resolve, reject) => {
                    logger.info(`Removing IndexedDB instance ${dbname}`);
                    const req = indexedDB.deleteDatabase(dbname);
                    req.onsuccess = (_): void => {
                        logger.info(`Removed IndexedDB instance ${dbname}`);
                        resolve(0);
                    };
                    req.onerror = (e): void => {
                        // In private browsing, Firefox has a global.indexedDB, but attempts to delete an indexeddb
                        // (even a non-existent one) fail with "DOMException: A mutation operation was attempted on a
                        // database that did not allow mutations."
                        //
                        // it seems like the only thing we can really do is ignore the error.
                        logger.warn(`Failed to remove IndexedDB instance ${dbname}:`, e);
                        resolve(0);
                    };
                    req.onblocked = (e): void => {
                        logger.info(`cannot yet remove IndexedDB instance ${dbname}`);
                    };
                });
                await prom;
            }
        };
        promises.push(deleteRustSdkStore());

        return Promise.all(promises).then(); // .then to fix types
    }

    /**
     * Get the user-id of the logged-in user
     *
     * @returns MXID for the logged-in user, or null if not logged in
     */
    public getUserId(): string | null {
        if (this.credentials && this.credentials.userId) {
            return this.credentials.userId;
        }
        return null;
    }

    /**
     * Get the user-id of the logged-in user
     *
     * @returns MXID for the logged-in user
     * @throws Error if not logged in
     */
    public getSafeUserId(): string {
        const userId = this.getUserId();
        if (!userId) {
            throw new Error("Expected logged in user but found none.");
        }
        return userId;
    }

    /**
     * Get the domain for this client's MXID
     * @returns Domain of this MXID
     */
    public getDomain(): string | null {
        if (this.credentials && this.credentials.userId) {
            return this.credentials.userId.replace(/^.*?:/, "");
        }
        return null;
    }

    /**
     * Get the local part of the current user ID e.g. "foo" in "\@foo:bar".
     * @returns The user ID localpart or null.
     */
    public getUserIdLocalpart(): string | null {
        if (this.credentials && this.credentials.userId) {
            return this.credentials.userId.split(":")[0].substring(1);
        }
        return null;
    }

    /**
     * Get the device ID of this client
     * @returns device ID
     */
    public getDeviceId(): string | null {
        return this.deviceId;
    }

    /**
     * Get the session ID of this client
     * @returns session ID
     */
    public getSessionId(): string {
        return this.sessionId;
    }

    /**
     * Check if the runtime environment supports VoIP calling.
     * @returns True if VoIP is supported.
     */
    public supportsVoip(): boolean {
        return this.canSupportVoip;
    }

    /**
     * @returns
     */
    public getMediaHandler(): MediaHandler {
        return this.mediaHandler;
    }

    /**
     * Set whether VoIP calls are forced to use only TURN
     * candidates. This is the same as the forceTURN option
     * when creating the client.
     * @param force - True to force use of TURN servers
     */
    public setForceTURN(force: boolean): void {
        this.forceTURN = force;
    }

    /**
     * Set whether to advertise transfer support to other parties on Matrix calls.
     * @param support - True to advertise the 'm.call.transferee' capability
     */
    public setSupportsCallTransfer(support: boolean): void {
        this.supportsCallTransfer = support;
    }

    /**
     * Returns true if to-device signalling for group calls will be encrypted with Olm.
     * If false, it will be sent unencrypted.
     * @returns boolean Whether group call signalling will be encrypted
     */
    public getUseE2eForGroupCall(): boolean {
        return this.useE2eForGroupCall;
    }

    /**
     * Creates a new call.
     * The place*Call methods on the returned call can be used to actually place a call
     *
     * @param roomId - The room the call is to be placed in.
     * @returns the call or null if the browser doesn't support calling.
     */
    public createCall(roomId: string): MatrixCall | null {
        return createNewMatrixCall(this, roomId);
    }

    /**
     * Creates a new group call and sends the associated state event
     * to alert other members that the room now has a group call.
     *
     * @param roomId - The room the call is to be placed in.
     */
    public async createGroupCall(
        roomId: string,
        type: GroupCallType,
        isPtt: boolean,
        intent: GroupCallIntent,
        dataChannelsEnabled?: boolean,
        dataChannelOptions?: IGroupCallDataChannelOptions,
    ): Promise<GroupCall> {
        if (this.getGroupCallForRoom(roomId)) {
            throw new Error(`${roomId} already has an existing group call`);
        }

        const room = this.getRoom(roomId);

        if (!room) {
            throw new Error(`Cannot find room ${roomId}`);
        }

        // Because without Media section a WebRTC connection is not possible, so need a RTCDataChannel to set up a
        // no media WebRTC connection anyway.
        return new GroupCall(
            this,
            room,
            type,
            isPtt,
            intent,
            undefined,
            dataChannelsEnabled || this.isVoipWithNoMediaAllowed,
            dataChannelOptions,
            this.isVoipWithNoMediaAllowed,
        ).create();
    }

    /**
     * Wait until an initial state for the given room has been processed by the
     * client and the client is aware of any ongoing group calls. Awaiting on
     * the promise returned by this method before calling getGroupCallForRoom()
     * avoids races where getGroupCallForRoom is called before the state for that
     * room has been processed. It does not, however, fix other races, eg. two
     * clients both creating a group call at the same time.
     * @param roomId - The room ID to wait for
     * @returns A promise that resolves once existing group calls in the room
     *          have been processed.
     */
    public waitUntilRoomReadyForGroupCalls(roomId: string): Promise<void> {
        return this.groupCallEventHandler!.waitUntilRoomReadyForGroupCalls(roomId);
    }

    /**
     * Get an existing group call for the provided room.
     * @returns The group call or null if it doesn't already exist.
     */
    public getGroupCallForRoom(roomId: string): GroupCall | null {
        return this.groupCallEventHandler!.groupCalls.get(roomId) || null;
    }

    /**
     * Get the current sync state.
     * @returns the sync state, which may be null.
     * @see MatrixClient#event:"sync"
     */
    public getSyncState(): SyncState | null {
        return this.syncApi?.getSyncState() ?? null;
    }

    /**
     * Returns the additional data object associated with
     * the current sync state, or null if there is no
     * such data.
     * Sync errors, if available, are put in the 'error' key of
     * this object.
     */
    public getSyncStateData(): ISyncStateData | null {
        if (!this.syncApi) {
            return null;
        }
        return this.syncApi.getSyncStateData();
    }

    /**
     * Whether the initial sync has completed.
     * @returns True if at least one sync has happened.
     */
    public isInitialSyncComplete(): boolean {
        const state = this.getSyncState();
        if (!state) {
            return false;
        }
        return state === SyncState.Prepared || state === SyncState.Syncing;
    }

    /**
     * Return whether the client is configured for a guest account.
     * @returns True if this is a guest access_token (or no token is supplied).
     */
    public isGuest(): boolean {
        return this.isGuestAccount;
    }

    /**
     * Set whether this client is a guest account. <b>This method is experimental
     * and may change without warning.</b>
     * @param guest - True if this is a guest account.
     * @experimental if the token is a macaroon, it should be encoded in it that it is a 'guest'
     * access token, which means that the SDK can determine this entirely without
     * the dev manually flipping this flag.
     */
    public setGuest(guest: boolean): void {
        this.isGuestAccount = guest;
    }

    /**
     * Return the provided scheduler, if any.
     * @returns The scheduler or undefined
     */
    public getScheduler(): MatrixScheduler | undefined {
        return this.scheduler;
    }

    /**
     * Retry a backed off syncing request immediately. This should only be used when
     * the user <b>explicitly</b> attempts to retry their lost connection.
     * Will also retry any outbound to-device messages currently in the queue to be sent
     * (retries of regular outgoing events are handled separately, per-event).
     * @returns True if this resulted in a request being retried.
     */
    public retryImmediately(): boolean {
        // don't await for this promise: we just want to kick it off
        this.toDeviceMessageQueue.sendQueue();
        return this.syncApi?.retryImmediately() ?? false;
    }

    /**
     * Return the global notification EventTimelineSet, if any
     *
     * @returns the globl notification EventTimelineSet
     */
    public getNotifTimelineSet(): EventTimelineSet | null {
        return this.notifTimelineSet;
    }

    /**
     * Set the global notification EventTimelineSet
     *
     */
    public setNotifTimelineSet(set: EventTimelineSet): void {
        this.notifTimelineSet = set;
    }

    /**
     * Gets the capabilities of the homeserver. Always returns an object of
     * capability keys and their options, which may be empty.
     * @param fresh - True to ignore any cached values.
     * @returns Promise which resolves to the capabilities of the homeserver
     * @returns Rejects: with an error response.
     */
    public getCapabilities(fresh = false): Promise<Capabilities> {
        const now = new Date().getTime();

        if (this.cachedCapabilities && !fresh) {
            if (now < this.cachedCapabilities.expiration) {
                logger.log("Returning cached capabilities");
                return Promise.resolve(this.cachedCapabilities.capabilities);
            }
        }

        type Response = {
            capabilities?: Capabilities;
        };
        return this.http
            .authedRequest<Response>(Method.Get, "/capabilities")
            .catch((e: Error): Response => {
                // We swallow errors because we need a default object anyhow
                logger.error(e);
                return {};
            })
            .then((r = {}) => {
                const capabilities = r["capabilities"] || {};

                // If the capabilities missed the cache, cache it for a shorter amount
                // of time to try and refresh them later.
                const cacheMs = Object.keys(capabilities).length ? CAPABILITIES_CACHE_MS : 60000 + Math.random() * 5000;

                this.cachedCapabilities = {
                    capabilities,
                    expiration: now + cacheMs,
                };

                logger.log("Caching capabilities: ", capabilities);
                return capabilities;
            });
    }

    /**
     * Initialise support for end-to-end encryption in this client, using libolm.
     *
     * You should call this method after creating the matrixclient, but *before*
     * calling `startClient`, if you want to support end-to-end encryption.
     *
     * It will return a Promise which will resolve when the crypto layer has been
     * successfully initialised.
     */
    public async initCrypto(): Promise<void> {
        if (!isCryptoAvailable()) {
            throw new Error(
                `End-to-end encryption not supported in this js-sdk build: did ` +
                    `you remember to load the olm library?`,
            );
        }

        if (this.cryptoBackend) {
            logger.warn("Attempt to re-initialise e2e encryption on MatrixClient");
            return;
        }

        if (!this.cryptoStore) {
            // the cryptostore is provided by sdk.createClient, so this shouldn't happen
            throw new Error(`Cannot enable encryption: no cryptoStore provided`);
        }

        logger.log("Crypto: Starting up crypto store...");
        await this.cryptoStore.startup();

        // initialise the list of encrypted rooms (whether or not crypto is enabled)
        logger.log("Crypto: initialising roomlist...");
        await this.roomList.init();

        const userId = this.getUserId();
        if (userId === null) {
            throw new Error(
                `Cannot enable encryption on MatrixClient with unknown userId: ` +
                    `ensure userId is passed in createClient().`,
            );
        }
        if (this.deviceId === null) {
            throw new Error(
                `Cannot enable encryption on MatrixClient with unknown deviceId: ` +
                    `ensure deviceId is passed in createClient().`,
            );
        }

        const crypto = new Crypto(
            this,
            userId,
            this.deviceId,
            this.store,
            this.cryptoStore,
            this.roomList,
            this.verificationMethods!,
        );

        this.reEmitter.reEmit(crypto, [
            CryptoEvent.KeyBackupFailed,
            CryptoEvent.KeyBackupSessionsRemaining,
            CryptoEvent.RoomKeyRequest,
            CryptoEvent.RoomKeyRequestCancellation,
            CryptoEvent.Warning,
            CryptoEvent.DevicesUpdated,
            CryptoEvent.WillUpdateDevices,
            CryptoEvent.DeviceVerificationChanged,
            CryptoEvent.UserTrustStatusChanged,
            CryptoEvent.KeysChanged,
        ]);

        logger.log("Crypto: initialising crypto object...");
        await crypto.init({
            exportedOlmDevice: this.exportedOlmDeviceToImport,
            pickleKey: this.pickleKey,
        });
        delete this.exportedOlmDeviceToImport;

        this.olmVersion = Crypto.getOlmVersion();

        // if crypto initialisation was successful, tell it to attach its event handlers.
        crypto.registerEventHandlers(this as Parameters<Crypto["registerEventHandlers"]>[0]);
        this.cryptoBackend = this.crypto = crypto;

        // upload our keys in the background
        this.crypto.uploadDeviceKeys().catch((e) => {
            // TODO: throwing away this error is a really bad idea.
            logger.error("Error uploading device keys", e);
        });
    }

    /**
     * Initialise support for end-to-end encryption in this client, using the rust matrix-sdk-crypto.
     *
     * An alternative to {@link initCrypto}.
     *
     * *WARNING*: this API is very experimental, should not be used in production, and may change without notice!
     *    Eventually it will be deprecated and `initCrypto` will do the same thing.
     *
     * @experimental
     *
     * @param useIndexedDB - True to use an indexeddb store, false to use an in-memory store. Defaults to 'true'.
     *
     * @returns a Promise which will resolve when the crypto layer has been
     *    successfully initialised.
     */
    public async initRustCrypto({ useIndexedDB = true }: { useIndexedDB?: boolean } = {}): Promise<void> {
        if (this.cryptoBackend) {
            logger.warn("Attempt to re-initialise e2e encryption on MatrixClient");
            return;
        }

        const userId = this.getUserId();
        if (userId === null) {
            throw new Error(
                `Cannot enable encryption on MatrixClient with unknown userId: ` +
                    `ensure userId is passed in createClient().`,
            );
        }
        const deviceId = this.getDeviceId();
        if (deviceId === null) {
            throw new Error(
                `Cannot enable encryption on MatrixClient with unknown deviceId: ` +
                    `ensure deviceId is passed in createClient().`,
            );
        }

        // importing rust-crypto will download the webassembly, so we delay it until we know it will be
        // needed.
        const RustCrypto = await import("./rust-crypto");
        const rustCrypto = await RustCrypto.initRustCrypto(
            this.http,
            userId,
            deviceId,
            this.secretStorage,
            this.cryptoCallbacks,
            useIndexedDB ? RUST_SDK_STORE_PREFIX : null,
        );
        rustCrypto.setSupportedVerificationMethods(this.verificationMethods);

        this.cryptoBackend = rustCrypto;

        // attach the event listeners needed by RustCrypto
        this.on(RoomMemberEvent.Membership, rustCrypto.onRoomMembership.bind(rustCrypto));

        // re-emit the events emitted by the crypto impl
        this.reEmitter.reEmit(rustCrypto, [CryptoEvent.VerificationRequestReceived]);
    }

    /**
     * Access the server-side secret storage API for this client.
     */
    public get secretStorage(): ServerSideSecretStorage {
        return this._secretStorage;
    }

    /**
     * Access the crypto API for this client.
     *
     * If end-to-end encryption has been enabled for this client (via {@link initCrypto} or {@link initRustCrypto}),
     * returns an object giving access to the crypto API. Otherwise, returns `undefined`.
     */
    public getCrypto(): CryptoApi | undefined {
        return this.cryptoBackend;
    }

    /**
     * Is end-to-end crypto enabled for this client.
     * @returns True if end-to-end is enabled.
     * @deprecated prefer {@link getCrypto}
     */
    public isCryptoEnabled(): boolean {
        return !!this.cryptoBackend;
    }

    /**
     * Get the Ed25519 key for this device
     *
     * @returns base64-encoded ed25519 key. Null if crypto is
     *    disabled.
     */
    public getDeviceEd25519Key(): string | null {
        return this.crypto?.getDeviceEd25519Key() ?? null;
    }

    /**
     * Get the Curve25519 key for this device
     *
     * @returns base64-encoded curve25519 key. Null if crypto is
     *    disabled.
     */
    public getDeviceCurve25519Key(): string | null {
        return this.crypto?.getDeviceCurve25519Key() ?? null;
    }

    /**
     * @deprecated Does nothing.
     */
    public async uploadKeys(): Promise<void> {
        logger.warn("MatrixClient.uploadKeys is deprecated");
    }

    /**
     * Download the keys for a list of users and stores the keys in the session
     * store.
     * @param userIds - The users to fetch.
     * @param forceDownload - Always download the keys even if cached.
     *
     * @returns A promise which resolves to a map userId-\>deviceId-\>`DeviceInfo`
     *
     * @deprecated Prefer {@link CryptoApi.getUserDeviceInfo}
     */
    public downloadKeys(userIds: string[], forceDownload?: boolean): Promise<DeviceInfoMap> {
        if (!this.crypto) {
            return Promise.reject(new Error("End-to-end encryption disabled"));
        }
        return this.crypto.downloadKeys(userIds, forceDownload);
    }

    /**
     * Get the stored device keys for a user id
     *
     * @param userId - the user to list keys for.
     *
     * @returns list of devices
     * @deprecated Prefer {@link CryptoApi.getUserDeviceInfo}
     */
    public getStoredDevicesForUser(userId: string): DeviceInfo[] {
        if (!this.crypto) {
            throw new Error("End-to-end encryption disabled");
        }
        return this.crypto.getStoredDevicesForUser(userId) || [];
    }

    /**
     * Get the stored device key for a user id and device id
     *
     * @param userId - the user to list keys for.
     * @param deviceId - unique identifier for the device
     *
     * @returns device or null
     * @deprecated Prefer {@link CryptoApi.getUserDeviceInfo}
     */
    public getStoredDevice(userId: string, deviceId: string): DeviceInfo | null {
        if (!this.crypto) {
            throw new Error("End-to-end encryption disabled");
        }
        return this.crypto.getStoredDevice(userId, deviceId) || null;
    }

    /**
     * Mark the given device as verified
     *
     * @param userId - owner of the device
     * @param deviceId - unique identifier for the device or user's
     * cross-signing public key ID.
     *
     * @param verified - whether to mark the device as verified. defaults
     *   to 'true'.
     *
     * @returns
     *
     * @remarks
     * Fires {@link CryptoEvent#DeviceVerificationChanged}
     */
    public setDeviceVerified(userId: string, deviceId: string, verified = true): Promise<void> {
        const prom = this.setDeviceVerification(userId, deviceId, verified, null, null);

        // if one of the user's own devices is being marked as verified / unverified,
        // check the key backup status, since whether or not we use this depends on
        // whether it has a signature from a verified device
        if (userId == this.credentials.userId) {
            this.checkKeyBackup();
        }
        return prom;
    }

    /**
     * Mark the given device as blocked/unblocked
     *
     * @param userId - owner of the device
     * @param deviceId - unique identifier for the device or user's
     * cross-signing public key ID.
     *
     * @param blocked - whether to mark the device as blocked. defaults
     *   to 'true'.
     *
     * @returns
     *
     * @remarks
     * Fires {@link CryptoEvent.DeviceVerificationChanged}
     */
    public setDeviceBlocked(userId: string, deviceId: string, blocked = true): Promise<void> {
        return this.setDeviceVerification(userId, deviceId, null, blocked, null);
    }

    /**
     * Mark the given device as known/unknown
     *
     * @param userId - owner of the device
     * @param deviceId - unique identifier for the device or user's
     * cross-signing public key ID.
     *
     * @param known - whether to mark the device as known. defaults
     *   to 'true'.
     *
     * @returns
     *
     * @remarks
     * Fires {@link CryptoEvent#DeviceVerificationChanged}
     */
    public setDeviceKnown(userId: string, deviceId: string, known = true): Promise<void> {
        return this.setDeviceVerification(userId, deviceId, null, null, known);
    }

    private async setDeviceVerification(
        userId: string,
        deviceId: string,
        verified?: boolean | null,
        blocked?: boolean | null,
        known?: boolean | null,
    ): Promise<void> {
        if (!this.crypto) {
            throw new Error("End-to-end encryption disabled");
        }
        await this.crypto.setDeviceVerification(userId, deviceId, verified, blocked, known);
    }

    /**
     * Request a key verification from another user, using a DM.
     *
     * @param userId - the user to request verification with
     * @param roomId - the room to use for verification
     *
     * @returns resolves to a VerificationRequest
     *    when the request has been sent to the other party.
     */
    public requestVerificationDM(userId: string, roomId: string): Promise<VerificationRequest> {
        if (!this.crypto) {
            throw new Error("End-to-end encryption disabled");
        }
        return this.crypto.requestVerificationDM(userId, roomId);
    }

    /**
     * Finds a DM verification request that is already in progress for the given room id
     *
     * @param roomId - the room to use for verification
     *
     * @returns the VerificationRequest that is in progress, if any
     * @deprecated Prefer {@link CryptoApi.findVerificationRequestDMInProgress}.
     */
    public findVerificationRequestDMInProgress(roomId: string): VerificationRequest | undefined {
        if (!this.cryptoBackend) {
            throw new Error("End-to-end encryption disabled");
        } else if (!this.crypto) {
            // Hack for element-R to avoid breaking the cypress tests. We can get rid of this once the react-sdk is
            // updated to use CryptoApi.findVerificationRequestDMInProgress.
            return undefined;
        }
        return this.crypto.findVerificationRequestDMInProgress(roomId);
    }

    /**
     * Returns all to-device verification requests that are already in progress for the given user id
     *
     * @param userId - the ID of the user to query
     *
     * @returns the VerificationRequests that are in progress
     * @deprecated Prefer {@link CryptoApi.getVerificationRequestsToDeviceInProgress}.
     */
    public getVerificationRequestsToDeviceInProgress(userId: string): VerificationRequest[] {
        if (!this.crypto) {
            throw new Error("End-to-end encryption disabled");
        }
        return this.crypto.getVerificationRequestsToDeviceInProgress(userId);
    }

    /**
     * Request a key verification from another user.
     *
     * @param userId - the user to request verification with
     * @param devices - array of device IDs to send requests to.  Defaults to
     *    all devices owned by the user
     *
     * @returns resolves to a VerificationRequest
     *    when the request has been sent to the other party.
     *
     * @deprecated Prefer {@link CryptoApi#requestOwnUserVerification} or {@link CryptoApi#requestDeviceVerification}.
     */
    public requestVerification(userId: string, devices?: string[]): Promise<VerificationRequest> {
        if (!this.crypto) {
            throw new Error("End-to-end encryption disabled");
        }
        return this.crypto.requestVerification(userId, devices);
    }

    /**
     * Begin a key verification.
     *
     * @param method - the verification method to use
     * @param userId - the user to verify keys with
     * @param deviceId - the device to verify
     *
     * @returns a verification object
     * @deprecated Use `requestVerification` instead.
     */
    public beginKeyVerification(method: string, userId: string, deviceId: string): Verification<any, any> {
        if (!this.crypto) {
            throw new Error("End-to-end encryption disabled");
        }
        return this.crypto.beginKeyVerification(method, userId, deviceId);
    }

    /**
     * @deprecated Use {@link MatrixClient#secretStorage} and {@link SecretStorage.ServerSideSecretStorage#checkKey}.
     */
    public checkSecretStorageKey(key: Uint8Array, info: SecretStorageKeyDescription): Promise<boolean> {
        return this.secretStorage.checkKey(key, info);
    }

    /**
     * Set the global override for whether the client should ever send encrypted
     * messages to unverified devices.  This provides the default for rooms which
     * do not specify a value.
     *
     * @param value - whether to blacklist all unverified devices by default
     *
     * @deprecated Prefer direct access to {@link CryptoApi.globalBlacklistUnverifiedDevices}:
     *
     * ```javascript
     * client.getCrypto().globalBlacklistUnverifiedDevices = value;
     * ```
     */
    public setGlobalBlacklistUnverifiedDevices(value: boolean): boolean {
        if (!this.cryptoBackend) {
            throw new Error("End-to-end encryption disabled");
        }
        this.cryptoBackend.globalBlacklistUnverifiedDevices = value;
        return value;
    }

    /**
     * @returns whether to blacklist all unverified devices by default
     *
     * @deprecated Prefer direct access to {@link CryptoApi.globalBlacklistUnverifiedDevices}:
     *
     * ```javascript
     * value = client.getCrypto().globalBlacklistUnverifiedDevices;
     * ```
     */
    public getGlobalBlacklistUnverifiedDevices(): boolean {
        if (!this.cryptoBackend) {
            throw new Error("End-to-end encryption disabled");
        }
        return this.cryptoBackend.globalBlacklistUnverifiedDevices;
    }

    /**
     * Set whether sendMessage in a room with unknown and unverified devices
     * should throw an error and not send them message. This has 'Global' for
     * symmetry with setGlobalBlacklistUnverifiedDevices but there is currently
     * no room-level equivalent for this setting.
     *
     * This API is currently UNSTABLE and may change or be removed without notice.
     *
     * @param value - whether error on unknown devices
     *
     * @deprecated Prefer direct access to {@link CryptoApi.globalBlacklistUnverifiedDevices}:
     *
     * ```ts
     * client.getCrypto().globalBlacklistUnverifiedDevices = value;
     * ```
     */
    public setGlobalErrorOnUnknownDevices(value: boolean): void {
        if (!this.cryptoBackend) {
            throw new Error("End-to-end encryption disabled");
        }
        this.cryptoBackend.globalErrorOnUnknownDevices = value;
    }

    /**
     * @returns whether to error on unknown devices
     *
     * This API is currently UNSTABLE and may change or be removed without notice.
     */
    public getGlobalErrorOnUnknownDevices(): boolean {
        if (!this.cryptoBackend) {
            throw new Error("End-to-end encryption disabled");
        }
        return this.cryptoBackend.globalErrorOnUnknownDevices;
    }

    /**
     * Get the ID of one of the user's cross-signing keys
     *
     * @param type - The type of key to get the ID of.  One of
     *     "master", "self_signing", or "user_signing".  Defaults to "master".
     *
     * @returns the key ID
     * @deprecated prefer {@link Crypto.CryptoApi#getCrossSigningKeyId}
     */
    public getCrossSigningId(type: CrossSigningKey | string = CrossSigningKey.Master): string | null {
        if (!this.crypto) {
            throw new Error("End-to-end encryption disabled");
        }
        return this.crypto.getCrossSigningId(type);
    }

    /**
     * Get the cross signing information for a given user.
     *
     * The cross-signing API is currently UNSTABLE and may change without notice.
     *
     * @param userId - the user ID to get the cross-signing info for.
     *
     * @returns the cross signing information for the user.
     */
    public getStoredCrossSigningForUser(userId: string): CrossSigningInfo | null {
        if (!this.cryptoBackend) {
            throw new Error("End-to-end encryption disabled");
        }
        return this.cryptoBackend.getStoredCrossSigningForUser(userId);
    }

    /**
     * Check whether a given user is trusted.
     *
     * The cross-signing API is currently UNSTABLE and may change without notice.
     *
     * @param userId - The ID of the user to check.
     */
    public checkUserTrust(userId: string): UserTrustLevel {
        if (!this.cryptoBackend) {
            throw new Error("End-to-end encryption disabled");
        }
        return this.cryptoBackend.checkUserTrust(userId);
    }

    /**
     * Check whether a given device is trusted.
     *
     * The cross-signing API is currently UNSTABLE and may change without notice.
     *
     * @param userId - The ID of the user whose devices is to be checked.
     * @param deviceId - The ID of the device to check
     *
     * @deprecated Use {@link Crypto.CryptoApi.getDeviceVerificationStatus | `CryptoApi.getDeviceVerificationStatus`}
     */
    public checkDeviceTrust(userId: string, deviceId: string): DeviceTrustLevel {
        if (!this.crypto) {
            throw new Error("End-to-end encryption disabled");
        }
        return this.crypto.checkDeviceTrust(userId, deviceId);
    }

    /**
     * Check whether one of our own devices is cross-signed by our
     * user's stored keys, regardless of whether we trust those keys yet.
     *
     * @param deviceId - The ID of the device to check
     *
     * @returns true if the device is cross-signed
     */
    public checkIfOwnDeviceCrossSigned(deviceId: string): boolean {
        if (!this.crypto) {
            throw new Error("End-to-end encryption disabled");
        }
        return this.crypto.checkIfOwnDeviceCrossSigned(deviceId);
    }

    /**
     * Check the copy of our cross-signing key that we have in the device list and
     * see if we can get the private key. If so, mark it as trusted.
     * @param opts - ICheckOwnCrossSigningTrustOpts object
     */
    public checkOwnCrossSigningTrust(opts?: ICheckOwnCrossSigningTrustOpts): Promise<void> {
        if (!this.crypto) {
            throw new Error("End-to-end encryption disabled");
        }
        return this.crypto.checkOwnCrossSigningTrust(opts);
    }

    /**
     * Checks that a given cross-signing private key matches a given public key.
     * This can be used by the getCrossSigningKey callback to verify that the
     * private key it is about to supply is the one that was requested.
     * @param privateKey - The private key
     * @param expectedPublicKey - The public key
     * @returns true if the key matches, otherwise false
     */
    public checkCrossSigningPrivateKey(privateKey: Uint8Array, expectedPublicKey: string): boolean {
        if (!this.crypto) {
            throw new Error("End-to-end encryption disabled");
        }
        return this.crypto.checkCrossSigningPrivateKey(privateKey, expectedPublicKey);
    }

    // deprecated: use requestVerification instead
    public legacyDeviceVerification(
        userId: string,
        deviceId: string,
        method: VerificationMethod,
    ): Promise<VerificationRequest> {
        if (!this.crypto) {
            throw new Error("End-to-end encryption disabled");
        }
        return this.crypto.legacyDeviceVerification(userId, deviceId, method);
    }

    /**
     * Perform any background tasks that can be done before a message is ready to
     * send, in order to speed up sending of the message.
     * @param room - the room the event is in
     *
     * @deprecated Prefer {@link CryptoApi.prepareToEncrypt | `CryptoApi.prepareToEncrypt`}:
     *
     * ```javascript
     * client.getCrypto().prepareToEncrypt(room);
     * ```
     */
    public prepareToEncrypt(room: Room): void {
        if (!this.cryptoBackend) {
            throw new Error("End-to-end encryption disabled");
        }
        this.cryptoBackend.prepareToEncrypt(room);
    }

    /**
     * Checks if the user has previously published cross-signing keys
     *
     * This means downloading the devicelist for the user and checking if the list includes
     * the cross-signing pseudo-device.
     *
     * @deprecated Prefer {@link CryptoApi.userHasCrossSigningKeys | `CryptoApi.userHasCrossSigningKeys`}:
     *
     * ```javascript
     * result = client.getCrypto().userHasCrossSigningKeys();
     * ```
     */
    public userHasCrossSigningKeys(): Promise<boolean> {
        if (!this.cryptoBackend) {
            throw new Error("End-to-end encryption disabled");
        }
        return this.cryptoBackend.userHasCrossSigningKeys();
    }

    /**
     * Checks whether cross signing:
     * - is enabled on this account and trusted by this device
     * - has private keys either cached locally or stored in secret storage
     *
     * If this function returns false, bootstrapCrossSigning() can be used
     * to fix things such that it returns true. That is to say, after
     * bootstrapCrossSigning() completes successfully, this function should
     * return true.
     * @returns True if cross-signing is ready to be used on this device
     * @deprecated Prefer {@link CryptoApi.isCrossSigningReady | `CryptoApi.isCrossSigningReady`}:
     */
    public isCrossSigningReady(): Promise<boolean> {
        if (!this.cryptoBackend) {
            throw new Error("End-to-end encryption disabled");
        }
        return this.cryptoBackend.isCrossSigningReady();
    }

    /**
     * Bootstrap cross-signing by creating keys if needed. If everything is already
     * set up, then no changes are made, so this is safe to run to ensure
     * cross-signing is ready for use.
     *
     * This function:
     * - creates new cross-signing keys if they are not found locally cached nor in
     *   secret storage (if it has been set up)
     *
     * @deprecated Prefer {@link CryptoApi.bootstrapCrossSigning | `CryptoApi.bootstrapCrossSigning`}.
     */
    public bootstrapCrossSigning(opts: BootstrapCrossSigningOpts): Promise<void> {
        if (!this.cryptoBackend) {
            throw new Error("End-to-end encryption disabled");
        }
        return this.cryptoBackend.bootstrapCrossSigning(opts);
    }

    /**
     * Whether to trust a others users signatures of their devices.
     * If false, devices will only be considered 'verified' if we have
     * verified that device individually (effectively disabling cross-signing).
     *
     * Default: true
     *
     * @returns True if trusting cross-signed devices
     *
     * @deprecated Prefer {@link CryptoApi.getTrustCrossSignedDevices | `CryptoApi.getTrustCrossSignedDevices`}.
     */
    public getCryptoTrustCrossSignedDevices(): boolean {
        if (!this.cryptoBackend) {
            throw new Error("End-to-end encryption disabled");
        }
        return this.cryptoBackend.getTrustCrossSignedDevices();
    }

    /**
     * See getCryptoTrustCrossSignedDevices
     *
     * @param val - True to trust cross-signed devices
     *
     * @deprecated Prefer {@link CryptoApi.setTrustCrossSignedDevices | `CryptoApi.setTrustCrossSignedDevices`}.
     */
    public setCryptoTrustCrossSignedDevices(val: boolean): void {
        if (!this.cryptoBackend) {
            throw new Error("End-to-end encryption disabled");
        }
        this.cryptoBackend.setTrustCrossSignedDevices(val);
    }

    /**
     * Counts the number of end to end session keys that are waiting to be backed up
     * @returns Promise which resolves to the number of sessions requiring backup
     */
    public countSessionsNeedingBackup(): Promise<number> {
        if (!this.crypto) {
            throw new Error("End-to-end encryption disabled");
        }
        return this.crypto.countSessionsNeedingBackup();
    }

    /**
     * Get information about the encryption of an event
     *
     * @param event - event to be checked
     * @returns The event information.
     */
    public getEventEncryptionInfo(event: MatrixEvent): IEncryptedEventInfo {
        if (!this.cryptoBackend) {
            throw new Error("End-to-end encryption disabled");
        }
        return this.cryptoBackend.getEventEncryptionInfo(event);
    }

    /**
     * Create a recovery key from a user-supplied passphrase.
     *
     * The Secure Secret Storage API is currently UNSTABLE and may change without notice.
     *
     * @param password - Passphrase string that can be entered by the user
     *     when restoring the backup as an alternative to entering the recovery key.
     *     Optional.
     * @returns Object with public key metadata, encoded private
     *     recovery key which should be disposed of after displaying to the user,
     *     and raw private key to avoid round tripping if needed.
     *
     * @deprecated Prefer {@link CryptoApi.createRecoveryKeyFromPassphrase | `CryptoApi.createRecoveryKeyFromPassphrase`}.
     */
    public createRecoveryKeyFromPassphrase(password?: string): Promise<IRecoveryKey> {
        if (!this.cryptoBackend) {
            throw new Error("End-to-end encryption disabled");
        }
        return this.cryptoBackend.createRecoveryKeyFromPassphrase(password);
    }

    /**
     * Checks whether secret storage:
     * - is enabled on this account
     * - is storing cross-signing private keys
     * - is storing session backup key (if enabled)
     *
     * If this function returns false, bootstrapSecretStorage() can be used
     * to fix things such that it returns true. That is to say, after
     * bootstrapSecretStorage() completes successfully, this function should
     * return true.
     *
     * @returns True if secret storage is ready to be used on this device
     * @deprecated Prefer {@link CryptoApi.isSecretStorageReady | `CryptoApi.isSecretStorageReady`}.
     */
    public isSecretStorageReady(): Promise<boolean> {
        if (!this.cryptoBackend) {
            throw new Error("End-to-end encryption disabled");
        }
        return this.cryptoBackend.isSecretStorageReady();
    }

    /**
     * Bootstrap Secure Secret Storage if needed by creating a default key. If everything is
     * already set up, then no changes are made, so this is safe to run to ensure secret
     * storage is ready for use.
     *
     * This function
     * - creates a new Secure Secret Storage key if no default key exists
     *   - if a key backup exists, it is migrated to store the key in the Secret
     *     Storage
     * - creates a backup if none exists, and one is requested
     * - migrates Secure Secret Storage to use the latest algorithm, if an outdated
     *   algorithm is found
     *
     * @deprecated Use {@link CryptoApi.bootstrapSecretStorage | `CryptoApi.bootstrapSecretStorage`}.
     */
    public bootstrapSecretStorage(opts: ICreateSecretStorageOpts): Promise<void> {
        if (!this.cryptoBackend) {
            throw new Error("End-to-end encryption disabled");
        }
        return this.cryptoBackend.bootstrapSecretStorage(opts);
    }

    /**
     * Add a key for encrypting secrets.
     *
     * The Secure Secret Storage API is currently UNSTABLE and may change without notice.
     *
     * @param algorithm - the algorithm used by the key
     * @param opts - the options for the algorithm.  The properties used
     *     depend on the algorithm given.
     * @param keyName - the name of the key.  If not given, a random name will be generated.
     *
     * @returns An object with:
     *     keyId: the ID of the key
     *     keyInfo: details about the key (iv, mac, passphrase)
     *
     * @deprecated Use {@link MatrixClient#secretStorage} and {@link SecretStorage.ServerSideSecretStorage#addKey}.
     */
    public addSecretStorageKey(
        algorithm: string,
        opts: AddSecretStorageKeyOpts,
        keyName?: string,
    ): Promise<{ keyId: string; keyInfo: SecretStorageKeyDescription }> {
        return this.secretStorage.addKey(algorithm, opts, keyName);
    }

    /**
     * Check whether we have a key with a given ID.
     *
     * The Secure Secret Storage API is currently UNSTABLE and may change without notice.
     *
     * @param keyId - The ID of the key to check
     *     for. Defaults to the default key ID if not provided.
     * @returns Whether we have the key.
     *
     * @deprecated Use {@link MatrixClient#secretStorage} and {@link SecretStorage.ServerSideSecretStorage#hasKey}.
     */
    public hasSecretStorageKey(keyId?: string): Promise<boolean> {
        return this.secretStorage.hasKey(keyId);
    }

    /**
     * Store an encrypted secret on the server.
     *
     * The Secure Secret Storage API is currently UNSTABLE and may change without notice.
     *
     * @param name - The name of the secret
     * @param secret - The secret contents.
     * @param keys - The IDs of the keys to use to encrypt the secret or null/undefined
     *     to use the default (will throw if no default key is set).
     *
     * @deprecated Use {@link MatrixClient#secretStorage} and {@link SecretStorage.ServerSideSecretStorage#store}.
     */
    public storeSecret(name: string, secret: string, keys?: string[]): Promise<void> {
        return this.secretStorage.store(name, secret, keys);
    }

    /**
     * Get a secret from storage.
     *
     * The Secure Secret Storage API is currently UNSTABLE and may change without notice.
     *
     * @param name - the name of the secret
     *
     * @returns the contents of the secret
     *
     * @deprecated Use {@link MatrixClient#secretStorage} and {@link SecretStorage.ServerSideSecretStorage#get}.
     */
    public getSecret(name: string): Promise<string | undefined> {
        return this.secretStorage.get(name);
    }

    /**
     * Check if a secret is stored on the server.
     *
     * The Secure Secret Storage API is currently UNSTABLE and may change without notice.
     *
     * @param name - the name of the secret
     * @returns map of key name to key info the secret is encrypted
     *     with, or null if it is not present or not encrypted with a trusted
     *     key
     *
     * @deprecated Use {@link MatrixClient#secretStorage} and {@link SecretStorage.ServerSideSecretStorage#isStored}.
     */
    public isSecretStored(name: string): Promise<Record<string, SecretStorageKeyDescription> | null> {
        return this.secretStorage.isStored(name);
    }

    /**
     * Request a secret from another device.
     *
     * The Secure Secret Storage API is currently UNSTABLE and may change without notice.
     *
     * @param name - the name of the secret to request
     * @param devices - the devices to request the secret from
     *
     * @returns the secret request object
     */
    public requestSecret(name: string, devices: string[]): ISecretRequest {
        if (!this.crypto) {
            throw new Error("End-to-end encryption disabled");
        }
        return this.crypto.requestSecret(name, devices);
    }

    /**
     * Get the current default key ID for encrypting secrets.
     *
     * The Secure Secret Storage API is currently UNSTABLE and may change without notice.
     *
     * @returns The default key ID or null if no default key ID is set
     *
     * @deprecated Use {@link MatrixClient#secretStorage} and {@link SecretStorage.ServerSideSecretStorage#getDefaultKeyId}.
     */
    public getDefaultSecretStorageKeyId(): Promise<string | null> {
        return this.secretStorage.getDefaultKeyId();
    }

    /**
     * Set the current default key ID for encrypting secrets.
     *
     * The Secure Secret Storage API is currently UNSTABLE and may change without notice.
     *
     * @param keyId - The new default key ID
     *
     * @deprecated Use {@link MatrixClient#secretStorage} and {@link SecretStorage.ServerSideSecretStorage#setDefaultKeyId}.
     */
    public setDefaultSecretStorageKeyId(keyId: string): Promise<void> {
        return this.secretStorage.setDefaultKeyId(keyId);
    }

    /**
     * Checks that a given secret storage private key matches a given public key.
     * This can be used by the getSecretStorageKey callback to verify that the
     * private key it is about to supply is the one that was requested.
     *
     * The Secure Secret Storage API is currently UNSTABLE and may change without notice.
     *
     * @param privateKey - The private key
     * @param expectedPublicKey - The public key
     * @returns true if the key matches, otherwise false
     *
     * @deprecated The use of asymmetric keys for SSSS is deprecated.
     *     Use {@link SecretStorage.ServerSideSecretStorage#checkKey} for symmetric keys.
     */
    public checkSecretStoragePrivateKey(privateKey: Uint8Array, expectedPublicKey: string): boolean {
        if (!this.crypto) {
            throw new Error("End-to-end encryption disabled");
        }
        return this.crypto.checkSecretStoragePrivateKey(privateKey, expectedPublicKey);
    }

    /**
     * Get e2e information on the device that sent an event
     *
     * @param event - event to be checked
     */
    public async getEventSenderDeviceInfo(event: MatrixEvent): Promise<DeviceInfo | null> {
        if (!this.crypto) {
            return null;
        }
        return this.crypto.getEventSenderDeviceInfo(event);
    }

    /**
     * Check if the sender of an event is verified
     *
     * @param event - event to be checked
     *
     * @returns true if the sender of this event has been verified using
     * {@link MatrixClient#setDeviceVerified}.
     */
    public async isEventSenderVerified(event: MatrixEvent): Promise<boolean> {
        const device = await this.getEventSenderDeviceInfo(event);
        if (!device) {
            return false;
        }
        return device.isVerified();
    }

    /**
     * Get outgoing room key request for this event if there is one.
     * @param event - The event to check for
     *
     * @returns A room key request, or null if there is none
     */
    public getOutgoingRoomKeyRequest(event: MatrixEvent): Promise<OutgoingRoomKeyRequest | null> {
        if (!this.crypto) {
            throw new Error("End-to-End encryption disabled");
        }
        const wireContent = event.getWireContent();
        const requestBody: IRoomKeyRequestBody = {
            session_id: wireContent.session_id,
            sender_key: wireContent.sender_key,
            algorithm: wireContent.algorithm,
            room_id: event.getRoomId()!,
        };
        if (!requestBody.session_id || !requestBody.sender_key || !requestBody.algorithm || !requestBody.room_id) {
            return Promise.resolve(null);
        }
        return this.crypto.cryptoStore.getOutgoingRoomKeyRequest(requestBody);
    }

    /**
     * Cancel a room key request for this event if one is ongoing and resend the
     * request.
     * @param event - event of which to cancel and resend the room
     *                            key request.
     * @returns A promise that will resolve when the key request is queued
     */
    public cancelAndResendEventRoomKeyRequest(event: MatrixEvent): Promise<void> {
        if (!this.crypto) {
            throw new Error("End-to-End encryption disabled");
        }
        return event.cancelAndResendKeyRequest(this.crypto, this.getUserId()!);
    }

    /**
     * Enable end-to-end encryption for a room. This does not modify room state.
     * Any messages sent before the returned promise resolves will be sent unencrypted.
     * @param roomId - The room ID to enable encryption in.
     * @param config - The encryption config for the room.
     * @returns A promise that will resolve when encryption is set up.
     */
    public setRoomEncryption(roomId: string, config: IRoomEncryption): Promise<void> {
        if (!this.crypto) {
            throw new Error("End-to-End encryption disabled");
        }
        return this.crypto.setRoomEncryption(roomId, config);
    }

    /**
     * Whether encryption is enabled for a room.
     * @param roomId - the room id to query.
     * @returns whether encryption is enabled.
     */
    public isRoomEncrypted(roomId: string): boolean {
        const room = this.getRoom(roomId);
        if (!room) {
            // we don't know about this room, so can't determine if it should be
            // encrypted. Let's assume not.
            return false;
        }

        // if there is an 'm.room.encryption' event in this room, it should be
        // encrypted (independently of whether we actually support encryption)
        const ev = room.currentState.getStateEvents(EventType.RoomEncryption, "");
        if (ev) {
            return true;
        }

        // we don't have an m.room.encrypted event, but that might be because
        // the server is hiding it from us. Check the store to see if it was
        // previously encrypted.
        return this.roomList.isRoomEncrypted(roomId);
    }

    /**
     * Encrypts and sends a given object via Olm to-device messages to a given
     * set of devices.
     *
     * @param userDeviceMap - mapping from userId to deviceInfo
     *
     * @param payload - fields to include in the encrypted payload
     *
     * @returns Promise which
     *     resolves once the message has been encrypted and sent to the given
     *     userDeviceMap, and returns the `{ contentMap, deviceInfoByDeviceId }`
     *     of the successfully sent messages.
     */
    public encryptAndSendToDevices(userDeviceInfoArr: IOlmDevice<DeviceInfo>[], payload: object): Promise<void> {
        if (!this.crypto) {
            throw new Error("End-to-End encryption disabled");
        }
        return this.crypto.encryptAndSendToDevices(userDeviceInfoArr, payload);
    }

    /**
     * Forces the current outbound group session to be discarded such
     * that another one will be created next time an event is sent.
     *
     * @param roomId - The ID of the room to discard the session for
     *
     * @deprecated Prefer {@link CryptoApi.forceDiscardSession | `CryptoApi.forceDiscardSession`}:
     *
     */
    public forceDiscardSession(roomId: string): void {
        if (!this.cryptoBackend) {
            throw new Error("End-to-End encryption disabled");
        }
        this.cryptoBackend.forceDiscardSession(roomId);
    }

    /**
     * Get a list containing all of the room keys
     *
     * This should be encrypted before returning it to the user.
     *
     * @returns a promise which resolves to a list of session export objects
     *
     * @deprecated Prefer {@link CryptoApi.exportRoomKeys | `CryptoApi.exportRoomKeys`}:
     *
     * ```javascript
     * sessionData = await client.getCrypto().exportRoomKeys();
     * ```
     */
    public exportRoomKeys(): Promise<IMegolmSessionData[]> {
        if (!this.cryptoBackend) {
            return Promise.reject(new Error("End-to-end encryption disabled"));
        }
        return this.cryptoBackend.exportRoomKeys();
    }

    /**
     * Import a list of room keys previously exported by exportRoomKeys
     *
     * @param keys - a list of session export objects
     * @param opts - options object
     *
     * @returns a promise which resolves when the keys have been imported
     *
     * @deprecated Prefer {@link CryptoApi.importRoomKeys | `CryptoApi.importRoomKeys`}:
     * ```javascript
     *  await client.getCrypto()?.importRoomKeys([..]);
     * ```
     */
    public importRoomKeys(keys: IMegolmSessionData[], opts?: ImportRoomKeysOpts): Promise<void> {
        if (!this.cryptoBackend) {
            throw new Error("End-to-end encryption disabled");
        }
        return this.cryptoBackend.importRoomKeys(keys, opts);
    }

    /**
     * Force a re-check of the local key backup status against
     * what's on the server.
     *
     * @returns Object with backup info (as returned by
     *     getKeyBackupVersion) in backupInfo and
     *     trust information (as returned by isKeyBackupTrusted)
     *     in trustInfo.
     */
    public checkKeyBackup(): Promise<IKeyBackupCheck | null> {
        if (!this.crypto) {
            throw new Error("End-to-end encryption disabled");
        }
        return this.crypto.backupManager.checkKeyBackup();
    }

    /**
     * Get information about the current key backup.
     * @returns Information object from API or null
     */
    public async getKeyBackupVersion(): Promise<IKeyBackupInfo | null> {
        let res: IKeyBackupInfo;
        try {
            res = await this.http.authedRequest<IKeyBackupInfo>(
                Method.Get,
                "/room_keys/version",
                undefined,
                undefined,
                { prefix: ClientPrefix.V3 },
            );
        } catch (e) {
            if ((<MatrixError>e).errcode === "M_NOT_FOUND") {
                return null;
            } else {
                throw e;
            }
        }
        BackupManager.checkBackupVersion(res);
        return res;
    }

    /**
     * @param info - key backup info dict from getKeyBackupVersion()
     */
    public isKeyBackupTrusted(info: IKeyBackupInfo): Promise<TrustInfo> {
        if (!this.crypto) {
            throw new Error("End-to-end encryption disabled");
        }
        return this.crypto.backupManager.isKeyBackupTrusted(info);
    }

    /**
     * @returns true if the client is configured to back up keys to
     *     the server, otherwise false. If we haven't completed a successful check
     *     of key backup status yet, returns null.
     */
    public getKeyBackupEnabled(): boolean | null {
        if (!this.crypto) {
            throw new Error("End-to-end encryption disabled");
        }
        return this.crypto.backupManager.getKeyBackupEnabled();
    }

    /**
     * Enable backing up of keys, using data previously returned from
     * getKeyBackupVersion.
     *
     * @param info - Backup information object as returned by getKeyBackupVersion
     * @returns Promise which resolves when complete.
     */
    public enableKeyBackup(info: IKeyBackupInfo): Promise<void> {
        if (!this.crypto) {
            throw new Error("End-to-end encryption disabled");
        }

        return this.crypto.backupManager.enableKeyBackup(info);
    }

    /**
     * Disable backing up of keys.
     */
    public disableKeyBackup(): void {
        if (!this.crypto) {
            throw new Error("End-to-end encryption disabled");
        }

        this.crypto.backupManager.disableKeyBackup();
    }

    /**
     * Set up the data required to create a new backup version.  The backup version
     * will not be created and enabled until createKeyBackupVersion is called.
     *
     * @param password - Passphrase string that can be entered by the user
     *     when restoring the backup as an alternative to entering the recovery key.
     *     Optional.
     *
     * @returns Object that can be passed to createKeyBackupVersion and
     *     additionally has a 'recovery_key' member with the user-facing recovery key string.
     */
    public async prepareKeyBackupVersion(
        password?: string | Uint8Array | null,
        opts: IKeyBackupPrepareOpts = { secureSecretStorage: false },
    ): Promise<Pick<IPreparedKeyBackupVersion, "algorithm" | "auth_data" | "recovery_key">> {
        if (!this.crypto) {
            throw new Error("End-to-end encryption disabled");
        }

        // eslint-disable-next-line camelcase
        const { algorithm, auth_data, recovery_key, privateKey } =
            await this.crypto.backupManager.prepareKeyBackupVersion(password);

        if (opts.secureSecretStorage) {
            await this.secretStorage.store("m.megolm_backup.v1", encodeBase64(privateKey));
            logger.info("Key backup private key stored in secret storage");
        }

        return {
            algorithm,
            /* eslint-disable camelcase */
            auth_data,
            recovery_key,
            /* eslint-enable camelcase */
        };
    }

    /**
     * Check whether the key backup private key is stored in secret storage.
     * @returns map of key name to key info the secret is
     *     encrypted with, or null if it is not present or not encrypted with a
     *     trusted key
     */
    public isKeyBackupKeyStored(): Promise<Record<string, SecretStorageKeyDescription> | null> {
        return Promise.resolve(this.secretStorage.isStored("m.megolm_backup.v1"));
    }

    /**
     * Create a new key backup version and enable it, using the information return
     * from prepareKeyBackupVersion.
     *
     * @param info - Info object from prepareKeyBackupVersion
     * @returns Object with 'version' param indicating the version created
     */
    public async createKeyBackupVersion(info: IKeyBackupInfo): Promise<IKeyBackupInfo> {
        if (!this.crypto) {
            throw new Error("End-to-end encryption disabled");
        }

        await this.crypto.backupManager.createKeyBackupVersion(info);

        const data = {
            algorithm: info.algorithm,
            auth_data: info.auth_data,
        };

        // Sign the backup auth data with the device key for backwards compat with
        // older devices with cross-signing. This can probably go away very soon in
        // favour of just signing with the cross-singing master key.
        // XXX: Private member access
        await this.crypto.signObject(data.auth_data);

        if (
            this.cryptoCallbacks.getCrossSigningKey &&
            // XXX: Private member access
            this.crypto.crossSigningInfo.getId()
        ) {
            // now also sign the auth data with the cross-signing master key
            // we check for the callback explicitly here because we still want to be able
            // to create an un-cross-signed key backup if there is a cross-signing key but
            // no callback supplied.
            // XXX: Private member access
            await this.crypto.crossSigningInfo.signObject(data.auth_data, "master");
        }

        const res = await this.http.authedRequest<IKeyBackupInfo>(Method.Post, "/room_keys/version", undefined, data, {
            prefix: ClientPrefix.V3,
        });

        // We could assume everything's okay and enable directly, but this ensures
        // we run the same signature verification that will be used for future
        // sessions.
        await this.checkKeyBackup();
        if (!this.getKeyBackupEnabled()) {
            logger.error("Key backup not usable even though we just created it");
        }

        return res;
    }

    public async deleteKeyBackupVersion(version: string): Promise<void> {
        if (!this.crypto) {
            throw new Error("End-to-end encryption disabled");
        }

        // If we're currently backing up to this backup... stop.
        // (We start using it automatically in createKeyBackupVersion
        // so this is symmetrical).
        if (this.crypto.backupManager.version) {
            this.crypto.backupManager.disableKeyBackup();
        }

        const path = utils.encodeUri("/room_keys/version/$version", {
            $version: version,
        });

        await this.http.authedRequest(Method.Delete, path, undefined, undefined, { prefix: ClientPrefix.V3 });
    }

    private makeKeyBackupPath(roomId: undefined, sessionId: undefined, version?: string): IKeyBackupPath;
    private makeKeyBackupPath(roomId: string, sessionId: undefined, version?: string): IKeyBackupPath;
    private makeKeyBackupPath(roomId: string, sessionId: string, version?: string): IKeyBackupPath;
    private makeKeyBackupPath(roomId?: string, sessionId?: string, version?: string): IKeyBackupPath {
        let path: string;
        if (sessionId !== undefined) {
            path = utils.encodeUri("/room_keys/keys/$roomId/$sessionId", {
                $roomId: roomId!,
                $sessionId: sessionId,
            });
        } else if (roomId !== undefined) {
            path = utils.encodeUri("/room_keys/keys/$roomId", {
                $roomId: roomId,
            });
        } else {
            path = "/room_keys/keys";
        }
        const queryData = version === undefined ? undefined : { version };
        return { path, queryData };
    }

    /**
     * Back up session keys to the homeserver.
     * @param roomId - ID of the room that the keys are for Optional.
     * @param sessionId - ID of the session that the keys are for Optional.
     * @param version - backup version Optional.
     * @param data - Object keys to send
     * @returns a promise that will resolve when the keys
     * are uploaded
     */
    public sendKeyBackup(
        roomId: undefined,
        sessionId: undefined,
        version: string | undefined,
        data: IKeyBackup,
    ): Promise<void>;
    public sendKeyBackup(
        roomId: string,
        sessionId: undefined,
        version: string | undefined,
        data: IKeyBackup,
    ): Promise<void>;
    public sendKeyBackup(
        roomId: string,
        sessionId: string,
        version: string | undefined,
        data: IKeyBackup,
    ): Promise<void>;
    public async sendKeyBackup(
        roomId: string | undefined,
        sessionId: string | undefined,
        version: string | undefined,
        data: IKeyBackup,
    ): Promise<void> {
        if (!this.crypto) {
            throw new Error("End-to-end encryption disabled");
        }

        const path = this.makeKeyBackupPath(roomId!, sessionId!, version);
        await this.http.authedRequest(Method.Put, path.path, path.queryData, data, { prefix: ClientPrefix.V3 });
    }

    /**
     * Marks all group sessions as needing to be backed up and schedules them to
     * upload in the background as soon as possible.
     */
    public async scheduleAllGroupSessionsForBackup(): Promise<void> {
        if (!this.crypto) {
            throw new Error("End-to-end encryption disabled");
        }

        await this.crypto.backupManager.scheduleAllGroupSessionsForBackup();
    }

    /**
     * Marks all group sessions as needing to be backed up without scheduling
     * them to upload in the background.
     * @returns Promise which resolves to the number of sessions requiring a backup.
     */
    public flagAllGroupSessionsForBackup(): Promise<number> {
        if (!this.crypto) {
            throw new Error("End-to-end encryption disabled");
        }

        return this.crypto.backupManager.flagAllGroupSessionsForBackup();
    }

    public isValidRecoveryKey(recoveryKey: string): boolean {
        try {
            decodeRecoveryKey(recoveryKey);
            return true;
        } catch (e) {
            return false;
        }
    }

    /**
     * Get the raw key for a key backup from the password
     * Used when migrating key backups into SSSS
     *
     * The cross-signing API is currently UNSTABLE and may change without notice.
     *
     * @param password - Passphrase
     * @param backupInfo - Backup metadata from `checkKeyBackup`
     * @returns key backup key
     */
    public keyBackupKeyFromPassword(password: string, backupInfo: IKeyBackupInfo): Promise<Uint8Array> {
        return keyFromAuthData(backupInfo.auth_data, password);
    }

    /**
     * Get the raw key for a key backup from the recovery key
     * Used when migrating key backups into SSSS
     *
     * The cross-signing API is currently UNSTABLE and may change without notice.
     *
     * @param recoveryKey - The recovery key
     * @returns key backup key
     */
    public keyBackupKeyFromRecoveryKey(recoveryKey: string): Uint8Array {
        return decodeRecoveryKey(recoveryKey);
    }

    /**
     * Restore from an existing key backup via a passphrase.
     *
     * @param password - Passphrase
     * @param targetRoomId - Room ID to target a specific room.
     * Restores all rooms if omitted.
     * @param targetSessionId - Session ID to target a specific session.
     * Restores all sessions if omitted.
     * @param backupInfo - Backup metadata from `checkKeyBackup`
     * @param opts - Optional params such as callbacks
     * @returns Status of restoration with `total` and `imported`
     * key counts.
     */
    public async restoreKeyBackupWithPassword(
        password: string,
        targetRoomId: undefined,
        targetSessionId: undefined,
        backupInfo: IKeyBackupInfo,
        opts: IKeyBackupRestoreOpts,
    ): Promise<IKeyBackupRestoreResult>;
    public async restoreKeyBackupWithPassword(
        password: string,
        targetRoomId: string,
        targetSessionId: undefined,
        backupInfo: IKeyBackupInfo,
        opts: IKeyBackupRestoreOpts,
    ): Promise<IKeyBackupRestoreResult>;
    public async restoreKeyBackupWithPassword(
        password: string,
        targetRoomId: string,
        targetSessionId: string,
        backupInfo: IKeyBackupInfo,
        opts: IKeyBackupRestoreOpts,
    ): Promise<IKeyBackupRestoreResult>;
    public async restoreKeyBackupWithPassword(
        password: string,
        targetRoomId: string | undefined,
        targetSessionId: string | undefined,
        backupInfo: IKeyBackupInfo,
        opts: IKeyBackupRestoreOpts,
    ): Promise<IKeyBackupRestoreResult> {
        const privKey = await keyFromAuthData(backupInfo.auth_data, password);
        return this.restoreKeyBackup(privKey, targetRoomId!, targetSessionId!, backupInfo, opts);
    }

    /**
     * Restore from an existing key backup via a private key stored in secret
     * storage.
     *
     * @param backupInfo - Backup metadata from `checkKeyBackup`
     * @param targetRoomId - Room ID to target a specific room.
     * Restores all rooms if omitted.
     * @param targetSessionId - Session ID to target a specific session.
     * Restores all sessions if omitted.
     * @param opts - Optional params such as callbacks
     * @returns Status of restoration with `total` and `imported`
     * key counts.
     */
    public async restoreKeyBackupWithSecretStorage(
        backupInfo: IKeyBackupInfo,
        targetRoomId?: string,
        targetSessionId?: string,
        opts?: IKeyBackupRestoreOpts,
    ): Promise<IKeyBackupRestoreResult> {
        if (!this.crypto) {
            throw new Error("End-to-end encryption disabled");
        }
        const storedKey = await this.secretStorage.get("m.megolm_backup.v1");

        // ensure that the key is in the right format.  If not, fix the key and
        // store the fixed version
        const fixedKey = fixBackupKey(storedKey);
        if (fixedKey) {
            const keys = await this.secretStorage.getKey();
            await this.secretStorage.store("m.megolm_backup.v1", fixedKey, [keys![0]]);
        }

        const privKey = decodeBase64(fixedKey || storedKey!);
        return this.restoreKeyBackup(privKey, targetRoomId!, targetSessionId!, backupInfo, opts);
    }

    /**
     * Restore from an existing key backup via an encoded recovery key.
     *
     * @param recoveryKey - Encoded recovery key
     * @param targetRoomId - Room ID to target a specific room.
     * Restores all rooms if omitted.
     * @param targetSessionId - Session ID to target a specific session.
     * Restores all sessions if omitted.
     * @param backupInfo - Backup metadata from `checkKeyBackup`
     * @param opts - Optional params such as callbacks

     * @returns Status of restoration with `total` and `imported`
     * key counts.
     */
    public restoreKeyBackupWithRecoveryKey(
        recoveryKey: string,
        targetRoomId: undefined,
        targetSessionId: undefined,
        backupInfo: IKeyBackupInfo,
        opts?: IKeyBackupRestoreOpts,
    ): Promise<IKeyBackupRestoreResult>;
    public restoreKeyBackupWithRecoveryKey(
        recoveryKey: string,
        targetRoomId: string,
        targetSessionId: undefined,
        backupInfo: IKeyBackupInfo,
        opts?: IKeyBackupRestoreOpts,
    ): Promise<IKeyBackupRestoreResult>;
    public restoreKeyBackupWithRecoveryKey(
        recoveryKey: string,
        targetRoomId: string,
        targetSessionId: string,
        backupInfo: IKeyBackupInfo,
        opts?: IKeyBackupRestoreOpts,
    ): Promise<IKeyBackupRestoreResult>;
    public restoreKeyBackupWithRecoveryKey(
        recoveryKey: string,
        targetRoomId: string | undefined,
        targetSessionId: string | undefined,
        backupInfo: IKeyBackupInfo,
        opts?: IKeyBackupRestoreOpts,
    ): Promise<IKeyBackupRestoreResult> {
        const privKey = decodeRecoveryKey(recoveryKey);
        return this.restoreKeyBackup(privKey, targetRoomId!, targetSessionId!, backupInfo, opts);
    }

    public async restoreKeyBackupWithCache(
        targetRoomId: undefined,
        targetSessionId: undefined,
        backupInfo: IKeyBackupInfo,
        opts?: IKeyBackupRestoreOpts,
    ): Promise<IKeyBackupRestoreResult>;
    public async restoreKeyBackupWithCache(
        targetRoomId: string,
        targetSessionId: undefined,
        backupInfo: IKeyBackupInfo,
        opts?: IKeyBackupRestoreOpts,
    ): Promise<IKeyBackupRestoreResult>;
    public async restoreKeyBackupWithCache(
        targetRoomId: string,
        targetSessionId: string,
        backupInfo: IKeyBackupInfo,
        opts?: IKeyBackupRestoreOpts,
    ): Promise<IKeyBackupRestoreResult>;
    public async restoreKeyBackupWithCache(
        targetRoomId: string | undefined,
        targetSessionId: string | undefined,
        backupInfo: IKeyBackupInfo,
        opts?: IKeyBackupRestoreOpts,
    ): Promise<IKeyBackupRestoreResult> {
        if (!this.crypto) {
            throw new Error("End-to-end encryption disabled");
        }
        const privKey = await this.crypto.getSessionBackupPrivateKey();
        if (!privKey) {
            throw new Error("Couldn't get key");
        }
        return this.restoreKeyBackup(privKey, targetRoomId!, targetSessionId!, backupInfo, opts);
    }

    private async restoreKeyBackup(
        privKey: ArrayLike<number>,
        targetRoomId: undefined,
        targetSessionId: undefined,
        backupInfo: IKeyBackupInfo,
        opts?: IKeyBackupRestoreOpts,
    ): Promise<IKeyBackupRestoreResult>;
    private async restoreKeyBackup(
        privKey: ArrayLike<number>,
        targetRoomId: string,
        targetSessionId: undefined,
        backupInfo: IKeyBackupInfo,
        opts?: IKeyBackupRestoreOpts,
    ): Promise<IKeyBackupRestoreResult>;
    private async restoreKeyBackup(
        privKey: ArrayLike<number>,
        targetRoomId: string,
        targetSessionId: string,
        backupInfo: IKeyBackupInfo,
        opts?: IKeyBackupRestoreOpts,
    ): Promise<IKeyBackupRestoreResult>;
    private async restoreKeyBackup(
        privKey: ArrayLike<number>,
        targetRoomId: string | undefined,
        targetSessionId: string | undefined,
        backupInfo: IKeyBackupInfo,
        opts?: IKeyBackupRestoreOpts,
    ): Promise<IKeyBackupRestoreResult> {
        const cacheCompleteCallback = opts?.cacheCompleteCallback;
        const progressCallback = opts?.progressCallback;

        if (!this.crypto) {
            throw new Error("End-to-end encryption disabled");
        }

        let totalKeyCount = 0;
        let keys: IMegolmSessionData[] = [];

        const path = this.makeKeyBackupPath(targetRoomId!, targetSessionId!, backupInfo.version);

        const algorithm = await BackupManager.makeAlgorithm(backupInfo, async () => {
            return privKey;
        });

        const untrusted = algorithm.untrusted;

        try {
            // If the pubkey computed from the private data we've been given
            // doesn't match the one in the auth_data, the user has entered
            // a different recovery key / the wrong passphrase.
            if (!(await algorithm.keyMatches(privKey))) {
                return Promise.reject(new MatrixError({ errcode: MatrixClient.RESTORE_BACKUP_ERROR_BAD_KEY }));
            }

            // Cache the key, if possible.
            // This is async.
            this.crypto
                .storeSessionBackupPrivateKey(privKey)
                .catch((e) => {
                    logger.warn("Error caching session backup key:", e);
                })
                .then(cacheCompleteCallback);

            if (progressCallback) {
                progressCallback({
                    stage: "fetch",
                });
            }

            const res = await this.http.authedRequest<IRoomsKeysResponse | IRoomKeysResponse | IKeyBackupSession>(
                Method.Get,
                path.path,
                path.queryData,
                undefined,
                { prefix: ClientPrefix.V3 },
            );

            if ((res as IRoomsKeysResponse).rooms) {
                const rooms = (res as IRoomsKeysResponse).rooms;
                for (const [roomId, roomData] of Object.entries(rooms)) {
                    if (!roomData.sessions) continue;

                    totalKeyCount += Object.keys(roomData.sessions).length;
                    const roomKeys = await algorithm.decryptSessions(roomData.sessions);
                    for (const k of roomKeys) {
                        k.room_id = roomId;
                        keys.push(k);
                    }
                }
            } else if ((res as IRoomKeysResponse).sessions) {
                const sessions = (res as IRoomKeysResponse).sessions;
                totalKeyCount = Object.keys(sessions).length;
                keys = await algorithm.decryptSessions(sessions);
                for (const k of keys) {
                    k.room_id = targetRoomId!;
                }
            } else {
                totalKeyCount = 1;
                try {
                    const [key] = await algorithm.decryptSessions({
                        [targetSessionId!]: res as IKeyBackupSession,
                    });
                    key.room_id = targetRoomId!;
                    key.session_id = targetSessionId!;
                    keys.push(key);
                } catch (e) {
                    logger.log("Failed to decrypt megolm session from backup", e);
                }
            }
        } finally {
            algorithm.free();
        }

        await this.getCrypto()?.importRoomKeys(keys, {
            progressCallback,
            untrusted,
            source: "backup",
        });

        await this.checkKeyBackup();

        return { total: totalKeyCount, imported: keys.length };
    }

    public deleteKeysFromBackup(roomId: undefined, sessionId: undefined, version?: string): Promise<void>;
    public deleteKeysFromBackup(roomId: string, sessionId: undefined, version?: string): Promise<void>;
    public deleteKeysFromBackup(roomId: string, sessionId: string, version?: string): Promise<void>;
    public async deleteKeysFromBackup(roomId?: string, sessionId?: string, version?: string): Promise<void> {
        if (!this.crypto) {
            throw new Error("End-to-end encryption disabled");
        }

        const path = this.makeKeyBackupPath(roomId!, sessionId!, version);
        await this.http.authedRequest(Method.Delete, path.path, path.queryData, undefined, { prefix: ClientPrefix.V3 });
    }

    /**
     * Share shared-history decryption keys with the given users.
     *
     * @param roomId - the room for which keys should be shared.
     * @param userIds - a list of users to share with.  The keys will be sent to
     *     all of the user's current devices.
     */
    public async sendSharedHistoryKeys(roomId: string, userIds: string[]): Promise<void> {
        if (!this.crypto) {
            throw new Error("End-to-end encryption disabled");
        }

        const roomEncryption = this.roomList.getRoomEncryption(roomId);
        if (!roomEncryption) {
            // unknown room, or unencrypted room
            logger.error("Unknown room.  Not sharing decryption keys");
            return;
        }

        const deviceInfos = await this.crypto.downloadKeys(userIds);
        const devicesByUser: Map<string, DeviceInfo[]> = new Map();
        for (const [userId, devices] of deviceInfos) {
            devicesByUser.set(userId, Array.from(devices.values()));
        }

        // XXX: Private member access
        const alg = this.crypto.getRoomDecryptor(roomId, roomEncryption.algorithm);
        if (alg.sendSharedHistoryInboundSessions) {
            await alg.sendSharedHistoryInboundSessions(devicesByUser);
        } else {
            logger.warn("Algorithm does not support sharing previous keys", roomEncryption.algorithm);
        }
    }

    /**
     * Get the config for the media repository.
     * @returns Promise which resolves with an object containing the config.
     */
    public getMediaConfig(): Promise<IMediaConfig> {
        return this.http.authedRequest(Method.Get, "/config", undefined, undefined, {
            prefix: MediaPrefix.R0,
        });
    }

    /**
     * Get the room for the given room ID.
     * This function will return a valid room for any room for which a Room event
     * has been emitted. Note in particular that other events, eg. RoomState.members
     * will be emitted for a room before this function will return the given room.
     * @param roomId - The room ID
     * @returns The Room or null if it doesn't exist or there is no data store.
     */
    public getRoom(roomId: string | undefined): Room | null {
        if (!roomId) {
            return null;
        }
        return this.store.getRoom(roomId);
    }

    /**
     * Retrieve all known rooms.
     * @returns A list of rooms, or an empty list if there is no data store.
     */
    public getRooms(): Room[] {
        return this.store.getRooms();
    }

    /**
     * Retrieve all rooms that should be displayed to the user
     * This is essentially getRooms() with some rooms filtered out, eg. old versions
     * of rooms that have been replaced or (in future) other rooms that have been
     * marked at the protocol level as not to be displayed to the user.
     *
     * @param msc3946ProcessDynamicPredecessor - if true, look for an
     *                                           m.room.predecessor state event and
     *                                           use it if found (MSC3946).
     * @returns A list of rooms, or an empty list if there is no data store.
     */
    public getVisibleRooms(msc3946ProcessDynamicPredecessor = false): Room[] {
        const allRooms = this.store.getRooms();

        const replacedRooms = new Set();
        for (const r of allRooms) {
            const predecessor = r.findPredecessor(msc3946ProcessDynamicPredecessor)?.roomId;
            if (predecessor) {
                replacedRooms.add(predecessor);
            }
        }

        return allRooms.filter((r) => {
            const tombstone = r.currentState.getStateEvents(EventType.RoomTombstone, "");
            if (tombstone && replacedRooms.has(r.roomId)) {
                return false;
            }
            return true;
        });
    }

    /**
     * Retrieve a user.
     * @param userId - The user ID to retrieve.
     * @returns A user or null if there is no data store or the user does
     * not exist.
     */
    public getUser(userId: string): User | null {
        return this.store.getUser(userId);
    }

    /**
     * Retrieve all known users.
     * @returns A list of users, or an empty list if there is no data store.
     */
    public getUsers(): User[] {
        return this.store.getUsers();
    }

    /**
     * Set account data event for the current user.
     * It will retry the request up to 5 times.
     * @param eventType - The event type
     * @param content - the contents object for the event
     * @returns Promise which resolves: an empty object
     * @returns Rejects: with an error response.
     */
    public setAccountData(eventType: EventType | string, content: IContent): Promise<{}> {
        const path = utils.encodeUri("/user/$userId/account_data/$type", {
            $userId: this.credentials.userId!,
            $type: eventType,
        });
        return retryNetworkOperation(5, () => {
            return this.http.authedRequest(Method.Put, path, undefined, content);
        });
    }

    /**
     * Get account data event of given type for the current user.
     * @param eventType - The event type
     * @returns The contents of the given account data event
     */
    public getAccountData(eventType: string): MatrixEvent | undefined {
        return this.store.getAccountData(eventType);
    }

    /**
     * Get account data event of given type for the current user. This variant
     * gets account data directly from the homeserver if the local store is not
     * ready, which can be useful very early in startup before the initial sync.
     * @param eventType - The event type
     * @returns Promise which resolves: The contents of the given account data event.
     * @returns Rejects: with an error response.
     */
    public async getAccountDataFromServer<T extends { [k: string]: any }>(eventType: string): Promise<T | null> {
        if (this.isInitialSyncComplete()) {
            const event = this.store.getAccountData(eventType);
            if (!event) {
                return null;
            }
            // The network version below returns just the content, so this branch
            // does the same to match.
            return event.getContent<T>();
        }
        const path = utils.encodeUri("/user/$userId/account_data/$type", {
            $userId: this.credentials.userId!,
            $type: eventType,
        });
        try {
            return await this.http.authedRequest(Method.Get, path);
        } catch (e) {
            if ((<MatrixError>e).data?.errcode === "M_NOT_FOUND") {
                return null;
            }
            throw e;
        }
    }

    public async deleteAccountData(eventType: string): Promise<void> {
        const msc3391DeleteAccountDataServerSupport = this.canSupport.get(Feature.AccountDataDeletion);
        // if deletion is not supported overwrite with empty content
        if (msc3391DeleteAccountDataServerSupport === ServerSupport.Unsupported) {
            await this.setAccountData(eventType, {});
            return;
        }
        const path = utils.encodeUri("/user/$userId/account_data/$type", {
            $userId: this.getSafeUserId(),
            $type: eventType,
        });
        const options =
            msc3391DeleteAccountDataServerSupport === ServerSupport.Unstable
                ? { prefix: "/_matrix/client/unstable/org.matrix.msc3391" }
                : undefined;
        return await this.http.authedRequest(Method.Delete, path, undefined, undefined, options);
    }

    /**
     * Gets the users that are ignored by this client
     * @returns The array of users that are ignored (empty if none)
     */
    public getIgnoredUsers(): string[] {
        const event = this.getAccountData("m.ignored_user_list");
        if (!event || !event.getContent() || !event.getContent()["ignored_users"]) return [];
        return Object.keys(event.getContent()["ignored_users"]);
    }

    /**
     * Sets the users that the current user should ignore.
     * @param userIds - the user IDs to ignore
     * @returns Promise which resolves: an empty object
     * @returns Rejects: with an error response.
     */
    public setIgnoredUsers(userIds: string[]): Promise<{}> {
        const content = { ignored_users: {} as Record<string, object> };
        userIds.forEach((u) => {
            content.ignored_users[u] = {};
        });
        return this.setAccountData("m.ignored_user_list", content);
    }

    /**
     * Gets whether or not a specific user is being ignored by this client.
     * @param userId - the user ID to check
     * @returns true if the user is ignored, false otherwise
     */
    public isUserIgnored(userId: string): boolean {
        return this.getIgnoredUsers().includes(userId);
    }

    /**
     * Join a room. If you have already joined the room, this will no-op.
     * @param roomIdOrAlias - The room ID or room alias to join.
     * @param opts - Options when joining the room.
     * @returns Promise which resolves: Room object.
     * @returns Rejects: with an error response.
     */
    public async joinRoom(roomIdOrAlias: string, opts: IJoinRoomOpts = {}): Promise<Room> {
        if (opts.syncRoom === undefined) {
            opts.syncRoom = true;
        }

        const room = this.getRoom(roomIdOrAlias);
        if (room?.hasMembershipState(this.credentials.userId!, "join")) {
            return Promise.resolve(room);
        }

        let signPromise: Promise<IThirdPartySigned | void> = Promise.resolve();

        if (opts.inviteSignUrl) {
            const url = new URL(opts.inviteSignUrl);
            url.searchParams.set("mxid", this.credentials.userId!);
            signPromise = this.http.requestOtherUrl<IThirdPartySigned>(Method.Post, url);
        }

        const queryString: Record<string, string | string[]> = {};
        if (opts.viaServers) {
            queryString["server_name"] = opts.viaServers;
        }

        const data: IJoinRequestBody = {};
        const signedInviteObj = await signPromise;
        if (signedInviteObj) {
            data.third_party_signed = signedInviteObj;
        }

        const path = utils.encodeUri("/join/$roomid", { $roomid: roomIdOrAlias });
        const res = await this.http.authedRequest<{ room_id: string }>(Method.Post, path, queryString, data);

        const roomId = res.room_id;
        const syncApi = new SyncApi(this, this.clientOpts, this.buildSyncApiOptions());
        const syncRoom = syncApi.createRoom(roomId);
        if (opts.syncRoom) {
            // v2 will do this for us
            // return syncApi.syncRoom(room);
        }
        return syncRoom;
    }

    /**
     * Resend an event. Will also retry any to-device messages waiting to be sent.
     * @param event - The event to resend.
     * @param room - Optional. The room the event is in. Will update the
     * timeline entry if provided.
     * @returns Promise which resolves: to an ISendEventResponse object
     * @returns Rejects: with an error response.
     */
    public resendEvent(event: MatrixEvent, room: Room): Promise<ISendEventResponse> {
        // also kick the to-device queue to retry
        this.toDeviceMessageQueue.sendQueue();

        this.updatePendingEventStatus(room, event, EventStatus.SENDING);
        return this.encryptAndSendEvent(room, event);
    }

    /**
     * Cancel a queued or unsent event.
     *
     * @param event -   Event to cancel
     * @throws Error if the event is not in QUEUED, NOT_SENT or ENCRYPTING state
     */
    public cancelPendingEvent(event: MatrixEvent): void {
        if (![EventStatus.QUEUED, EventStatus.NOT_SENT, EventStatus.ENCRYPTING].includes(event.status!)) {
            throw new Error("cannot cancel an event with status " + event.status);
        }

        // if the event is currently being encrypted then
        if (event.status === EventStatus.ENCRYPTING) {
            this.pendingEventEncryption.delete(event.getId()!);
        } else if (this.scheduler && event.status === EventStatus.QUEUED) {
            // tell the scheduler to forget about it, if it's queued
            this.scheduler.removeEventFromQueue(event);
        }

        // then tell the room about the change of state, which will remove it
        // from the room's list of pending events.
        const room = this.getRoom(event.getRoomId());
        this.updatePendingEventStatus(room, event, EventStatus.CANCELLED);
    }

    /**
     * @returns Promise which resolves: TODO
     * @returns Rejects: with an error response.
     */
    public setRoomName(roomId: string, name: string): Promise<ISendEventResponse> {
        return this.sendStateEvent(roomId, EventType.RoomName, { name: name });
    }

    /**
     * @param htmlTopic - Optional.
     * @returns Promise which resolves: TODO
     * @returns Rejects: with an error response.
     */
    public setRoomTopic(roomId: string, topic: string, htmlTopic?: string): Promise<ISendEventResponse> {
        const content = ContentHelpers.makeTopicContent(topic, htmlTopic);
        return this.sendStateEvent(roomId, EventType.RoomTopic, content);
    }

    /**
     * @returns Promise which resolves: to an object keyed by tagId with objects containing a numeric order field.
     * @returns Rejects: with an error response.
     */
    public getRoomTags(roomId: string): Promise<ITagsResponse> {
        const path = utils.encodeUri("/user/$userId/rooms/$roomId/tags", {
            $userId: this.credentials.userId!,
            $roomId: roomId,
        });
        return this.http.authedRequest(Method.Get, path);
    }

    /**
     * @param tagName - name of room tag to be set
     * @param metadata - associated with that tag to be stored
     * @returns Promise which resolves: to an empty object
     * @returns Rejects: with an error response.
     */
    public setRoomTag(roomId: string, tagName: string, metadata: ITagMetadata = {}): Promise<{}> {
        const path = utils.encodeUri("/user/$userId/rooms/$roomId/tags/$tag", {
            $userId: this.credentials.userId!,
            $roomId: roomId,
            $tag: tagName,
        });
        return this.http.authedRequest(Method.Put, path, undefined, metadata);
    }

    /**
     * @param tagName - name of room tag to be removed
     * @returns Promise which resolves: to an empty object
     * @returns Rejects: with an error response.
     */
    public deleteRoomTag(roomId: string, tagName: string): Promise<{}> {
        const path = utils.encodeUri("/user/$userId/rooms/$roomId/tags/$tag", {
            $userId: this.credentials.userId!,
            $roomId: roomId,
            $tag: tagName,
        });
        return this.http.authedRequest(Method.Delete, path);
    }

    /**
     * @param eventType - event type to be set
     * @param content - event content
     * @returns Promise which resolves: to an empty object `{}`
     * @returns Rejects: with an error response.
     */
    public setRoomAccountData(roomId: string, eventType: string, content: Record<string, any>): Promise<{}> {
        const path = utils.encodeUri("/user/$userId/rooms/$roomId/account_data/$type", {
            $userId: this.credentials.userId!,
            $roomId: roomId,
            $type: eventType,
        });
        return this.http.authedRequest(Method.Put, path, undefined, content);
    }

    /**
     * Set a power level to one or multiple users.
     * Will apply changes atop of current power level event from local state if running & synced, falling back
     * to fetching latest from the `/state/` API.
     * @param roomId - the room to update power levels in
     * @param userId - the ID of the user or users to update power levels of
     * @param powerLevel - the numeric power level to update given users to
     * @param event - deprecated and no longer used.
     * @returns Promise which resolves: to an ISendEventResponse object
     * @returns Rejects: with an error response.
     */
    public async setPowerLevel(
        roomId: string,
        userId: string | string[],
        powerLevel: number | undefined,
        /**
         * @deprecated no longer needed, unused.
         */
        event?: MatrixEvent | null,
    ): Promise<ISendEventResponse> {
        let content: IPowerLevelsContent | undefined;
        if (this.clientRunning && this.isInitialSyncComplete()) {
            content = this.getRoom(roomId)?.currentState?.getStateEvents(EventType.RoomPowerLevels, "")?.getContent();
        }
        if (!content) {
            try {
                content = await this.getStateEvent(roomId, EventType.RoomPowerLevels, "");
            } catch (e) {
                // It is possible for a Matrix room to not have a power levels event
                if (e instanceof MatrixError && e.errcode === "M_NOT_FOUND") {
                    content = {};
                } else {
                    throw e;
                }
            }
        }

        // take a copy of the content to ensure we don't corrupt
        // existing client state with a failed power level change
        content = utils.deepCopy(content);

        if (!content?.users) {
            content.users = {};
        }
        const users = Array.isArray(userId) ? userId : [userId];
        for (const user of users) {
            if (powerLevel == null) {
                delete content.users[user];
            } else {
                content.users[user] = powerLevel;
            }
        }

        return this.sendStateEvent(roomId, EventType.RoomPowerLevels, content, "");
    }

    /**
     * Create an m.beacon_info event
     * @returns
     */
    // eslint-disable-next-line @typescript-eslint/naming-convention
    public async unstable_createLiveBeacon(
        roomId: Room["roomId"],
        beaconInfoContent: MBeaconInfoEventContent,
    ): Promise<ISendEventResponse> {
        return this.unstable_setLiveBeacon(roomId, beaconInfoContent);
    }

    /**
     * Upsert a live beacon event
     * using a specific m.beacon_info.* event variable type
     * @param roomId - string
     * @returns
     */
    // eslint-disable-next-line @typescript-eslint/naming-convention
    public async unstable_setLiveBeacon(
        roomId: string,
        beaconInfoContent: MBeaconInfoEventContent,
    ): Promise<ISendEventResponse> {
        return this.sendStateEvent(roomId, M_BEACON_INFO.name, beaconInfoContent, this.getUserId()!);
    }

    public sendEvent(roomId: string, eventType: string, content: IContent, txnId?: string): Promise<ISendEventResponse>;
    public sendEvent(
        roomId: string,
        threadId: string | null,
        eventType: string,
        content: IContent,
        txnId?: string,
    ): Promise<ISendEventResponse>;
    public sendEvent(
        roomId: string,
        threadIdOrEventType: string | null,
        eventTypeOrContent: string | IContent,
        contentOrTxnId?: IContent | string,
        txnIdOrVoid?: string,
    ): Promise<ISendEventResponse> {
        let threadId: string | null;
        let eventType: string;
        let content: IContent;
        let txnId: string | undefined;
        if (!threadIdOrEventType?.startsWith(EVENT_ID_PREFIX) && threadIdOrEventType !== null) {
            txnId = contentOrTxnId as string;
            content = eventTypeOrContent as IContent;
            eventType = threadIdOrEventType;
            threadId = null;
        } else {
            txnId = txnIdOrVoid;
            content = contentOrTxnId as IContent;
            eventType = eventTypeOrContent as string;
            threadId = threadIdOrEventType;
        }

        // If we expect that an event is part of a thread but is missing the relation
        // we need to add it manually, as well as the reply fallback
        if (threadId && !content!["m.relates_to"]?.rel_type) {
            const isReply = !!content!["m.relates_to"]?.["m.in_reply_to"];
            content!["m.relates_to"] = {
                ...content!["m.relates_to"],
                rel_type: THREAD_RELATION_TYPE.name,
                event_id: threadId,
                // Set is_falling_back to true unless this is actually intended to be a reply
                is_falling_back: !isReply,
            };
            const thread = this.getRoom(roomId)?.getThread(threadId);
            if (thread && !isReply) {
                content!["m.relates_to"]["m.in_reply_to"] = {
                    event_id:
                        thread
                            .lastReply((ev: MatrixEvent) => {
                                return ev.isRelation(THREAD_RELATION_TYPE.name) && !ev.status;
                            })
                            ?.getId() ?? threadId,
                };
            }
        }

        return this.sendCompleteEvent(roomId, threadId, { type: eventType, content }, txnId);
    }

    /**
     * @param eventObject - An object with the partial structure of an event, to which event_id, user_id, room_id and origin_server_ts will be added.
     * @param txnId - Optional.
     * @returns Promise which resolves: to an empty object `{}`
     * @returns Rejects: with an error response.
     */
    private sendCompleteEvent(
        roomId: string,
        threadId: string | null,
        eventObject: Partial<IEvent>,
        txnId?: string,
    ): Promise<ISendEventResponse> {
        if (!txnId) {
            txnId = this.makeTxnId();
        }

        // We always construct a MatrixEvent when sending because the store and scheduler use them.
        // We'll extract the params back out if it turns out the client has no scheduler or store.
        const localEvent = new MatrixEvent(
            Object.assign(eventObject, {
                event_id: "~" + roomId + ":" + txnId,
                user_id: this.credentials.userId,
                sender: this.credentials.userId,
                room_id: roomId,
                origin_server_ts: new Date().getTime(),
            }),
        );

        const room = this.getRoom(roomId);
        const thread = threadId ? room?.getThread(threadId) : undefined;
        if (thread) {
            localEvent.setThread(thread);
        }

        // set up re-emitter for this new event - this is normally the job of EventMapper but we don't use it here
        this.reEmitter.reEmit(localEvent, [MatrixEventEvent.Replaced, MatrixEventEvent.VisibilityChange]);
        room?.reEmitter.reEmit(localEvent, [MatrixEventEvent.BeforeRedaction]);

        // if this is a relation or redaction of an event
        // that hasn't been sent yet (e.g. with a local id starting with a ~)
        // then listen for the remote echo of that event so that by the time
        // this event does get sent, we have the correct event_id
        const targetId = localEvent.getAssociatedId();
        if (targetId?.startsWith("~")) {
            const target = room?.getPendingEvents().find((e) => e.getId() === targetId);
            target?.once(MatrixEventEvent.LocalEventIdReplaced, () => {
                localEvent.updateAssociatedId(target.getId()!);
            });
        }

        const type = localEvent.getType();
        logger.log(`sendEvent of type ${type} in ${roomId} with txnId ${txnId}`);

        localEvent.setTxnId(txnId);
        localEvent.setStatus(EventStatus.SENDING);

        // add this event immediately to the local store as 'sending'.
        room?.addPendingEvent(localEvent, txnId);

        // addPendingEvent can change the state to NOT_SENT if it believes
        // that there's other events that have failed. We won't bother to
        // try sending the event if the state has changed as such.
        if (localEvent.status === EventStatus.NOT_SENT) {
            return Promise.reject(new Error("Event blocked by other events not yet sent"));
        }

        return this.encryptAndSendEvent(room, localEvent);
    }

    /**
     * encrypts the event if necessary; adds the event to the queue, or sends it; marks the event as sent/unsent
     * @returns returns a promise which resolves with the result of the send request
     */
    protected encryptAndSendEvent(room: Room | null, event: MatrixEvent): Promise<ISendEventResponse> {
        let cancelled = false;
        // Add an extra Promise.resolve() to turn synchronous exceptions into promise rejections,
        // so that we can handle synchronous and asynchronous exceptions with the
        // same code path.
        return Promise.resolve()
            .then(() => {
                const encryptionPromise = this.encryptEventIfNeeded(event, room ?? undefined);
                if (!encryptionPromise) return null; // doesn't need encryption

                this.pendingEventEncryption.set(event.getId()!, encryptionPromise);
                this.updatePendingEventStatus(room, event, EventStatus.ENCRYPTING);
                return encryptionPromise.then(() => {
                    if (!this.pendingEventEncryption.has(event.getId()!)) {
                        // cancelled via MatrixClient::cancelPendingEvent
                        cancelled = true;
                        return;
                    }
                    this.updatePendingEventStatus(room, event, EventStatus.SENDING);
                });
            })
            .then(() => {
                if (cancelled) return {} as ISendEventResponse;
                let promise: Promise<ISendEventResponse> | null = null;
                if (this.scheduler) {
                    // if this returns a promise then the scheduler has control now and will
                    // resolve/reject when it is done. Internally, the scheduler will invoke
                    // processFn which is set to this._sendEventHttpRequest so the same code
                    // path is executed regardless.
                    promise = this.scheduler.queueEvent(event);
                    if (promise && this.scheduler.getQueueForEvent(event)!.length > 1) {
                        // event is processed FIFO so if the length is 2 or more we know
                        // this event is stuck behind an earlier event.
                        this.updatePendingEventStatus(room, event, EventStatus.QUEUED);
                    }
                }

                if (!promise) {
                    promise = this.sendEventHttpRequest(event);
                    if (room) {
                        promise = promise.then((res) => {
                            room.updatePendingEvent(event, EventStatus.SENT, res["event_id"]);
                            return res;
                        });
                    }
                }

                return promise;
            })
            .catch((err) => {
                logger.error("Error sending event", err.stack || err);
                try {
                    // set the error on the event before we update the status:
                    // updating the status emits the event, so the state should be
                    // consistent at that point.
                    event.error = err;
                    this.updatePendingEventStatus(room, event, EventStatus.NOT_SENT);
                } catch (e) {
                    logger.error("Exception in error handler!", (<Error>e).stack || err);
                }
                if (err instanceof MatrixError) {
                    err.event = event;
                }
                throw err;
            });
    }

    private encryptEventIfNeeded(event: MatrixEvent, room?: Room): Promise<void> | null {
        if (event.isEncrypted()) {
            // this event has already been encrypted; this happens if the
            // encryption step succeeded, but the send step failed on the first
            // attempt.
            return null;
        }

        if (event.isRedaction()) {
            // Redactions do not support encryption in the spec at this time,
            // whilst it mostly worked in some clients, it wasn't compliant.
            return null;
        }

        if (!room || !this.isRoomEncrypted(event.getRoomId()!)) {
            return null;
        }

        if (!this.cryptoBackend && this.usingExternalCrypto) {
            // The client has opted to allow sending messages to encrypted
            // rooms even if the room is encrypted, and we haven't setup
            // crypto. This is useful for users of matrix-org/pantalaimon
            return null;
        }

        if (event.getType() === EventType.Reaction) {
            // For reactions, there is a very little gained by encrypting the entire
            // event, as relation data is already kept in the clear. Event
            // encryption for a reaction effectively only obscures the event type,
            // but the purpose is still obvious from the relation data, so nothing
            // is really gained. It also causes quite a few problems, such as:
            //   * triggers notifications via default push rules
            //   * prevents server-side bundling for reactions
            // The reaction key / content / emoji value does warrant encrypting, but
            // this will be handled separately by encrypting just this value.
            // See https://github.com/matrix-org/matrix-doc/pull/1849#pullrequestreview-248763642
            return null;
        }

        if (!this.cryptoBackend) {
            throw new Error("This room is configured to use encryption, but your client does not support encryption.");
        }

        return this.cryptoBackend.encryptEvent(event, room);
    }

    /**
     * Returns the eventType that should be used taking encryption into account
     * for a given eventType.
     * @param roomId - the room for the events `eventType` relates to
     * @param eventType - the event type
     * @returns the event type taking encryption into account
     */
    private getEncryptedIfNeededEventType(
        roomId: string,
        eventType?: EventType | string | null,
    ): EventType | string | null | undefined {
        if (eventType === EventType.Reaction) return eventType;
        return this.isRoomEncrypted(roomId) ? EventType.RoomMessageEncrypted : eventType;
    }

    protected updatePendingEventStatus(room: Room | null, event: MatrixEvent, newStatus: EventStatus): void {
        if (room) {
            room.updatePendingEvent(event, newStatus);
        } else {
            event.setStatus(newStatus);
        }
    }

    private sendEventHttpRequest(event: MatrixEvent): Promise<ISendEventResponse> {
        let txnId = event.getTxnId();
        if (!txnId) {
            txnId = this.makeTxnId();
            event.setTxnId(txnId);
        }

        const pathParams = {
            $roomId: event.getRoomId()!,
            $eventType: event.getWireType(),
            $stateKey: event.getStateKey()!,
            $txnId: txnId,
        };

        let path: string;

        if (event.isState()) {
            let pathTemplate = "/rooms/$roomId/state/$eventType";
            if (event.getStateKey() && event.getStateKey()!.length > 0) {
                pathTemplate = "/rooms/$roomId/state/$eventType/$stateKey";
            }
            path = utils.encodeUri(pathTemplate, pathParams);
        } else if (event.isRedaction()) {
            const pathTemplate = `/rooms/$roomId/redact/$redactsEventId/$txnId`;
            path = utils.encodeUri(pathTemplate, {
                $redactsEventId: event.event.redacts!,
                ...pathParams,
            });
        } else {
            path = utils.encodeUri("/rooms/$roomId/send/$eventType/$txnId", pathParams);
        }

        return this.http
            .authedRequest<ISendEventResponse>(Method.Put, path, undefined, event.getWireContent())
            .then((res) => {
                logger.log(`Event sent to ${event.getRoomId()} with event id ${res.event_id}`);
                return res;
            });
    }

    /**
     * @param txnId -  transaction id. One will be made up if not supplied.
     * @param opts - Redact options
     * @returns Promise which resolves: TODO
     * @returns Rejects: with an error response.
     * @throws Error if called with `with_rel_types` (MSC3912) but the server does not support it.
     *         Callers should check whether the server supports MSC3912 via `MatrixClient.canSupport`.
     */
    public redactEvent(
        roomId: string,
        eventId: string,
        txnId?: string | undefined,
        opts?: IRedactOpts,
    ): Promise<ISendEventResponse>;
    public redactEvent(
        roomId: string,
        threadId: string | null,
        eventId: string,
        txnId?: string | undefined,
        opts?: IRedactOpts,
    ): Promise<ISendEventResponse>;
    public redactEvent(
        roomId: string,
        threadId: string | null,
        eventId?: string,
        txnId?: string | IRedactOpts,
        opts?: IRedactOpts,
    ): Promise<ISendEventResponse> {
        if (!eventId?.startsWith(EVENT_ID_PREFIX)) {
            opts = txnId as IRedactOpts;
            txnId = eventId;
            eventId = threadId!;
            threadId = null;
        }
        const reason = opts?.reason;
        const content: IContent = { reason };

        if (opts?.with_rel_types !== undefined) {
            if (this.canSupport.get(Feature.RelationBasedRedactions) === ServerSupport.Unsupported) {
                throw new Error(
                    "Server does not support relation based redactions " +
                        `roomId ${roomId} eventId ${eventId} txnId: ${txnId} threadId ${threadId}`,
                );
            }

            const withRelTypesPropName =
                this.canSupport.get(Feature.RelationBasedRedactions) === ServerSupport.Stable
                    ? MSC3912_RELATION_BASED_REDACTIONS_PROP.stable!
                    : MSC3912_RELATION_BASED_REDACTIONS_PROP.unstable!;

            content[withRelTypesPropName] = opts.with_rel_types;
        }

        return this.sendCompleteEvent(
            roomId,
            threadId,
            {
                type: EventType.RoomRedaction,
                content,
                redacts: eventId,
            },
            txnId as string,
        );
    }

    /**
     * @param txnId - Optional.
     * @returns Promise which resolves: to an ISendEventResponse object
     * @returns Rejects: with an error response.
     */
    public sendMessage(roomId: string, content: IContent, txnId?: string): Promise<ISendEventResponse>;
    public sendMessage(
        roomId: string,
        threadId: string | null,
        content: IContent,
        txnId?: string,
    ): Promise<ISendEventResponse>;
    public sendMessage(
        roomId: string,
        threadId: string | null | IContent,
        content?: IContent | string,
        txnId?: string,
    ): Promise<ISendEventResponse> {
        if (typeof threadId !== "string" && threadId !== null) {
            txnId = content as string;
            content = threadId as IContent;
            threadId = null;
        }

        const eventType: string = EventType.RoomMessage;
        const sendContent: IContent = content as IContent;

        return this.sendEvent(roomId, threadId as string | null, eventType, sendContent, txnId);
    }

    /**
     * @param txnId - Optional.
     * @returns
     * @returns Rejects: with an error response.
     */
    public sendTextMessage(roomId: string, body: string, txnId?: string): Promise<ISendEventResponse>;
    public sendTextMessage(
        roomId: string,
        threadId: string | null,
        body: string,
        txnId?: string,
    ): Promise<ISendEventResponse>;
    public sendTextMessage(
        roomId: string,
        threadId: string | null,
        body: string,
        txnId?: string,
    ): Promise<ISendEventResponse> {
        if (!threadId?.startsWith(EVENT_ID_PREFIX) && threadId !== null) {
            txnId = body;
            body = threadId;
            threadId = null;
        }
        const content = ContentHelpers.makeTextMessage(body);
        return this.sendMessage(roomId, threadId, content, txnId);
    }

    /**
     * @param txnId - Optional.
     * @returns Promise which resolves: to a ISendEventResponse object
     * @returns Rejects: with an error response.
     */
    public sendNotice(roomId: string, body: string, txnId?: string): Promise<ISendEventResponse>;
    public sendNotice(
        roomId: string,
        threadId: string | null,
        body: string,
        txnId?: string,
    ): Promise<ISendEventResponse>;
    public sendNotice(
        roomId: string,
        threadId: string | null,
        body: string,
        txnId?: string,
    ): Promise<ISendEventResponse> {
        if (!threadId?.startsWith(EVENT_ID_PREFIX) && threadId !== null) {
            txnId = body;
            body = threadId;
            threadId = null;
        }
        const content = ContentHelpers.makeNotice(body);
        return this.sendMessage(roomId, threadId, content, txnId);
    }

    /**
     * @param txnId - Optional.
     * @returns Promise which resolves: to a ISendEventResponse object
     * @returns Rejects: with an error response.
     */
    public sendEmoteMessage(roomId: string, body: string, txnId?: string): Promise<ISendEventResponse>;
    public sendEmoteMessage(
        roomId: string,
        threadId: string | null,
        body: string,
        txnId?: string,
    ): Promise<ISendEventResponse>;
    public sendEmoteMessage(
        roomId: string,
        threadId: string | null,
        body: string,
        txnId?: string,
    ): Promise<ISendEventResponse> {
        if (!threadId?.startsWith(EVENT_ID_PREFIX) && threadId !== null) {
            txnId = body;
            body = threadId;
            threadId = null;
        }
        const content = ContentHelpers.makeEmoteMessage(body);
        return this.sendMessage(roomId, threadId, content, txnId);
    }

    /**
     * @returns Promise which resolves: to a ISendEventResponse object
     * @returns Rejects: with an error response.
     */
    public sendImageMessage(roomId: string, url: string, info?: IImageInfo, text?: string): Promise<ISendEventResponse>;
    public sendImageMessage(
        roomId: string,
        threadId: string | null,
        url: string,
        info?: IImageInfo,
        text?: string,
    ): Promise<ISendEventResponse>;
    public sendImageMessage(
        roomId: string,
        threadId: string | null,
        url?: string | IImageInfo,
        info?: IImageInfo | string,
        text = "Image",
    ): Promise<ISendEventResponse> {
        if (!threadId?.startsWith(EVENT_ID_PREFIX) && threadId !== null) {
            text = (info as string) || "Image";
            info = url as IImageInfo;
            url = threadId as string;
            threadId = null;
        }
        const content = {
            msgtype: MsgType.Image,
            url: url,
            info: info,
            body: text,
        };
        return this.sendMessage(roomId, threadId, content);
    }

    /**
     * @returns Promise which resolves: to a ISendEventResponse object
     * @returns Rejects: with an error response.
     */
    public sendStickerMessage(
        roomId: string,
        url: string,
        info?: IImageInfo,
        text?: string,
    ): Promise<ISendEventResponse>;
    public sendStickerMessage(
        roomId: string,
        threadId: string | null,
        url: string,
        info?: IImageInfo,
        text?: string,
    ): Promise<ISendEventResponse>;
    public sendStickerMessage(
        roomId: string,
        threadId: string | null,
        url?: string | IImageInfo,
        info?: IImageInfo | string,
        text = "Sticker",
    ): Promise<ISendEventResponse> {
        if (!threadId?.startsWith(EVENT_ID_PREFIX) && threadId !== null) {
            text = (info as string) || "Sticker";
            info = url as IImageInfo;
            url = threadId as string;
            threadId = null;
        }
        const content = {
            url: url,
            info: info,
            body: text,
        };

        return this.sendEvent(roomId, threadId, EventType.Sticker, content);
    }

    /**
     * @returns Promise which resolves: to a ISendEventResponse object
     * @returns Rejects: with an error response.
     */
    public sendHtmlMessage(roomId: string, body: string, htmlBody: string): Promise<ISendEventResponse>;
    public sendHtmlMessage(
        roomId: string,
        threadId: string | null,
        body: string,
        htmlBody: string,
    ): Promise<ISendEventResponse>;
    public sendHtmlMessage(
        roomId: string,
        threadId: string | null,
        body: string,
        htmlBody?: string,
    ): Promise<ISendEventResponse> {
        if (!threadId?.startsWith(EVENT_ID_PREFIX) && threadId !== null) {
            htmlBody = body as string;
            body = threadId;
            threadId = null;
        }
        const content = ContentHelpers.makeHtmlMessage(body, htmlBody!);
        return this.sendMessage(roomId, threadId, content);
    }

    /**
     * @returns Promise which resolves: to a ISendEventResponse object
     * @returns Rejects: with an error response.
     */
    public sendHtmlNotice(roomId: string, body: string, htmlBody: string): Promise<ISendEventResponse>;
    public sendHtmlNotice(
        roomId: string,
        threadId: string | null,
        body: string,
        htmlBody: string,
    ): Promise<ISendEventResponse>;
    public sendHtmlNotice(
        roomId: string,
        threadId: string | null,
        body: string,
        htmlBody?: string,
    ): Promise<ISendEventResponse> {
        if (!threadId?.startsWith(EVENT_ID_PREFIX) && threadId !== null) {
            htmlBody = body as string;
            body = threadId;
            threadId = null;
        }
        const content = ContentHelpers.makeHtmlNotice(body, htmlBody!);
        return this.sendMessage(roomId, threadId, content);
    }

    /**
     * @returns Promise which resolves: to a ISendEventResponse object
     * @returns Rejects: with an error response.
     */
    public sendHtmlEmote(roomId: string, body: string, htmlBody: string): Promise<ISendEventResponse>;
    public sendHtmlEmote(
        roomId: string,
        threadId: string | null,
        body: string,
        htmlBody: string,
    ): Promise<ISendEventResponse>;
    public sendHtmlEmote(
        roomId: string,
        threadId: string | null,
        body: string,
        htmlBody?: string,
    ): Promise<ISendEventResponse> {
        if (!threadId?.startsWith(EVENT_ID_PREFIX) && threadId !== null) {
            htmlBody = body as string;
            body = threadId;
            threadId = null;
        }
        const content = ContentHelpers.makeHtmlEmote(body, htmlBody!);
        return this.sendMessage(roomId, threadId, content);
    }

    /**
     * Send a receipt.
     * @param event - The event being acknowledged
     * @param receiptType - The kind of receipt e.g. "m.read". Other than
     * ReceiptType.Read are experimental!
     * @param body - Additional content to send alongside the receipt.
     * @param unthreaded - An unthreaded receipt will clear room+thread notifications
     * @returns Promise which resolves: to an empty object `{}`
     * @returns Rejects: with an error response.
     */
    public async sendReceipt(
        event: MatrixEvent,
        receiptType: ReceiptType,
        body?: Record<string, any>,
        unthreaded = false,
    ): Promise<{}> {
        if (this.isGuest()) {
            return Promise.resolve({}); // guests cannot send receipts so don't bother.
        }

        const path = utils.encodeUri("/rooms/$roomId/receipt/$receiptType/$eventId", {
            $roomId: event.getRoomId()!,
            $receiptType: receiptType,
            $eventId: event.getId()!,
        });

<<<<<<< HEAD
        if (!unthreaded && this.supportsThreads()) {
            // A thread cannot be just a thread root and a thread root can only be read in the main timeline
            const isThread = !!event.threadRootId && !event.isThreadRoot;
=======
        if (!unthreaded) {
            // XXX: the spec currently says a threaded read receipt can be sent for the root of a thread,
            // but in practice this isn't possible and the spec needs updating.
            const isThread =
                !!event.threadRootId &&
                // A thread cannot be just a thread root and a thread root can only be read in the main timeline
                !event.isThreadRoot &&
                // Similarly non-thread relations upon the thread root (reactions, edits) should also be for the main timeline.
                event.isRelation() &&
                (event.isRelation(THREAD_RELATION_TYPE.name) || event.relationEventId !== event.threadRootId);
>>>>>>> ecef9fd7
            body = {
                ...body,
                // Only thread replies should define a specific thread. Thread roots can only be read in the main timeline.
                thread_id: isThread ? event.threadRootId : MAIN_ROOM_TIMELINE,
            };
        }

        const promise = this.http.authedRequest<{}>(Method.Post, path, undefined, body || {});

        const room = this.getRoom(event.getRoomId());
        if (room && this.credentials.userId) {
            room.addLocalEchoReceipt(this.credentials.userId, event, receiptType);
        }
        return promise;
    }

    /**
     * Send a read receipt.
     * @param event - The event that has been read.
     * @param receiptType - other than ReceiptType.Read are experimental! Optional.
     * @returns Promise which resolves: to an empty object `{}`
     * @returns Rejects: with an error response.
     */
    public async sendReadReceipt(
        event: MatrixEvent | null,
        receiptType = ReceiptType.Read,
        unthreaded = false,
    ): Promise<{} | undefined> {
        if (!event) return;
        const eventId = event.getId()!;
        const room = this.getRoom(event.getRoomId());
        if (room?.hasPendingEvent(eventId)) {
            throw new Error(`Cannot set read receipt to a pending event (${eventId})`);
        }

        return this.sendReceipt(event, receiptType, {}, unthreaded);
    }

    /**
     * Set a marker to indicate the point in a room before which the user has read every
     * event. This can be retrieved from room account data (the event type is `m.fully_read`)
     * and displayed as a horizontal line in the timeline that is visually distinct to the
     * position of the user's own read receipt.
     * @param roomId - ID of the room that has been read
     * @param rmEventId - ID of the event that has been read
     * @param rrEvent - the event tracked by the read receipt. This is here for
     * convenience because the RR and the RM are commonly updated at the same time as each
     * other. The local echo of this receipt will be done if set. Optional.
     * @param rpEvent - the m.read.private read receipt event for when we don't
     * want other users to see the read receipts. This is experimental. Optional.
     * @returns Promise which resolves: the empty object, `{}`.
     */
    public async setRoomReadMarkers(
        roomId: string,
        rmEventId: string,
        rrEvent?: MatrixEvent,
        rpEvent?: MatrixEvent,
    ): Promise<{}> {
        const room = this.getRoom(roomId);
        if (room?.hasPendingEvent(rmEventId)) {
            throw new Error(`Cannot set read marker to a pending event (${rmEventId})`);
        }

        // Add the optional RR update, do local echo like `sendReceipt`
        let rrEventId: string | undefined;
        if (rrEvent) {
            rrEventId = rrEvent.getId()!;
            if (room?.hasPendingEvent(rrEventId)) {
                throw new Error(`Cannot set read receipt to a pending event (${rrEventId})`);
            }
            room?.addLocalEchoReceipt(this.credentials.userId!, rrEvent, ReceiptType.Read);
        }

        // Add the optional private RR update, do local echo like `sendReceipt`
        let rpEventId: string | undefined;
        if (rpEvent) {
            rpEventId = rpEvent.getId()!;
            if (room?.hasPendingEvent(rpEventId)) {
                throw new Error(`Cannot set read receipt to a pending event (${rpEventId})`);
            }
            room?.addLocalEchoReceipt(this.credentials.userId!, rpEvent, ReceiptType.ReadPrivate);
        }

        return await this.setRoomReadMarkersHttpRequest(roomId, rmEventId, rrEventId, rpEventId);
    }

    /**
     * Get a preview of the given URL as of (roughly) the given point in time,
     * described as an object with OpenGraph keys and associated values.
     * Attributes may be synthesized where actual OG metadata is lacking.
     * Caches results to prevent hammering the server.
     * @param url - The URL to get preview data for
     * @param ts - The preferred point in time that the preview should
     * describe (ms since epoch).  The preview returned will either be the most
     * recent one preceding this timestamp if available, or failing that the next
     * most recent available preview.
     * @returns Promise which resolves: Object of OG metadata.
     * @returns Rejects: with an error response.
     * May return synthesized attributes if the URL lacked OG meta.
     */
    public getUrlPreview(url: string, ts: number): Promise<IPreviewUrlResponse> {
        // bucket the timestamp to the nearest minute to prevent excessive spam to the server
        // Surely 60-second accuracy is enough for anyone.
        ts = Math.floor(ts / 60000) * 60000;

        const parsed = new URL(url);
        parsed.hash = ""; // strip the hash as it won't affect the preview
        url = parsed.toString();

        const key = ts + "_" + url;

        // If there's already a request in flight (or we've handled it), return that instead.
        if (key in this.urlPreviewCache) {
            return this.urlPreviewCache[key];
        }

        const resp = this.http.authedRequest<IPreviewUrlResponse>(
            Method.Get,
            "/preview_url",
            {
                url,
                ts: ts.toString(),
            },
            undefined,
            {
                prefix: MediaPrefix.R0,
                priority: "low",
            },
        );
        // TODO: Expire the URL preview cache sometimes
        this.urlPreviewCache[key] = resp;
        return resp;
    }

    /**
     * @returns Promise which resolves: to an empty object `{}`
     * @returns Rejects: with an error response.
     */
    public sendTyping(roomId: string, isTyping: boolean, timeoutMs: number): Promise<{}> {
        if (this.isGuest()) {
            return Promise.resolve({}); // guests cannot send typing notifications so don't bother.
        }

        const path = utils.encodeUri("/rooms/$roomId/typing/$userId", {
            $roomId: roomId,
            $userId: this.getUserId()!,
        });
        const data: QueryDict = {
            typing: isTyping,
        };
        if (isTyping) {
            data.timeout = timeoutMs ? timeoutMs : 20000;
        }
        return this.http.authedRequest(Method.Put, path, undefined, data);
    }

    /**
     * Determines the history of room upgrades for a given room, as far as the
     * client can see. Returns an array of Rooms where the first entry is the
     * oldest and the last entry is the newest (likely current) room. If the
     * provided room is not found, this returns an empty list. This works in
     * both directions, looking for older and newer rooms of the given room.
     * @param roomId - The room ID to search from
     * @param verifyLinks - If true, the function will only return rooms
     * which can be proven to be linked. For example, rooms which have a create
     * event pointing to an old room which the client is not aware of or doesn't
     * have a matching tombstone would not be returned.
     * @param msc3946ProcessDynamicPredecessor - if true, look for
     * m.room.predecessor state events as well as create events, and prefer
     * predecessor events where they exist (MSC3946).
     * @returns An array of rooms representing the upgrade
     * history.
     */
    public getRoomUpgradeHistory(
        roomId: string,
        verifyLinks = false,
        msc3946ProcessDynamicPredecessor = false,
    ): Room[] {
        const currentRoom = this.getRoom(roomId);
        if (!currentRoom) return [];

        const before = this.findPredecessorRooms(currentRoom, verifyLinks, msc3946ProcessDynamicPredecessor);
        const after = this.findSuccessorRooms(currentRoom, verifyLinks, msc3946ProcessDynamicPredecessor);

        return [...before, currentRoom, ...after];
    }

    private findPredecessorRooms(room: Room, verifyLinks: boolean, msc3946ProcessDynamicPredecessor: boolean): Room[] {
        const ret: Room[] = [];

        // Work backwards from newer to older rooms
        let predecessorRoomId = room.findPredecessor(msc3946ProcessDynamicPredecessor)?.roomId;
        while (predecessorRoomId !== null) {
            const predecessorRoom = this.getRoom(predecessorRoomId);
            if (predecessorRoom === null) {
                break;
            }
            if (verifyLinks) {
                const tombstone = predecessorRoom.currentState.getStateEvents(EventType.RoomTombstone, "");
                if (!tombstone || tombstone.getContent()["replacement_room"] !== room.roomId) {
                    break;
                }
            }

            // Insert at the front because we're working backwards from the currentRoom
            ret.splice(0, 0, predecessorRoom);

            room = predecessorRoom;
            predecessorRoomId = room.findPredecessor(msc3946ProcessDynamicPredecessor)?.roomId;
        }
        return ret;
    }

    private findSuccessorRooms(room: Room, verifyLinks: boolean, msc3946ProcessDynamicPredecessor: boolean): Room[] {
        const ret: Room[] = [];

        // Work forwards, looking at tombstone events
        let tombstoneEvent = room.currentState.getStateEvents(EventType.RoomTombstone, "");
        while (tombstoneEvent) {
            const successorRoom = this.getRoom(tombstoneEvent.getContent()["replacement_room"]);
            if (!successorRoom) break; // end of the chain
            if (successorRoom.roomId === room.roomId) break; // Tombstone is referencing its own room

            if (verifyLinks) {
                const predecessorRoomId = successorRoom.findPredecessor(msc3946ProcessDynamicPredecessor)?.roomId;
                if (!predecessorRoomId || predecessorRoomId !== room.roomId) {
                    break;
                }
            }

            // Push to the end because we're looking forwards
            ret.push(successorRoom);
            const roomIds = new Set(ret.map((ref) => ref.roomId));
            if (roomIds.size < ret.length) {
                // The last room added to the list introduced a previous roomId
                // To avoid recursion, return the last rooms - 1
                return ret.slice(0, ret.length - 1);
            }

            // Set the current room to the reference room so we know where we're at
            room = successorRoom;
            tombstoneEvent = room.currentState.getStateEvents(EventType.RoomTombstone, "");
        }
        return ret;
    }

    /**
     * @param reason - Optional.
     * @returns Promise which resolves: `{}` an empty object.
     * @returns Rejects: with an error response.
     */
    public invite(roomId: string, userId: string, reason?: string): Promise<{}> {
        return this.membershipChange(roomId, userId, "invite", reason);
    }

    /**
     * Invite a user to a room based on their email address.
     * @param roomId - The room to invite the user to.
     * @param email - The email address to invite.
     * @returns Promise which resolves: `{}` an empty object.
     * @returns Rejects: with an error response.
     */
    public inviteByEmail(roomId: string, email: string): Promise<{}> {
        return this.inviteByThreePid(roomId, "email", email);
    }

    /**
     * Invite a user to a room based on a third-party identifier.
     * @param roomId - The room to invite the user to.
     * @param medium - The medium to invite the user e.g. "email".
     * @param address - The address for the specified medium.
     * @returns Promise which resolves: `{}` an empty object.
     * @returns Rejects: with an error response.
     */
    public async inviteByThreePid(roomId: string, medium: string, address: string): Promise<{}> {
        const path = utils.encodeUri("/rooms/$roomId/invite", { $roomId: roomId });

        const identityServerUrl = this.getIdentityServerUrl(true);
        if (!identityServerUrl) {
            return Promise.reject(
                new MatrixError({
                    error: "No supplied identity server URL",
                    errcode: "ORG.MATRIX.JSSDK_MISSING_PARAM",
                }),
            );
        }
        const params: Record<string, string> = {
            id_server: identityServerUrl,
            medium: medium,
            address: address,
        };

        if (this.identityServer?.getAccessToken && (await this.doesServerAcceptIdentityAccessToken())) {
            const identityAccessToken = await this.identityServer.getAccessToken();
            if (identityAccessToken) {
                params["id_access_token"] = identityAccessToken;
            }
        }

        return this.http.authedRequest(Method.Post, path, undefined, params);
    }

    /**
     * @returns Promise which resolves: `{}` an empty object.
     * @returns Rejects: with an error response.
     */
    public leave(roomId: string): Promise<{}> {
        return this.membershipChange(roomId, undefined, "leave");
    }

    /**
     * Leaves all rooms in the chain of room upgrades based on the given room. By
     * default, this will leave all the previous and upgraded rooms, including the
     * given room. To only leave the given room and any previous rooms, keeping the
     * upgraded (modern) rooms untouched supply `false` to `includeFuture`.
     * @param roomId - The room ID to start leaving at
     * @param includeFuture - If true, the whole chain (past and future) of
     * upgraded rooms will be left.
     * @returns Promise which resolves when completed with an object keyed
     * by room ID and value of the error encountered when leaving or null.
     */
    public leaveRoomChain(
        roomId: string,
        includeFuture = true,
    ): Promise<{ [roomId: string]: Error | MatrixError | null }> {
        const upgradeHistory = this.getRoomUpgradeHistory(roomId);

        let eligibleToLeave = upgradeHistory;
        if (!includeFuture) {
            eligibleToLeave = [];
            for (const room of upgradeHistory) {
                eligibleToLeave.push(room);
                if (room.roomId === roomId) {
                    break;
                }
            }
        }

        const populationResults: { [roomId: string]: Error } = {};
        const promises: Promise<unknown>[] = [];

        const doLeave = (roomId: string): Promise<void> => {
            return this.leave(roomId)
                .then(() => {
                    delete populationResults[roomId];
                })
                .catch((err) => {
                    // suppress error
                    populationResults[roomId] = err;
                });
        };

        for (const room of eligibleToLeave) {
            promises.push(doLeave(room.roomId));
        }

        return Promise.all(promises).then(() => populationResults);
    }

    /**
     * @param reason - Optional.
     * @returns Promise which resolves: TODO
     * @returns Rejects: with an error response.
     */
    public ban(roomId: string, userId: string, reason?: string): Promise<{}> {
        return this.membershipChange(roomId, userId, "ban", reason);
    }

    /**
     * @param deleteRoom - True to delete the room from the store on success.
     * Default: true.
     * @returns Promise which resolves: `{}` an empty object.
     * @returns Rejects: with an error response.
     */
    public forget(roomId: string, deleteRoom = true): Promise<{}> {
        const promise = this.membershipChange(roomId, undefined, "forget");
        if (!deleteRoom) {
            return promise;
        }
        return promise.then((response) => {
            this.store.removeRoom(roomId);
            this.emit(ClientEvent.DeleteRoom, roomId);
            return response;
        });
    }

    /**
     * @returns Promise which resolves: Object (currently empty)
     * @returns Rejects: with an error response.
     */
    public unban(roomId: string, userId: string): Promise<{}> {
        // unbanning != set their state to leave: this used to be
        // the case, but was then changed so that leaving was always
        // a revoking of privilege, otherwise two people racing to
        // kick / ban someone could end up banning and then un-banning
        // them.
        const path = utils.encodeUri("/rooms/$roomId/unban", {
            $roomId: roomId,
        });
        const data = {
            user_id: userId,
        };
        return this.http.authedRequest(Method.Post, path, undefined, data);
    }

    /**
     * @param reason - Optional.
     * @returns Promise which resolves: `{}` an empty object.
     * @returns Rejects: with an error response.
     */
    public kick(roomId: string, userId: string, reason?: string): Promise<{}> {
        const path = utils.encodeUri("/rooms/$roomId/kick", {
            $roomId: roomId,
        });
        const data = {
            user_id: userId,
            reason: reason,
        };
        return this.http.authedRequest(Method.Post, path, undefined, data);
    }

    private membershipChange(
        roomId: string,
        userId: string | undefined,
        membership: string,
        reason?: string,
    ): Promise<{}> {
        // API returns an empty object
        const path = utils.encodeUri("/rooms/$room_id/$membership", {
            $room_id: roomId,
            $membership: membership,
        });
        return this.http.authedRequest(Method.Post, path, undefined, {
            user_id: userId, // may be undefined e.g. on leave
            reason: reason,
        });
    }

    /**
     * Obtain a dict of actions which should be performed for this event according
     * to the push rules for this user.  Caches the dict on the event.
     * @param event - The event to get push actions for.
     * @param forceRecalculate - forces to recalculate actions for an event
     * Useful when an event just got decrypted
     * @returns A dict of actions to perform.
     */
    public getPushActionsForEvent(event: MatrixEvent, forceRecalculate = false): IActionsObject | null {
        if (!event.getPushActions() || forceRecalculate) {
            const { actions, rule } = this.pushProcessor.actionsAndRuleForEvent(event);
            event.setPushDetails(actions, rule);
        }
        return event.getPushActions();
    }

    /**
     * Obtain a dict of actions which should be performed for this event according
     * to the push rules for this user.  Caches the dict on the event.
     * @param event - The event to get push actions for.
     * @param forceRecalculate - forces to recalculate actions for an event
     * Useful when an event just got decrypted
     * @returns A dict of actions to perform.
     */
    public getPushDetailsForEvent(event: MatrixEvent, forceRecalculate = false): PushDetails | null {
        if (!event.getPushDetails() || forceRecalculate) {
            const { actions, rule } = this.pushProcessor.actionsAndRuleForEvent(event);
            event.setPushDetails(actions, rule);
        }
        return event.getPushDetails();
    }

    /**
     * @param info - The kind of info to set (e.g. 'avatar_url')
     * @param data - The JSON object to set.
     * @returns
     * @returns Rejects: with an error response.
     */
    // eslint-disable-next-line camelcase
    public setProfileInfo(info: "avatar_url", data: { avatar_url: string }): Promise<{}>;
    public setProfileInfo(info: "displayname", data: { displayname: string }): Promise<{}>;
    public setProfileInfo(info: "avatar_url" | "displayname", data: object): Promise<{}> {
        const path = utils.encodeUri("/profile/$userId/$info", {
            $userId: this.credentials.userId!,
            $info: info,
        });
        return this.http.authedRequest(Method.Put, path, undefined, data);
    }

    /**
     * @returns Promise which resolves: `{}` an empty object.
     * @returns Rejects: with an error response.
     */
    public async setDisplayName(name: string): Promise<{}> {
        const prom = await this.setProfileInfo("displayname", { displayname: name });
        // XXX: synthesise a profile update for ourselves because Synapse is broken and won't
        const user = this.getUser(this.getUserId()!);
        if (user) {
            user.displayName = name;
            user.emit(UserEvent.DisplayName, user.events.presence, user);
        }
        return prom;
    }

    /**
     * @returns Promise which resolves: `{}` an empty object.
     * @returns Rejects: with an error response.
     */
    public async setAvatarUrl(url: string): Promise<{}> {
        const prom = await this.setProfileInfo("avatar_url", { avatar_url: url });
        // XXX: synthesise a profile update for ourselves because Synapse is broken and won't
        const user = this.getUser(this.getUserId()!);
        if (user) {
            user.avatarUrl = url;
            user.emit(UserEvent.AvatarUrl, user.events.presence, user);
        }
        return prom;
    }

    /**
     * Turn an MXC URL into an HTTP one. <strong>This method is experimental and
     * may change.</strong>
     * @param mxcUrl - The MXC URL
     * @param width - The desired width of the thumbnail.
     * @param height - The desired height of the thumbnail.
     * @param resizeMethod - The thumbnail resize method to use, either
     * "crop" or "scale".
     * @param allowDirectLinks - If true, return any non-mxc URLs
     * directly. Fetching such URLs will leak information about the user to
     * anyone they share a room with. If false, will return null for such URLs.
     * @returns the avatar URL or null.
     */
    public mxcUrlToHttp(
        mxcUrl: string,
        width?: number,
        height?: number,
        resizeMethod?: string,
        allowDirectLinks?: boolean,
    ): string | null {
        return getHttpUriForMxc(this.baseUrl, mxcUrl, width, height, resizeMethod, allowDirectLinks);
    }

    /**
     * Specify the set_presence value to be used for subsequent calls to the Sync API.
     * This has an advantage over calls to the PUT /presence API in that it
     * doesn't clobber status_msg set by other devices.
     * @param presence - the presence to specify to set_presence of sync calls
     */
    public async setSyncPresence(presence?: SetPresence): Promise<void> {
        this.syncApi?.setPresence(presence);
    }

    /**
     * @param opts - Options to apply
     * @returns Promise which resolves
     * @returns Rejects: with an error response.
     * @throws If 'presence' isn't a valid presence enum value.
     */
    public async setPresence(opts: IPresenceOpts): Promise<void> {
        const path = utils.encodeUri("/presence/$userId/status", {
            $userId: this.credentials.userId!,
        });

        const validStates = ["offline", "online", "unavailable"];
        if (validStates.indexOf(opts.presence) === -1) {
            throw new Error("Bad presence value: " + opts.presence);
        }
        await this.http.authedRequest(Method.Put, path, undefined, opts);
    }

    /**
     * @param userId - The user to get presence for
     * @returns Promise which resolves: The presence state for this user.
     * @returns Rejects: with an error response.
     */
    public getPresence(userId: string): Promise<IStatusResponse> {
        const path = utils.encodeUri("/presence/$userId/status", {
            $userId: userId,
        });

        return this.http.authedRequest(Method.Get, path);
    }

    /**
     * Retrieve older messages from the given room and put them in the timeline.
     *
     * If this is called multiple times whilst a request is ongoing, the <i>same</i>
     * Promise will be returned. If there was a problem requesting scrollback, there
     * will be a small delay before another request can be made (to prevent tight-looping
     * when there is no connection).
     *
     * @param room - The room to get older messages in.
     * @param limit - Optional. The maximum number of previous events to
     * pull in. Default: 30.
     * @returns Promise which resolves: Room. If you are at the beginning
     * of the timeline, `Room.oldState.paginationToken` will be
     * `null`.
     * @returns Rejects: with an error response.
     */
    public scrollback(room: Room, limit = 30): Promise<Room> {
        let timeToWaitMs = 0;

        let info = this.ongoingScrollbacks[room.roomId] || {};
        if (info.promise) {
            return info.promise;
        } else if (info.errorTs) {
            const timeWaitedMs = Date.now() - info.errorTs;
            timeToWaitMs = Math.max(SCROLLBACK_DELAY_MS - timeWaitedMs, 0);
        }

        if (room.oldState.paginationToken === null) {
            return Promise.resolve(room); // already at the start.
        }
        // attempt to grab more events from the store first
        const numAdded = this.store.scrollback(room, limit).length;
        if (numAdded === limit) {
            // store contained everything we needed.
            return Promise.resolve(room);
        }
        // reduce the required number of events appropriately
        limit = limit - numAdded;

        const promise = new Promise<Room>((resolve, reject) => {
            // wait for a time before doing this request
            // (which may be 0 in order not to special case the code paths)
            sleep(timeToWaitMs)
                .then(() => {
                    return this.createMessagesRequest(
                        room.roomId,
                        room.oldState.paginationToken,
                        limit,
                        Direction.Backward,
                    );
                })
                .then((res: IMessagesResponse) => {
                    const matrixEvents = res.chunk.map(this.getEventMapper());
                    if (res.state) {
                        const stateEvents = res.state.map(this.getEventMapper());
                        room.currentState.setUnknownStateEvents(stateEvents);
                    }

                    const [timelineEvents, threadedEvents, unknownRelations] =
                        room.partitionThreadedEvents(matrixEvents);

                    this.processAggregatedTimelineEvents(room, timelineEvents);
                    room.addEventsToTimeline(timelineEvents, true, room.getLiveTimeline());
                    this.processThreadEvents(room, threadedEvents, true);
                    unknownRelations.forEach((event) => room.relations.aggregateChildEvent(event));

                    room.oldState.paginationToken = res.end ?? null;
                    if (res.chunk.length === 0) {
                        room.oldState.paginationToken = null;
                    }
                    this.store.storeEvents(room, matrixEvents, res.end ?? null, true);
                    delete this.ongoingScrollbacks[room.roomId];
                    resolve(room);
                })
                .catch((err) => {
                    this.ongoingScrollbacks[room.roomId] = {
                        errorTs: Date.now(),
                    };
                    reject(err);
                });
        });

        info = { promise };

        this.ongoingScrollbacks[room.roomId] = info;
        return promise;
    }

    public getEventMapper(options?: MapperOpts): EventMapper {
        return eventMapperFor(this, options || {});
    }

    /**
     * Get an EventTimeline for the given event
     *
     * <p>If the EventTimelineSet object already has the given event in its store, the
     * corresponding timeline will be returned. Otherwise, a /context request is
     * made, and used to construct an EventTimeline.
     * If the event does not belong to this EventTimelineSet then undefined will be returned.
     *
     * @param timelineSet -  The timelineSet to look for the event in, must be bound to a room
     * @param eventId -  The ID of the event to look for
     *
     * @returns Promise which resolves:
     *    {@link EventTimeline} including the given event
     */
    public async getEventTimeline(timelineSet: EventTimelineSet, eventId: string): Promise<Optional<EventTimeline>> {
        // don't allow any timeline support unless it's been enabled.
        if (!this.timelineSupport) {
            throw new Error(
                "timeline support is disabled. Set the 'timelineSupport'" +
                    " parameter to true when creating MatrixClient to enable it.",
            );
        }

        if (!timelineSet?.room) {
            throw new Error("getEventTimeline only supports room timelines");
        }

        if (timelineSet.getTimelineForEvent(eventId)) {
            return timelineSet.getTimelineForEvent(eventId);
        }

        if (timelineSet.thread && this.supportsThreads()) {
            return this.getThreadTimeline(timelineSet, eventId);
        }

        const path = utils.encodeUri("/rooms/$roomId/context/$eventId", {
            $roomId: timelineSet.room.roomId,
            $eventId: eventId,
        });

        let params: Record<string, string | string[]> | undefined = undefined;
        if (this.clientOpts?.lazyLoadMembers) {
            params = { filter: JSON.stringify(Filter.LAZY_LOADING_MESSAGES_FILTER) };
        }

        // TODO: we should implement a backoff (as per scrollback()) to deal more nicely with HTTP errors.
        const res = await this.http.authedRequest<IContextResponse>(Method.Get, path, params);
        if (!res.event) {
            throw new Error("'event' not in '/context' result - homeserver too old?");
        }

        // by the time the request completes, the event might have ended up in the timeline.
        if (timelineSet.getTimelineForEvent(eventId)) {
            return timelineSet.getTimelineForEvent(eventId);
        }

        const mapper = this.getEventMapper();
        const event = mapper(res.event);
        if (event.isRelation(THREAD_RELATION_TYPE.name)) {
            logger.warn("Tried loading a regular timeline at the position of a thread event");
            return undefined;
        }
        const events = [
            // Order events from most recent to oldest (reverse-chronological).
            // We start with the last event, since that's the point at which we have known state.
            // events_after is already backwards; events_before is forwards.
            ...res.events_after.reverse().map(mapper),
            event,
            ...res.events_before.map(mapper),
        ];

        // Here we handle non-thread timelines only, but still process any thread events to populate thread summaries.
        let timeline = timelineSet.getTimelineForEvent(events[0].getId());
        if (timeline) {
            timeline.getState(EventTimeline.BACKWARDS)!.setUnknownStateEvents(res.state.map(mapper));
        } else {
            timeline = timelineSet.addTimeline();
            timeline.initialiseState(res.state.map(mapper));
            timeline.getState(EventTimeline.FORWARDS)!.paginationToken = res.end;
        }

        const [timelineEvents, threadedEvents, unknownRelations] = timelineSet.room.partitionThreadedEvents(events);
        timelineSet.addEventsToTimeline(timelineEvents, true, timeline, res.start);
        // The target event is not in a thread but process the contextual events, so we can show any threads around it.
        this.processThreadEvents(timelineSet.room, threadedEvents, true);
        this.processAggregatedTimelineEvents(timelineSet.room, timelineEvents);
        unknownRelations.forEach((event) => timelineSet.relations.aggregateChildEvent(event));

        // There is no guarantee that the event ended up in "timeline" (we might have switched to a neighbouring
        // timeline) - so check the room's index again. On the other hand, there's no guarantee the event ended up
        // anywhere, if it was later redacted, so we just return the timeline we first thought of.
        return (
            timelineSet.getTimelineForEvent(eventId) ??
            timelineSet.room.findThreadForEvent(event)?.liveTimeline ?? // for Threads degraded support
            timeline
        );
    }

    public async getThreadTimeline(timelineSet: EventTimelineSet, eventId: string): Promise<EventTimeline | undefined> {
        if (!this.supportsThreads()) {
            throw new Error("could not get thread timeline: no client support");
        }

        if (!timelineSet.room) {
            throw new Error("could not get thread timeline: not a room timeline");
        }

        if (!timelineSet.thread) {
            throw new Error("could not get thread timeline: not a thread timeline");
        }

        const path = utils.encodeUri("/rooms/$roomId/context/$eventId", {
            $roomId: timelineSet.room.roomId,
            $eventId: eventId,
        });

        const params: Record<string, string | string[]> = {
            limit: "0",
        };
        if (this.clientOpts?.lazyLoadMembers) {
            params.filter = JSON.stringify(Filter.LAZY_LOADING_MESSAGES_FILTER);
        }

        // TODO: we should implement a backoff (as per scrollback()) to deal more nicely with HTTP errors.
        const res = await this.http.authedRequest<IContextResponse>(Method.Get, path, params);
        const mapper = this.getEventMapper();
        const event = mapper(res.event);

        if (!timelineSet.canContain(event)) {
            return undefined;
        }

        const recurse = this.canSupport.get(Feature.RelationsRecursion) !== ServerSupport.Unsupported;
        if (Thread.hasServerSideSupport) {
            if (Thread.hasServerSideFwdPaginationSupport) {
                if (!timelineSet.thread) {
                    throw new Error("could not get thread timeline: not a thread timeline");
                }

                const thread = timelineSet.thread;
                const resOlder: IRelationsResponse = await this.fetchRelations(
                    timelineSet.room.roomId,
                    thread.id,
                    THREAD_RELATION_TYPE.name,
                    null,
                    { dir: Direction.Backward, from: res.start, recurse: recurse || undefined },
                );
                const resNewer: IRelationsResponse = await this.fetchRelations(
                    timelineSet.room.roomId,
                    thread.id,
                    THREAD_RELATION_TYPE.name,
                    null,
                    { dir: Direction.Forward, from: res.end, recurse: recurse || undefined },
                );
                const events = [
                    // Order events from most recent to oldest (reverse-chronological).
                    // We start with the last event, since that's the point at which we have known state.
                    // events_after is already backwards; events_before is forwards.
                    ...resNewer.chunk.reverse().map(mapper),
                    event,
                    ...resOlder.chunk.map(mapper),
                ];
                for (const event of events) {
                    await timelineSet.thread?.processEvent(event);
                }

                // Here we handle non-thread timelines only, but still process any thread events to populate thread summaries.
                let timeline = timelineSet.getTimelineForEvent(event.getId());
                if (timeline) {
                    timeline.getState(EventTimeline.BACKWARDS)!.setUnknownStateEvents(res.state.map(mapper));
                } else {
                    timeline = timelineSet.addTimeline();
                    timeline.initialiseState(res.state.map(mapper));
                }

                timelineSet.addEventsToTimeline(events, true, timeline, resNewer.next_batch);
                if (!resOlder.next_batch) {
                    const originalEvent = await this.fetchRoomEvent(timelineSet.room.roomId, thread.id);
                    timelineSet.addEventsToTimeline([mapper(originalEvent)], true, timeline, null);
                }
                timeline.setPaginationToken(resOlder.next_batch ?? null, Direction.Backward);
                timeline.setPaginationToken(resNewer.next_batch ?? null, Direction.Forward);
                this.processAggregatedTimelineEvents(timelineSet.room, events);

                // There is no guarantee that the event ended up in "timeline" (we might have switched to a neighbouring
                // timeline) - so check the room's index again. On the other hand, there's no guarantee the event ended up
                // anywhere, if it was later redacted, so we just return the timeline we first thought of.
                return timelineSet.getTimelineForEvent(eventId) ?? timeline;
            } else {
                // Where the event is a thread reply (not a root) and running in MSC-enabled mode the Thread timeline only
                // functions contiguously, so we have to jump through some hoops to get our target event in it.
                // XXX: workaround for https://github.com/vector-im/element-meta/issues/150

                const thread = timelineSet.thread;

                const resOlder = await this.fetchRelations(
                    timelineSet.room.roomId,
                    thread.id,
                    THREAD_RELATION_TYPE.name,
                    null,
                    { dir: Direction.Backward, from: res.start, recurse: recurse || undefined },
                );
                const eventsNewer: IEvent[] = [];
                let nextBatch: Optional<string> = res.end;
                while (nextBatch) {
                    const resNewer: IRelationsResponse = await this.fetchRelations(
                        timelineSet.room.roomId,
                        thread.id,
                        THREAD_RELATION_TYPE.name,
                        null,
                        { dir: Direction.Forward, from: nextBatch, recurse: recurse || undefined },
                    );
                    nextBatch = resNewer.next_batch ?? null;
                    eventsNewer.push(...resNewer.chunk);
                }
                const events = [
                    // Order events from most recent to oldest (reverse-chronological).
                    // We start with the last event, since that's the point at which we have known state.
                    // events_after is already backwards; events_before is forwards.
                    ...eventsNewer.reverse().map(mapper),
                    event,
                    ...resOlder.chunk.map(mapper),
                ];
                for (const event of events) {
                    await timelineSet.thread?.processEvent(event);
                }

                // Here we handle non-thread timelines only, but still process any thread events to populate thread
                // summaries.
                const timeline = timelineSet.getLiveTimeline();
                timeline.getState(EventTimeline.BACKWARDS)!.setUnknownStateEvents(res.state.map(mapper));

                timelineSet.addEventsToTimeline(events, true, timeline, null);
                if (!resOlder.next_batch) {
                    const originalEvent = await this.fetchRoomEvent(timelineSet.room.roomId, thread.id);
                    timelineSet.addEventsToTimeline([mapper(originalEvent)], true, timeline, null);
                }
                timeline.setPaginationToken(resOlder.next_batch ?? null, Direction.Backward);
                timeline.setPaginationToken(null, Direction.Forward);
                this.processAggregatedTimelineEvents(timelineSet.room, events);

                return timeline;
            }
        }
    }

    /**
     * Get an EventTimeline for the latest events in the room. This will just
     * call `/messages` to get the latest message in the room, then use
     * `client.getEventTimeline(...)` to construct a new timeline from it.
     *
     * @param timelineSet -  The timelineSet to find or add the timeline to
     *
     * @returns Promise which resolves:
     *    {@link EventTimeline} timeline with the latest events in the room
     */
    public async getLatestTimeline(timelineSet: EventTimelineSet): Promise<Optional<EventTimeline>> {
        // don't allow any timeline support unless it's been enabled.
        if (!this.timelineSupport) {
            throw new Error(
                "timeline support is disabled. Set the 'timelineSupport'" +
                    " parameter to true when creating MatrixClient to enable it.",
            );
        }

        if (!timelineSet.room) {
            throw new Error("getLatestTimeline only supports room timelines");
        }

        let event: IRoomEvent | undefined;
        if (timelineSet.threadListType !== null) {
            const res = await this.createThreadListMessagesRequest(
                timelineSet.room.roomId,
                null,
                1,
                Direction.Backward,
                timelineSet.threadListType,
                timelineSet.getFilter(),
            );
            event = res.chunk?.[0];
        } else if (timelineSet.thread && Thread.hasServerSideSupport) {
            const recurse = this.canSupport.get(Feature.RelationsRecursion) !== ServerSupport.Unsupported;
            const res = await this.fetchRelations(
                timelineSet.room.roomId,
                timelineSet.thread.id,
                THREAD_RELATION_TYPE.name,
                null,
                { dir: Direction.Backward, limit: 1, recurse: recurse || undefined },
            );
            event = res.chunk?.[0];
        } else {
            const messagesPath = utils.encodeUri("/rooms/$roomId/messages", {
                $roomId: timelineSet.room.roomId,
            });

            const params: Record<string, string | string[]> = {
                dir: "b",
            };
            if (this.clientOpts?.lazyLoadMembers) {
                params.filter = JSON.stringify(Filter.LAZY_LOADING_MESSAGES_FILTER);
            }

            const res = await this.http.authedRequest<IMessagesResponse>(Method.Get, messagesPath, params);
            event = res.chunk?.[0];
        }
        if (!event) {
            throw new Error("No message returned when trying to construct getLatestTimeline");
        }

        return this.getEventTimeline(timelineSet, event.event_id);
    }

    /**
     * Makes a request to /messages with the appropriate lazy loading filter set.
     * XXX: if we do get rid of scrollback (as it's not used at the moment),
     * we could inline this method again in paginateEventTimeline as that would
     * then be the only call-site
     * @param limit - the maximum amount of events the retrieve
     * @param dir - 'f' or 'b'
     * @param timelineFilter - the timeline filter to pass
     */
    // XXX: Intended private, used in code.
    public createMessagesRequest(
        roomId: string,
        fromToken: string | null,
        limit = 30,
        dir: Direction,
        timelineFilter?: Filter,
    ): Promise<IMessagesResponse> {
        const path = utils.encodeUri("/rooms/$roomId/messages", { $roomId: roomId });

        const params: Record<string, string> = {
            limit: limit.toString(),
            dir: dir,
        };

        if (fromToken) {
            params.from = fromToken;
        }

        let filter: IRoomEventFilter | null = null;
        if (this.clientOpts?.lazyLoadMembers) {
            // create a shallow copy of LAZY_LOADING_MESSAGES_FILTER,
            // so the timelineFilter doesn't get written into it below
            filter = Object.assign({}, Filter.LAZY_LOADING_MESSAGES_FILTER);
        }
        if (timelineFilter) {
            // XXX: it's horrific that /messages' filter parameter doesn't match
            // /sync's one - see https://matrix.org/jira/browse/SPEC-451
            filter = filter || {};
            Object.assign(filter, timelineFilter.getRoomTimelineFilterComponent()?.toJSON());
        }
        if (filter) {
            params.filter = JSON.stringify(filter);
        }
        return this.http.authedRequest(Method.Get, path, params);
    }

    /**
     * Makes a request to /messages with the appropriate lazy loading filter set.
     * XXX: if we do get rid of scrollback (as it's not used at the moment),
     * we could inline this method again in paginateEventTimeline as that would
     * then be the only call-site
     * @param limit - the maximum amount of events the retrieve
     * @param dir - 'f' or 'b'
     * @param timelineFilter - the timeline filter to pass
     */
    // XXX: Intended private, used by room.fetchRoomThreads
    public createThreadListMessagesRequest(
        roomId: string,
        fromToken: string | null,
        limit = 30,
        dir = Direction.Backward,
        threadListType: ThreadFilterType | null = ThreadFilterType.All,
        timelineFilter?: Filter,
    ): Promise<IMessagesResponse> {
        const path = utils.encodeUri("/rooms/$roomId/threads", { $roomId: roomId });

        const params: Record<string, string> = {
            limit: limit.toString(),
            dir: dir,
            include: threadFilterTypeToFilter(threadListType),
        };

        if (fromToken) {
            params.from = fromToken;
        }

        let filter: IRoomEventFilter = {};
        if (this.clientOpts?.lazyLoadMembers) {
            // create a shallow copy of LAZY_LOADING_MESSAGES_FILTER,
            // so the timelineFilter doesn't get written into it below
            filter = {
                ...Filter.LAZY_LOADING_MESSAGES_FILTER,
            };
        }
        if (timelineFilter) {
            // XXX: it's horrific that /messages' filter parameter doesn't match
            // /sync's one - see https://matrix.org/jira/browse/SPEC-451
            filter = {
                ...filter,
                ...timelineFilter.getRoomTimelineFilterComponent()?.toJSON(),
            };
        }
        if (Object.keys(filter).length) {
            params.filter = JSON.stringify(filter);
        }

        const opts = {
            prefix:
                Thread.hasServerSideListSupport === FeatureSupport.Stable
                    ? "/_matrix/client/v1"
                    : "/_matrix/client/unstable/org.matrix.msc3856",
        };

        return this.http
            .authedRequest<IThreadedMessagesResponse>(Method.Get, path, params, undefined, opts)
            .then((res) => ({
                ...res,
                chunk: res.chunk?.reverse(),
                start: res.prev_batch,
                end: res.next_batch,
            }));
    }

    /**
     * Take an EventTimeline, and back/forward-fill results.
     *
     * @param eventTimeline - timeline object to be updated
     *
     * @returns Promise which resolves to a boolean: false if there are no
     *    events and we reached either end of the timeline; else true.
     */
    public paginateEventTimeline(eventTimeline: EventTimeline, opts: IPaginateOpts): Promise<boolean> {
        const isNotifTimeline = eventTimeline.getTimelineSet() === this.notifTimelineSet;
        const room = this.getRoom(eventTimeline.getRoomId()!);
        const threadListType = eventTimeline.getTimelineSet().threadListType;
        const thread = eventTimeline.getTimelineSet().thread;

        // TODO: we should implement a backoff (as per scrollback()) to deal more
        // nicely with HTTP errors.
        opts = opts || {};
        const backwards = opts.backwards || false;

        if (isNotifTimeline) {
            if (!backwards) {
                throw new Error("paginateNotifTimeline can only paginate backwards");
            }
        }

        const dir = backwards ? EventTimeline.BACKWARDS : EventTimeline.FORWARDS;

        const token = eventTimeline.getPaginationToken(dir);
        const pendingRequest = eventTimeline.paginationRequests[dir];

        if (pendingRequest) {
            // already a request in progress - return the existing promise
            return pendingRequest;
        }

        let path: string;
        let params: Record<string, string>;
        let promise: Promise<boolean>;

        if (isNotifTimeline) {
            path = "/notifications";
            params = {
                limit: (opts.limit ?? 30).toString(),
                only: "highlight",
            };

            if (token && token !== "end") {
                params.from = token;
            }

            promise = this.http
                .authedRequest<INotificationsResponse>(Method.Get, path, params)
                .then(async (res) => {
                    const token = res.next_token;
                    const matrixEvents: MatrixEvent[] = [];

                    res.notifications = res.notifications.filter(noUnsafeEventProps);

                    for (let i = 0; i < res.notifications.length; i++) {
                        const notification = res.notifications[i];
                        const event = this.getEventMapper()(notification.event);

                        // @TODO(kerrya) reprocessing every notification is ugly
                        // remove if we get server MSC3994 support
                        this.getPushDetailsForEvent(event, true);

                        event.event.room_id = notification.room_id; // XXX: gutwrenching
                        matrixEvents[i] = event;
                    }

                    // No need to partition events for threads here, everything lives
                    // in the notification timeline set
                    const timelineSet = eventTimeline.getTimelineSet();
                    timelineSet.addEventsToTimeline(matrixEvents, backwards, eventTimeline, token);
                    this.processAggregatedTimelineEvents(timelineSet.room, matrixEvents);

                    // if we've hit the end of the timeline, we need to stop trying to
                    // paginate. We need to keep the 'forwards' token though, to make sure
                    // we can recover from gappy syncs.
                    if (backwards && !res.next_token) {
                        eventTimeline.setPaginationToken(null, dir);
                    }
                    return Boolean(res.next_token);
                })
                .finally(() => {
                    eventTimeline.paginationRequests[dir] = null;
                });
            eventTimeline.paginationRequests[dir] = promise;
        } else if (threadListType !== null) {
            if (!room) {
                throw new Error("Unknown room " + eventTimeline.getRoomId());
            }

            if (!Thread.hasServerSideFwdPaginationSupport && dir === Direction.Forward) {
                throw new Error("Cannot paginate threads forwards without server-side support for MSC 3715");
            }

            promise = this.createThreadListMessagesRequest(
                eventTimeline.getRoomId()!,
                token,
                opts.limit,
                dir,
                threadListType,
                eventTimeline.getFilter(),
            )
                .then((res) => {
                    if (res.state) {
                        const roomState = eventTimeline.getState(dir)!;
                        const stateEvents = res.state.filter(noUnsafeEventProps).map(this.getEventMapper());
                        roomState.setUnknownStateEvents(stateEvents);
                    }
                    const token = res.end;
                    const matrixEvents = res.chunk.filter(noUnsafeEventProps).map(this.getEventMapper());

                    const timelineSet = eventTimeline.getTimelineSet();
                    timelineSet.addEventsToTimeline(matrixEvents, backwards, eventTimeline, token);
                    this.processAggregatedTimelineEvents(room, matrixEvents);
                    this.processThreadRoots(room, matrixEvents, backwards);

                    // if we've hit the end of the timeline, we need to stop trying to
                    // paginate. We need to keep the 'forwards' token though, to make sure
                    // we can recover from gappy syncs.
                    if (backwards && res.end == res.start) {
                        eventTimeline.setPaginationToken(null, dir);
                    }
                    return res.end !== res.start;
                })
                .finally(() => {
                    eventTimeline.paginationRequests[dir] = null;
                });
            eventTimeline.paginationRequests[dir] = promise;
        } else if (thread) {
            const room = this.getRoom(eventTimeline.getRoomId() ?? undefined);
            if (!room) {
                throw new Error("Unknown room " + eventTimeline.getRoomId());
            }

            const recurse = this.canSupport.get(Feature.RelationsRecursion) !== ServerSupport.Unsupported;
            promise = this.fetchRelations(eventTimeline.getRoomId() ?? "", thread.id, THREAD_RELATION_TYPE.name, null, {
                dir,
                limit: opts.limit,
                from: token ?? undefined,
                recurse: recurse || undefined,
            })
                .then(async (res) => {
                    const mapper = this.getEventMapper();
                    const matrixEvents = res.chunk.filter(noUnsafeEventProps).map(mapper);

                    // Process latest events first
                    for (const event of matrixEvents.slice().reverse()) {
                        await thread?.processEvent(event);
                        const sender = event.getSender()!;
                        if (!backwards || thread?.getEventReadUpTo(sender) === null) {
                            room.addLocalEchoReceipt(sender, event, ReceiptType.Read);
                        }
                    }

                    const newToken = res.next_batch;

                    const timelineSet = eventTimeline.getTimelineSet();
                    timelineSet.addEventsToTimeline(matrixEvents, backwards, eventTimeline, newToken ?? null);
                    if (!newToken && backwards) {
                        const originalEvent = await this.fetchRoomEvent(eventTimeline.getRoomId() ?? "", thread.id);
                        timelineSet.addEventsToTimeline([mapper(originalEvent)], true, eventTimeline, null);
                    }
                    this.processAggregatedTimelineEvents(timelineSet.room, matrixEvents);

                    // if we've hit the end of the timeline, we need to stop trying to
                    // paginate. We need to keep the 'forwards' token though, to make sure
                    // we can recover from gappy syncs.
                    if (backwards && !newToken) {
                        eventTimeline.setPaginationToken(null, dir);
                    }
                    return Boolean(newToken);
                })
                .finally(() => {
                    eventTimeline.paginationRequests[dir] = null;
                });
            eventTimeline.paginationRequests[dir] = promise;
        } else {
            if (!room) {
                throw new Error("Unknown room " + eventTimeline.getRoomId());
            }

            promise = this.createMessagesRequest(
                eventTimeline.getRoomId()!,
                token,
                opts.limit,
                dir,
                eventTimeline.getFilter(),
            )
                .then((res) => {
                    if (res.state) {
                        const roomState = eventTimeline.getState(dir)!;
                        const stateEvents = res.state.filter(noUnsafeEventProps).map(this.getEventMapper());
                        roomState.setUnknownStateEvents(stateEvents);
                    }
                    const token = res.end;
                    const matrixEvents = res.chunk.filter(noUnsafeEventProps).map(this.getEventMapper());

                    const timelineSet = eventTimeline.getTimelineSet();
                    const [timelineEvents, , unknownRelations] = room.partitionThreadedEvents(matrixEvents);
                    timelineSet.addEventsToTimeline(timelineEvents, backwards, eventTimeline, token);
                    this.processAggregatedTimelineEvents(room, timelineEvents);
                    this.processThreadRoots(
                        room,
                        timelineEvents.filter((it) => it.getServerAggregatedRelation(THREAD_RELATION_TYPE.name)),
                        false,
                    );
                    unknownRelations.forEach((event) => room.relations.aggregateChildEvent(event));

                    const atEnd = res.end === undefined || res.end === res.start;

                    // if we've hit the end of the timeline, we need to stop trying to
                    // paginate. We need to keep the 'forwards' token though, to make sure
                    // we can recover from gappy syncs.
                    if (backwards && atEnd) {
                        eventTimeline.setPaginationToken(null, dir);
                    }
                    return !atEnd;
                })
                .finally(() => {
                    eventTimeline.paginationRequests[dir] = null;
                });
            eventTimeline.paginationRequests[dir] = promise;
        }

        return promise;
    }

    /**
     * Reset the notifTimelineSet entirely, paginating in some historical notifs as
     * a starting point for subsequent pagination.
     */
    public resetNotifTimelineSet(): void {
        if (!this.notifTimelineSet) {
            return;
        }

        // FIXME: This thing is a total hack, and results in duplicate events being
        // added to the timeline both from /sync and /notifications, and lots of
        // slow and wasteful processing and pagination.  The correct solution is to
        // extend /messages or /search or something to filter on notifications.

        // use the fictitious token 'end'. in practice we would ideally give it
        // the oldest backwards pagination token from /sync, but /sync doesn't
        // know about /notifications, so we have no choice but to start paginating
        // from the current point in time.  This may well overlap with historical
        // notifs which are then inserted into the timeline by /sync responses.
        this.notifTimelineSet.resetLiveTimeline("end");

        // we could try to paginate a single event at this point in order to get
        // a more valid pagination token, but it just ends up with an out of order
        // timeline. given what a mess this is and given we're going to have duplicate
        // events anyway, just leave it with the dummy token for now.
        /*
        this.paginateNotifTimeline(this._notifTimelineSet.getLiveTimeline(), {
            backwards: true,
            limit: 1
        });
        */
    }

    /**
     * Peek into a room and receive updates about the room. This only works if the
     * history visibility for the room is world_readable.
     * @param roomId - The room to attempt to peek into.
     * @returns Promise which resolves: Room object
     * @returns Rejects: with an error response.
     */
    public peekInRoom(roomId: string): Promise<Room> {
        this.peekSync?.stopPeeking();
        this.peekSync = new SyncApi(this, this.clientOpts, this.buildSyncApiOptions());
        return this.peekSync.peek(roomId);
    }

    /**
     * Stop any ongoing room peeking.
     */
    public stopPeeking(): void {
        if (this.peekSync) {
            this.peekSync.stopPeeking();
            this.peekSync = null;
        }
    }

    /**
     * Set r/w flags for guest access in a room.
     * @param roomId - The room to configure guest access in.
     * @param opts - Options
     * @returns Promise which resolves
     * @returns Rejects: with an error response.
     */
    public setGuestAccess(roomId: string, opts: IGuestAccessOpts): Promise<void> {
        const writePromise = this.sendStateEvent(
            roomId,
            EventType.RoomGuestAccess,
            {
                guest_access: opts.allowJoin ? "can_join" : "forbidden",
            },
            "",
        );

        let readPromise: Promise<unknown> = Promise.resolve();
        if (opts.allowRead) {
            readPromise = this.sendStateEvent(
                roomId,
                EventType.RoomHistoryVisibility,
                {
                    history_visibility: "world_readable",
                },
                "",
            );
        }

        return Promise.all([readPromise, writePromise]).then(); // .then() to hide results for contract
    }

    /**
     * Requests an email verification token for the purposes of registration.
     * This API requests a token from the homeserver.
     * The doesServerRequireIdServerParam() method can be used to determine if
     * the server requires the id_server parameter to be provided.
     *
     * Parameters and return value are as for requestEmailToken

     * @param email - As requestEmailToken
     * @param clientSecret - As requestEmailToken
     * @param sendAttempt - As requestEmailToken
     * @param nextLink - As requestEmailToken
     * @returns Promise which resolves: As requestEmailToken
     */
    public requestRegisterEmailToken(
        email: string,
        clientSecret: string,
        sendAttempt: number,
        nextLink?: string,
    ): Promise<IRequestTokenResponse> {
        return this.requestTokenFromEndpoint("/register/email/requestToken", {
            email: email,
            client_secret: clientSecret,
            send_attempt: sendAttempt,
            next_link: nextLink,
        });
    }

    /**
     * Requests a text message verification token for the purposes of registration.
     * This API requests a token from the homeserver.
     * The doesServerRequireIdServerParam() method can be used to determine if
     * the server requires the id_server parameter to be provided.
     *
     * @param phoneCountry - The ISO 3166-1 alpha-2 code for the country in which
     *    phoneNumber should be parsed relative to.
     * @param phoneNumber - The phone number, in national or international format
     * @param clientSecret - As requestEmailToken
     * @param sendAttempt - As requestEmailToken
     * @param nextLink - As requestEmailToken
     * @returns Promise which resolves: As requestEmailToken
     */
    public requestRegisterMsisdnToken(
        phoneCountry: string,
        phoneNumber: string,
        clientSecret: string,
        sendAttempt: number,
        nextLink?: string,
    ): Promise<IRequestMsisdnTokenResponse> {
        return this.requestTokenFromEndpoint("/register/msisdn/requestToken", {
            country: phoneCountry,
            phone_number: phoneNumber,
            client_secret: clientSecret,
            send_attempt: sendAttempt,
            next_link: nextLink,
        });
    }

    /**
     * Requests an email verification token for the purposes of adding a
     * third party identifier to an account.
     * This API requests a token from the homeserver.
     * The doesServerRequireIdServerParam() method can be used to determine if
     * the server requires the id_server parameter to be provided.
     * If an account with the given email address already exists and is
     * associated with an account other than the one the user is authed as,
     * it will either send an email to the address informing them of this
     * or return M_THREEPID_IN_USE (which one is up to the homeserver).
     *
     * @param email - As requestEmailToken
     * @param clientSecret - As requestEmailToken
     * @param sendAttempt - As requestEmailToken
     * @param nextLink - As requestEmailToken
     * @returns Promise which resolves: As requestEmailToken
     */
    public requestAdd3pidEmailToken(
        email: string,
        clientSecret: string,
        sendAttempt: number,
        nextLink?: string,
    ): Promise<IRequestTokenResponse> {
        return this.requestTokenFromEndpoint("/account/3pid/email/requestToken", {
            email: email,
            client_secret: clientSecret,
            send_attempt: sendAttempt,
            next_link: nextLink,
        });
    }

    /**
     * Requests a text message verification token for the purposes of adding a
     * third party identifier to an account.
     * This API proxies the identity server /validate/email/requestToken API,
     * adding specific behaviour for the addition of phone numbers to an
     * account, as requestAdd3pidEmailToken.
     *
     * @param phoneCountry - As requestRegisterMsisdnToken
     * @param phoneNumber - As requestRegisterMsisdnToken
     * @param clientSecret - As requestEmailToken
     * @param sendAttempt - As requestEmailToken
     * @param nextLink - As requestEmailToken
     * @returns Promise which resolves: As requestEmailToken
     */
    public requestAdd3pidMsisdnToken(
        phoneCountry: string,
        phoneNumber: string,
        clientSecret: string,
        sendAttempt: number,
        nextLink?: string,
    ): Promise<IRequestMsisdnTokenResponse> {
        return this.requestTokenFromEndpoint("/account/3pid/msisdn/requestToken", {
            country: phoneCountry,
            phone_number: phoneNumber,
            client_secret: clientSecret,
            send_attempt: sendAttempt,
            next_link: nextLink,
        });
    }

    /**
     * Requests an email verification token for the purposes of resetting
     * the password on an account.
     * This API proxies the identity server /validate/email/requestToken API,
     * adding specific behaviour for the password resetting. Specifically,
     * if no account with the given email address exists, it may either
     * return M_THREEPID_NOT_FOUND or send an email
     * to the address informing them of this (which one is up to the homeserver).
     *
     * requestEmailToken calls the equivalent API directly on the identity server,
     * therefore bypassing the password reset specific logic.
     *
     * @param email - As requestEmailToken
     * @param clientSecret - As requestEmailToken
     * @param sendAttempt - As requestEmailToken
     * @param nextLink - As requestEmailToken
     * @returns Promise which resolves: As requestEmailToken
     */
    public requestPasswordEmailToken(
        email: string,
        clientSecret: string,
        sendAttempt: number,
        nextLink?: string,
    ): Promise<IRequestTokenResponse> {
        return this.requestTokenFromEndpoint("/account/password/email/requestToken", {
            email: email,
            client_secret: clientSecret,
            send_attempt: sendAttempt,
            next_link: nextLink,
        });
    }

    /**
     * Requests a text message verification token for the purposes of resetting
     * the password on an account.
     * This API proxies the identity server /validate/email/requestToken API,
     * adding specific behaviour for the password resetting, as requestPasswordEmailToken.
     *
     * @param phoneCountry - As requestRegisterMsisdnToken
     * @param phoneNumber - As requestRegisterMsisdnToken
     * @param clientSecret - As requestEmailToken
     * @param sendAttempt - As requestEmailToken
     * @param nextLink - As requestEmailToken
     * @returns Promise which resolves: As requestEmailToken
     */
    public requestPasswordMsisdnToken(
        phoneCountry: string,
        phoneNumber: string,
        clientSecret: string,
        sendAttempt: number,
        nextLink: string,
    ): Promise<IRequestMsisdnTokenResponse> {
        return this.requestTokenFromEndpoint("/account/password/msisdn/requestToken", {
            country: phoneCountry,
            phone_number: phoneNumber,
            client_secret: clientSecret,
            send_attempt: sendAttempt,
            next_link: nextLink,
        });
    }

    /**
     * Internal utility function for requesting validation tokens from usage-specific
     * requestToken endpoints.
     *
     * @param endpoint - The endpoint to send the request to
     * @param params - Parameters for the POST request
     * @returns Promise which resolves: As requestEmailToken
     */
    private async requestTokenFromEndpoint<T extends IRequestTokenResponse>(
        endpoint: string,
        params: QueryDict,
    ): Promise<T> {
        const postParams = Object.assign({}, params);

        // If the HS supports separate add and bind, then requestToken endpoints
        // don't need an IS as they are all validated by the HS directly.
        if (!(await this.doesServerSupportSeparateAddAndBind()) && this.idBaseUrl) {
            const idServerUrl = new URL(this.idBaseUrl);
            postParams.id_server = idServerUrl.host;

            if (this.identityServer?.getAccessToken && (await this.doesServerAcceptIdentityAccessToken())) {
                const identityAccessToken = await this.identityServer.getAccessToken();
                if (identityAccessToken) {
                    postParams.id_access_token = identityAccessToken;
                }
            }
        }

        return this.http.request(Method.Post, endpoint, undefined, postParams);
    }

    /**
     * Get the room-kind push rule associated with a room.
     * @param scope - "global" or device-specific.
     * @param roomId - the id of the room.
     * @returns the rule or undefined.
     */
    public getRoomPushRule(scope: "global" | "device", roomId: string): IPushRule | undefined {
        // There can be only room-kind push rule per room
        // and its id is the room id.
        if (this.pushRules) {
            return this.pushRules[scope]?.room?.find((rule) => rule.rule_id === roomId);
        } else {
            throw new Error("SyncApi.sync() must be done before accessing to push rules.");
        }
    }

    /**
     * Set a room-kind muting push rule in a room.
     * The operation also updates MatrixClient.pushRules at the end.
     * @param scope - "global" or device-specific.
     * @param roomId - the id of the room.
     * @param mute - the mute state.
     * @returns Promise which resolves: result object
     * @returns Rejects: with an error response.
     */
    public setRoomMutePushRule(scope: "global" | "device", roomId: string, mute: boolean): Promise<void> | undefined {
        let promise: Promise<unknown> | undefined;
        let hasDontNotifyRule = false;

        // Get the existing room-kind push rule if any
        const roomPushRule = this.getRoomPushRule(scope, roomId);
        if (roomPushRule?.actions.includes(PushRuleActionName.DontNotify)) {
            hasDontNotifyRule = true;
        }

        if (!mute) {
            // Remove the rule only if it is a muting rule
            if (hasDontNotifyRule) {
                promise = this.deletePushRule(scope, PushRuleKind.RoomSpecific, roomPushRule!.rule_id);
            }
        } else {
            if (!roomPushRule) {
                promise = this.addPushRule(scope, PushRuleKind.RoomSpecific, roomId, {
                    actions: [PushRuleActionName.DontNotify],
                });
            } else if (!hasDontNotifyRule) {
                // Remove the existing one before setting the mute push rule
                // This is a workaround to SYN-590 (Push rule update fails)
                const deferred = utils.defer();
                this.deletePushRule(scope, PushRuleKind.RoomSpecific, roomPushRule.rule_id)
                    .then(() => {
                        this.addPushRule(scope, PushRuleKind.RoomSpecific, roomId, {
                            actions: [PushRuleActionName.DontNotify],
                        })
                            .then(() => {
                                deferred.resolve();
                            })
                            .catch((err) => {
                                deferred.reject(err);
                            });
                    })
                    .catch((err) => {
                        deferred.reject(err);
                    });

                promise = deferred.promise;
            }
        }

        if (promise) {
            return new Promise<void>((resolve, reject) => {
                // Update this.pushRules when the operation completes
                promise!
                    .then(() => {
                        this.getPushRules()
                            .then((result) => {
                                this.pushRules = result;
                                resolve();
                            })
                            .catch((err) => {
                                reject(err);
                            });
                    })
                    .catch((err: Error) => {
                        // Update it even if the previous operation fails. This can help the
                        // app to recover when push settings has been modified from another client
                        this.getPushRules()
                            .then((result) => {
                                this.pushRules = result;
                                reject(err);
                            })
                            .catch((err2) => {
                                reject(err);
                            });
                    });
            });
        }
    }

    public searchMessageText(opts: ISearchOpts): Promise<ISearchResponse> {
        const roomEvents: ISearchRequestBody["search_categories"]["room_events"] = {
            search_term: opts.query,
        };

        if ("keys" in opts) {
            roomEvents.keys = opts.keys;
        }

        return this.search({
            body: {
                search_categories: {
                    room_events: roomEvents,
                },
            },
        });
    }

    /**
     * Perform a server-side search for room events.
     *
     * The returned promise resolves to an object containing the fields:
     *
     *  * count:       estimate of the number of results
     *  * next_batch:  token for back-pagination; if undefined, there are no more results
     *  * highlights:  a list of words to highlight from the stemming algorithm
     *  * results:     a list of results
     *
     * Each entry in the results list is a SearchResult.
     *
     * @returns Promise which resolves: result object
     * @returns Rejects: with an error response.
     */
    public searchRoomEvents(opts: IEventSearchOpts): Promise<ISearchResults> {
        // TODO: support search groups

        const body = {
            search_categories: {
                room_events: {
                    search_term: opts.term,
                    filter: opts.filter,
                    order_by: SearchOrderBy.Recent,
                    event_context: {
                        before_limit: 1,
                        after_limit: 1,
                        include_profile: true,
                    },
                },
            },
        };

        const searchResults: ISearchResults = {
            _query: body,
            results: [],
            highlights: [],
        };

        return this.search({ body: body }).then((res) => this.processRoomEventsSearch(searchResults, res));
    }

    /**
     * Take a result from an earlier searchRoomEvents call, and backfill results.
     *
     * @param searchResults -  the results object to be updated
     * @returns Promise which resolves: updated result object
     * @returns Rejects: with an error response.
     */
    public backPaginateRoomEventsSearch<T extends ISearchResults>(searchResults: T): Promise<T> {
        // TODO: we should implement a backoff (as per scrollback()) to deal more
        // nicely with HTTP errors.

        if (!searchResults.next_batch) {
            return Promise.reject(new Error("Cannot backpaginate event search any further"));
        }

        if (searchResults.pendingRequest) {
            // already a request in progress - return the existing promise
            return searchResults.pendingRequest as Promise<T>;
        }

        const searchOpts = {
            body: searchResults._query!,
            next_batch: searchResults.next_batch,
        };

        const promise = this.search(searchOpts, searchResults.abortSignal)
            .then((res) => this.processRoomEventsSearch(searchResults, res))
            .finally(() => {
                searchResults.pendingRequest = undefined;
            });
        searchResults.pendingRequest = promise;

        return promise;
    }

    /**
     * helper for searchRoomEvents and backPaginateRoomEventsSearch. Processes the
     * response from the API call and updates the searchResults
     *
     * @returns searchResults
     * @internal
     */
    // XXX: Intended private, used in code
    public processRoomEventsSearch<T extends ISearchResults>(searchResults: T, response: ISearchResponse): T {
        const roomEvents = response.search_categories.room_events;

        searchResults.count = roomEvents.count;
        searchResults.next_batch = roomEvents.next_batch;

        // combine the highlight list with our existing list;
        const highlights = new Set<string>(roomEvents.highlights);
        searchResults.highlights.forEach((hl) => {
            highlights.add(hl);
        });

        // turn it back into a list.
        searchResults.highlights = Array.from(highlights);

        const mapper = this.getEventMapper();

        // append the new results to our existing results
        const resultsLength = roomEvents.results?.length ?? 0;
        for (let i = 0; i < resultsLength; i++) {
            const sr = SearchResult.fromJson(roomEvents.results[i], mapper);
            const room = this.getRoom(sr.context.getEvent().getRoomId());
            if (room) {
                // Copy over a known event sender if we can
                for (const ev of sr.context.getTimeline()) {
                    const sender = room.getMember(ev.getSender()!);
                    if (!ev.sender && sender) ev.sender = sender;
                }
            }
            searchResults.results.push(sr);
        }
        return searchResults;
    }

    /**
     * Populate the store with rooms the user has left.
     * @returns Promise which resolves: TODO - Resolved when the rooms have
     * been added to the data store.
     * @returns Rejects: with an error response.
     */
    public syncLeftRooms(): Promise<Room[]> {
        // Guard against multiple calls whilst ongoing and multiple calls post success
        if (this.syncedLeftRooms) {
            return Promise.resolve([]); // don't call syncRooms again if it succeeded.
        }
        if (this.syncLeftRoomsPromise) {
            return this.syncLeftRoomsPromise; // return the ongoing request
        }
        const syncApi = new SyncApi(this, this.clientOpts, this.buildSyncApiOptions());
        this.syncLeftRoomsPromise = syncApi.syncLeftRooms();

        // cleanup locks
        this.syncLeftRoomsPromise
            .then(() => {
                logger.log("Marking success of sync left room request");
                this.syncedLeftRooms = true; // flip the bit on success
            })
            .finally(() => {
                this.syncLeftRoomsPromise = undefined; // cleanup ongoing request state
            });

        return this.syncLeftRoomsPromise;
    }

    /**
     * Create a new filter.
     * @param content - The HTTP body for the request
     * @returns Promise which resolves to a Filter object.
     * @returns Rejects: with an error response.
     */
    public createFilter(content: IFilterDefinition): Promise<Filter> {
        const path = utils.encodeUri("/user/$userId/filter", {
            $userId: this.credentials.userId!,
        });
        return this.http.authedRequest<IFilterResponse>(Method.Post, path, undefined, content).then((response) => {
            // persist the filter
            const filter = Filter.fromJson(this.credentials.userId, response.filter_id, content);
            this.store.storeFilter(filter);
            return filter;
        });
    }

    /**
     * Retrieve a filter.
     * @param userId - The user ID of the filter owner
     * @param filterId - The filter ID to retrieve
     * @param allowCached - True to allow cached filters to be returned.
     * Default: True.
     * @returns Promise which resolves: a Filter object
     * @returns Rejects: with an error response.
     */
    public getFilter(userId: string, filterId: string, allowCached: boolean): Promise<Filter> {
        if (allowCached) {
            const filter = this.store.getFilter(userId, filterId);
            if (filter) {
                return Promise.resolve(filter);
            }
        }

        const path = utils.encodeUri("/user/$userId/filter/$filterId", {
            $userId: userId,
            $filterId: filterId,
        });

        return this.http.authedRequest<IFilterDefinition>(Method.Get, path).then((response) => {
            // persist the filter
            const filter = Filter.fromJson(userId, filterId, response);
            this.store.storeFilter(filter);
            return filter;
        });
    }

    /**
     * @returns Filter ID
     */
    public async getOrCreateFilter(filterName: string, filter: Filter): Promise<string> {
        const filterId = this.store.getFilterIdByName(filterName);
        let existingId: string | undefined;

        if (filterId) {
            // check that the existing filter matches our expectations
            try {
                const existingFilter = await this.getFilter(this.credentials.userId!, filterId, true);
                if (existingFilter) {
                    const oldDef = existingFilter.getDefinition();
                    const newDef = filter.getDefinition();

                    if (utils.deepCompare(oldDef, newDef)) {
                        // super, just use that.
                        // debuglog("Using existing filter ID %s: %s", filterId,
                        //          JSON.stringify(oldDef));
                        existingId = filterId;
                    }
                }
            } catch (error) {
                // Synapse currently returns the following when the filter cannot be found:
                // {
                //     errcode: "M_UNKNOWN",
                //     name: "M_UNKNOWN",
                //     message: "No row found",
                // }
                if ((<MatrixError>error).errcode !== "M_UNKNOWN" && (<MatrixError>error).errcode !== "M_NOT_FOUND") {
                    throw error;
                }
            }
            // if the filter doesn't exist anymore on the server, remove from store
            if (!existingId) {
                this.store.setFilterIdByName(filterName, undefined);
            }
        }

        if (existingId) {
            return existingId;
        }

        // create a new filter
        const createdFilter = await this.createFilter(filter.getDefinition());

        this.store.setFilterIdByName(filterName, createdFilter.filterId);
        return createdFilter.filterId!;
    }

    /**
     * Gets a bearer token from the homeserver that the user can
     * present to a third party in order to prove their ownership
     * of the Matrix account they are logged into.
     * @returns Promise which resolves: Token object
     * @returns Rejects: with an error response.
     */
    public getOpenIdToken(): Promise<IOpenIDToken> {
        const path = utils.encodeUri("/user/$userId/openid/request_token", {
            $userId: this.credentials.userId!,
        });

        return this.http.authedRequest(Method.Post, path, undefined, {});
    }

    private startCallEventHandler = (): void => {
        if (this.isInitialSyncComplete()) {
            this.callEventHandler!.start();
            this.groupCallEventHandler!.start();
            this.off(ClientEvent.Sync, this.startCallEventHandler);
        }
    };

    /**
     * Once the client has been initialised, we want to clear notifications we
     * know for a fact should be here.
     * This issue should also be addressed on synapse's side and is tracked as part
     * of https://github.com/matrix-org/synapse/issues/14837
     *
     * We consider a room or a thread as fully read if the current user has sent
     * the last event in the live timeline of that context and if the read receipt
     * we have on record matches.
     */
    private fixupRoomNotifications = (): void => {
        if (this.isInitialSyncComplete()) {
            const unreadRooms = (this.getRooms() ?? []).filter((room) => {
                return room.getUnreadNotificationCount(NotificationCountType.Total) > 0;
            });

            for (const room of unreadRooms) {
                const currentUserId = this.getSafeUserId();
                room.fixupNotifications(currentUserId);
            }

            this.off(ClientEvent.Sync, this.fixupRoomNotifications);
        }
    };

    /**
     * @returns Promise which resolves: ITurnServerResponse object
     * @returns Rejects: with an error response.
     */
    public turnServer(): Promise<ITurnServerResponse> {
        return this.http.authedRequest(Method.Get, "/voip/turnServer");
    }

    /**
     * Get the TURN servers for this homeserver.
     * @returns The servers or an empty list.
     */
    public getTurnServers(): ITurnServer[] {
        return this.turnServers || [];
    }

    /**
     * Get the unix timestamp (in milliseconds) at which the current
     * TURN credentials (from getTurnServers) expire
     * @returns The expiry timestamp in milliseconds
     */
    public getTurnServersExpiry(): number {
        return this.turnServersExpiry;
    }

    public get pollingTurnServers(): boolean {
        return this.checkTurnServersIntervalID !== undefined;
    }

    // XXX: Intended private, used in code.
    public async checkTurnServers(): Promise<boolean | undefined> {
        if (!this.canSupportVoip) {
            return;
        }

        let credentialsGood = false;
        const remainingTime = this.turnServersExpiry - Date.now();
        if (remainingTime > TURN_CHECK_INTERVAL) {
            logger.debug("TURN creds are valid for another " + remainingTime + " ms: not fetching new ones.");
            credentialsGood = true;
        } else {
            logger.debug("Fetching new TURN credentials");
            try {
                const res = await this.turnServer();
                if (res.uris) {
                    logger.log("Got TURN URIs: " + res.uris + " refresh in " + res.ttl + " secs");
                    // map the response to a format that can be fed to RTCPeerConnection
                    const servers: ITurnServer = {
                        urls: res.uris,
                        username: res.username,
                        credential: res.password,
                    };
                    this.turnServers = [servers];
                    // The TTL is in seconds but we work in ms
                    this.turnServersExpiry = Date.now() + res.ttl * 1000;
                    credentialsGood = true;
                    this.emit(ClientEvent.TurnServers, this.turnServers);
                }
            } catch (err) {
                logger.error("Failed to get TURN URIs", err);
                if ((<HTTPError>err).httpStatus === 403) {
                    // We got a 403, so there's no point in looping forever.
                    logger.info("TURN access unavailable for this account: stopping credentials checks");
                    if (this.checkTurnServersIntervalID !== null) global.clearInterval(this.checkTurnServersIntervalID);
                    this.checkTurnServersIntervalID = undefined;
                    this.emit(ClientEvent.TurnServersError, <HTTPError>err, true); // fatal
                } else {
                    // otherwise, if we failed for whatever reason, try again the next time we're called.
                    this.emit(ClientEvent.TurnServersError, <Error>err, false); // non-fatal
                }
            }
        }

        return credentialsGood;
    }

    /**
     * Set whether to allow a fallback ICE server should be used for negotiating a
     * WebRTC connection if the homeserver doesn't provide any servers. Defaults to
     * false.
     *
     */
    public setFallbackICEServerAllowed(allow: boolean): void {
        this.fallbackICEServerAllowed = allow;
    }

    /**
     * Get whether to allow a fallback ICE server should be used for negotiating a
     * WebRTC connection if the homeserver doesn't provide any servers. Defaults to
     * false.
     *
     * @returns
     */
    public isFallbackICEServerAllowed(): boolean {
        return this.fallbackICEServerAllowed;
    }

    /**
     * Determines if the current user is an administrator of the Synapse homeserver.
     * Returns false if untrue or the homeserver does not appear to be a Synapse
     * homeserver. <strong>This function is implementation specific and may change
     * as a result.</strong>
     * @returns true if the user appears to be a Synapse administrator.
     */
    public isSynapseAdministrator(): Promise<boolean> {
        const path = utils.encodeUri("/_synapse/admin/v1/users/$userId/admin", { $userId: this.getUserId()! });
        return this.http
            .authedRequest<{ admin: boolean }>(Method.Get, path, undefined, undefined, { prefix: "" })
            .then((r) => r.admin); // pull out the specific boolean we want
    }

    /**
     * Performs a whois lookup on a user using Synapse's administrator API.
     * <strong>This function is implementation specific and may change as a
     * result.</strong>
     * @param userId - the User ID to look up.
     * @returns the whois response - see Synapse docs for information.
     */
    public whoisSynapseUser(userId: string): Promise<ISynapseAdminWhoisResponse> {
        const path = utils.encodeUri("/_synapse/admin/v1/whois/$userId", { $userId: userId });
        return this.http.authedRequest(Method.Get, path, undefined, undefined, { prefix: "" });
    }

    /**
     * Deactivates a user using Synapse's administrator API. <strong>This
     * function is implementation specific and may change as a result.</strong>
     * @param userId - the User ID to deactivate.
     * @returns the deactivate response - see Synapse docs for information.
     */
    public deactivateSynapseUser(userId: string): Promise<ISynapseAdminDeactivateResponse> {
        const path = utils.encodeUri("/_synapse/admin/v1/deactivate/$userId", { $userId: userId });
        return this.http.authedRequest(Method.Post, path, undefined, undefined, { prefix: "" });
    }

    private async fetchClientWellKnown(): Promise<void> {
        // `getRawClientConfig` does not throw or reject on network errors, instead
        // it absorbs errors and returns `{}`.
        this.clientWellKnownPromise = AutoDiscovery.getRawClientConfig(this.getDomain() ?? undefined);
        this.clientWellKnown = await this.clientWellKnownPromise;
        this.emit(ClientEvent.ClientWellKnown, this.clientWellKnown);
    }

    public getClientWellKnown(): IClientWellKnown | undefined {
        return this.clientWellKnown;
    }

    public waitForClientWellKnown(): Promise<IClientWellKnown> {
        if (!this.clientRunning) {
            throw new Error("Client is not running");
        }
        return this.clientWellKnownPromise!;
    }

    /**
     * store client options with boolean/string/numeric values
     * to know in the next session what flags the sync data was
     * created with (e.g. lazy loading)
     * @param opts - the complete set of client options
     * @returns for store operation
     */
    public storeClientOptions(): Promise<void> {
        // XXX: Intended private, used in code
        const primTypes = ["boolean", "string", "number"];
        const serializableOpts = Object.entries(this.clientOpts!)
            .filter(([key, value]) => {
                return primTypes.includes(typeof value);
            })
            .reduce<Record<string, any>>((obj, [key, value]) => {
                obj[key] = value;
                return obj;
            }, {});
        return this.store.storeClientOptions(serializableOpts);
    }

    /**
     * Gets a set of room IDs in common with another user.
     *
     * Note: This endpoint is unstable, and can throw an `Error`.
     *   Check progress on [MSC2666](https://github.com/matrix-org/matrix-spec-proposals/pull/2666) for more details.
     *
     * @param userId - The userId to check.
     * @returns Promise which resolves to an array of rooms
     * @returns Rejects: with an error response.
     */
    // TODO: on spec release, rename this to getMutualRooms
    // eslint-disable-next-line
    public async _unstable_getSharedRooms(userId: string): Promise<string[]> {
        // Initial variant of the MSC
        const sharedRoomsSupport = await this.doesServerSupportUnstableFeature(UNSTABLE_MSC2666_SHARED_ROOMS);

        // Newer variant that renamed shared rooms to mutual rooms
        const mutualRoomsSupport = await this.doesServerSupportUnstableFeature(UNSTABLE_MSC2666_MUTUAL_ROOMS);

        // Latest variant that changed from path elements to query elements
        const queryMutualRoomsSupport = await this.doesServerSupportUnstableFeature(
            UNSTABLE_MSC2666_QUERY_MUTUAL_ROOMS,
        );

        if (!sharedRoomsSupport && !mutualRoomsSupport && !queryMutualRoomsSupport) {
            throw Error("Server does not support the Mutual Rooms API");
        }

        let path;
        let query;

        // Cascading unstable support switching.
        if (queryMutualRoomsSupport) {
            path = "/uk.half-shot.msc2666/user/mutual_rooms";
            query = { user_id: userId };
        } else {
            path = utils.encodeUri(
                `/uk.half-shot.msc2666/user/${mutualRoomsSupport ? "mutual_rooms" : "shared_rooms"}/$userId`,
                { $userId: userId },
            );
            query = {};
        }

        // Accumulated rooms
        const rooms: string[] = [];
        let token = null;

        do {
            const tokenQuery: Record<string, string> = {};
            if (token != null && queryMutualRoomsSupport) {
                tokenQuery["batch_token"] = token;
            }

            const res = await this.http.authedRequest<{
                joined: string[];
                next_batch_token?: string;
            }>(Method.Get, path, { ...query, ...tokenQuery }, undefined, {
                prefix: ClientPrefix.Unstable,
            });

            rooms.push(...res.joined);

            if (res.next_batch_token !== undefined) {
                token = res.next_batch_token;
            } else {
                token = null;
            }
        } while (token != null);

        return rooms;
    }

    /**
     * Get the API versions supported by the server, along with any
     * unstable APIs it supports
     * @returns The server /versions response
     */
    public async getVersions(): Promise<IServerVersions> {
        if (this.serverVersionsPromise) {
            return this.serverVersionsPromise;
        }

        this.serverVersionsPromise = this.http
            .request<IServerVersions>(
                Method.Get,
                "/_matrix/client/versions",
                undefined, // queryParams
                undefined, // data
                {
                    prefix: "",
                },
            )
            .catch((e) => {
                // Need to unset this if it fails, otherwise we'll never retry
                this.serverVersionsPromise = undefined;
                // but rethrow the exception to anything that was waiting
                throw e;
            });

        const serverVersions = await this.serverVersionsPromise;
        this.canSupport = await buildFeatureSupportMap(serverVersions);

        return this.serverVersionsPromise;
    }

    /**
     * Check if a particular spec version is supported by the server.
     * @param version - The spec version (such as "r0.5.0") to check for.
     * @returns Whether it is supported
     */
    public async isVersionSupported(version: string): Promise<boolean> {
        const { versions } = await this.getVersions();
        return versions && versions.includes(version);
    }

    /**
     * Query the server to see if it supports members lazy loading
     * @returns true if server supports lazy loading
     */
    public async doesServerSupportLazyLoading(): Promise<boolean> {
        const response = await this.getVersions();
        if (!response) return false;

        const versions = response["versions"];
        const unstableFeatures = response["unstable_features"];

        return (
            (versions && versions.includes("r0.5.0")) || (unstableFeatures && unstableFeatures["m.lazy_load_members"])
        );
    }

    /**
     * Query the server to see if the `id_server` parameter is required
     * when registering with an 3pid, adding a 3pid or resetting password.
     * @returns true if id_server parameter is required
     */
    public async doesServerRequireIdServerParam(): Promise<boolean> {
        const response = await this.getVersions();
        if (!response) return true;

        const versions = response["versions"];

        // Supporting r0.6.0 is the same as having the flag set to false
        if (versions && versions.includes("r0.6.0")) {
            return false;
        }

        const unstableFeatures = response["unstable_features"];
        if (!unstableFeatures) return true;
        if (unstableFeatures["m.require_identity_server"] === undefined) {
            return true;
        } else {
            return unstableFeatures["m.require_identity_server"];
        }
    }

    /**
     * Query the server to see if the `id_access_token` parameter can be safely
     * passed to the homeserver. Some homeservers may trigger errors if they are not
     * prepared for the new parameter.
     * @returns true if id_access_token can be sent
     */
    public async doesServerAcceptIdentityAccessToken(): Promise<boolean> {
        const response = await this.getVersions();
        if (!response) return false;

        const versions = response["versions"];
        const unstableFeatures = response["unstable_features"];
        return (versions && versions.includes("r0.6.0")) || (unstableFeatures && unstableFeatures["m.id_access_token"]);
    }

    /**
     * Query the server to see if it supports separate 3PID add and bind functions.
     * This affects the sequence of API calls clients should use for these operations,
     * so it's helpful to be able to check for support.
     * @returns true if separate functions are supported
     */
    public async doesServerSupportSeparateAddAndBind(): Promise<boolean> {
        const response = await this.getVersions();
        if (!response) return false;

        const versions = response["versions"];
        const unstableFeatures = response["unstable_features"];

        return versions?.includes("r0.6.0") || unstableFeatures?.["m.separate_add_and_bind"];
    }

    /**
     * Query the server to see if it lists support for an unstable feature
     * in the /versions response
     * @param feature - the feature name
     * @returns true if the feature is supported
     */
    public async doesServerSupportUnstableFeature(feature: string): Promise<boolean> {
        const response = await this.getVersions();
        if (!response) return false;
        const unstableFeatures = response["unstable_features"];
        return unstableFeatures && !!unstableFeatures[feature];
    }

    /**
     * Query the server to see if it is forcing encryption to be enabled for
     * a given room preset, based on the /versions response.
     * @param presetName - The name of the preset to check.
     * @returns true if the server is forcing encryption
     * for the preset.
     */
    public async doesServerForceEncryptionForPreset(presetName: Preset): Promise<boolean> {
        const response = await this.getVersions();
        if (!response) return false;
        const unstableFeatures = response["unstable_features"];

        // The preset name in the versions response will be without the _chat suffix.
        const versionsPresetName = presetName.includes("_chat")
            ? presetName.substring(0, presetName.indexOf("_chat"))
            : presetName;

        return unstableFeatures && !!unstableFeatures[`io.element.e2ee_forced.${versionsPresetName}`];
    }

    public async doesServerSupportThread(): Promise<{
        threads: FeatureSupport;
        list: FeatureSupport;
        fwdPagination: FeatureSupport;
    }> {
        if (await this.isVersionSupported("v1.4")) {
            return {
                threads: FeatureSupport.Stable,
                list: FeatureSupport.Stable,
                fwdPagination: FeatureSupport.Stable,
            };
        }

        try {
            const [threadUnstable, threadStable, listUnstable, listStable, fwdPaginationUnstable, fwdPaginationStable] =
                await Promise.all([
                    this.doesServerSupportUnstableFeature("org.matrix.msc3440"),
                    this.doesServerSupportUnstableFeature("org.matrix.msc3440.stable"),
                    this.doesServerSupportUnstableFeature("org.matrix.msc3856"),
                    this.doesServerSupportUnstableFeature("org.matrix.msc3856.stable"),
                    this.doesServerSupportUnstableFeature("org.matrix.msc3715"),
                    this.doesServerSupportUnstableFeature("org.matrix.msc3715.stable"),
                ]);

            return {
                threads: determineFeatureSupport(threadStable, threadUnstable),
                list: determineFeatureSupport(listStable, listUnstable),
                fwdPagination: determineFeatureSupport(fwdPaginationStable, fwdPaginationUnstable),
            };
        } catch (e) {
            return {
                threads: FeatureSupport.None,
                list: FeatureSupport.None,
                fwdPagination: FeatureSupport.None,
            };
        }
    }

    /**
     * Query the server to see if it supports the MSC2457 `logout_devices` parameter when setting password
     * @returns true if server supports the `logout_devices` parameter
     */
    public doesServerSupportLogoutDevices(): Promise<boolean> {
        return this.isVersionSupported("r0.6.1");
    }

    /**
     * Get if lazy loading members is being used.
     * @returns Whether or not members are lazy loaded by this client
     */
    public hasLazyLoadMembersEnabled(): boolean {
        return !!this.clientOpts?.lazyLoadMembers;
    }

    /**
     * Set a function which is called when /sync returns a 'limited' response.
     * It is called with a room ID and returns a boolean. It should return 'true' if the SDK
     * can SAFELY remove events from this room. It may not be safe to remove events if there
     * are other references to the timelines for this room, e.g because the client is
     * actively viewing events in this room.
     * Default: returns false.
     * @param cb - The callback which will be invoked.
     */
    public setCanResetTimelineCallback(cb: ResetTimelineCallback): void {
        this.canResetTimelineCallback = cb;
    }

    /**
     * Get the callback set via `setCanResetTimelineCallback`.
     * @returns The callback or null
     */
    public getCanResetTimelineCallback(): ResetTimelineCallback | undefined {
        return this.canResetTimelineCallback;
    }

    /**
     * Returns relations for a given event. Handles encryption transparently,
     * with the caveat that the amount of events returned might be 0, even though you get a nextBatch.
     * When the returned promise resolves, all messages should have finished trying to decrypt.
     * @param roomId - the room of the event
     * @param eventId - the id of the event
     * @param relationType - the rel_type of the relations requested
     * @param eventType - the event type of the relations requested
     * @param opts - options with optional values for the request.
     * @returns an object with `events` as `MatrixEvent[]` and optionally `nextBatch` if more relations are available.
     */
    public async relations(
        roomId: string,
        eventId: string,
        relationType?: RelationType | string | null,
        eventType?: EventType | string | null,
        opts: IRelationsRequestOpts = { dir: Direction.Backward },
    ): Promise<{
        originalEvent?: MatrixEvent | null;
        events: MatrixEvent[];
        nextBatch?: string | null;
        prevBatch?: string | null;
    }> {
        const fetchedEventType = eventType ? this.getEncryptedIfNeededEventType(roomId, eventType) : null;
        const [eventResult, result] = await Promise.all([
            this.fetchRoomEvent(roomId, eventId),
            this.fetchRelations(roomId, eventId, relationType, fetchedEventType, opts),
        ]);
        const mapper = this.getEventMapper();

        const originalEvent = eventResult ? mapper(eventResult) : undefined;
        let events = result.chunk.map(mapper);

        if (fetchedEventType === EventType.RoomMessageEncrypted) {
            const allEvents = originalEvent ? events.concat(originalEvent) : events;
            await Promise.all(allEvents.map((e) => this.decryptEventIfNeeded(e)));
            if (eventType !== null) {
                events = events.filter((e) => e.getType() === eventType);
            }
        }

        if (originalEvent && relationType === RelationType.Replace) {
            events = events.filter((e) => e.getSender() === originalEvent.getSender());
        }
        return {
            originalEvent: originalEvent ?? null,
            events,
            nextBatch: result.next_batch ?? null,
            prevBatch: result.prev_batch ?? null,
        };
    }

    /**
     * The app may wish to see if we have a key cached without
     * triggering a user interaction.
     */
    public getCrossSigningCacheCallbacks(): ICacheCallbacks | undefined {
        // XXX: Private member access
        return this.crypto?.crossSigningInfo.getCacheCallbacks();
    }

    /**
     * Generates a random string suitable for use as a client secret. <strong>This
     * method is experimental and may change.</strong>
     * @returns A new client secret
     */
    public generateClientSecret(): string {
        return randomString(32);
    }

    /**
     * Attempts to decrypt an event
     * @param event - The event to decrypt
     * @returns A decryption promise
     */
    public decryptEventIfNeeded(event: MatrixEvent, options?: IDecryptOptions): Promise<void> {
        if (event.shouldAttemptDecryption() && this.isCryptoEnabled()) {
            event.attemptDecryption(this.cryptoBackend!, options);
        }

        if (event.isBeingDecrypted()) {
            return event.getDecryptionPromise()!;
        } else {
            return Promise.resolve();
        }
    }

    private termsUrlForService(serviceType: SERVICE_TYPES, baseUrl: string): URL {
        switch (serviceType) {
            case SERVICE_TYPES.IS:
                return this.http.getUrl("/terms", undefined, IdentityPrefix.V2, baseUrl);
            case SERVICE_TYPES.IM:
                return this.http.getUrl("/terms", undefined, "/_matrix/integrations/v1", baseUrl);
            default:
                throw new Error("Unsupported service type");
        }
    }

    /**
     * Get the Homeserver URL of this client
     * @returns Homeserver URL of this client
     */
    public getHomeserverUrl(): string {
        return this.baseUrl;
    }

    /**
     * Get the identity server URL of this client
     * @param stripProto - whether or not to strip the protocol from the URL
     * @returns Identity server URL of this client
     */
    public getIdentityServerUrl(stripProto = false): string | undefined {
        if (stripProto && (this.idBaseUrl?.startsWith("http://") || this.idBaseUrl?.startsWith("https://"))) {
            return this.idBaseUrl.split("://")[1];
        }
        return this.idBaseUrl;
    }

    /**
     * Set the identity server URL of this client
     * @param url - New identity server URL
     */
    public setIdentityServerUrl(url?: string): void {
        this.idBaseUrl = utils.ensureNoTrailingSlash(url);
        this.http.setIdBaseUrl(this.idBaseUrl);
    }

    /**
     * Get the access token associated with this account.
     * @returns The access_token or null
     */
    public getAccessToken(): string | null {
        return this.http.opts.accessToken || null;
    }

    /**
     * Set the access token associated with this account.
     * @param token - The new access token.
     */
    public setAccessToken(token: string): void {
        this.http.opts.accessToken = token;
    }

    /**
     * @returns true if there is a valid access_token for this client.
     */
    public isLoggedIn(): boolean {
        return this.http.opts.accessToken !== undefined;
    }

    /**
     * Make up a new transaction id
     *
     * @returns a new, unique, transaction id
     */
    public makeTxnId(): string {
        return "m" + new Date().getTime() + "." + this.txnCtr++;
    }

    /**
     * Check whether a username is available prior to registration. An error response
     * indicates an invalid/unavailable username.
     * @param username - The username to check the availability of.
     * @returns Promise which resolves: to boolean of whether the username is available.
     */
    public isUsernameAvailable(username: string): Promise<boolean> {
        return this.http
            .authedRequest<{ available: true }>(Method.Get, "/register/available", { username })
            .then((response) => {
                return response.available;
            })
            .catch((response) => {
                if (response.errcode === "M_USER_IN_USE") {
                    return false;
                }
                return Promise.reject(response);
            });
    }

    /**
     * @param bindThreepids - Set key 'email' to true to bind any email
     *     threepid uses during registration in the identity server. Set 'msisdn' to
     *     true to bind msisdn.
     * @returns Promise which resolves to a RegisterResponse object
     * @returns Rejects: with an error response.
     */
    public register(
        username: string,
        password: string,
        sessionId: string | null,
        auth: { session?: string; type: string },
        bindThreepids?: boolean | null | { email?: boolean; msisdn?: boolean },
        guestAccessToken?: string,
        inhibitLogin?: boolean,
    ): Promise<RegisterResponse> {
        // backwards compat
        if (bindThreepids === true) {
            bindThreepids = { email: true };
        } else if (bindThreepids === null || bindThreepids === undefined || bindThreepids === false) {
            bindThreepids = {};
        }
        if (sessionId) {
            auth.session = sessionId;
        }

        const params: RegisterRequest = {
            auth: auth,
            refresh_token: true, // always ask for a refresh token - does nothing if unsupported
        };
        if (username !== undefined && username !== null) {
            params.username = username;
        }
        if (password !== undefined && password !== null) {
            params.password = password;
        }
        if (bindThreepids.email) {
            params.bind_email = true;
        }
        if (bindThreepids.msisdn) {
            params.bind_msisdn = true;
        }
        if (guestAccessToken !== undefined && guestAccessToken !== null) {
            params.guest_access_token = guestAccessToken;
        }
        if (inhibitLogin !== undefined && inhibitLogin !== null) {
            params.inhibit_login = inhibitLogin;
        }
        // Temporary parameter added to make the register endpoint advertise
        // msisdn flows. This exists because there are clients that break
        // when given stages they don't recognise. This parameter will cease
        // to be necessary once these old clients are gone.
        // Only send it if we send any params at all (the password param is
        // mandatory, so if we send any params, we'll send the password param)
        if (password !== undefined && password !== null) {
            params.x_show_msisdn = true;
        }

        return this.registerRequest(params);
    }

    /**
     * Register a guest account.
     * This method returns the auth info needed to create a new authenticated client,
     * Remember to call `setGuest(true)` on the (guest-)authenticated client, e.g:
     * ```javascript
     * const tmpClient = await sdk.createClient(MATRIX_INSTANCE);
     * const { user_id, device_id, access_token } = tmpClient.registerGuest();
     * const client = createClient({
     *   baseUrl: MATRIX_INSTANCE,
     *   accessToken: access_token,
     *   userId: user_id,
     *   deviceId: device_id,
     * })
     * client.setGuest(true);
     * ```
     *
     * @param body - JSON HTTP body to provide.
     * @returns Promise which resolves: JSON object that contains:
     *                   `{ user_id, device_id, access_token, home_server }`
     * @returns Rejects: with an error response.
     */
    public registerGuest({ body }: { body?: RegisterRequest } = {}): Promise<RegisterResponse> {
        return this.registerRequest(body || {}, "guest");
    }

    /**
     * @param data - parameters for registration request
     * @param kind - type of user to register. may be "guest"
     * @returns Promise which resolves: to the /register response
     * @returns Rejects: with an error response.
     */
    public registerRequest(data: RegisterRequest, kind?: string): Promise<RegisterResponse> {
        const params: { kind?: string } = {};
        if (kind) {
            params.kind = kind;
        }

        return this.http.request(Method.Post, "/register", params, data);
    }

    /**
     * Refreshes an access token using a provided refresh token. The refresh token
     * must be valid for the current access token known to the client instance.
     *
     * Note that this function will not cause a logout if the token is deemed
     * unknown by the server - the caller is responsible for managing logout
     * actions on error.
     * @param refreshToken - The refresh token.
     * @returns Promise which resolves to the new token.
     * @returns Rejects with an error response.
     */
    public refreshToken(refreshToken: string): Promise<IRefreshTokenResponse> {
        const performRefreshRequestWithPrefix = (prefix: ClientPrefix): Promise<IRefreshTokenResponse> =>
            this.http.authedRequest(
                Method.Post,
                "/refresh",
                undefined,
                { refresh_token: refreshToken },
                {
                    prefix,
                    inhibitLogoutEmit: true, // we don't want to cause logout loops
                },
            );

        // First try with the (specced) /v3/ prefix.
        // However, before Synapse 1.72.0, Synapse incorrectly required a /v1/ prefix, so we fall
        // back to that if the request fails, for backwards compatibility.
        return performRefreshRequestWithPrefix(ClientPrefix.V3).catch((e) => {
            if (e.errcode === "M_UNRECOGNIZED") {
                return performRefreshRequestWithPrefix(ClientPrefix.V1);
            }
            throw e;
        });
    }

    /**
     * @returns Promise which resolves to the available login flows
     * @returns Rejects: with an error response.
     */
    public loginFlows(): Promise<ILoginFlowsResponse> {
        return this.http.request(Method.Get, "/login");
    }

    /**
     * @returns Promise which resolves to a LoginResponse object
     * @returns Rejects: with an error response.
     */
    public login(loginType: LoginRequest["type"], data: Omit<LoginRequest, "type">): Promise<LoginResponse> {
        return this.http
            .authedRequest<LoginResponse>(Method.Post, "/login", undefined, {
                ...data,
                type: loginType,
            })
            .then((response) => {
                if (response.access_token && response.user_id) {
                    this.http.opts.accessToken = response.access_token;
                    this.credentials = {
                        userId: response.user_id,
                    };
                }
                return response;
            });
    }

    /**
     * @returns Promise which resolves to a LoginResponse object
     * @returns Rejects: with an error response.
     */
    public loginWithPassword(user: string, password: string): Promise<LoginResponse> {
        return this.login("m.login.password", {
            user: user,
            password: password,
        });
    }

    /**
     * @param relayState - URL Callback after SAML2 Authentication
     * @returns Promise which resolves to a LoginResponse object
     * @returns Rejects: with an error response.
     * @deprecated this isn't in the Matrix spec anymore
     */
    public loginWithSAML2(relayState: string): Promise<LoginResponse> {
        return this.login("m.login.saml2", {
            relay_state: relayState,
        });
    }

    /**
     * @param redirectUrl - The URL to redirect to after the HS
     * authenticates with CAS.
     * @returns The HS URL to hit to begin the CAS login process.
     */
    public getCasLoginUrl(redirectUrl: string): string {
        return this.getSsoLoginUrl(redirectUrl, "cas");
    }

    /**
     * @param redirectUrl - The URL to redirect to after the HS
     *     authenticates with the SSO.
     * @param loginType - The type of SSO login we are doing (sso or cas).
     *     Defaults to 'sso'.
     * @param idpId - The ID of the Identity Provider being targeted, optional.
     * @param action - the SSO flow to indicate to the IdP, optional.
     * @returns The HS URL to hit to begin the SSO login process.
     */
    public getSsoLoginUrl(redirectUrl: string, loginType = "sso", idpId?: string, action?: SSOAction): string {
        let url = "/login/" + loginType + "/redirect";
        if (idpId) {
            url += "/" + idpId;
        }

        const params = {
            redirectUrl,
            [SSO_ACTION_PARAM.unstable!]: action,
        };

        return this.http.getUrl(url, params, ClientPrefix.R0).href;
    }

    /**
     * @param token - Login token previously received from homeserver
     * @returns Promise which resolves to a LoginResponse object
     * @returns Rejects: with an error response.
     */
    public loginWithToken(token: string): Promise<LoginResponse> {
        return this.login("m.login.token", {
            token: token,
        });
    }

    /**
     * Logs out the current session.
     * Obviously, further calls that require authorisation should fail after this
     * method is called. The state of the MatrixClient object is not affected:
     * it is up to the caller to either reset or destroy the MatrixClient after
     * this method succeeds.
     * @param stopClient - whether to stop the client before calling /logout to prevent invalid token errors.
     * @returns Promise which resolves: On success, the empty object `{}`
     */
    public async logout(stopClient = false): Promise<{}> {
        if (this.crypto?.backupManager?.getKeyBackupEnabled()) {
            try {
                while ((await this.crypto.backupManager.backupPendingKeys(200)) > 0);
            } catch (err) {
                logger.error("Key backup request failed when logging out. Some keys may be missing from backup", err);
            }
        }

        if (stopClient) {
            this.stopClient();
            this.http.abort();
        }

        return this.http.authedRequest(Method.Post, "/logout");
    }

    /**
     * Deactivates the logged-in account.
     * Obviously, further calls that require authorisation should fail after this
     * method is called. The state of the MatrixClient object is not affected:
     * it is up to the caller to either reset or destroy the MatrixClient after
     * this method succeeds.
     * @param auth - Optional. Auth data to supply for User-Interactive auth.
     * @param erase - Optional. If set, send as `erase` attribute in the
     * JSON request body, indicating whether the account should be erased. Defaults
     * to false.
     * @returns Promise which resolves: On success, the empty object
     */
    public deactivateAccount(
        auth?: AuthDict,
        erase?: boolean,
    ): Promise<{ id_server_unbind_result: IdServerUnbindResult }> {
        const body: Body = {};
        if (auth) {
            body.auth = auth;
        }
        if (erase !== undefined) {
            body.erase = erase;
        }

        return this.http.authedRequest(Method.Post, "/account/deactivate", undefined, body);
    }

    /**
     * Make a request for an `m.login.token` to be issued as per
     * [MSC3882](https://github.com/matrix-org/matrix-spec-proposals/pull/3882).
     * The server may require User-Interactive auth.
     * Note that this is UNSTABLE and subject to breaking changes without notice.
     * @param auth - Optional. Auth data to supply for User-Interactive auth.
     * @returns Promise which resolves: On success, the token response
     * or UIA auth data.
     */
    public async requestLoginToken(auth?: AuthDict): Promise<UIAResponse<LoginTokenPostResponse>> {
        // use capabilities to determine which revision of the MSC is being used
        const capabilities = await this.getCapabilities();
        // use r1 endpoint if capability is exposed otherwise use old r0 endpoint
        const endpoint = UNSTABLE_MSC3882_CAPABILITY.findIn(capabilities)
            ? "/org.matrix.msc3882/login/get_token" // r1 endpoint
            : "/org.matrix.msc3882/login/token"; // r0 endpoint

        const body: UIARequest<{}> = { auth };
        const res = await this.http.authedRequest<UIAResponse<LoginTokenPostResponse>>(
            Method.Post,
            endpoint,
            undefined, // no query params
            body,
            { prefix: ClientPrefix.Unstable },
        );

        // the representation of expires_in changed from revision 0 to revision 1 so we populate
        if ("login_token" in res) {
            if (typeof res.expires_in_ms === "number") {
                res.expires_in = Math.floor(res.expires_in_ms / 1000);
            } else if (typeof res.expires_in === "number") {
                res.expires_in_ms = res.expires_in * 1000;
            }
        }

        return res;
    }

    /**
     * Get the fallback URL to use for unknown interactive-auth stages.
     *
     * @param loginType -     the type of stage being attempted
     * @param authSessionId - the auth session ID provided by the homeserver
     *
     * @returns HS URL to hit to for the fallback interface
     */
    public getFallbackAuthUrl(loginType: string, authSessionId: string): string {
        const path = utils.encodeUri("/auth/$loginType/fallback/web", {
            $loginType: loginType,
        });

        return this.http.getUrl(
            path,
            {
                session: authSessionId,
            },
            ClientPrefix.R0,
        ).href;
    }

    /**
     * Create a new room.
     * @param options - a list of options to pass to the /createRoom API.
     * @returns Promise which resolves: `{room_id: {string}}`
     * @returns Rejects: with an error response.
     */
    public async createRoom(options: ICreateRoomOpts): Promise<{ room_id: string }> {
        // eslint-disable-line camelcase
        // some valid options include: room_alias_name, visibility, invite

        // inject the id_access_token if inviting 3rd party addresses
        const invitesNeedingToken = (options.invite_3pid || []).filter((i) => !i.id_access_token);
        if (
            invitesNeedingToken.length > 0 &&
            this.identityServer?.getAccessToken &&
            (await this.doesServerAcceptIdentityAccessToken())
        ) {
            const identityAccessToken = await this.identityServer.getAccessToken();
            if (identityAccessToken) {
                for (const invite of invitesNeedingToken) {
                    invite.id_access_token = identityAccessToken;
                }
            }
        }

        return this.http.authedRequest(Method.Post, "/createRoom", undefined, options);
    }

    /**
     * Fetches relations for a given event
     * @param roomId - the room of the event
     * @param eventId - the id of the event
     * @param relationType - the rel_type of the relations requested
     * @param eventType - the event type of the relations requested
     * @param opts - options with optional values for the request.
     * @returns the response, with chunk, prev_batch and, next_batch.
     */
    public fetchRelations(
        roomId: string,
        eventId: string,
        relationType?: RelationType | string | null,
        eventType?: EventType | string | null,
        opts: IRelationsRequestOpts = { dir: Direction.Backward },
    ): Promise<IRelationsResponse> {
        let params = opts as QueryDict;
        if (Thread.hasServerSideFwdPaginationSupport === FeatureSupport.Experimental) {
            params = replaceParam("dir", "org.matrix.msc3715.dir", params);
        }
        if (this.canSupport.get(Feature.RelationsRecursion) === ServerSupport.Unstable) {
            params = replaceParam("recurse", "org.matrix.msc3981.recurse", params);
        }
        const queryString = utils.encodeParams(params);

        let templatedUrl = "/rooms/$roomId/relations/$eventId";
        if (relationType !== null) {
            templatedUrl += "/$relationType";
            if (eventType !== null) {
                templatedUrl += "/$eventType";
            }
        } else if (eventType !== null) {
            logger.warn(`eventType: ${eventType} ignored when fetching
            relations as relationType is null`);
            eventType = null;
        }

        const path = utils.encodeUri(templatedUrl + "?" + queryString, {
            $roomId: roomId,
            $eventId: eventId,
            $relationType: relationType!,
            $eventType: eventType!,
        });
        return this.http.authedRequest(Method.Get, path, undefined, undefined, {
            prefix: ClientPrefix.V1,
        });
    }

    /**
     * @returns Promise which resolves: TODO
     * @returns Rejects: with an error response.
     */
    public roomState(roomId: string): Promise<IStateEventWithRoomId[]> {
        const path = utils.encodeUri("/rooms/$roomId/state", { $roomId: roomId });
        return this.http.authedRequest(Method.Get, path);
    }

    /**
     * Get an event in a room by its event id.
     *
     * @returns Promise which resolves to an object containing the event.
     * @returns Rejects: with an error response.
     */
    public fetchRoomEvent(roomId: string, eventId: string): Promise<Partial<IEvent>> {
        const path = utils.encodeUri("/rooms/$roomId/event/$eventId", {
            $roomId: roomId,
            $eventId: eventId,
        });
        return this.http.authedRequest(Method.Get, path);
    }

    /**
     * @param includeMembership - the membership type to include in the response
     * @param excludeMembership - the membership type to exclude from the response
     * @param atEventId - the id of the event for which moment in the timeline the members should be returned for
     * @returns Promise which resolves: dictionary of userid to profile information
     * @returns Rejects: with an error response.
     */
    public members(
        roomId: string,
        includeMembership?: string,
        excludeMembership?: string,
        atEventId?: string,
    ): Promise<{ [userId: string]: IStateEventWithRoomId[] }> {
        const queryParams: Record<string, string> = {};
        if (includeMembership) {
            queryParams.membership = includeMembership;
        }
        if (excludeMembership) {
            queryParams.not_membership = excludeMembership;
        }
        if (atEventId) {
            queryParams.at = atEventId;
        }

        const queryString = utils.encodeParams(queryParams);

        const path = utils.encodeUri("/rooms/$roomId/members?" + queryString, { $roomId: roomId });
        return this.http.authedRequest(Method.Get, path);
    }

    /**
     * Upgrades a room to a new protocol version
     * @param newVersion - The target version to upgrade to
     * @returns Promise which resolves: Object with key 'replacement_room'
     * @returns Rejects: with an error response.
     */
    public upgradeRoom(roomId: string, newVersion: string): Promise<{ replacement_room: string }> {
        // eslint-disable-line camelcase
        const path = utils.encodeUri("/rooms/$roomId/upgrade", { $roomId: roomId });
        return this.http.authedRequest(Method.Post, path, undefined, { new_version: newVersion });
    }

    /**
     * Retrieve a state event.
     * @returns Promise which resolves: TODO
     * @returns Rejects: with an error response.
     */
    public getStateEvent(roomId: string, eventType: string, stateKey: string): Promise<Record<string, any>> {
        const pathParams = {
            $roomId: roomId,
            $eventType: eventType,
            $stateKey: stateKey,
        };
        let path = utils.encodeUri("/rooms/$roomId/state/$eventType", pathParams);
        if (stateKey !== undefined) {
            path = utils.encodeUri(path + "/$stateKey", pathParams);
        }
        return this.http.authedRequest(Method.Get, path);
    }

    /**
     * @param opts - Options for the request function.
     * @returns Promise which resolves: TODO
     * @returns Rejects: with an error response.
     */
    public sendStateEvent(
        roomId: string,
        eventType: string,
        content: IContent,
        stateKey = "",
        opts: IRequestOpts = {},
    ): Promise<ISendEventResponse> {
        const pathParams = {
            $roomId: roomId,
            $eventType: eventType,
            $stateKey: stateKey,
        };
        let path = utils.encodeUri("/rooms/$roomId/state/$eventType", pathParams);
        if (stateKey !== undefined) {
            path = utils.encodeUri(path + "/$stateKey", pathParams);
        }
        return this.http.authedRequest(Method.Put, path, undefined, content, opts);
    }

    /**
     * @returns Promise which resolves: TODO
     * @returns Rejects: with an error response.
     */
    public roomInitialSync(roomId: string, limit: number): Promise<IRoomInitialSyncResponse> {
        const path = utils.encodeUri("/rooms/$roomId/initialSync", { $roomId: roomId });

        return this.http.authedRequest(Method.Get, path, { limit: limit?.toString() ?? "30" });
    }

    /**
     * Set a marker to indicate the point in a room before which the user has read every
     * event. This can be retrieved from room account data (the event type is `m.fully_read`)
     * and displayed as a horizontal line in the timeline that is visually distinct to the
     * position of the user's own read receipt.
     * @param roomId - ID of the room that has been read
     * @param rmEventId - ID of the event that has been read
     * @param rrEventId - ID of the event tracked by the read receipt. This is here
     * for convenience because the RR and the RM are commonly updated at the same time as
     * each other. Optional.
     * @param rpEventId - rpEvent the m.read.private read receipt event for when we
     * don't want other users to see the read receipts. This is experimental. Optional.
     * @returns Promise which resolves: the empty object, `{}`.
     */
    public async setRoomReadMarkersHttpRequest(
        roomId: string,
        rmEventId: string,
        rrEventId?: string,
        rpEventId?: string,
    ): Promise<{}> {
        const path = utils.encodeUri("/rooms/$roomId/read_markers", {
            $roomId: roomId,
        });

        const content: IContent = {
            [ReceiptType.FullyRead]: rmEventId,
            [ReceiptType.Read]: rrEventId,
        };

        if (
            (await this.doesServerSupportUnstableFeature("org.matrix.msc2285.stable")) ||
            (await this.isVersionSupported("v1.4"))
        ) {
            content[ReceiptType.ReadPrivate] = rpEventId;
        }

        return this.http.authedRequest(Method.Post, path, undefined, content);
    }

    /**
     * @returns Promise which resolves: A list of the user's current rooms
     * @returns Rejects: with an error response.
     */
    public getJoinedRooms(): Promise<IJoinedRoomsResponse> {
        const path = utils.encodeUri("/joined_rooms", {});
        return this.http.authedRequest(Method.Get, path);
    }

    /**
     * Retrieve membership info. for a room.
     * @param roomId - ID of the room to get membership for
     * @returns Promise which resolves: A list of currently joined users
     *                                 and their profile data.
     * @returns Rejects: with an error response.
     */
    public getJoinedRoomMembers(roomId: string): Promise<IJoinedMembersResponse> {
        const path = utils.encodeUri("/rooms/$roomId/joined_members", {
            $roomId: roomId,
        });
        return this.http.authedRequest(Method.Get, path);
    }

    /**
     * @param options - Options for this request
     * @param server - The remote server to query for the room list.
     *                                Optional. If unspecified, get the local home
     *                                server's public room list.
     * @param limit - Maximum number of entries to return
     * @param since - Token to paginate from
     * @returns Promise which resolves: IPublicRoomsResponse
     * @returns Rejects: with an error response.
     */
    public publicRooms({
        server,
        limit,
        since,
        ...options
    }: IRoomDirectoryOptions = {}): Promise<IPublicRoomsResponse> {
        const queryParams: QueryDict = { server, limit, since };
        if (Object.keys(options).length === 0) {
            return this.http.authedRequest(Method.Get, "/publicRooms", queryParams);
        } else {
            return this.http.authedRequest(Method.Post, "/publicRooms", queryParams, options);
        }
    }

    /**
     * Create an alias to room ID mapping.
     * @param alias - The room alias to create.
     * @param roomId - The room ID to link the alias to.
     * @returns Promise which resolves: an empty object `{}`
     * @returns Rejects: with an error response.
     */
    public createAlias(alias: string, roomId: string): Promise<{}> {
        const path = utils.encodeUri("/directory/room/$alias", {
            $alias: alias,
        });
        const data = {
            room_id: roomId,
        };
        return this.http.authedRequest(Method.Put, path, undefined, data);
    }

    /**
     * Delete an alias to room ID mapping. This alias must be on your local server,
     * and you must have sufficient access to do this operation.
     * @param alias - The room alias to delete.
     * @returns Promise which resolves: an empty object `{}`.
     * @returns Rejects: with an error response.
     */
    public deleteAlias(alias: string): Promise<{}> {
        const path = utils.encodeUri("/directory/room/$alias", {
            $alias: alias,
        });
        return this.http.authedRequest(Method.Delete, path);
    }

    /**
     * Gets the local aliases for the room. Note: this includes all local aliases, unlike the
     * curated list from the m.room.canonical_alias state event.
     * @param roomId - The room ID to get local aliases for.
     * @returns Promise which resolves: an object with an `aliases` property, containing an array of local aliases
     * @returns Rejects: with an error response.
     */
    public getLocalAliases(roomId: string): Promise<{ aliases: string[] }> {
        const path = utils.encodeUri("/rooms/$roomId/aliases", { $roomId: roomId });
        const prefix = ClientPrefix.V3;
        return this.http.authedRequest(Method.Get, path, undefined, undefined, { prefix });
    }

    /**
     * Get room info for the given alias.
     * @param alias - The room alias to resolve.
     * @returns Promise which resolves: Object with room_id and servers.
     * @returns Rejects: with an error response.
     */
    public getRoomIdForAlias(alias: string): Promise<{ room_id: string; servers: string[] }> {
        // eslint-disable-line camelcase
        const path = utils.encodeUri("/directory/room/$alias", {
            $alias: alias,
        });
        return this.http.authedRequest(Method.Get, path);
    }

    /**
     * @returns Promise which resolves: Object with room_id and servers.
     * @returns Rejects: with an error response.
     * @deprecated use `getRoomIdForAlias` instead
     */
    // eslint-disable-next-line camelcase
    public resolveRoomAlias(roomAlias: string): Promise<{ room_id: string; servers: string[] }> {
        const path = utils.encodeUri("/directory/room/$alias", { $alias: roomAlias });
        return this.http.request(Method.Get, path);
    }

    /**
     * Get the visibility of a room in the current HS's room directory
     * @returns Promise which resolves: TODO
     * @returns Rejects: with an error response.
     */
    public getRoomDirectoryVisibility(roomId: string): Promise<{ visibility: Visibility }> {
        const path = utils.encodeUri("/directory/list/room/$roomId", {
            $roomId: roomId,
        });
        return this.http.authedRequest(Method.Get, path);
    }

    /**
     * Set the visbility of a room in the current HS's room directory
     * @param visibility - "public" to make the room visible
     *                 in the public directory, or "private" to make
     *                 it invisible.
     * @returns Promise which resolves: to an empty object `{}`
     * @returns Rejects: with an error response.
     */
    public setRoomDirectoryVisibility(roomId: string, visibility: Visibility): Promise<{}> {
        const path = utils.encodeUri("/directory/list/room/$roomId", {
            $roomId: roomId,
        });
        return this.http.authedRequest(Method.Put, path, undefined, { visibility });
    }

    /**
     * Set the visbility of a room bridged to a 3rd party network in
     * the current HS's room directory.
     * @param networkId - the network ID of the 3rd party
     *                 instance under which this room is published under.
     * @param visibility - "public" to make the room visible
     *                 in the public directory, or "private" to make
     *                 it invisible.
     * @returns Promise which resolves: result object
     * @returns Rejects: with an error response.
     * @deprecated missing from the spec
     */
    public setRoomDirectoryVisibilityAppService(
        networkId: string,
        roomId: string,
        visibility: "public" | "private",
    ): Promise<any> {
        const path = utils.encodeUri("/directory/list/appservice/$networkId/$roomId", {
            $networkId: networkId,
            $roomId: roomId,
        });
        return this.http.authedRequest(Method.Put, path, undefined, { visibility: visibility });
    }

    /**
     * Query the user directory with a term matching user IDs, display names and domains.
     * @param term - the term with which to search.
     * @param limit - the maximum number of results to return. The server will
     *                 apply a limit if unspecified.
     * @returns Promise which resolves: an array of results.
     */
    public searchUserDirectory({ term, limit }: { term: string; limit?: number }): Promise<IUserDirectoryResponse> {
        const body: Body = {
            search_term: term,
        };

        if (limit !== undefined) {
            body.limit = limit;
        }

        return this.http.authedRequest(Method.Post, "/user_directory/search", undefined, body);
    }

    /**
     * Upload a file to the media repository on the homeserver.
     *
     * @param file - The object to upload. On a browser, something that
     *   can be sent to XMLHttpRequest.send (typically a File).  Under node.js,
     *   a a Buffer, String or ReadStream.
     *
     * @param opts -  options object
     *
     * @returns Promise which resolves to response object, as
     *    determined by this.opts.onlyData, opts.rawResponse, and
     *    opts.onlyContentUri.  Rejects with an error (usually a MatrixError).
     */
    public uploadContent(file: FileType, opts?: UploadOpts): Promise<UploadResponse> {
        return this.http.uploadContent(file, opts);
    }

    /**
     * Cancel a file upload in progress
     * @param upload - The object returned from uploadContent
     * @returns true if canceled, otherwise false
     */
    public cancelUpload(upload: Promise<UploadResponse>): boolean {
        return this.http.cancelUpload(upload);
    }

    /**
     * Get a list of all file uploads in progress
     * @returns Array of objects representing current uploads.
     * Currently in progress is element 0. Keys:
     *  - promise: The promise associated with the upload
     *  - loaded: Number of bytes uploaded
     *  - total: Total number of bytes to upload
     */
    public getCurrentUploads(): Upload[] {
        return this.http.getCurrentUploads();
    }

    /**
     * @param info - The kind of info to retrieve (e.g. 'displayname',
     * 'avatar_url').
     * @returns Promise which resolves: TODO
     * @returns Rejects: with an error response.
     */
    public getProfileInfo(
        userId: string,
        info?: string,
        // eslint-disable-next-line camelcase
    ): Promise<{ avatar_url?: string; displayname?: string }> {
        const path = info
            ? utils.encodeUri("/profile/$userId/$info", { $userId: userId, $info: info })
            : utils.encodeUri("/profile/$userId", { $userId: userId });
        return this.http.authedRequest(Method.Get, path);
    }

    /**
     * @returns Promise which resolves to a list of the user's threepids.
     * @returns Rejects: with an error response.
     */
    public getThreePids(): Promise<{ threepids: IThreepid[] }> {
        return this.http.authedRequest(Method.Get, "/account/3pid");
    }

    /**
     * Add a 3PID to your homeserver account and optionally bind it to an identity
     * server as well. An identity server is required as part of the `creds` object.
     *
     * @deprecated this API is deprecated, and you should instead use `addThreePidOnly` for homeservers that support it.
     *
     * @returns Promise which resolves: on success
     * @returns Rejects: with an error response.
     */
    public addThreePid(creds: IAddThreePidBody, bind: boolean): Promise<{ submit_url?: string }> {
        const path = "/account/3pid";
        const data = {
            threePidCreds: creds,
            bind: bind,
        };
        return this.http.authedRequest(Method.Post, path, undefined, data);
    }

    /**
     * Add a 3PID to your homeserver account. This API does not use an identity
     * server, as the homeserver is expected to handle 3PID ownership validation.
     *
     * You can check whether a homeserver supports this API via
     * `doesServerSupportSeparateAddAndBind`.
     *
     * @param data - A object with 3PID validation data from having called
     * `account/3pid/<medium>/requestToken` on the homeserver.
     * @returns Promise which resolves: to an empty object `{}`
     * @returns Rejects: with an error response.
     */
    public async addThreePidOnly(data: IAddThreePidOnlyBody): Promise<{}> {
        const path = "/account/3pid/add";
        const prefix = (await this.isVersionSupported("r0.6.0")) ? ClientPrefix.R0 : ClientPrefix.Unstable;
        return this.http.authedRequest(Method.Post, path, undefined, data, { prefix });
    }

    /**
     * Bind a 3PID for discovery onto an identity server via the homeserver. The
     * identity server handles 3PID ownership validation and the homeserver records
     * the new binding to track where all 3PIDs for the account are bound.
     *
     * You can check whether a homeserver supports this API via
     * `doesServerSupportSeparateAddAndBind`.
     *
     * @param data - A object with 3PID validation data from having called
     * `validate/<medium>/requestToken` on the identity server. It should also
     * contain `id_server` and `id_access_token` fields as well.
     * @returns Promise which resolves: to an empty object `{}`
     * @returns Rejects: with an error response.
     */
    public async bindThreePid(data: IBindThreePidBody): Promise<{}> {
        const path = "/account/3pid/bind";
        const prefix = (await this.isVersionSupported("r0.6.0")) ? ClientPrefix.R0 : ClientPrefix.Unstable;
        return this.http.authedRequest(Method.Post, path, undefined, data, { prefix });
    }

    /**
     * Unbind a 3PID for discovery on an identity server via the homeserver. The
     * homeserver removes its record of the binding to keep an updated record of
     * where all 3PIDs for the account are bound.
     *
     * @param medium - The threepid medium (eg. 'email')
     * @param address - The threepid address (eg. 'bob\@example.com')
     *        this must be as returned by getThreePids.
     * @returns Promise which resolves: on success
     * @returns Rejects: with an error response.
     */
    public async unbindThreePid(
        medium: string,
        address: string,
        // eslint-disable-next-line camelcase
    ): Promise<{ id_server_unbind_result: IdServerUnbindResult }> {
        const path = "/account/3pid/unbind";
        const data = {
            medium,
            address,
            id_server: this.getIdentityServerUrl(true),
        };
        const prefix = (await this.isVersionSupported("r0.6.0")) ? ClientPrefix.R0 : ClientPrefix.Unstable;
        return this.http.authedRequest(Method.Post, path, undefined, data, { prefix });
    }

    /**
     * @param medium - The threepid medium (eg. 'email')
     * @param address - The threepid address (eg. 'bob\@example.com')
     *        this must be as returned by getThreePids.
     * @returns Promise which resolves: The server response on success
     *     (generally the empty JSON object)
     * @returns Rejects: with an error response.
     */
    public deleteThreePid(
        medium: string,
        address: string,
        // eslint-disable-next-line camelcase
    ): Promise<{ id_server_unbind_result: IdServerUnbindResult }> {
        const path = "/account/3pid/delete";
        return this.http.authedRequest(Method.Post, path, undefined, { medium, address });
    }

    /**
     * Make a request to change your password.
     * @param newPassword - The new desired password.
     * @param logoutDevices - Should all sessions be logged out after the password change. Defaults to true.
     * @returns Promise which resolves: to an empty object `{}`
     * @returns Rejects: with an error response.
     */
    public setPassword(authDict: AuthDict, newPassword: string, logoutDevices?: boolean): Promise<{}> {
        const path = "/account/password";
        const data = {
            auth: authDict,
            new_password: newPassword,
            logout_devices: logoutDevices,
        };

        return this.http.authedRequest<{}>(Method.Post, path, undefined, data);
    }

    /**
     * Gets all devices recorded for the logged-in user
     * @returns Promise which resolves: result object
     * @returns Rejects: with an error response.
     */
    public getDevices(): Promise<{ devices: IMyDevice[] }> {
        return this.http.authedRequest(Method.Get, "/devices");
    }

    /**
     * Gets specific device details for the logged-in user
     * @param deviceId -  device to query
     * @returns Promise which resolves: result object
     * @returns Rejects: with an error response.
     */
    public getDevice(deviceId: string): Promise<IMyDevice> {
        const path = utils.encodeUri("/devices/$device_id", {
            $device_id: deviceId,
        });
        return this.http.authedRequest(Method.Get, path);
    }

    /**
     * Update the given device
     *
     * @param deviceId -  device to update
     * @param body -       body of request
     * @returns Promise which resolves: to an empty object `{}`
     * @returns Rejects: with an error response.
     */
    // eslint-disable-next-line camelcase
    public setDeviceDetails(deviceId: string, body: { display_name: string }): Promise<{}> {
        const path = utils.encodeUri("/devices/$device_id", {
            $device_id: deviceId,
        });

        return this.http.authedRequest(Method.Put, path, undefined, body);
    }

    /**
     * Delete the given device
     *
     * @param deviceId -  device to delete
     * @param auth - Optional. Auth data to supply for User-Interactive auth.
     * @returns Promise which resolves: result object
     * @returns Rejects: with an error response.
     */
    public deleteDevice(deviceId: string, auth?: AuthDict): Promise<{}> {
        const path = utils.encodeUri("/devices/$device_id", {
            $device_id: deviceId,
        });

        const body: Body = {};

        if (auth) {
            body.auth = auth;
        }

        return this.http.authedRequest(Method.Delete, path, undefined, body);
    }

    /**
     * Delete multiple device
     *
     * @param devices - IDs of the devices to delete
     * @param auth - Optional. Auth data to supply for User-Interactive auth.
     * @returns Promise which resolves: result object
     * @returns Rejects: with an error response.
     */
    public deleteMultipleDevices(devices: string[], auth?: AuthDict): Promise<{}> {
        const body: Body = { devices };

        if (auth) {
            body.auth = auth;
        }

        const path = "/delete_devices";
        return this.http.authedRequest(Method.Post, path, undefined, body);
    }

    /**
     * Gets all pushers registered for the logged-in user
     *
     * @returns Promise which resolves: Array of objects representing pushers
     * @returns Rejects: with an error response.
     */
    public async getPushers(): Promise<{ pushers: IPusher[] }> {
        const response = await this.http.authedRequest<{ pushers: IPusher[] }>(Method.Get, "/pushers");

        // Migration path for clients that connect to a homeserver that does not support
        // MSC3881 yet, see https://github.com/matrix-org/matrix-spec-proposals/blob/kerry/remote-push-toggle/proposals/3881-remote-push-notification-toggling.md#migration
        if (!(await this.doesServerSupportUnstableFeature("org.matrix.msc3881"))) {
            response.pushers = response.pushers.map((pusher) => {
                if (!pusher.hasOwnProperty(PUSHER_ENABLED.name)) {
                    pusher[PUSHER_ENABLED.name] = true;
                }
                return pusher;
            });
        }

        return response;
    }

    /**
     * Adds a new pusher or updates an existing pusher
     *
     * @param pusher - Object representing a pusher
     * @returns Promise which resolves: Empty json object on success
     * @returns Rejects: with an error response.
     */
    public setPusher(pusher: IPusherRequest): Promise<{}> {
        const path = "/pushers/set";
        return this.http.authedRequest(Method.Post, path, undefined, pusher);
    }

    /**
     * Removes an existing pusher
     * @param pushKey - pushkey of pusher to remove
     * @param appId - app_id of pusher to remove
     * @returns Promise which resolves: Empty json object on success
     * @returns Rejects: with an error response.
     */
    public removePusher(pushKey: string, appId: string): Promise<{}> {
        const path = "/pushers/set";
        const body = {
            pushkey: pushKey,
            app_id: appId,
            kind: null, // marks pusher for removal
        };
        return this.http.authedRequest(Method.Post, path, undefined, body);
    }

    /**
     * Persists local notification settings
     * @returns Promise which resolves: an empty object
     * @returns Rejects: with an error response.
     */
    public setLocalNotificationSettings(
        deviceId: string,
        notificationSettings: LocalNotificationSettings,
    ): Promise<{}> {
        const key = `${LOCAL_NOTIFICATION_SETTINGS_PREFIX.name}.${deviceId}`;
        return this.setAccountData(key, notificationSettings);
    }

    /**
     * Get the push rules for the account from the server.
     * @returns Promise which resolves to the push rules.
     * @returns Rejects: with an error response.
     */
    public getPushRules(): Promise<IPushRules> {
        return this.http.authedRequest<IPushRules>(Method.Get, "/pushrules/").then((rules: IPushRules) => {
            this.setPushRules(rules);
            return this.pushRules!;
        });
    }

    /**
     * Update the push rules for the account. This should be called whenever
     * updated push rules are available.
     */
    public setPushRules(rules: IPushRules): void {
        // Fix-up defaults, if applicable.
        this.pushRules = PushProcessor.rewriteDefaultRules(rules, this.getUserId()!);
        // Pre-calculate any necessary caches.
        this.pushProcessor.updateCachedPushRuleKeys(this.pushRules);
    }

    /**
     * @returns Promise which resolves: an empty object `{}`
     * @returns Rejects: with an error response.
     */
    public addPushRule(
        scope: string,
        kind: PushRuleKind,
        ruleId: Exclude<string, RuleId>,
        body: Pick<IPushRule, "actions" | "conditions" | "pattern">,
    ): Promise<{}> {
        // NB. Scope not uri encoded because devices need the '/'
        const path = utils.encodeUri("/pushrules/" + scope + "/$kind/$ruleId", {
            $kind: kind,
            $ruleId: ruleId,
        });
        return this.http.authedRequest(Method.Put, path, undefined, body);
    }

    /**
     * @returns Promise which resolves: an empty object `{}`
     * @returns Rejects: with an error response.
     */
    public deletePushRule(scope: string, kind: PushRuleKind, ruleId: Exclude<string, RuleId>): Promise<{}> {
        // NB. Scope not uri encoded because devices need the '/'
        const path = utils.encodeUri("/pushrules/" + scope + "/$kind/$ruleId", {
            $kind: kind,
            $ruleId: ruleId,
        });
        return this.http.authedRequest(Method.Delete, path);
    }

    /**
     * Enable or disable a push notification rule.
     * @returns Promise which resolves: to an empty object `{}`
     * @returns Rejects: with an error response.
     */
    public setPushRuleEnabled(
        scope: string,
        kind: PushRuleKind,
        ruleId: RuleId | string,
        enabled: boolean,
    ): Promise<{}> {
        const path = utils.encodeUri("/pushrules/" + scope + "/$kind/$ruleId/enabled", {
            $kind: kind,
            $ruleId: ruleId,
        });
        return this.http.authedRequest(Method.Put, path, undefined, { enabled: enabled });
    }

    /**
     * Set the actions for a push notification rule.
     * @returns Promise which resolves: to an empty object `{}`
     * @returns Rejects: with an error response.
     */
    public setPushRuleActions(
        scope: string,
        kind: PushRuleKind,
        ruleId: RuleId | string,
        actions: PushRuleAction[],
    ): Promise<{}> {
        const path = utils.encodeUri("/pushrules/" + scope + "/$kind/$ruleId/actions", {
            $kind: kind,
            $ruleId: ruleId,
        });
        return this.http.authedRequest(Method.Put, path, undefined, { actions: actions });
    }

    /**
     * Perform a server-side search.
     * @param next_batch - the batch token to pass in the query string
     * @param body - the JSON object to pass to the request body.
     * @param abortSignal - optional signal used to cancel the http request.
     * @returns Promise which resolves to the search response object.
     * @returns Rejects: with an error response.
     */
    public search(
        { body, next_batch: nextBatch }: { body: ISearchRequestBody; next_batch?: string },
        abortSignal?: AbortSignal,
    ): Promise<ISearchResponse> {
        const queryParams: QueryDict = {};
        if (nextBatch) {
            queryParams.next_batch = nextBatch;
        }
        return this.http.authedRequest(Method.Post, "/search", queryParams, body, { abortSignal });
    }

    /**
     * Upload keys
     *
     * @param content -  body of upload request
     *
     * @param opts - this method no longer takes any opts,
     *  used to take opts.device_id but this was not removed from the spec as a redundant parameter
     *
     * @returns Promise which resolves: result object. Rejects: with
     *     an error response ({@link MatrixError}).
     */
    public uploadKeysRequest(content: IUploadKeysRequest, opts?: void): Promise<IKeysUploadResponse> {
        return this.http.authedRequest(Method.Post, "/keys/upload", undefined, content);
    }

    public uploadKeySignatures(content: KeySignatures): Promise<IUploadKeySignaturesResponse> {
        return this.http.authedRequest(Method.Post, "/keys/signatures/upload", undefined, content, {
            prefix: ClientPrefix.V3,
        });
    }

    /**
     * Download device keys
     *
     * @param userIds -  list of users to get keys for
     *
     * @param token - sync token to pass in the query request, to help
     *   the HS give the most recent results
     *
     * @returns Promise which resolves: result object. Rejects: with
     *     an error response ({@link MatrixError}).
     */
    public downloadKeysForUsers(userIds: string[], { token }: { token?: string } = {}): Promise<IDownloadKeyResult> {
        const content: IQueryKeysRequest = {
            device_keys: {},
        };
        if (token !== undefined) {
            content.token = token;
        }
        userIds.forEach((u) => {
            content.device_keys[u] = [];
        });

        return this.http.authedRequest(Method.Post, "/keys/query", undefined, content);
    }

    /**
     * Claim one-time keys
     *
     * @param devices -  a list of [userId, deviceId] pairs
     *
     * @param keyAlgorithm -  desired key type
     *
     * @param timeout - the time (in milliseconds) to wait for keys from remote
     *     servers
     *
     * @returns Promise which resolves: result object. Rejects: with
     *     an error response ({@link MatrixError}).
     */
    public claimOneTimeKeys(
        devices: [string, string][],
        keyAlgorithm = "signed_curve25519",
        timeout?: number,
    ): Promise<IClaimOTKsResult> {
        const queries: Record<string, Record<string, string>> = {};

        if (keyAlgorithm === undefined) {
            keyAlgorithm = "signed_curve25519";
        }

        for (const [userId, deviceId] of devices) {
            const query = queries[userId] || {};
            safeSet(queries, userId, query);
            safeSet(query, deviceId, keyAlgorithm);
        }
        const content: IClaimKeysRequest = { one_time_keys: queries };
        if (timeout) {
            content.timeout = timeout;
        }
        const path = "/keys/claim";
        return this.http.authedRequest(Method.Post, path, undefined, content);
    }

    /**
     * Ask the server for a list of users who have changed their device lists
     * between a pair of sync tokens
     *
     *
     * @returns Promise which resolves: result object. Rejects: with
     *     an error response ({@link MatrixError}).
     */
    public getKeyChanges(oldToken: string, newToken: string): Promise<{ changed: string[]; left: string[] }> {
        const qps = {
            from: oldToken,
            to: newToken,
        };

        return this.http.authedRequest(Method.Get, "/keys/changes", qps);
    }

    public uploadDeviceSigningKeys(auth?: AuthDict, keys?: CrossSigningKeys): Promise<{}> {
        // API returns empty object
        const data = Object.assign({}, keys);
        if (auth) Object.assign(data, { auth });
        return this.http.authedRequest(Method.Post, "/keys/device_signing/upload", undefined, data, {
            prefix: ClientPrefix.Unstable,
        });
    }

    /**
     * Register with an identity server using the OpenID token from the user's
     * Homeserver, which can be retrieved via
     * {@link MatrixClient#getOpenIdToken}.
     *
     * Note that the `/account/register` endpoint (as well as IS authentication in
     * general) was added as part of the v2 API version.
     *
     * @returns Promise which resolves: with object containing an Identity
     * Server access token.
     * @returns Rejects: with an error response.
     */
    public registerWithIdentityServer(hsOpenIdToken: IOpenIDToken): Promise<{
        access_token: string;
        token: string;
    }> {
        if (!this.idBaseUrl) {
            throw new Error("No identity server base URL set");
        }

        const uri = this.http.getUrl("/account/register", undefined, IdentityPrefix.V2, this.idBaseUrl);
        return this.http.requestOtherUrl(Method.Post, uri, hsOpenIdToken);
    }

    /**
     * Requests an email verification token directly from an identity server.
     *
     * This API is used as part of binding an email for discovery on an identity
     * server. The validation data that results should be passed to the
     * `bindThreePid` method to complete the binding process.
     *
     * @param email - The email address to request a token for
     * @param clientSecret - A secret binary string generated by the client.
     *                 It is recommended this be around 16 ASCII characters.
     * @param sendAttempt - If an identity server sees a duplicate request
     *                 with the same sendAttempt, it will not send another email.
     *                 To request another email to be sent, use a larger value for
     *                 the sendAttempt param as was used in the previous request.
     * @param nextLink - Optional If specified, the client will be redirected
     *                 to this link after validation.
     * @param identityAccessToken - The `access_token` field of the identity
     * server `/account/register` response (see {@link registerWithIdentityServer}).
     *
     * @returns Promise which resolves: TODO
     * @returns Rejects: with an error response.
     * @throws Error if no identity server is set
     */
    public requestEmailToken(
        email: string,
        clientSecret: string,
        sendAttempt: number,
        nextLink?: string,
        identityAccessToken?: string,
    ): Promise<IRequestTokenResponse> {
        const params: Record<string, string> = {
            client_secret: clientSecret,
            email: email,
            send_attempt: sendAttempt?.toString(),
        };
        if (nextLink) {
            params.next_link = nextLink;
        }

        return this.http.idServerRequest<IRequestTokenResponse>(
            Method.Post,
            "/validate/email/requestToken",
            params,
            IdentityPrefix.V2,
            identityAccessToken,
        );
    }

    /**
     * Requests a MSISDN verification token directly from an identity server.
     *
     * This API is used as part of binding a MSISDN for discovery on an identity
     * server. The validation data that results should be passed to the
     * `bindThreePid` method to complete the binding process.
     *
     * @param phoneCountry - The ISO 3166-1 alpha-2 code for the country in
     *                 which phoneNumber should be parsed relative to.
     * @param phoneNumber - The phone number, in national or international
     *                 format
     * @param clientSecret - A secret binary string generated by the client.
     *                 It is recommended this be around 16 ASCII characters.
     * @param sendAttempt - If an identity server sees a duplicate request
     *                 with the same sendAttempt, it will not send another SMS.
     *                 To request another SMS to be sent, use a larger value for
     *                 the sendAttempt param as was used in the previous request.
     * @param nextLink - Optional If specified, the client will be redirected
     *                 to this link after validation.
     * @param identityAccessToken - The `access_token` field of the Identity
     * Server `/account/register` response (see {@link registerWithIdentityServer}).
     *
     * @returns Promise which resolves to an object with a sid string
     * @returns Rejects: with an error response.
     * @throws Error if no identity server is set
     */
    public requestMsisdnToken(
        phoneCountry: string,
        phoneNumber: string,
        clientSecret: string,
        sendAttempt: number,
        nextLink?: string,
        identityAccessToken?: string,
    ): Promise<IRequestMsisdnTokenResponse> {
        const params: Record<string, string> = {
            client_secret: clientSecret,
            country: phoneCountry,
            phone_number: phoneNumber,
            send_attempt: sendAttempt?.toString(),
        };
        if (nextLink) {
            params.next_link = nextLink;
        }

        return this.http.idServerRequest<IRequestMsisdnTokenResponse>(
            Method.Post,
            "/validate/msisdn/requestToken",
            params,
            IdentityPrefix.V2,
            identityAccessToken,
        );
    }

    /**
     * Submits a MSISDN token to the identity server
     *
     * This is used when submitting the code sent by SMS to a phone number.
     * The identity server has an equivalent API for email but the js-sdk does
     * not expose this, since email is normally validated by the user clicking
     * a link rather than entering a code.
     *
     * @param sid - The sid given in the response to requestToken
     * @param clientSecret - A secret binary string generated by the client.
     *                 This must be the same value submitted in the requestToken call.
     * @param msisdnToken - The MSISDN token, as enetered by the user.
     * @param identityAccessToken - The `access_token` field of the Identity
     * Server `/account/register` response (see {@link registerWithIdentityServer}).
     * Some legacy identity servers had no authentication here.
     *
     * @returns Promise which resolves: Object, containing success boolean.
     * @returns Rejects: with an error response.
     * @throws Error if No identity server is set
     */
    public submitMsisdnToken(
        sid: string,
        clientSecret: string,
        msisdnToken: string,
        identityAccessToken: string | null,
    ): Promise<{ success: boolean }> {
        const params = {
            sid: sid,
            client_secret: clientSecret,
            token: msisdnToken,
        };

        return this.http.idServerRequest(
            Method.Post,
            "/validate/msisdn/submitToken",
            params,
            IdentityPrefix.V2,
            identityAccessToken ?? undefined,
        );
    }

    /**
     * Submits a MSISDN token to an arbitrary URL.
     *
     * This is used when submitting the code sent by SMS to a phone number in the
     * newer 3PID flow where the homeserver validates 3PID ownership (as part of
     * `requestAdd3pidMsisdnToken`). The homeserver response may include a
     * `submit_url` to specify where the token should be sent, and this helper can
     * be used to pass the token to this URL.
     *
     * @param url - The URL to submit the token to
     * @param sid - The sid given in the response to requestToken
     * @param clientSecret - A secret binary string generated by the client.
     *                 This must be the same value submitted in the requestToken call.
     * @param msisdnToken - The MSISDN token, as enetered by the user.
     *
     * @returns Promise which resolves: Object, containing success boolean.
     * @returns Rejects: with an error response.
     */
    public submitMsisdnTokenOtherUrl(
        url: string,
        sid: string,
        clientSecret: string,
        msisdnToken: string,
    ): Promise<{ success: boolean }> {
        const params = {
            sid: sid,
            client_secret: clientSecret,
            token: msisdnToken,
        };
        return this.http.requestOtherUrl(Method.Post, url, params);
    }

    /**
     * Gets the V2 hashing information from the identity server. Primarily useful for
     * lookups.
     * @param identityAccessToken - The access token for the identity server.
     * @returns The hashing information for the identity server.
     */
    public getIdentityHashDetails(identityAccessToken: string): Promise<{
        /**
         * The algorithms the server supports. Must contain at least sha256.
         */
        algorithms: string[];
        /**
         * The pepper the client MUST use in hashing identifiers,
         * and MUST supply to the /lookup endpoint when performing lookups.
         */
        lookup_pepper: string;
    }> {
        return this.http.idServerRequest(
            Method.Get,
            "/hash_details",
            undefined,
            IdentityPrefix.V2,
            identityAccessToken,
        );
    }

    /**
     * Performs a hashed lookup of addresses against the identity server. This is
     * only supported on identity servers which have at least the version 2 API.
     * @param addressPairs - An array of 2 element arrays.
     * The first element of each pair is the address, the second is the 3PID medium.
     * Eg: `["email@example.org", "email"]`
     * @param identityAccessToken - The access token for the identity server.
     * @returns A collection of address mappings to
     * found MXIDs. Results where no user could be found will not be listed.
     */
    public async identityHashedLookup(
        addressPairs: [string, string][],
        identityAccessToken: string,
    ): Promise<{ address: string; mxid: string }[]> {
        const params: Record<string, string | string[]> = {
            // addresses: ["email@example.org", "10005550000"],
            // algorithm: "sha256",
            // pepper: "abc123"
        };

        // Get hash information first before trying to do a lookup
        const hashes = await this.getIdentityHashDetails(identityAccessToken);
        if (!hashes || !hashes["lookup_pepper"] || !hashes["algorithms"]) {
            throw new Error("Unsupported identity server: bad response");
        }

        params["pepper"] = hashes["lookup_pepper"];

        const localMapping: Record<string, string> = {
            // hashed identifier => plain text address
            // For use in this function's return format
        };

        // When picking an algorithm, we pick the hashed over no hashes
        if (hashes["algorithms"].includes("sha256")) {
            // Abuse the olm hashing
            const olmutil = new global.Olm.Utility();
            params["addresses"] = addressPairs.map((p) => {
                const addr = p[0].toLowerCase(); // lowercase to get consistent hashes
                const med = p[1].toLowerCase();
                const hashed = olmutil
                    .sha256(`${addr} ${med} ${params["pepper"]}`)
                    .replace(/\+/g, "-")
                    .replace(/\//g, "_"); // URL-safe base64
                // Map the hash to a known (case-sensitive) address. We use the case
                // sensitive version because the caller might be expecting that.
                localMapping[hashed] = p[0];
                return hashed;
            });
            params["algorithm"] = "sha256";
        } else if (hashes["algorithms"].includes("none")) {
            params["addresses"] = addressPairs.map((p) => {
                const addr = p[0].toLowerCase(); // lowercase to get consistent hashes
                const med = p[1].toLowerCase();
                const unhashed = `${addr} ${med}`;
                // Map the unhashed values to a known (case-sensitive) address. We use
                // the case-sensitive version because the caller might be expecting that.
                localMapping[unhashed] = p[0];
                return unhashed;
            });
            params["algorithm"] = "none";
        } else {
            throw new Error("Unsupported identity server: unknown hash algorithm");
        }

        const response = await this.http.idServerRequest<{
            mappings: { [address: string]: string };
        }>(Method.Post, "/lookup", params, IdentityPrefix.V2, identityAccessToken);

        if (!response?.["mappings"]) return []; // no results

        const foundAddresses: { address: string; mxid: string }[] = [];
        for (const hashed of Object.keys(response["mappings"])) {
            const mxid = response["mappings"][hashed];
            const plainAddress = localMapping[hashed];
            if (!plainAddress) {
                throw new Error("Identity server returned more results than expected");
            }

            foundAddresses.push({ address: plainAddress, mxid });
        }
        return foundAddresses;
    }

    /**
     * Looks up the public Matrix ID mapping for a given 3rd party
     * identifier from the identity server
     *
     * @param medium - The medium of the threepid, eg. 'email'
     * @param address - The textual address of the threepid
     * @param identityAccessToken - The `access_token` field of the Identity
     * Server `/account/register` response (see {@link registerWithIdentityServer}).
     *
     * @returns Promise which resolves: A threepid mapping
     *                                 object or the empty object if no mapping
     *                                 exists
     * @returns Rejects: with an error response.
     */
    public async lookupThreePid(
        medium: string,
        address: string,
        identityAccessToken: string,
    ): Promise<
        | {
              address: string;
              medium: string;
              mxid: string;
          }
        | {}
    > {
        // Note: we're using the V2 API by calling this function, but our
        // function contract requires a V1 response. We therefore have to
        // convert it manually.
        const response = await this.identityHashedLookup([[address, medium]], identityAccessToken);
        const result = response.find((p) => p.address === address);
        if (!result) {
            return {};
        }

        const mapping = {
            address,
            medium,
            mxid: result.mxid,

            // We can't reasonably fill these parameters:
            // not_before
            // not_after
            // ts
            // signatures
        };

        return mapping;
    }

    /**
     * Looks up the public Matrix ID mappings for multiple 3PIDs.
     *
     * @param query - Array of arrays containing
     * [medium, address]
     * @param identityAccessToken - The `access_token` field of the Identity
     * Server `/account/register` response (see {@link registerWithIdentityServer}).
     *
     * @returns Promise which resolves: Lookup results from IS.
     * @returns Rejects: with an error response.
     */
    public async bulkLookupThreePids(
        query: [string, string][],
        identityAccessToken: string,
    ): Promise<{
        threepids: [medium: string, address: string, mxid: string][];
    }> {
        // Note: we're using the V2 API by calling this function, but our
        // function contract requires a V1 response. We therefore have to
        // convert it manually.
        const response = await this.identityHashedLookup(
            // We have to reverse the query order to get [address, medium] pairs
            query.map((p) => [p[1], p[0]]),
            identityAccessToken,
        );

        const v1results: [medium: string, address: string, mxid: string][] = [];
        for (const mapping of response) {
            const originalQuery = query.find((p) => p[1] === mapping.address);
            if (!originalQuery) {
                throw new Error("Identity sever returned unexpected results");
            }

            v1results.push([
                originalQuery[0], // medium
                mapping.address,
                mapping.mxid,
            ]);
        }

        return { threepids: v1results };
    }

    /**
     * Get account info from the identity server. This is useful as a neutral check
     * to verify that other APIs are likely to approve access by testing that the
     * token is valid, terms have been agreed, etc.
     *
     * @param identityAccessToken - The `access_token` field of the Identity
     * Server `/account/register` response (see {@link registerWithIdentityServer}).
     *
     * @returns Promise which resolves: an object with account info.
     * @returns Rejects: with an error response.
     */
    public getIdentityAccount(identityAccessToken: string): Promise<{ user_id: string }> {
        return this.http.idServerRequest(Method.Get, "/account", undefined, IdentityPrefix.V2, identityAccessToken);
    }

    /**
     * Send an event to a specific list of devices.
     * This is a low-level API that simply wraps the HTTP API
     * call to send to-device messages. We recommend using
     * queueToDevice() which is a higher level API.
     *
     * @param eventType -  type of event to send
     *    content to send. Map from user_id to device_id to content object.
     * @param txnId -     transaction id. One will be made up if not
     *    supplied.
     * @returns Promise which resolves: to an empty object `{}`
     */
    public sendToDevice(eventType: string, contentMap: SendToDeviceContentMap, txnId?: string): Promise<{}> {
        const path = utils.encodeUri("/sendToDevice/$eventType/$txnId", {
            $eventType: eventType,
            $txnId: txnId ? txnId : this.makeTxnId(),
        });

        const body = {
            messages: utils.recursiveMapToObject(contentMap),
        };

        const targets = new Map<string, string[]>();

        for (const [userId, deviceMessages] of contentMap) {
            targets.set(userId, Array.from(deviceMessages.keys()));
        }

        logger.log(`PUT ${path}`, targets);

        return this.http.authedRequest(Method.Put, path, undefined, body);
    }

    /**
     * Sends events directly to specific devices using Matrix's to-device
     * messaging system. The batch will be split up into appropriately sized
     * batches for sending and stored in the store so they can be retried
     * later if they fail to send. Retries will happen automatically.
     * @param batch - The to-device messages to send
     */
    public queueToDevice(batch: ToDeviceBatch): Promise<void> {
        return this.toDeviceMessageQueue.queueBatch(batch);
    }

    /**
     * Get the third party protocols that can be reached using
     * this HS
     * @returns Promise which resolves to the result object
     */
    public getThirdpartyProtocols(): Promise<{ [protocol: string]: IProtocol }> {
        return this.http
            .authedRequest<Record<string, IProtocol>>(Method.Get, "/thirdparty/protocols")
            .then((response) => {
                // sanity check
                if (!response || typeof response !== "object") {
                    throw new Error(`/thirdparty/protocols did not return an object: ${response}`);
                }
                return response;
            });
    }

    /**
     * Get information on how a specific place on a third party protocol
     * may be reached.
     * @param protocol - The protocol given in getThirdpartyProtocols()
     * @param params - Protocol-specific parameters, as given in the
     *                        response to getThirdpartyProtocols()
     * @returns Promise which resolves to the result object
     */
    public getThirdpartyLocation(
        protocol: string,
        params: { searchFields?: string[] },
    ): Promise<IThirdPartyLocation[]> {
        const path = utils.encodeUri("/thirdparty/location/$protocol", {
            $protocol: protocol,
        });

        return this.http.authedRequest(Method.Get, path, params);
    }

    /**
     * Get information on how a specific user on a third party protocol
     * may be reached.
     * @param protocol - The protocol given in getThirdpartyProtocols()
     * @param params - Protocol-specific parameters, as given in the
     *                        response to getThirdpartyProtocols()
     * @returns Promise which resolves to the result object
     */
    public getThirdpartyUser(protocol: string, params?: QueryDict): Promise<IThirdPartyUser[]> {
        const path = utils.encodeUri("/thirdparty/user/$protocol", {
            $protocol: protocol,
        });

        return this.http.authedRequest(Method.Get, path, params);
    }

    public getTerms(serviceType: SERVICE_TYPES, baseUrl: string): Promise<any> {
        // TODO: Types
        const url = this.termsUrlForService(serviceType, baseUrl);
        return this.http.requestOtherUrl(Method.Get, url);
    }

    public agreeToTerms(
        serviceType: SERVICE_TYPES,
        baseUrl: string,
        accessToken: string,
        termsUrls: string[],
    ): Promise<{}> {
        const url = this.termsUrlForService(serviceType, baseUrl);
        const headers = {
            Authorization: "Bearer " + accessToken,
        };
        return this.http.requestOtherUrl(
            Method.Post,
            url,
            {
                user_accepts: termsUrls,
            },
            { headers },
        );
    }

    /**
     * Reports an event as inappropriate to the server, which may then notify the appropriate people.
     * @param roomId - The room in which the event being reported is located.
     * @param eventId - The event to report.
     * @param score - The score to rate this content as where -100 is most offensive and 0 is inoffensive.
     * @param reason - The reason the content is being reported. May be blank.
     * @returns Promise which resolves to an empty object if successful
     */
    public reportEvent(roomId: string, eventId: string, score: number, reason: string): Promise<{}> {
        const path = utils.encodeUri("/rooms/$roomId/report/$eventId", {
            $roomId: roomId,
            $eventId: eventId,
        });

        return this.http.authedRequest(Method.Post, path, undefined, { score, reason });
    }

    /**
     * Fetches or paginates a room hierarchy as defined by MSC2946.
     * Falls back gracefully to sourcing its data from `getSpaceSummary` if this API is not yet supported by the server.
     * @param roomId - The ID of the space-room to use as the root of the summary.
     * @param limit - The maximum number of rooms to return per page.
     * @param maxDepth - The maximum depth in the tree from the root room to return.
     * @param suggestedOnly - Whether to only return rooms with suggested=true.
     * @param fromToken - The opaque token to paginate a previous request.
     * @returns the response, with next_batch & rooms fields.
     */
    public getRoomHierarchy(
        roomId: string,
        limit?: number,
        maxDepth?: number,
        suggestedOnly = false,
        fromToken?: string,
    ): Promise<IRoomHierarchy> {
        const path = utils.encodeUri("/rooms/$roomId/hierarchy", {
            $roomId: roomId,
        });

        const queryParams: QueryDict = {
            suggested_only: String(suggestedOnly),
            max_depth: maxDepth?.toString(),
            from: fromToken,
            limit: limit?.toString(),
        };

        return this.http
            .authedRequest<IRoomHierarchy>(Method.Get, path, queryParams, undefined, {
                prefix: ClientPrefix.V1,
            })
            .catch((e) => {
                if (e.errcode === "M_UNRECOGNIZED") {
                    // fall back to the prefixed hierarchy API.
                    return this.http.authedRequest<IRoomHierarchy>(Method.Get, path, queryParams, undefined, {
                        prefix: "/_matrix/client/unstable/org.matrix.msc2946",
                    });
                }

                throw e;
            });
    }

    /**
     * Creates a new file tree space with the given name. The client will pick
     * defaults for how it expects to be able to support the remaining API offered
     * by the returned class.
     *
     * Note that this is UNSTABLE and may have breaking changes without notice.
     * @param name - The name of the tree space.
     * @returns Promise which resolves to the created space.
     */
    public async unstableCreateFileTree(name: string): Promise<MSC3089TreeSpace> {
        const { room_id: roomId } = await this.createRoom({
            name: name,
            preset: Preset.PrivateChat,
            power_level_content_override: {
                ...DEFAULT_TREE_POWER_LEVELS_TEMPLATE,
                users: {
                    [this.getUserId()!]: 100,
                },
            },
            creation_content: {
                [RoomCreateTypeField]: RoomType.Space,
            },
            initial_state: [
                {
                    type: UNSTABLE_MSC3088_PURPOSE.name,
                    state_key: UNSTABLE_MSC3089_TREE_SUBTYPE.name,
                    content: {
                        [UNSTABLE_MSC3088_ENABLED.name]: true,
                    },
                },
                {
                    type: EventType.RoomEncryption,
                    state_key: "",
                    content: {
                        algorithm: olmlib.MEGOLM_ALGORITHM,
                    },
                },
            ],
        });
        return new MSC3089TreeSpace(this, roomId);
    }

    /**
     * Gets a reference to a tree space, if the room ID given is a tree space. If the room
     * does not appear to be a tree space then null is returned.
     *
     * Note that this is UNSTABLE and may have breaking changes without notice.
     * @param roomId - The room ID to get a tree space reference for.
     * @returns The tree space, or null if not a tree space.
     */
    public unstableGetFileTreeSpace(roomId: string): MSC3089TreeSpace | null {
        const room = this.getRoom(roomId);
        if (room?.getMyMembership() !== "join") return null;

        const createEvent = room.currentState.getStateEvents(EventType.RoomCreate, "");
        const purposeEvent = room.currentState.getStateEvents(
            UNSTABLE_MSC3088_PURPOSE.name,
            UNSTABLE_MSC3089_TREE_SUBTYPE.name,
        );

        if (!createEvent) throw new Error("Expected single room create event");

        if (!purposeEvent?.getContent()?.[UNSTABLE_MSC3088_ENABLED.name]) return null;
        if (createEvent.getContent()?.[RoomCreateTypeField] !== RoomType.Space) return null;

        return new MSC3089TreeSpace(this, roomId);
    }

    /**
     * Perform a single MSC3575 sliding sync request.
     * @param req - The request to make.
     * @param proxyBaseUrl - The base URL for the sliding sync proxy.
     * @param abortSignal - Optional signal to abort request mid-flight.
     * @returns The sliding sync response, or a standard error.
     * @throws on non 2xx status codes with an object with a field "httpStatus":number.
     */
    public slidingSync(
        req: MSC3575SlidingSyncRequest,
        proxyBaseUrl?: string,
        abortSignal?: AbortSignal,
    ): Promise<MSC3575SlidingSyncResponse> {
        const qps: QueryDict = {};
        if (req.pos) {
            qps.pos = req.pos;
            delete req.pos;
        }
        if (req.timeout) {
            qps.timeout = req.timeout;
            delete req.timeout;
        }
        const clientTimeout = req.clientTimeout;
        delete req.clientTimeout;
        return this.http.authedRequest<MSC3575SlidingSyncResponse>(Method.Post, "/sync", qps, req, {
            prefix: "/_matrix/client/unstable/org.matrix.msc3575",
            baseUrl: proxyBaseUrl,
            localTimeoutMs: clientTimeout,
            abortSignal,
        });
    }

    /**
     * @deprecated use supportsThreads() instead
     */
    public supportsExperimentalThreads(): boolean {
        logger.warn(`supportsExperimentalThreads() is deprecated, use supportThreads() instead`);
        return this.clientOpts?.experimentalThreadSupport || false;
    }

    /**
     * A helper to determine thread support
     * @returns a boolean to determine if threads are enabled
     */
    public supportsThreads(): boolean {
        return this.clientOpts?.threadSupport || false;
    }

    /**
     * A helper to determine intentional mentions support
     * @returns a boolean to determine if intentional mentions are enabled on the server
     * @experimental
     */
    public supportsIntentionalMentions(): boolean {
        return this.canSupport.get(Feature.IntentionalMentions) !== ServerSupport.Unsupported;
    }

    /**
     * Fetches the summary of a room as defined by an initial version of MSC3266 and implemented in Synapse
     * Proposed at https://github.com/matrix-org/matrix-doc/pull/3266
     * @param roomIdOrAlias - The ID or alias of the room to get the summary of.
     * @param via - The list of servers which know about the room if only an ID was provided.
     */
    public async getRoomSummary(roomIdOrAlias: string, via?: string[]): Promise<IRoomSummary> {
        const path = utils.encodeUri("/rooms/$roomid/summary", { $roomid: roomIdOrAlias });
        return this.http.authedRequest(Method.Get, path, { via }, undefined, {
            prefix: "/_matrix/client/unstable/im.nheko.summary",
        });
    }

    /**
     * Processes a list of threaded events and adds them to their respective timelines
     * @param room - the room the adds the threaded events
     * @param threadedEvents - an array of the threaded events
     * @param toStartOfTimeline - the direction in which we want to add the events
     */
    public processThreadEvents(room: Room, threadedEvents: MatrixEvent[], toStartOfTimeline: boolean): void {
        room.processThreadedEvents(threadedEvents, toStartOfTimeline);
    }

    /**
     * Processes a list of thread roots and creates a thread model
     * @param room - the room to create the threads in
     * @param threadedEvents - an array of thread roots
     * @param toStartOfTimeline - the direction
     */
    public processThreadRoots(room: Room, threadedEvents: MatrixEvent[], toStartOfTimeline: boolean): void {
        room.processThreadRoots(threadedEvents, toStartOfTimeline);
    }

    public processBeaconEvents(room?: Room, events?: MatrixEvent[]): void {
        this.processAggregatedTimelineEvents(room, events);
    }

    /**
     * Calls aggregation functions for event types that are aggregated
     * Polls and location beacons
     * @param room - room the events belong to
     * @param events - timeline events to be processed
     * @returns
     */
    public processAggregatedTimelineEvents(room?: Room, events?: MatrixEvent[]): void {
        if (!events?.length) return;
        if (!room) return;

        room.currentState.processBeaconEvents(events, this);
        room.processPollEvents(events);
    }

    /**
     * Fetches information about the user for the configured access token.
     */
    public async whoami(): Promise<IWhoamiResponse> {
        return this.http.authedRequest(Method.Get, "/account/whoami");
    }

    /**
     * Find the event_id closest to the given timestamp in the given direction.
     * @returns Resolves: A promise of an object containing the event_id and
     *    origin_server_ts of the closest event to the timestamp in the given direction
     * @returns Rejects: when the request fails (module:http-api.MatrixError)
     */
    public async timestampToEvent(
        roomId: string,
        timestamp: number,
        dir: Direction,
    ): Promise<TimestampToEventResponse> {
        const path = utils.encodeUri("/rooms/$roomId/timestamp_to_event", {
            $roomId: roomId,
        });
        const queryParams = {
            ts: timestamp.toString(),
            dir: dir,
        };

        try {
            return await this.http.authedRequest(Method.Get, path, queryParams, undefined, {
                prefix: ClientPrefix.V1,
            });
        } catch (err) {
            // Fallback to the prefixed unstable endpoint. Since the stable endpoint is
            // new, we should also try the unstable endpoint before giving up. We can
            // remove this fallback request in a year (remove after 2023-11-28).
            if (
                (<MatrixError>err).errcode === "M_UNRECOGNIZED" &&
                // XXX: The 400 status code check should be removed in the future
                // when Synapse is compliant with MSC3743.
                ((<MatrixError>err).httpStatus === 400 ||
                    // This the correct standard status code for an unsupported
                    // endpoint according to MSC3743. Not Found and Method Not Allowed
                    // both indicate that this endpoint+verb combination is
                    // not supported.
                    (<MatrixError>err).httpStatus === 404 ||
                    (<MatrixError>err).httpStatus === 405)
            ) {
                return await this.http.authedRequest(Method.Get, path, queryParams, undefined, {
                    prefix: "/_matrix/client/unstable/org.matrix.msc3030",
                });
            }

            throw err;
        }
    }
}

/**
 * recalculates an accurate notifications count on event decryption.
 * Servers do not have enough knowledge about encrypted events to calculate an
 * accurate notification_count
 */
export function fixNotificationCountOnDecryption(cli: MatrixClient, event: MatrixEvent): void {
    const ourUserId = cli.getUserId();
    const eventId = event.getId();

    const room = cli.getRoom(event.getRoomId());
    if (!room || !ourUserId || !eventId) return;

    const oldActions = event.getPushActions();
    const actions = cli.getPushActionsForEvent(event, true);

    const isThreadEvent = !!event.threadRootId && !event.isThreadRoot;

    const currentHighlightCount = room.getUnreadCountForEventContext(NotificationCountType.Highlight, event);

    // Ensure the unread counts are kept up to date if the event is encrypted
    // We also want to make sure that the notification count goes up if we already
    // have encrypted events to avoid other code from resetting 'highlight' to zero.
    const oldHighlight = !!oldActions?.tweaks?.highlight;
    const newHighlight = !!actions?.tweaks?.highlight;

    let hasReadEvent;
    if (isThreadEvent) {
        const thread = room.getThread(event.threadRootId);
        hasReadEvent = thread
            ? thread.hasUserReadEvent(ourUserId, eventId)
            : // If the thread object does not exist in the room yet, we don't
              // want to calculate notification for this event yet. We have not
              // restored the read receipts yet and can't accurately calculate
              // notifications at this stage.
              //
              // This issue can likely go away when MSC3874 is implemented
              true;
    } else {
        hasReadEvent = room.hasUserReadEvent(ourUserId, eventId);
    }

    if (hasReadEvent) {
        // If the event has been read, ignore it.
        return;
    }

    if (oldHighlight !== newHighlight || currentHighlightCount > 0) {
        // TODO: Handle mentions received while the client is offline
        // See also https://github.com/vector-im/element-web/issues/9069
        let newCount = currentHighlightCount;
        if (newHighlight && !oldHighlight) newCount++;
        if (!newHighlight && oldHighlight) newCount--;

        if (isThreadEvent) {
            room.setThreadUnreadNotificationCount(event.threadRootId, NotificationCountType.Highlight, newCount);
        } else {
            room.setUnreadNotificationCount(NotificationCountType.Highlight, newCount);
        }
    }

    // Total count is used to typically increment a room notification counter, but not loudly highlight it.
    const currentTotalCount = room.getUnreadCountForEventContext(NotificationCountType.Total, event);

    // `notify` is used in practice for incrementing the total count
    const newNotify = !!actions?.notify;

    // The room total count is NEVER incremented by the server for encrypted rooms. We basically ignore
    // the server here as it's always going to tell us to increment for encrypted events.
    if (newNotify) {
        if (isThreadEvent) {
            room.setThreadUnreadNotificationCount(
                event.threadRootId,
                NotificationCountType.Total,
                currentTotalCount + 1,
            );
        } else {
            room.setUnreadNotificationCount(NotificationCountType.Total, currentTotalCount + 1);
        }
    }
}<|MERGE_RESOLUTION|>--- conflicted
+++ resolved
@@ -4999,12 +4999,7 @@
             $eventId: event.getId()!,
         });
 
-<<<<<<< HEAD
         if (!unthreaded && this.supportsThreads()) {
-            // A thread cannot be just a thread root and a thread root can only be read in the main timeline
-            const isThread = !!event.threadRootId && !event.isThreadRoot;
-=======
-        if (!unthreaded) {
             // XXX: the spec currently says a threaded read receipt can be sent for the root of a thread,
             // but in practice this isn't possible and the spec needs updating.
             const isThread =
@@ -5014,7 +5009,6 @@
                 // Similarly non-thread relations upon the thread root (reactions, edits) should also be for the main timeline.
                 event.isRelation() &&
                 (event.isRelation(THREAD_RELATION_TYPE.name) || event.relationEventId !== event.threadRootId);
->>>>>>> ecef9fd7
             body = {
                 ...body,
                 // Only thread replies should define a specific thread. Thread roots can only be read in the main timeline.
