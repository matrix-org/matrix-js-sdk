/*
Copyright 2018 - 2022 The Matrix.org Foundation C.I.C.

Licensed under the Apache License, Version 2.0 (the "License");
you may not use this file except in compliance with the License.
You may obtain a copy of the License at

    http://www.apache.org/licenses/LICENSE-2.0

Unless required by applicable law or agreed to in writing, software
distributed under the License is distributed on an "AS IS" BASIS,
WITHOUT WARRANTIES OR CONDITIONS OF ANY KIND, either express or implied.
See the License for the specific language governing permissions and
limitations under the License.
*/

/** @module ContentHelpers */

import { isProvided, REFERENCE_RELATION } from "matrix-events-sdk";

import { MBeaconEventContent, MBeaconInfoContent, MBeaconInfoEventContent } from "./@types/beacon";
import { MsgType } from "./@types/event";
import { TEXT_NODE_TYPE } from "./@types/extensible_events";
import {
    M_ASSET,
    LocationAssetType,
    M_LOCATION,
    M_TIMESTAMP,
    LocationEventWireContent,
    MLocationEventContent,
    MLocationContent,
    MAssetContent,
    LegacyLocationEventContent,
} from "./@types/location";
import { MRoomTopicEventContent, MTopicContent, M_TOPIC } from "./@types/topic";

/**
 * Generates the content for a HTML Message event
 * @param {string} body the plaintext body of the message
 * @param {string} htmlBody the HTML representation of the message
 * @returns {{msgtype: string, format: string, body: string, formatted_body: string}}
 */
export function makeHtmlMessage(body: string, htmlBody: string) {
    return {
        msgtype: MsgType.Text,
        format: "org.matrix.custom.html",
        body: body,
        formatted_body: htmlBody,
    };
}

/**
 * Generates the content for a HTML Notice event
 * @param {string} body the plaintext body of the notice
 * @param {string} htmlBody the HTML representation of the notice
 * @returns {{msgtype: string, format: string, body: string, formatted_body: string}}
 */
export function makeHtmlNotice(body: string, htmlBody: string) {
    return {
        msgtype: MsgType.Notice,
        format: "org.matrix.custom.html",
        body: body,
        formatted_body: htmlBody,
    };
}

/**
 * Generates the content for a HTML Emote event
 * @param {string} body the plaintext body of the emote
 * @param {string} htmlBody the HTML representation of the emote
 * @returns {{msgtype: string, format: string, body: string, formatted_body: string}}
 */
export function makeHtmlEmote(body: string, htmlBody: string) {
    return {
        msgtype: MsgType.Emote,
        format: "org.matrix.custom.html",
        body: body,
        formatted_body: htmlBody,
    };
}

/**
 * Generates the content for a Plaintext Message event
 * @param {string} body the plaintext body of the emote
 * @returns {{msgtype: string, body: string}}
 */
export function makeTextMessage(body: string) {
    return {
        msgtype: MsgType.Text,
        body: body,
    };
}

/**
 * Generates the content for a Plaintext Notice event
 * @param {string} body the plaintext body of the notice
 * @returns {{msgtype: string, body: string}}
 */
export function makeNotice(body: string) {
    return {
        msgtype: MsgType.Notice,
        body: body,
    };
}

/**
 * Generates the content for a Plaintext Emote event
 * @param {string} body the plaintext body of the emote
 * @returns {{msgtype: string, body: string}}
 */
export function makeEmoteMessage(body: string) {
    return {
        msgtype: MsgType.Emote,
        body: body,
    };
}

/** Location content helpers */

export const getTextForLocationEvent = (
    uri: string,
    assetType: LocationAssetType,
    timestamp: number,
    description?: string,
): string => {
    const date = `at ${new Date(timestamp).toISOString()}`;
    const assetName = assetType === LocationAssetType.Self ? 'User' : undefined;
    const quotedDescription = description ? `"${description}"` : undefined;

    return [
        assetName,
        'Location',
        quotedDescription,
        uri,
        date,
    ].filter(Boolean).join(' ');
};

/**
 * Generates the content for a Location event
 * @param uri a geo:// uri for the location
 * @param ts the timestamp when the location was correct (milliseconds since
 *           the UNIX epoch)
 * @param description the (optional) label for this location on the map
 * @param asset_type the (optional) asset type of this location e.g. "m.self"
 * @param text optional. A text for the location
 */
export const makeLocationContent = (
    // this is first but optional
    // to avoid a breaking change
    text: string | undefined,
    uri: string,
    timestamp?: number,
    description?: string,
    assetType?: LocationAssetType,
): LegacyLocationEventContent & MLocationEventContent => {
    const defaultedText = text ??
        getTextForLocationEvent(uri, assetType || LocationAssetType.Self, timestamp, description);
    const timestampEvent = timestamp ? { [M_TIMESTAMP.name]: timestamp } : {};
    return {
        msgtype: MsgType.Location,
        body: defaultedText,
        geo_uri: uri,
        [M_LOCATION.name]: {
            description,
            uri,
        },
        [M_ASSET.name]: {
            type: assetType || LocationAssetType.Self,
        },
        [TEXT_NODE_TYPE.name]: defaultedText,
        ...timestampEvent,
    } as LegacyLocationEventContent & MLocationEventContent;
};

/**
 * Parse location event content and transform to
 * a backwards compatible modern m.location event format
 */
export const parseLocationEvent = (wireEventContent: LocationEventWireContent): MLocationEventContent => {
    const location = M_LOCATION.findIn<MLocationContent>(wireEventContent);
    const asset = M_ASSET.findIn<MAssetContent>(wireEventContent);
    const timestamp = M_TIMESTAMP.findIn<number>(wireEventContent);
    const text = TEXT_NODE_TYPE.findIn<string>(wireEventContent);

    const geoUri = location?.uri ?? wireEventContent?.geo_uri;
    const description = location?.description;
    const assetType = asset?.type ?? LocationAssetType.Self;
    const fallbackText = text ?? wireEventContent.body;

    return makeLocationContent(fallbackText, geoUri, timestamp, description, assetType);
};

/**
 * Beacon event helpers
 */
export type MakeBeaconInfoContent = (
    timeout: number,
    isLive?: boolean,
    description?: string,
    assetType?: LocationAssetType,
    timestamp?: number
) => MBeaconInfoEventContent;

export const makeBeaconInfoContent: MakeBeaconInfoContent = (
    timeout,
    isLive,
    description,
    assetType,
    timestamp,
) => ({
    description,
    timeout,
    live: isLive,
    [M_TIMESTAMP.name]: timestamp || Date.now(),
    [M_ASSET.name]: {
        type: assetType ?? LocationAssetType.Self,
    },
});

export type BeaconInfoState = MBeaconInfoContent & {
    assetType: LocationAssetType;
    timestamp: number;
};
/**
 * Flatten beacon info event content
 */
export const parseBeaconInfoContent = (content: MBeaconInfoEventContent): BeaconInfoState => {
    const { description, timeout, live } = content;
    const { type: assetType } = M_ASSET.findIn<MAssetContent>(content);
    const timestamp = M_TIMESTAMP.findIn<number>(content);

    return {
        description,
        timeout,
        live,
        assetType,
        timestamp,
    };
};

export type MakeBeaconContent = (
    uri: string,
    timestamp: number,
    beaconInfoEventId: string,
    description?: string,
) => MBeaconEventContent;

export const makeBeaconContent: MakeBeaconContent = (
    uri,
    timestamp,
    beaconInfoEventId,
    description,
) => ({
    [M_LOCATION.name]: {
        description,
        uri,
    },
    [M_TIMESTAMP.name]: timestamp,
    "m.relates_to": {
        rel_type: REFERENCE_RELATION.name,
        event_id: beaconInfoEventId,
    },
});

<<<<<<< HEAD
/**
 * Topic event helpers
 */
export type MakeTopicContent = (
    topic: string,
    htmlTopic?: string,
) => MRoomTopicEventContent;

export const makeTopicContent: MakeTopicContent = (topic, htmlTopic) => {
    const renderings = [{ body: topic, mimetype: "text/plain" }];
    if (isProvided(htmlTopic)) {
        renderings.push({ body: htmlTopic, mimetype: "text/html" });
    }
    return { topic, [M_TOPIC.name]: renderings };
};

export type TopicState = {
    text: string;
    html?: string;
};

export const parseTopicContent = (content: MRoomTopicEventContent): TopicState => {
    const mtopic = M_TOPIC.findIn<MTopicContent>(content);
    const text = mtopic?.find(r => !isProvided(r.mimetype) || r.mimetype === "text/plain")?.body ?? content.topic;
    const html = mtopic?.find(r => r.mimetype === "text/html")?.body;
    return { text, html };
=======
export type BeaconLocationState = MLocationContent & {
    timestamp: number;
};

export const parseBeaconContent = (content: MBeaconEventContent): BeaconLocationState => {
    const { description, uri } = M_LOCATION.findIn<MLocationContent>(content);
    const timestamp = M_TIMESTAMP.findIn<number>(content);

    return {
        description,
        uri,
        timestamp,
    };
>>>>>>> f963feab
};<|MERGE_RESOLUTION|>--- conflicted
+++ resolved
@@ -189,6 +189,34 @@
     const fallbackText = text ?? wireEventContent.body;
 
     return makeLocationContent(fallbackText, geoUri, timestamp, description, assetType);
+};
+
+/**
+ * Topic event helpers
+ */
+ export type MakeTopicContent = (
+    topic: string,
+    htmlTopic?: string,
+) => MRoomTopicEventContent;
+
+export const makeTopicContent: MakeTopicContent = (topic, htmlTopic) => {
+    const renderings = [{ body: topic, mimetype: "text/plain" }];
+    if (isProvided(htmlTopic)) {
+        renderings.push({ body: htmlTopic, mimetype: "text/html" });
+    }
+    return { topic, [M_TOPIC.name]: renderings };
+};
+
+export type TopicState = {
+    text: string;
+    html?: string;
+};
+
+export const parseTopicContent = (content: MRoomTopicEventContent): TopicState => {
+    const mtopic = M_TOPIC.findIn<MTopicContent>(content);
+    const text = mtopic?.find(r => !isProvided(r.mimetype) || r.mimetype === "text/plain")?.body ?? content.topic;
+    const html = mtopic?.find(r => r.mimetype === "text/html")?.body;
+    return { text, html };
 };
 
 /**
@@ -263,34 +291,6 @@
     },
 });
 
-<<<<<<< HEAD
-/**
- * Topic event helpers
- */
-export type MakeTopicContent = (
-    topic: string,
-    htmlTopic?: string,
-) => MRoomTopicEventContent;
-
-export const makeTopicContent: MakeTopicContent = (topic, htmlTopic) => {
-    const renderings = [{ body: topic, mimetype: "text/plain" }];
-    if (isProvided(htmlTopic)) {
-        renderings.push({ body: htmlTopic, mimetype: "text/html" });
-    }
-    return { topic, [M_TOPIC.name]: renderings };
-};
-
-export type TopicState = {
-    text: string;
-    html?: string;
-};
-
-export const parseTopicContent = (content: MRoomTopicEventContent): TopicState => {
-    const mtopic = M_TOPIC.findIn<MTopicContent>(content);
-    const text = mtopic?.find(r => !isProvided(r.mimetype) || r.mimetype === "text/plain")?.body ?? content.topic;
-    const html = mtopic?.find(r => r.mimetype === "text/html")?.body;
-    return { text, html };
-=======
 export type BeaconLocationState = MLocationContent & {
     timestamp: number;
 };
@@ -304,5 +304,4 @@
         uri,
         timestamp,
     };
->>>>>>> f963feab
 };