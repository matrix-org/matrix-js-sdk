/*
Copyright 2023 The Matrix.org Foundation C.I.C.

Licensed under the Apache License, Version 2.0 (the "License");
you may not use this file except in compliance with the License.
You may obtain a copy of the License at

    http://www.apache.org/licenses/LICENSE-2.0

Unless required by applicable law or agreed to in writing, software
distributed under the License is distributed on an "AS IS" BASIS,
WITHOUT WARRANTIES OR CONDITIONS OF ANY KIND, either express or implied.
See the License for the specific language governing permissions and
limitations under the License.
*/

import type { IMegolmSessionData } from "./@types/crypto";
import { Room } from "./models/room";
import { DeviceMap } from "./crypto/deviceinfo";

/**
 * Public interface to the cryptography parts of the js-sdk
 *
 * @remarks Currently, this is a work-in-progress. In time, more methods will be added here.
 */
export interface CryptoApi {
    /**
     * Global override for whether the client should ever send encrypted
     * messages to unverified devices. This provides the default for rooms which
     * do not specify a value.
     *
     * If true, all unverified devices will be blacklisted by default
     */
    globalBlacklistUnverifiedDevices: boolean;

    /**
     * Checks if the user has previously published cross-signing keys
     *
     * This means downloading the devicelist for the user and checking if the list includes
     * the cross-signing pseudo-device.
     *
     * @returns true if the user has previously published cross-signing keys
     */
    userHasCrossSigningKeys(): Promise<boolean>;

    /**
     * Perform any background tasks that can be done before a message is ready to
     * send, in order to speed up sending of the message.
     *
     * @param room - the room the event is in
     */
    prepareToEncrypt(room: Room): void;

    /**
     * Discard any existing megolm session for the given room.
     *
     * This will ensure that a new session is created on the next call to {@link prepareToEncrypt},
     * or the next time a message is sent.
     *
     * This should not normally be necessary: it should only be used as a debugging tool if there has been a
     * problem with encryption.
     *
     * @param roomId - the room to discard sessions for
     */
    forceDiscardSession(roomId: string): Promise<void>;

    /**
     * Get a list containing all of the room keys
     *
     * This should be encrypted before returning it to the user.
     *
     * @returns a promise which resolves to a list of
     *    session export objects
     */
    exportRoomKeys(): Promise<IMegolmSessionData[]>;

    /**
<<<<<<< HEAD
     * Get the device information for the given list of users.
     *
     * @param userIds - The users to fetch.
     * @param downloadUncached - If true, download the device list for users whose device list we are not
     *    currently tracking. Defaults to false, in which case such users will not appear at all in the result map.
     *
     * @returns A map `{@link DeviceMap}`.
     */
    getUserDeviceInfo(userIds: string[], downloadUncached?: boolean): Promise<DeviceMap>;
=======
     * Set whether to trust other user's signatures of their devices.
     *
     * If false, devices will only be considered 'verified' if we have
     * verified that device individually (effectively disabling cross-signing).
     *
     * `true` by default.
     *
     * @param val - the new value
     */
    setTrustCrossSignedDevices(val: boolean): void;

    /**
     * Return whether we trust other user's signatures of their devices.
     *
     * @see {@link CryptoApi#setTrustCrossSignedDevices}
     *
     * @returns `true` if we trust cross-signed devices, otherwise `false`.
     */
    getTrustCrossSignedDevices(): boolean;

    /**
     * Get the verification status of a given device.
     *
     * @param userId - The ID of the user whose device is to be checked.
     * @param deviceId - The ID of the device to check
     *
     * @returns Verification status of the device, or `null` if the device is not known
     */
    getDeviceVerificationStatus(userId: string, deviceId: string): Promise<DeviceVerificationStatus | null>;
}

export class DeviceVerificationStatus {
    public constructor(
        /**
         * True if this device has been verified via cross signing.
         *
         * This does *not* take into account `trustCrossSignedDevices`.
         */
        public readonly crossSigningVerified: boolean,

        /**
         * TODO: tofu magic wtf does this do?
         */
        public readonly tofu: boolean,

        /**
         * True if the device has been marked as locally verified.
         */
        public readonly localVerified: boolean,

        /**
         * True if the client has been configured to trust cross-signed devices via {@link CryptoApi#setTrustCrossSignedDevices}.
         */
        private readonly trustCrossSignedDevices: boolean,
    ) {}

    /**
     * Check if we should consider this device "verified".
     *
     * A device is "verified" if either:
     *  * it has been manually marked as such via {@link MatrixClient#setDeviceVerified}.
     *  * it has been cross-signed with a verified signing key, **and** the client has been configured to trust
     *    cross-signed devices via {@link CryptoApi#setTrustCrossSignedDevices}.
     *
     * @returns true if this device is verified via any means.
     */
    public isVerified(): boolean {
        return this.localVerified || (this.trustCrossSignedDevices && this.crossSigningVerified);
    }
>>>>>>> 8f681445
}<|MERGE_RESOLUTION|>--- conflicted
+++ resolved
@@ -75,7 +75,6 @@
     exportRoomKeys(): Promise<IMegolmSessionData[]>;
 
     /**
-<<<<<<< HEAD
      * Get the device information for the given list of users.
      *
      * @param userIds - The users to fetch.
@@ -85,7 +84,8 @@
      * @returns A map `{@link DeviceMap}`.
      */
     getUserDeviceInfo(userIds: string[], downloadUncached?: boolean): Promise<DeviceMap>;
-=======
+
+    /**
      * Set whether to trust other user's signatures of their devices.
      *
      * If false, devices will only be considered 'verified' if we have
@@ -155,5 +155,4 @@
     public isVerified(): boolean {
         return this.localVerified || (this.trustCrossSignedDevices && this.crossSigningVerified);
     }
->>>>>>> 8f681445
 }