--- conflicted
+++ resolved
@@ -14,18 +14,11 @@
  * limitations under the License.
  */
 
-<<<<<<< HEAD
-import { type CryptoEvent } from "./CryptoEvent.ts";
-import { type VerificationRequest } from "./verification.ts";
-import { type UserVerificationStatus } from "./index.ts";
-import { type RustBackupCryptoEventMap } from "../rust-crypto/backup.ts";
-=======
 import { CryptoEvent } from "./CryptoEvent.ts";
 import { VerificationRequest } from "./verification.ts";
 import { UserVerificationStatus } from "./index.ts";
 import { RustBackupCryptoEventMap } from "../rust-crypto/backup.ts";
 import { EmptyObject } from "../@types/common.ts";
->>>>>>> 6e72b355
 
 /**
  * A map of the {@link CryptoEvent} fired by the {@link CryptoApi} and their payloads.
