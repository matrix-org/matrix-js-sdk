/*
Copyright 2023 The Matrix.org Foundation C.I.C.

Licensed under the Apache License, Version 2.0 (the "License");
you may not use this file except in compliance with the License.
You may obtain a copy of the License at

    http://www.apache.org/licenses/LICENSE-2.0

Unless required by applicable law or agreed to in writing, software
distributed under the License is distributed on an "AS IS" BASIS,
WITHOUT WARRANTIES OR CONDITIONS OF ANY KIND, either express or implied.
See the License for the specific language governing permissions and
limitations under the License.
*/

import type { SecretsBundle } from "@matrix-org/matrix-sdk-crypto-wasm";
import type { IMegolmSessionData } from "../@types/crypto.ts";
import { Room } from "../models/room.ts";
import { DeviceMap } from "../models/device.ts";
import { UIAuthCallback } from "../interactive-auth.ts";
import { PassphraseInfo, SecretStorageCallbacks, SecretStorageKeyDescription } from "../secret-storage.ts";
import { VerificationRequest } from "./verification.ts";
import { BackupTrustInfo, KeyBackupCheck, KeyBackupInfo } from "./keybackup.ts";
import { ISignatures } from "../@types/signed.ts";
import { MatrixEvent } from "../models/event.ts";

/**
 * Public interface to the cryptography parts of the js-sdk
 *
 * @remarks Currently, this is a work-in-progress. In time, more methods will be added here.
 */
export interface CryptoApi {
    /**
     * Global override for whether the client should ever send encrypted
     * messages to unverified devices. This provides the default for rooms which
     * do not specify a value.
     *
     * If true, all unverified devices will be blacklisted by default
     */
    globalBlacklistUnverifiedDevices: boolean;

    /**
     * Return the current version of the crypto module.
     * For example: `Rust SDK ${versions.matrix_sdk_crypto} (${versions.git_sha}), Vodozemac ${versions.vodozemac}`.
     * @returns the formatted version
     */
    getVersion(): string;

    /**
     * Get the public part of the device keys for the current device.
     *
     * @returns The public device keys.
     */
    getOwnDeviceKeys(): Promise<OwnDeviceKeys>;

    /**
     * Check if we believe the given room to be encrypted.
     *
     * This method returns true if the room has been configured with encryption. The setting is persistent, so that
     * even if the encryption event is removed from the room state, it still returns true. This helps to guard against
     * a downgrade attack wherein a server admin attempts to remove encryption.
     *
     * @returns `true` if the room with the supplied ID is encrypted. `false` if the room is not encrypted, or is unknown to
     * us.
     */
    isEncryptionEnabledInRoom(roomId: string): Promise<boolean>;

    /**
     * Perform any background tasks that can be done before a message is ready to
     * send, in order to speed up sending of the message.
     *
     * @param room - the room the event is in
     */
    prepareToEncrypt(room: Room): void;

    /**
     * Discard any existing megolm session for the given room.
     *
     * This will ensure that a new session is created on the next call to {@link prepareToEncrypt},
     * or the next time a message is sent.
     *
     * This should not normally be necessary: it should only be used as a debugging tool if there has been a
     * problem with encryption.
     *
     * @param roomId - the room to discard sessions for
     */
    forceDiscardSession(roomId: string): Promise<void>;

    /**
     * Get a list containing all of the room keys
     *
     * This should be encrypted before returning it to the user.
     *
     * @returns a promise which resolves to a list of
     *    session export objects
     */
    exportRoomKeys(): Promise<IMegolmSessionData[]>;

    /**
     * Get a JSON list containing all of the room keys
     *
     * This should be encrypted before returning it to the user.
     *
     * @returns a promise which resolves to a JSON string
     *    encoding a list of session export objects,
     *    each of which is an IMegolmSessionData
     */
    exportRoomKeysAsJson(): Promise<string>;

    /**
     * Import a list of room keys previously exported by exportRoomKeys
     *
     * @param keys - a list of session export objects
     * @param opts - options object
     * @returns a promise which resolves once the keys have been imported
     */
    importRoomKeys(keys: IMegolmSessionData[], opts?: ImportRoomKeysOpts): Promise<void>;

    /**
     * Import a JSON string encoding a list of room keys previously
     * exported by exportRoomKeysAsJson
     *
     * @param keys - a JSON string encoding a list of session export
     *    objects, each of which is an IMegolmSessionData
     * @param opts - options object
     * @returns a promise which resolves once the keys have been imported
     */
    importRoomKeysAsJson(keys: string, opts?: ImportRoomKeysOpts): Promise<void>;

    /**
     * Check if the given user has published cross-signing keys.
     *
     * - If the user is tracked, a `/keys/query` request is made to update locally the cross signing keys.
     * - If the user is not tracked locally and downloadUncached is set to true,
     *   a `/keys/query` request is made to the server to retrieve the cross signing keys.
     * - Otherwise, return false
     *
     * @param userId - the user ID to check. Defaults to the local user.
     * @param downloadUncached - If true, download the device list for users whose device list we are not
     *    currently tracking. Defaults to false, in which case `false` will be returned for such users.
     *
     * @returns true if the cross signing keys are available.
     */
    userHasCrossSigningKeys(userId?: string, downloadUncached?: boolean): Promise<boolean>;

    /**
     * Get the device information for the given list of users.
     *
     * For any users whose device lists are cached (due to sharing an encrypted room with the user), the
     * cached device data is returned.
     *
     * If there are uncached users, and the `downloadUncached` parameter is set to `true`,
     * a `/keys/query` request is made to the server to retrieve these devices.
     *
     * @param userIds - The users to fetch.
     * @param downloadUncached - If true, download the device list for users whose device list we are not
     *    currently tracking. Defaults to false, in which case such users will not appear at all in the result map.
     *
     * @returns A map `{@link DeviceMap}`.
     */
    getUserDeviceInfo(userIds: string[], downloadUncached?: boolean): Promise<DeviceMap>;

    /**
     * Set whether to trust other user's signatures of their devices.
     *
     * If false, devices will only be considered 'verified' if we have
     * verified that device individually (effectively disabling cross-signing).
     *
     * `true` by default.
     *
     * @param val - the new value
     */
    setTrustCrossSignedDevices(val: boolean): void;

    /**
     * Return whether we trust other user's signatures of their devices.
     *
     * @see {@link Crypto.CryptoApi#setTrustCrossSignedDevices}
     *
     * @returns `true` if we trust cross-signed devices, otherwise `false`.
     */
    getTrustCrossSignedDevices(): boolean;

    /**
     * Get the verification status of a given user.
     *
     * @param userId - The ID of the user to check.
     *
     */
    getUserVerificationStatus(userId: string): Promise<UserVerificationStatus>;

    /**
     * Get the verification status of a given device.
     *
     * @param userId - The ID of the user whose device is to be checked.
     * @param deviceId - The ID of the device to check
     *
     * @returns `null` if the device is unknown, or has not published any encryption keys (implying it does not support
     *     encryption); otherwise the verification status of the device.
     */
    getDeviceVerificationStatus(userId: string, deviceId: string): Promise<DeviceVerificationStatus | null>;

    /**
     * Mark the given device as locally verified.
     *
     * Marking a device as locally verified has much the same effect as completing the verification dance, or receiving
     * a cross-signing signature for it.
     *
     * @param userId - owner of the device
     * @param deviceId - unique identifier for the device.
     * @param verified - whether to mark the device as verified. Defaults to 'true'.
     *
     * @throws an error if the device is unknown, or has not published any encryption keys.
     *
     * @remarks Fires {@link CryptoEvent#DeviceVerificationChanged}
     */
    setDeviceVerified(userId: string, deviceId: string, verified?: boolean): Promise<void>;

    /**
     * Cross-sign one of our own devices.
     *
     * This will create a signature for the device using our self-signing key, and publish that signature.
     * Cross-signing a device indicates, to our other devices and to other users, that we have verified that it really
     * belongs to us.
     *
     * Requires that cross-signing has been set up on this device (normally by calling {@link bootstrapCrossSigning}).
     *
     * *Note*: Do not call this unless you have verified, somehow, that the device is genuine!
     *
     * @param deviceId - ID of the device to be signed.
     */
    crossSignDevice(deviceId: string): Promise<void>;

    /**
     * Checks whether cross signing:
     * - is enabled on this account and trusted by this device
     * - has private keys either cached locally or stored in secret storage
     *
     * If this function returns false, bootstrapCrossSigning() can be used
     * to fix things such that it returns true. That is to say, after
     * bootstrapCrossSigning() completes successfully, this function should
     * return true.
     *
     * @returns True if cross-signing is ready to be used on this device
     *
     * @throws May throw {@link ClientStoppedError} if the `MatrixClient` is stopped before or during the call.
     */
    isCrossSigningReady(): Promise<boolean>;

    /**
     * Get the ID of one of the user's cross-signing keys.
     *
     * @param type - The type of key to get the ID of.  One of `CrossSigningKey.Master`, `CrossSigningKey.SelfSigning`,
     *     or `CrossSigningKey.UserSigning`.  Defaults to `CrossSigningKey.Master`.
     *
     * @returns If cross-signing has been initialised on this device, the ID of the given key. Otherwise, null
     */
    getCrossSigningKeyId(type?: CrossSigningKey): Promise<string | null>;

    /**
     * Bootstrap cross-signing by creating keys if needed.
     *
     * If everything is already set up, then no changes are made, so this is safe to run to ensure
     * cross-signing is ready for use.
     *
     * This function:
     * - creates new cross-signing keys if they are not found locally cached nor in
     *   secret storage (if it has been set up)
     * - publishes the public keys to the server if they are not already published
     * - stores the private keys in secret storage if secret storage is set up.
     *
     * @param opts - options object
     */
    bootstrapCrossSigning(opts: BootstrapCrossSigningOpts): Promise<void>;

    /**
     * Checks whether secret storage:
     * - is enabled on this account
     * - is storing cross-signing private keys
     * - is storing session backup key (if enabled)
     *
     * If this function returns false, bootstrapSecretStorage() can be used
     * to fix things such that it returns true. That is to say, after
     * bootstrapSecretStorage() completes successfully, this function should
     * return true.
     *
     * @returns True if secret storage is ready to be used on this device
     */
    isSecretStorageReady(): Promise<boolean>;

    /**
     * Bootstrap the secret storage by creating a new secret storage key, add it in the secret storage and
     * store the cross signing keys in the secret storage.
     *
     * - Generate a new key {@link GeneratedSecretStorageKey} with `createSecretStorageKey`.
     *   Only if `setupNewSecretStorage` is set or if there is no AES key in the secret storage
     * - Store this key in the secret storage and set it as the default key.
     * - Call `cryptoCallbacks.cacheSecretStorageKey` if provided.
     * - Store the cross signing keys in the secret storage if
     *      - the cross signing is ready
     *      - a new key was created during the previous step
     *      - or the secret storage already contains the cross signing keys
     *
     * @param opts - Options object.
     */
    bootstrapSecretStorage(opts: CreateSecretStorageOpts): Promise<void>;

    /**
     * Get the status of our cross-signing keys.
     *
     * @returns The current status of cross-signing keys: whether we have public and private keys cached locally, and
     * whether the private keys are in secret storage.
     *
     * @throws May throw {@link ClientStoppedError} if the `MatrixClient` is stopped before or during the call.
     */
    getCrossSigningStatus(): Promise<CrossSigningStatus>;

    /**
     * Create a recovery key (ie, a key suitable for use with server-side secret storage).
     *
     * The key can either be based on a user-supplied passphrase, or just created randomly.
     *
     * @param password - Optional passphrase string to use to derive the key,
     *      which can later be entered by the user as an alternative to entering the
     *      recovery key itself. If omitted, a key is generated randomly.
     *
     * @returns Object including recovery key and server upload parameters.
     *      The private key should be disposed of after displaying to the use.
     */
    createRecoveryKeyFromPassphrase(password?: string): Promise<GeneratedSecretStorageKey>;

    /**
     * Get information about the encryption of the given event.
     *
     * @param event - the event to get information for
     *
     * @returns `null` if the event is not encrypted, or has not (yet) been successfully decrypted. Otherwise, an
     *      object with information about the encryption of the event.
     */
    getEncryptionInfoForEvent(event: MatrixEvent): Promise<EventEncryptionInfo | null>;

    ///////////////////////////////////////////////////////////////////////////////////////////////////////////////////
    //
    // Device/User verification
    //
    ///////////////////////////////////////////////////////////////////////////////////////////////////////////////////

    /**
     * Returns to-device verification requests that are already in progress for the given user id.
     *
     * @param userId - the ID of the user to query
     *
     * @returns the VerificationRequests that are in progress
     */
    getVerificationRequestsToDeviceInProgress(userId: string): VerificationRequest[];

    /**
     * Finds a DM verification request that is already in progress for the given room id
     *
     * @param roomId - the room to use for verification
     *
     * @returns the VerificationRequest that is in progress, if any
     * @deprecated prefer `userId` parameter variant.
     */
    findVerificationRequestDMInProgress(roomId: string): VerificationRequest | undefined;

    /**
     * Finds a DM verification request that is already in progress for the given room and user.
     *
     * @param roomId - the room to use for verification.
     * @param userId - search for a verification request for the given user.
     *
     * @returns the VerificationRequest that is in progress, if any.
     */
    findVerificationRequestDMInProgress(roomId: string, userId?: string): VerificationRequest | undefined;

    /**
     * Request a key verification from another user, using a DM.
     *
     * @param userId - the user to request verification with.
     * @param roomId - the room to use for verification.
     *
     * @returns resolves to a VerificationRequest when the request has been sent to the other party.
     */
    requestVerificationDM(userId: string, roomId: string): Promise<VerificationRequest>;

    /**
     * Send a verification request to our other devices.
     *
     * This is normally used when the current device is new, and we want to ask another of our devices to cross-sign.
     *
     * If an all-devices verification is already in flight, returns it. Otherwise, initiates a new one.
     *
     * To control the methods offered, set {@link ICreateClientOpts.verificationMethods} when creating the
     * MatrixClient.
     *
     * @returns a VerificationRequest when the request has been sent to the other party.
     */
    requestOwnUserVerification(): Promise<VerificationRequest>;

    /**
     * Request an interactive verification with the given device.
     *
     * This is normally used on one of our own devices, when the current device is already cross-signed, and we want to
     * validate another device.
     *
     * If a verification for this user/device is already in flight, returns it. Otherwise, initiates a new one.
     *
     * To control the methods offered, set {@link ICreateClientOpts.verificationMethods} when creating the
     * MatrixClient.
     *
     * @param userId - ID of the owner of the device to verify
     * @param deviceId - ID of the device to verify
     *
     * @returns a VerificationRequest when the request has been sent to the other party.
     */
    requestDeviceVerification(userId: string, deviceId: string): Promise<VerificationRequest>;

    ///////////////////////////////////////////////////////////////////////////////////////////////////////////////////
    //
    // Secure key backup
    //
    ///////////////////////////////////////////////////////////////////////////////////////////////////////////////////

    /**
     * Fetch the backup decryption key we have saved in our store.
     *
     * This can be used for gossiping the key to other devices.
     *
     * @returns the key, if any, or null
     */
    getSessionBackupPrivateKey(): Promise<Uint8Array | null>;

    /**
     * Store the backup decryption key.
     *
     * This should be called if the client has received the key from another device via secret sharing (gossiping).
     * It is the responsability of the caller to check that the decryption key is valid for the current backup version.
     *
     * @param key - the backup decryption key
     *
     * @deprecated prefer the variant with a `version` parameter.
     */
    storeSessionBackupPrivateKey(key: Uint8Array): Promise<void>;

    /**
     * Store the backup decryption key.
     *
     * This should be called if the client has received the key from another device via secret sharing (gossiping).
     * It is the responsability of the caller to check that the decryption key is valid for the given backup version.
     *
     * @param key - the backup decryption key
     * @param version - the backup version corresponding to this decryption key
     */
    storeSessionBackupPrivateKey(key: Uint8Array, version: string): Promise<void>;

    /**
     * Get the current status of key backup.
     *
     * @returns If automatic key backups are enabled, the `version` of the active backup. Otherwise, `null`.
     */
    getActiveSessionBackupVersion(): Promise<string | null>;

    /**
     * Determine if a key backup can be trusted.
     *
     * @param info - key backup info dict from {@link MatrixClient#getKeyBackupVersion}.
     */
    isKeyBackupTrusted(info: KeyBackupInfo): Promise<BackupTrustInfo>;

    /**
     * Force a re-check of the key backup and enable/disable it as appropriate.
     *
     * Fetches the current backup information from the server. If there is a backup, and it is trusted, starts
     * backing up to it; otherwise, disables backups.
     *
     * @returns `null` if there is no backup on the server. Otherwise, data on the backup as returned by the server,
     *   and trust information (as returned by {@link isKeyBackupTrusted}).
     */
    checkKeyBackupAndEnable(): Promise<KeyBackupCheck | null>;

    /**
     * Creates a new key backup version.
     *
     * If there are existing backups they will be replaced.
     *
     * The decryption key will be saved in Secret Storage (the {@link SecretStorageCallbacks.getSecretStorageKey} Crypto
     * callback will be called)
     * and the backup engine will be started.
     */
    resetKeyBackup(): Promise<void>;

    /**
     * Deletes the given key backup.
     *
     * @param version - The backup version to delete.
     */
    deleteKeyBackupVersion(version: string): Promise<void>;

    ///////////////////////////////////////////////////////////////////////////////////////////////////////////////////
    //
    // Dehydrated devices
    //
    ///////////////////////////////////////////////////////////////////////////////////////////////////////////////////

    /**
     * Returns whether MSC3814 dehydrated devices are supported by the crypto
     * backend and by the server.
     *
     * This should be called before calling `startDehydration`, and if this
     * returns `false`, `startDehydration` should not be called.
     */
    isDehydrationSupported(): Promise<boolean>;

    /**
     * Start using device dehydration.
     *
     * - Rehydrates a dehydrated device, if one is available.
     * - Creates a new dehydration key, if necessary, and stores it in Secret
     *   Storage.
     *   - If `createNewKey` is set to true, always creates a new key.
     *   - If a dehydration key is not available, creates a new one.
     * - Creates a new dehydrated device, and schedules periodically creating
     *   new dehydrated devices.
     *
     * This function must not be called unless `isDehydrationSupported` returns
     * `true`, and must not be called until after cross-signing and secret
     * storage have been set up.
     *
     * @param createNewKey - whether to force creation of a new dehydration key.
     *   This can be used, for example, if Secret Storage is being reset.  Defaults
     *   to false.
     */
    startDehydration(createNewKey?: boolean): Promise<void>;

    ///////////////////////////////////////////////////////////////////////////////////////////////////////////////////
    //
    // Import/export of secret keys
    //
    ///////////////////////////////////////////////////////////////////////////////////////////////////////////////////

    /**
     * Export secrets bundle for transmitting to another device as part of OIDC QR login
     */
    exportSecretsBundle?(): Promise<Awaited<ReturnType<SecretsBundle["to_json"]>>>;

    /**
     * Import secrets bundle transmitted from another device.
     * @param secrets - The secrets bundle received from the other device
     */
    importSecretsBundle?(secrets: Awaited<ReturnType<SecretsBundle["to_json"]>>): Promise<void>;
}

/** A reason code for a failure to decrypt an event. */
export enum DecryptionFailureCode {
    /** Message was encrypted with a Megolm session whose keys have not been shared with us. */
    MEGOLM_UNKNOWN_INBOUND_SESSION_ID = "MEGOLM_UNKNOWN_INBOUND_SESSION_ID",

    /** A special case of {@link MEGOLM_UNKNOWN_INBOUND_SESSION_ID}: the sender has told us it is withholding the key. */
    MEGOLM_KEY_WITHHELD = "MEGOLM_KEY_WITHHELD",

    /** A special case of {@link MEGOLM_KEY_WITHHELD}: the sender has told us it is withholding the key, because the current device is unverified. */
    MEGOLM_KEY_WITHHELD_FOR_UNVERIFIED_DEVICE = "MEGOLM_KEY_WITHHELD_FOR_UNVERIFIED_DEVICE",

    /** Message was encrypted with a Megolm session which has been shared with us, but in a later ratchet state. */
    OLM_UNKNOWN_MESSAGE_INDEX = "OLM_UNKNOWN_MESSAGE_INDEX",

    /**
     * Message was sent before the current device was created; there is no key backup on the server, so this
     * decryption failure is expected.
     */
    HISTORICAL_MESSAGE_NO_KEY_BACKUP = "HISTORICAL_MESSAGE_NO_KEY_BACKUP",

    /**
     * Message was sent before the current device was created; there was a key backup on the server, but we don't
     * seem to have access to the backup. (Probably we don't have the right key.)
     */
    HISTORICAL_MESSAGE_BACKUP_UNCONFIGURED = "HISTORICAL_MESSAGE_BACKUP_UNCONFIGURED",

    /**
     * Message was sent before the current device was created; there was a (usable) key backup on the server, but we
     * still can't decrypt. (Either the session isn't in the backup, or we just haven't gotten around to checking yet.)
     */
    HISTORICAL_MESSAGE_WORKING_BACKUP = "HISTORICAL_MESSAGE_WORKING_BACKUP",

    /**
     * Message was sent when the user was not a member of the room.
     */
    HISTORICAL_MESSAGE_USER_NOT_JOINED = "HISTORICAL_MESSAGE_USER_NOT_JOINED",

    /** Unknown or unclassified error. */
    UNKNOWN_ERROR = "UNKNOWN_ERROR",

    /** @deprecated only used in legacy crypto */
    MEGOLM_BAD_ROOM = "MEGOLM_BAD_ROOM",

    /** @deprecated only used in legacy crypto */
    MEGOLM_MISSING_FIELDS = "MEGOLM_MISSING_FIELDS",

    /** @deprecated only used in legacy crypto */
    OLM_DECRYPT_GROUP_MESSAGE_ERROR = "OLM_DECRYPT_GROUP_MESSAGE_ERROR",

    /** @deprecated only used in legacy crypto */
    OLM_BAD_ENCRYPTED_MESSAGE = "OLM_BAD_ENCRYPTED_MESSAGE",

    /** @deprecated only used in legacy crypto */
    OLM_BAD_RECIPIENT = "OLM_BAD_RECIPIENT",

    /** @deprecated only used in legacy crypto */
    OLM_BAD_RECIPIENT_KEY = "OLM_BAD_RECIPIENT_KEY",

    /** @deprecated only used in legacy crypto */
    OLM_BAD_ROOM = "OLM_BAD_ROOM",

    /** @deprecated only used in legacy crypto */
    OLM_BAD_SENDER_CHECK_FAILED = "OLM_BAD_SENDER_CHECK_FAILED",

    /** @deprecated only used in legacy crypto */
    OLM_BAD_SENDER = "OLM_BAD_SENDER",

    /** @deprecated only used in legacy crypto */
    OLM_FORWARDED_MESSAGE = "OLM_FORWARDED_MESSAGE",

    /** @deprecated only used in legacy crypto */
    OLM_MISSING_CIPHERTEXT = "OLM_MISSING_CIPHERTEXT",

    /** @deprecated only used in legacy crypto */
    OLM_NOT_INCLUDED_IN_RECIPIENTS = "OLM_NOT_INCLUDED_IN_RECIPIENTS",

    /** @deprecated only used in legacy crypto */
    UNKNOWN_ENCRYPTION_ALGORITHM = "UNKNOWN_ENCRYPTION_ALGORITHM",
}

/**
 * Options object for `CryptoApi.bootstrapCrossSigning`.
 */
export interface BootstrapCrossSigningOpts {
    /** Optional. Reset the cross-signing keys even if keys already exist. */
    setupNewCrossSigning?: boolean;

    /**
     * An application callback to collect the authentication data for uploading the keys. If not given, the keys
     * will not be uploaded to the server (which seems like a bad thing?).
     */
    authUploadDeviceSigningKeys?: UIAuthCallback<void>;
}

/**
 * Represents the ways in which we trust a user
 */
export class UserVerificationStatus {
    public constructor(
        private readonly crossSigningVerified: boolean,
        private readonly crossSigningVerifiedBefore: boolean,
        private readonly tofu: boolean,
    ) {}

    /**
     * @returns true if this user is verified via any means
     */
    public isVerified(): boolean {
        return this.isCrossSigningVerified();
    }

    /**
     * @returns true if this user is verified via cross signing
     */
    public isCrossSigningVerified(): boolean {
        return this.crossSigningVerified;
    }

    /**
     * @returns true if we ever verified this user before (at least for
     * the history of verifications observed by this device).
     */
    public wasCrossSigningVerified(): boolean {
        return this.crossSigningVerifiedBefore;
    }

    /**
     * @returns true if this user's key is trusted on first use
     */
    public isTofu(): boolean {
        return this.tofu;
    }
}

export class DeviceVerificationStatus {
    /**
     * True if this device has been signed by its owner (and that signature verified).
     *
     * This doesn't necessarily mean that we have verified the device, since we may not have verified the
     * owner's cross-signing key.
     */
    public readonly signedByOwner: boolean;

    /**
     * True if this device has been verified via cross signing.
     *
     * This does *not* take into account `trustCrossSignedDevices`.
     */
    public readonly crossSigningVerified: boolean;

    /**
     * TODO: tofu magic wtf does this do?
     */
    public readonly tofu: boolean;

    /**
     * True if the device has been marked as locally verified.
     */
    public readonly localVerified: boolean;

    /**
     * True if the client has been configured to trust cross-signed devices via {@link CryptoApi#setTrustCrossSignedDevices}.
     */
    private readonly trustCrossSignedDevices: boolean;

    public constructor(
        opts: Partial<DeviceVerificationStatus> & {
            /**
             * True if cross-signed devices should be considered verified for {@link DeviceVerificationStatus#isVerified}.
             */
            trustCrossSignedDevices?: boolean;
        },
    ) {
        this.signedByOwner = opts.signedByOwner ?? false;
        this.crossSigningVerified = opts.crossSigningVerified ?? false;
        this.tofu = opts.tofu ?? false;
        this.localVerified = opts.localVerified ?? false;
        this.trustCrossSignedDevices = opts.trustCrossSignedDevices ?? false;
    }

    /**
     * Check if we should consider this device "verified".
     *
     * A device is "verified" if either:
     *  * it has been manually marked as such via {@link MatrixClient#setDeviceVerified}.
     *  * it has been cross-signed with a verified signing key, **and** the client has been configured to trust
     *    cross-signed devices via {@link Crypto.CryptoApi#setTrustCrossSignedDevices}.
     *
     * @returns true if this device is verified via any means.
     */
    public isVerified(): boolean {
        return this.localVerified || (this.trustCrossSignedDevices && this.crossSigningVerified);
    }
}

/**
 * Room key import progress report.
 * Used when calling {@link CryptoApi#importRoomKeys} or
 * {@link CryptoApi#importRoomKeysAsJson} as the parameter of
 * the progressCallback. Used to display feedback.
 */
export interface ImportRoomKeyProgressData {
    stage: string; // TODO: Enum
    successes?: number;
    failures?: number;
    total?: number;
}

/**
 * Options object for {@link CryptoApi#importRoomKeys} and
 * {@link CryptoApi#importRoomKeysAsJson}.
 */
export interface ImportRoomKeysOpts {
    /** Reports ongoing progress of the import process. Can be used for feedback. */
    progressCallback?: (stage: ImportRoomKeyProgressData) => void;
    /** @deprecated the rust SDK will always such imported keys as untrusted */
    untrusted?: boolean;
    /** @deprecated not useful externally */
    source?: string;
}

/**
 * The result of a call to {@link CryptoApi.getCrossSigningStatus}.
 */
export interface CrossSigningStatus {
    /**
     * True if the public master, self signing and user signing keys are available on this device.
     */
    publicKeysOnDevice: boolean;
    /**
     * True if the private keys are stored in the secret storage.
     */
    privateKeysInSecretStorage: boolean;
    /**
     * True if the private keys are stored locally.
     */
    privateKeysCachedLocally: {
        masterKey: boolean;
        selfSigningKey: boolean;
        userSigningKey: boolean;
    };
}

/**
 * Crypto callbacks provided by the application
 */
export interface CryptoCallbacks extends SecretStorageCallbacks {
    getCrossSigningKey?: (keyType: string, pubKey: string) => Promise<Uint8Array | null>;
    saveCrossSigningKeys?: (keys: Record<string, Uint8Array>) => void;
    shouldUpgradeDeviceVerifications?: (users: Record<string, any>) => Promise<string[]>;
    /**
     * Called by {@link CryptoApi#bootstrapSecretStorage}
     * @param keyId - secret storage key id
     * @param keyInfo - secret storage key info
     * @param key - private key to store
     */
    cacheSecretStorageKey?: (keyId: string, keyInfo: SecretStorageKeyDescription, key: Uint8Array) => void;

    /** @deprecated: unused with the Rust crypto stack. */
    onSecretRequested?: (
        userId: string,
        deviceId: string,
        requestId: string,
        secretName: string,
        deviceTrust: DeviceVerificationStatus,
    ) => Promise<string | undefined>;

    /** @deprecated: unused with the Rust crypto stack. */
    getDehydrationKey?: (
        keyInfo: SecretStorageKeyDescription,
        checkFunc: (key: Uint8Array) => void,
    ) => Promise<Uint8Array>;

    getBackupKey?: () => Promise<Uint8Array>;
}

/**
 * Parameter of {@link CryptoApi#bootstrapSecretStorage}
 */
export interface CreateSecretStorageOpts {
    /**
     * Function called to await a secret storage key creation flow.
     * @returns Promise resolving to an object with public key metadata, encoded private
     *     recovery key which should be disposed of after displaying to the user,
     *     and raw private key to avoid round tripping if needed.
     */
    createSecretStorageKey?: () => Promise<GeneratedSecretStorageKey>;

    /**
     * The current key backup object. If passed,
     * the passphrase and recovery key from this backup will be used.
     */
    keyBackupInfo?: KeyBackupInfo;

    /**
     * If true, a new key backup version will be
     * created and the private key stored in the new SSSS store. Ignored if keyBackupInfo
     * is supplied.
     */
    setupNewKeyBackup?: boolean;

    /**
     * Reset even if keys already exist.
     */
    setupNewSecretStorage?: boolean;

    /**
     * Function called to get the user's current key backup passphrase.
     *
     * Should return a promise that resolves with a Uint8Array
     * containing the key, or rejects if the key cannot be obtained.
     *
     * Only used when the client has existing key backup, but no secret storage.
     *
     * @deprecated Not used by the Rust crypto stack.
     */
    getKeyBackupPassphrase?: () => Promise<Uint8Array>;
}

/** Types of cross-signing key */
export enum CrossSigningKey {
    Master = "master",
    SelfSigning = "self_signing",
    UserSigning = "user_signing",
}

/**
 * Information on one of the cross-signing keys.
 * @see https://spec.matrix.org/v1.7/client-server-api/#post_matrixclientv3keysdevice_signingupload
 */
export interface CrossSigningKeyInfo {
    keys: { [algorithm: string]: string };
    signatures?: ISignatures;
    usage: string[];
    user_id: string;
}

/**
 * Recovery key created by {@link CryptoApi#createRecoveryKeyFromPassphrase} or {@link CreateSecretStorageOpts#createSecretStorageKey}.
 */
export interface GeneratedSecretStorageKey {
    keyInfo?: {
        /** If the key was derived from a passphrase, information (algorithm, salt, etc) on that derivation. */
        passphrase?: PassphraseInfo;
        /** Optional human-readable name for the key, to be stored in account_data. */
        name?: string;
    };
    /** The raw generated private key. */
    privateKey: Uint8Array;
    /** The generated key, encoded for display to the user per https://spec.matrix.org/v1.7/client-server-api/#key-representation. */
    encodedPrivateKey?: string;
}

/**
 *  Result type of {@link CryptoApi#getEncryptionInfoForEvent}.
 */
export interface EventEncryptionInfo {
    /** "Shield" to be shown next to this event representing its verification status */
    shieldColour: EventShieldColour;

    /**
     * `null` if `shieldColour` is `EventShieldColour.NONE`; otherwise a reason code for the shield in `shieldColour`.
     */
    shieldReason: EventShieldReason | null;
}

/**
 * Types of shield to be shown for {@link EventEncryptionInfo#shieldColour}.
 */
export enum EventShieldColour {
    NONE,
    GREY,
    RED,
}

/**
 * Reason codes for {@link EventEncryptionInfo#shieldReason}.
 */
export enum EventShieldReason {
    /** An unknown reason from the crypto library (if you see this, it is a bug in matrix-js-sdk). */
    UNKNOWN,

    /** "Encrypted by an unverified user." */
    UNVERIFIED_IDENTITY,

    /** "Encrypted by a device not verified by its owner." */
    UNSIGNED_DEVICE,

    /** "Encrypted by an unknown or deleted device." */
    UNKNOWN_DEVICE,

    /**
     * "The authenticity of this encrypted message can't be guaranteed on this device."
     *
     * ie: the key has been forwarded, or retrieved from an insecure backup.
     */
    AUTHENTICITY_NOT_GUARANTEED,

    /**
     * The (deprecated) sender_key field in the event does not match the Ed25519 key of the device that sent us the
     * decryption keys.
     */
    MISMATCHED_SENDER_KEY,
}

/** The result of a call to {@link CryptoApi.getOwnDeviceKeys} */
export interface OwnDeviceKeys {
    /** Public part of the Ed25519 fingerprint key for the current device, base64 encoded. */
    ed25519: string;
    /** Public part of the Curve25519 identity key for the current device, base64 encoded. */
    curve25519: string;
}

export * from "./verification.ts";
export * from "./keybackup.ts";
<<<<<<< HEAD
export * from "./key-passphrase.ts";
=======
export * from "./recovery-key.ts";
>>>>>>> 8cf5df73
<|MERGE_RESOLUTION|>--- conflicted
+++ resolved
@@ -967,8 +967,5 @@
 
 export * from "./verification.ts";
 export * from "./keybackup.ts";
-<<<<<<< HEAD
-export * from "./key-passphrase.ts";
-=======
 export * from "./recovery-key.ts";
->>>>>>> 8cf5df73
+export * from "./key-passphrase.ts";