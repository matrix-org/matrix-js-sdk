--- conflicted
+++ resolved
@@ -327,12 +327,7 @@
     isSecretStorageReady(): Promise<boolean>;
 
     /**
-<<<<<<< HEAD
-     * Bootstrap the secret storage by creating a new secret storage key, add it in the secret storage and
-     * store the cross signing and room key backup key in the secret storage.
-=======
      * Bootstrap [secret storage](https://spec.matrix.org/v1.12/client-server-api/#storage).
->>>>>>> aba4e690
      *
      * - If secret storage is not already set up, or {@link CreateSecretStorageOpts.setupNewSecretStorage} is set:
      *   * Calls {@link CreateSecretStorageOpts.createSecretStorageKey} to generate a new key.
