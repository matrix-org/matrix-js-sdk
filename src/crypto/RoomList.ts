/*
Copyright 2018 - 2021 The Matrix.org Foundation C.I.C.

Licensed under the Apache License, Version 2.0 (the "License");
you may not use this file except in compliance with the License.
You may obtain a copy of the License at

    http://www.apache.org/licenses/LICENSE-2.0

Unless required by applicable law or agreed to in writing, software
distributed under the License is distributed on an "AS IS" BASIS,
WITHOUT WARRANTIES OR CONDITIONS OF ANY KIND, either express or implied.
See the License for the specific language governing permissions and
limitations under the License.
*/

/**
 * Manages the list of encrypted rooms
 */

import { CryptoStore } from "./store/base.ts";
import { IndexedDBCryptoStore } from "./store/indexeddb-crypto-store.ts";

/* eslint-disable camelcase */
export interface IRoomEncryption {
    algorithm: string;
    rotation_period_ms?: number;
    rotation_period_msgs?: number;
}
/* eslint-enable camelcase */

/**
 * Information about the encryption settings of rooms. Loads this information
 * from the supplied crypto store when `init()` is called, and saves it to the
 * crypto store whenever it is updated via `setRoomEncryption()`. Can supply
 * full information about a room's encryption via `getRoomEncryption()`, or just
 * answer whether or not a room has encryption via `isRoomEncrypted`.
 */
export class RoomList {
    // Object of roomId -> room e2e info object (body of the m.room.encryption event)
    private roomEncryption: Record<string, IRoomEncryption> = {};

    public constructor(private readonly cryptoStore?: CryptoStore) {}

    public async init(): Promise<void> {
        await this.cryptoStore!.doTxn("readwrite", [IndexedDBCryptoStore.STORE_ROOMS], (txn) => {
            this.cryptoStore!.getEndToEndRooms(txn, (result) => {
                this.roomEncryption = result;
            });
        });
    }

<<<<<<< HEAD
    public getRoomEncryption(roomId: string): IRoomEncryption | undefined {
        return this.roomEncryption[roomId] ?? null;
=======
    public getRoomEncryption(roomId: string): IRoomEncryption | null {
        return this.roomEncryption[roomId] || null;
>>>>>>> 2210255d
    }

    public isRoomEncrypted(roomId: string): boolean {
        return Boolean(this.getRoomEncryption(roomId));
    }

    public async setRoomEncryption(roomId: string, roomInfo: IRoomEncryption): Promise<void> {
        // important that this happens before calling into the store
        // as it prevents the Crypto::setRoomEncryption from calling
        // this twice for consecutive m.room.encryption events
        this.roomEncryption[roomId] = roomInfo;
        await this.cryptoStore!.doTxn("readwrite", [IndexedDBCryptoStore.STORE_ROOMS], (txn) => {
            this.cryptoStore!.storeEndToEndRoom(roomId, roomInfo, txn);
        });
    }
}<|MERGE_RESOLUTION|>--- conflicted
+++ resolved
@@ -50,13 +50,8 @@
         });
     }
 
-<<<<<<< HEAD
-    public getRoomEncryption(roomId: string): IRoomEncryption | undefined {
-        return this.roomEncryption[roomId] ?? null;
-=======
     public getRoomEncryption(roomId: string): IRoomEncryption | null {
         return this.roomEncryption[roomId] || null;
->>>>>>> 2210255d
     }
 
     public isRoomEncrypted(roomId: string): boolean {
