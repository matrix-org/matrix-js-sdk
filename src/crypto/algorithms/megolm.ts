--- conflicted
+++ resolved
@@ -22,7 +22,6 @@
 
 import { logger } from '../../logger';
 import * as olmlib from "../olmlib";
-import { EventType } from '../../@types/event';
 import {
     DecryptionAlgorithm,
     DecryptionError,
@@ -38,7 +37,6 @@
 import { DeviceInfoMap } from "../DeviceList";
 import { MatrixEvent } from "../..";
 import { IEventDecryptionResult, IMegolmSessionData, IncomingRoomKeyRequest } from "../index";
-import { ToDeviceBatch, ToDeviceMessage } from '../../models/ToDeviceMessage';
 
 // determine whether the key can be shared with invitees
 export function isRoomSharedHistory(room: Room): boolean {
@@ -611,108 +609,22 @@
         userDeviceMap: IOlmDevice[],
         payload: IPayload,
     ): Promise<void> {
-<<<<<<< HEAD
         return this.crypto.encryptAndSendToDevices(
             userDeviceMap,
             payload,
-        ).then(({ contentMap, deviceInfoByUserIdAndDeviceId }) => {
+        ).then(({ toDeviceBatch, deviceInfoByUserIdAndDeviceId }) => {
             // store that we successfully uploaded the keys of the current slice
-            for (const userId of Object.keys(contentMap)) {
-                for (const deviceId of Object.keys(contentMap[userId])) {
-                    session.markSharedWithDevice(
-                        userId,
-                        deviceId,
-                        deviceInfoByUserIdAndDeviceId.get(userId).get(deviceId).getIdentityKey(),
-                        chainIndex,
-                    );
-                }
+            for (const msg of toDeviceBatch.batch) {
+                session.markSharedWithDevice(
+                    msg.userId,
+                    msg.deviceId,
+                    deviceInfoByUserIdAndDeviceId.get(msg.userId).get(msg.deviceId).getIdentityKey(),
+                    chainIndex,
+                );
             }
         }).catch((error) => {
             logger.error("failed to encryptAndSendToDevices", error);
             throw error;
-=======
-        const toDeviceBatch: ToDeviceBatch = {
-            eventType: EventType.RoomMessageEncrypted,
-            batch: [],
-        };
-
-        // Map from userId to a map of deviceId to deviceInfo
-        const deviceInfoByUserIdAndDeviceId = new Map<string, Map<string, DeviceInfo>>();
-
-        const promises: Promise<unknown>[] = [];
-        for (let i = 0; i < userDeviceMap.length; i++) {
-            const encryptedContent: IEncryptedContent = {
-                algorithm: olmlib.OLM_ALGORITHM,
-                sender_key: this.olmDevice.deviceCurve25519Key,
-                ciphertext: {},
-            };
-            const val = userDeviceMap[i];
-            const userId = val.userId;
-            const deviceInfo = val.deviceInfo;
-            const deviceId = deviceInfo.deviceId;
-
-            // Assign to temp value to make type-checking happy
-            let userIdDeviceInfo = deviceInfoByUserIdAndDeviceId.get(userId);
-
-            if (userIdDeviceInfo === undefined) {
-                userIdDeviceInfo = new Map<string, DeviceInfo>();
-
-                deviceInfoByUserIdAndDeviceId.set(userId, userIdDeviceInfo);
-            }
-
-            // We hold by reference, this updates deviceInfoByUserIdAndDeviceId[userId]
-            userIdDeviceInfo.set(deviceId, deviceInfo);
-
-            toDeviceBatch.batch.push({
-                userId,
-                deviceId,
-                payload: encryptedContent,
-            });
-
-            promises.push(
-                olmlib.encryptMessageForDevice(
-                    encryptedContent.ciphertext,
-                    this.userId,
-                    this.deviceId,
-                    this.olmDevice,
-                    userId,
-                    deviceInfo,
-                    payload,
-                ),
-            );
-        }
-
-        return Promise.all(promises).then(() => {
-            // prune out any devices that encryptMessageForDevice could not encrypt for,
-            // in which case it will have just not added anything to the ciphertext object.
-            // There's no point sending messages to devices if we couldn't encrypt to them,
-            // since that's effectively a blank message.
-            const prunedBatch: ToDeviceMessage[] = [];
-            for (const msg of toDeviceBatch.batch) {
-                if (Object.keys(msg.payload.ciphertext).length > 0) {
-                    prunedBatch.push(msg);
-                } else {
-                    logger.log(
-                        "No ciphertext for device " +
-                        msg.userId + ":" + msg.deviceId + ": pruning",
-                    );
-                }
-            }
-
-            toDeviceBatch.batch = prunedBatch;
-
-            return this.baseApis.queueToDevice(toDeviceBatch).then(() => {
-                // store that we successfully uploaded the keys of the current slice
-                for (const msg of toDeviceBatch.batch) {
-                    session.markSharedWithDevice(
-                        msg.userId,
-                        msg.deviceId,
-                        deviceInfoByUserIdAndDeviceId.get(msg.userId).get(msg.deviceId).getIdentityKey(),
-                        chainIndex,
-                    );
-                }
-            });
->>>>>>> 7e784da0
         });
     }
 
