/*
Copyright 2015 - 2021 The Matrix.org Foundation C.I.C.

Licensed under the Apache License, Version 2.0 (the "License");
you may not use this file except in compliance with the License.
You may obtain a copy of the License at

    http://www.apache.org/licenses/LICENSE-2.0

Unless required by applicable law or agreed to in writing, software
distributed under the License is distributed on an "AS IS" BASIS,
WITHOUT WARRANTIES OR CONDITIONS OF ANY KIND, either express or implied.
See the License for the specific language governing permissions and
limitations under the License.
*/

/**
 * Defines m.olm encryption/decryption
 *
 * @module crypto/algorithms/megolm
 */

import { v4 as uuidv4 } from "uuid";

import { logger } from '../../logger';
import * as olmlib from "../olmlib";
import {
    DecryptionAlgorithm,
    DecryptionClassParams,
    DecryptionError,
    EncryptionAlgorithm,
    IParams,
    registerAlgorithm,
    UnknownDeviceError,
} from "./base";
import { IDecryptedGroupMessage, WITHHELD_MESSAGES } from '../OlmDevice';
import { Room } from '../../models/room';
import { DeviceInfo } from "../deviceinfo";
import { IOlmSessionResult } from "../olmlib";
import { DeviceInfoMap } from "../DeviceList";
<<<<<<< HEAD
import { IContent, MatrixEvent } from "../../models/event";
import { EventType, MsgType } from '../../@types/event';
import {
    IMegolmEncryptedContent,
    IEventDecryptionResult,
    IMegolmSessionData,
    IncomingRoomKeyRequest,
    IEncryptedContent,
} from "../index";
=======
import { MatrixEvent } from "../../models/event";
import { EventType, MsgType, ToDeviceMessageId } from '../../@types/event';
import { IEncryptedContent, IEventDecryptionResult, IMegolmSessionData, IncomingRoomKeyRequest } from "../index";
>>>>>>> ccab6985
import { RoomKeyRequestState } from '../OutgoingRoomKeyRequestManager';
import { OlmGroupSessionExtraData } from "../../@types/crypto";
import { MatrixError } from "../../http-api";

// determine whether the key can be shared with invitees
export function isRoomSharedHistory(room: Room): boolean {
    const visibilityEvent = room?.currentState?.getStateEvents("m.room.history_visibility", "");
    // NOTE: if the room visibility is unset, it would normally default to
    // "world_readable".
    // (https://spec.matrix.org/unstable/client-server-api/#server-behaviour-5)
    // But we will be paranoid here, and treat it as a situation where the room
    // is not shared-history
    const visibility = visibilityEvent?.getContent()?.history_visibility;
    return ["world_readable", "shared"].includes(visibility);
}

interface IBlockedDevice {
    code: string;
    reason: string;
    deviceInfo: DeviceInfo;
}

interface IBlockedMap {
    [userId: string]: {
        [deviceId: string]: IBlockedDevice;
    };
}

export interface IOlmDevice<T = DeviceInfo> {
    userId: string;
    deviceInfo: T;
}

/* eslint-disable camelcase */
export interface IOutboundGroupSessionKey {
    chain_index: number;
    key: string;
}

interface IMessage {
    type: string;
    content: {
        algorithm: string;
        room_id: string;
        sender_key?: string;
        sender_claimed_ed25519_key?: string;
        session_id: string;
        session_key: string;
        chain_index: number;
        forwarding_curve25519_key_chain?: string[];
        "org.matrix.msc3061.shared_history": boolean;
    };
}

interface IKeyForwardingMessage extends IMessage {
    type: "m.forwarded_room_key";
}

interface IPayload extends Partial<IMessage> {
    code?: string;
    reason?: string;
    room_id?: string;
    session_id?: string;
    algorithm?: string;
    sender_key?: string;
}
/* eslint-enable camelcase */

interface SharedWithData {
    // The identity key of the device we shared with
    deviceKey: string;
    // The message index of the ratchet we shared with that device
    messageIndex: number;
}

/**
 * @private
 * @constructor
 *
 * @param {string} sessionId
 * @param {boolean} sharedHistory whether the session can be freely shared with
 *    other group members, according to the room history visibility settings
 *
 * @property {string} sessionId
 * @property {Number} useCount     number of times this session has been used
 * @property {Number} creationTime when the session was created (ms since the epoch)
 *
 * @property {object} sharedWithDevices
 *    devices with which we have shared the session key
 *        userId -> {deviceId -> SharedWithData}
 */
class OutboundSessionInfo {
    public useCount = 0;
    public creationTime: number;
    public sharedWithDevices: Record<string, Record<string, SharedWithData>> = {};
    public blockedDevicesNotified: Record<string, Record<string, boolean>> = {};

    public constructor(public readonly sessionId: string, public readonly sharedHistory = false) {
        this.creationTime = new Date().getTime();
    }

    /**
     * Check if it's time to rotate the session
     *
     * @param {Number} rotationPeriodMsgs
     * @param {Number} rotationPeriodMs
     * @return {Boolean}
     */
    public needsRotation(rotationPeriodMsgs: number, rotationPeriodMs: number): boolean {
        const sessionLifetime = new Date().getTime() - this.creationTime;

        if (this.useCount >= rotationPeriodMsgs ||
            sessionLifetime >= rotationPeriodMs
        ) {
            logger.log(
                "Rotating megolm session after " + this.useCount +
                " messages, " + sessionLifetime + "ms",
            );
            return true;
        }

        return false;
    }

    public markSharedWithDevice(userId: string, deviceId: string, deviceKey: string, chainIndex: number): void {
        if (!this.sharedWithDevices[userId]) {
            this.sharedWithDevices[userId] = {};
        }
        this.sharedWithDevices[userId][deviceId] = { deviceKey, messageIndex: chainIndex };
    }

    public markNotifiedBlockedDevice(userId: string, deviceId: string): void {
        if (!this.blockedDevicesNotified[userId]) {
            this.blockedDevicesNotified[userId] = {};
        }
        this.blockedDevicesNotified[userId][deviceId] = true;
    }

    /**
     * Determine if this session has been shared with devices which it shouldn't
     * have been.
     *
     * @param {Object} devicesInRoom userId -> {deviceId -> object}
     *   devices we should shared the session with.
     *
     * @return {Boolean} true if we have shared the session with devices which aren't
     * in devicesInRoom.
     */
    public sharedWithTooManyDevices(devicesInRoom: Record<string, Record<string, object>>): boolean {
        for (const userId in this.sharedWithDevices) {
            if (!this.sharedWithDevices.hasOwnProperty(userId)) {
                continue;
            }

            if (!devicesInRoom.hasOwnProperty(userId)) {
                logger.log("Starting new megolm session because we shared with " + userId);
                return true;
            }

            for (const deviceId in this.sharedWithDevices[userId]) {
                if (!this.sharedWithDevices[userId].hasOwnProperty(deviceId)) {
                    continue;
                }

                if (!devicesInRoom[userId].hasOwnProperty(deviceId)) {
                    logger.log(
                        "Starting new megolm session because we shared with " +
                        userId + ":" + deviceId,
                    );
                    return true;
                }
            }
        }

        return false;
    }
}

/**
 * Megolm encryption implementation
 *
 * @constructor
 * @extends {module:crypto/algorithms/EncryptionAlgorithm}
 *
 * @param {object} params parameters, as per
 *     {@link module:crypto/algorithms/EncryptionAlgorithm}
 */
export class MegolmEncryption extends EncryptionAlgorithm {
    // the most recent attempt to set up a session. This is used to serialise
    // the session setups, so that we have a race-free view of which session we
    // are using, and which devices we have shared the keys with. It resolves
    // with an OutboundSessionInfo (or undefined, for the first message in the
    // room).
    private setupPromise = Promise.resolve<OutboundSessionInfo | null>(null);

    // Map of outbound sessions by sessions ID. Used if we need a particular
    // session (the session we're currently using to send is always obtained
    // using setupPromise).
    private outboundSessions: Record<string, OutboundSessionInfo> = {};

    private readonly sessionRotationPeriodMsgs: number;
    private readonly sessionRotationPeriodMs: number;
    private encryptionPreparation?: {
        promise: Promise<void>;
        startTime: number;
    };

    protected readonly roomId: string;

    public constructor(params: IParams & Required<Pick<IParams, "roomId">>) {
        super(params);
        this.roomId = params.roomId;

        this.sessionRotationPeriodMsgs = params.config?.rotation_period_msgs ?? 100;
        this.sessionRotationPeriodMs = params.config?.rotation_period_ms ?? 7 * 24 * 3600 * 1000;
    }

    /**
     * @private
     *
     * @param {module:models/room} room
     * @param {Object} devicesInRoom The devices in this room, indexed by user ID
     * @param {Object} blocked The devices that are blocked, indexed by user ID
     * @param {boolean} [singleOlmCreationPhase] Only perform one round of olm
     *     session creation
     *
     * @return {Promise} Promise which resolves to the
     *    OutboundSessionInfo when setup is complete.
     */
    private async ensureOutboundSession(
        room: Room,
        devicesInRoom: DeviceInfoMap,
        blocked: IBlockedMap,
        singleOlmCreationPhase = false,
    ): Promise<OutboundSessionInfo> {
        // takes the previous OutboundSessionInfo, and considers whether to create
        // a new one. Also shares the key with any (new) devices in the room.
        //
        // Returns the successful session whether keyshare succeeds or not.
        //
        // returns a promise which resolves once the keyshare is successful.
        const setup = async (oldSession: OutboundSessionInfo | null): Promise<OutboundSessionInfo> => {
            const sharedHistory = isRoomSharedHistory(room);

            const session = await this.prepareSession(devicesInRoom, sharedHistory, oldSession);

            try {
                await this.shareSession(devicesInRoom, sharedHistory, singleOlmCreationPhase, blocked, session);
            } catch (e) {
                logger.error(`Failed to ensure outbound session in ${this.roomId}`, e);
            }

            return session;
        };

        // first wait for the previous share to complete
        const prom = this.setupPromise.then(setup);

        // Ensure any failures are logged for debugging
        prom.catch(e => {
            logger.error(`Failed to setup outbound session in ${this.roomId}`, e);
        });

        // setupPromise resolves to `session` whether or not the share succeeds
        this.setupPromise = prom;

        // but we return a promise which only resolves if the share was successful.
        return prom;
    }

    private async prepareSession(
        devicesInRoom: DeviceInfoMap,
        sharedHistory: boolean,
        session: OutboundSessionInfo | null,
    ): Promise<OutboundSessionInfo> {
        // history visibility changed
        if (session && sharedHistory !== session.sharedHistory) {
            session = null;
        }

        // need to make a brand new session?
        if (session?.needsRotation(this.sessionRotationPeriodMsgs, this.sessionRotationPeriodMs)) {
            logger.log("Starting new megolm session because we need to rotate.");
            session = null;
        }

        // determine if we have shared with anyone we shouldn't have
        if (session?.sharedWithTooManyDevices(devicesInRoom)) {
            session = null;
        }

        if (!session) {
            logger.log(`Starting new megolm session for room ${this.roomId}`);
            session = await this.prepareNewSession(sharedHistory);
            logger.log(`Started new megolm session ${session.sessionId} ` +
                `for room ${this.roomId}`);
            this.outboundSessions[session.sessionId] = session;
        }

        return session;
    }

    private async shareSession(
        devicesInRoom: DeviceInfoMap,
        sharedHistory: boolean,
        singleOlmCreationPhase: boolean,
        blocked: IBlockedMap,
        session: OutboundSessionInfo,
    ): Promise<void> {
        // now check if we need to share with any devices
        const shareMap: Record<string, DeviceInfo[]> = {};

        for (const [userId, userDevices] of Object.entries(devicesInRoom)) {
            for (const [deviceId, deviceInfo] of Object.entries(userDevices)) {
                const key = deviceInfo.getIdentityKey();
                if (key == this.olmDevice.deviceCurve25519Key) {
                    // don't bother sending to ourself
                    continue;
                }

                if (
                    !session.sharedWithDevices[userId] ||
                    session.sharedWithDevices[userId][deviceId] === undefined
                ) {
                    shareMap[userId] = shareMap[userId] || [];
                    shareMap[userId].push(deviceInfo);
                }
            }
        }

        const key = this.olmDevice.getOutboundGroupSessionKey(session.sessionId);
        const payload: IPayload = {
            type: "m.room_key",
            content: {
                "algorithm": olmlib.MEGOLM_ALGORITHM,
                "room_id": this.roomId,
                "session_id": session.sessionId,
                "session_key": key.key,
                "chain_index": key.chain_index,
                "org.matrix.msc3061.shared_history": sharedHistory,
            },
        };
        const [devicesWithoutSession, olmSessions] = await olmlib.getExistingOlmSessions(
            this.olmDevice, this.baseApis, shareMap,
        );

        await Promise.all([
            (async (): Promise<void> => {
                // share keys with devices that we already have a session for
                logger.debug(`Sharing keys with existing Olm sessions in ${this.roomId}`, olmSessions);
                await this.shareKeyWithOlmSessions(session, key, payload, olmSessions);
                logger.debug(`Shared keys with existing Olm sessions in ${this.roomId}`);
            })(),
            (async (): Promise<void> => {
                logger.debug(
                    `Sharing keys (start phase 1) with new Olm sessions in ${this.roomId}`,
                    devicesWithoutSession,
                );
                const errorDevices: IOlmDevice[] = [];

                // meanwhile, establish olm sessions for devices that we don't
                // already have a session for, and share keys with them.  If
                // we're doing two phases of olm session creation, use a
                // shorter timeout when fetching one-time keys for the first
                // phase.
                const start = Date.now();
                const failedServers: string[] = [];
                await this.shareKeyWithDevices(
                    session, key, payload, devicesWithoutSession, errorDevices,
                    singleOlmCreationPhase ? 10000 : 2000, failedServers,
                );
                logger.debug(`Shared keys (end phase 1) with new Olm sessions in ${this.roomId}`);

                if (!singleOlmCreationPhase && (Date.now() - start < 10000)) {
                    // perform the second phase of olm session creation if requested,
                    // and if the first phase didn't take too long
                    (async (): Promise<void> => {
                        // Retry sending keys to devices that we were unable to establish
                        // an olm session for.  This time, we use a longer timeout, but we
                        // do this in the background and don't block anything else while we
                        // do this.  We only need to retry users from servers that didn't
                        // respond the first time.
                        const retryDevices: Record<string, DeviceInfo[]> = {};
                        const failedServerMap = new Set;
                        for (const server of failedServers) {
                            failedServerMap.add(server);
                        }
                        const failedDevices: IOlmDevice[] = [];
                        for (const { userId, deviceInfo } of errorDevices) {
                            const userHS = userId.slice(userId.indexOf(":") + 1);
                            if (failedServerMap.has(userHS)) {
                                retryDevices[userId] = retryDevices[userId] || [];
                                retryDevices[userId].push(deviceInfo);
                            } else {
                                // if we aren't going to retry, then handle it
                                // as a failed device
                                failedDevices.push({ userId, deviceInfo });
                            }
                        }

                        logger.debug(`Sharing keys (start phase 2) with new Olm sessions in ${this.roomId}`);
                        await this.shareKeyWithDevices(
                            session, key, payload, retryDevices, failedDevices, 30000,
                        );
                        logger.debug(`Shared keys (end phase 2) with new Olm sessions in ${this.roomId}`);

                        await this.notifyFailedOlmDevices(session, key, failedDevices);
                    })();
                } else {
                    await this.notifyFailedOlmDevices(session, key, errorDevices);
                }
                logger.debug(`Shared keys (all phases done) with new Olm sessions in ${this.roomId}`);
            })(),
            (async (): Promise<void> => {
                logger.debug(`There are ${Object.entries(blocked).length} blocked devices in ${this.roomId}`,
                    Object.entries(blocked));

                // also, notify newly blocked devices that they're blocked
                logger.debug(`Notifying newly blocked devices in ${this.roomId}`);
                const blockedMap: Record<string, Record<string, { device: IBlockedDevice }>> = {};
                let blockedCount = 0;
                for (const [userId, userBlockedDevices] of Object.entries(blocked)) {
                    for (const [deviceId, device] of Object.entries(userBlockedDevices)) {
                        if (
                            !session.blockedDevicesNotified[userId] ||
                            session.blockedDevicesNotified[userId][deviceId] === undefined
                        ) {
                            blockedMap[userId] = blockedMap[userId] || {};
                            blockedMap[userId][deviceId] = { device };
                            blockedCount++;
                        }
                    }
                }

                await this.notifyBlockedDevices(session, blockedMap);
                logger.debug(`Notified ${blockedCount} newly blocked devices in ${this.roomId}`, blockedMap);
            })(),
        ]);
    }

    /**
     * @private
     *
     * @param {boolean} sharedHistory
     *
     * @return {module:crypto/algorithms/megolm.OutboundSessionInfo} session
     */
    private async prepareNewSession(sharedHistory: boolean): Promise<OutboundSessionInfo> {
        const sessionId = this.olmDevice.createOutboundGroupSession();
        const key = this.olmDevice.getOutboundGroupSessionKey(sessionId);

        await this.olmDevice.addInboundGroupSession(
            this.roomId, this.olmDevice.deviceCurve25519Key!, [], sessionId,
            key.key, { ed25519: this.olmDevice.deviceEd25519Key! }, false,
            { sharedHistory },
        );

        // don't wait for it to complete
        this.crypto.backupManager.backupGroupSession(this.olmDevice.deviceCurve25519Key!, sessionId);

        return new OutboundSessionInfo(sessionId, sharedHistory);
    }

    /**
     * Determines what devices in devicesByUser don't have an olm session as given
     * in devicemap.
     *
     * @private
     *
     * @param {object} devicemap the devices that have olm sessions, as returned by
     *     olmlib.ensureOlmSessionsForDevices.
     * @param {object} devicesByUser a map of user IDs to array of deviceInfo
     * @param {array} [noOlmDevices] an array to fill with devices that don't have
     *     olm sessions
     *
     * @return {array} an array of devices that don't have olm sessions.  If
     *     noOlmDevices is specified, then noOlmDevices will be returned.
     */
    private getDevicesWithoutSessions(
        devicemap: Record<string, Record<string, IOlmSessionResult>>,
        devicesByUser: Record<string, DeviceInfo[]>,
        noOlmDevices: IOlmDevice[] = [],
    ): IOlmDevice[] {
        for (const [userId, devicesToShareWith] of Object.entries(devicesByUser)) {
            const sessionResults = devicemap[userId];

            for (const deviceInfo of devicesToShareWith) {
                const deviceId = deviceInfo.deviceId;

                const sessionResult = sessionResults[deviceId];
                if (!sessionResult.sessionId) {
                    // no session with this device, probably because there
                    // were no one-time keys.

                    noOlmDevices.push({ userId, deviceInfo });
                    delete sessionResults[deviceId];

                    // ensureOlmSessionsForUsers has already done the logging,
                    // so just skip it.
                    continue;
                }
            }
        }

        return noOlmDevices;
    }

    /**
     * Splits the user device map into multiple chunks to reduce the number of
     * devices we encrypt to per API call.
     *
     * @private
     *
     * @param {object} devicesByUser map from userid to list of devices
     *
     * @return {array<array<object>>} the blocked devices, split into chunks
     */
    private splitDevices<T extends DeviceInfo | IBlockedDevice>(
        devicesByUser: Record<string, Record<string, { device: T }>>,
    ): IOlmDevice<T>[][] {
        const maxDevicesPerRequest = 20;

        // use an array where the slices of a content map gets stored
        let currentSlice: IOlmDevice<T>[] = [];
        const mapSlices = [currentSlice];

        for (const [userId, userDevices] of Object.entries(devicesByUser)) {
            for (const deviceInfo of Object.values(userDevices)) {
                currentSlice.push({
                    userId: userId,
                    deviceInfo: deviceInfo.device,
                });
            }

            // We do this in the per-user loop as we prefer that all messages to the
            // same user end up in the same API call to make it easier for the
            // server (e.g. only have to send one EDU if a remote user, etc). This
            // does mean that if a user has many devices we may go over the desired
            // limit, but its not a hard limit so that is fine.
            if (currentSlice.length > maxDevicesPerRequest) {
                // the current slice is filled up. Start inserting into the next slice
                currentSlice = [];
                mapSlices.push(currentSlice);
            }
        }
        if (currentSlice.length === 0) {
            mapSlices.pop();
        }
        return mapSlices;
    }

    /**
     * @private
     *
     * @param {module:crypto/algorithms/megolm.OutboundSessionInfo} session
     *
     * @param {number} chainIndex current chain index
     *
     * @param {object<userId, deviceInfo>} userDeviceMap
     *   mapping from userId to deviceInfo
     *
     * @param {object} payload fields to include in the encrypted payload
     *
     * @return {Promise} Promise which resolves once the key sharing
     *     for the given userDeviceMap is generated and has been sent.
     */
    private encryptAndSendKeysToDevices(
        session: OutboundSessionInfo,
        chainIndex: number,
        devices: IOlmDevice[],
        payload: IPayload,
    ): Promise<void> {
        return this.crypto.encryptAndSendToDevices(
            devices,
            payload,
        ).then(() => {
            // store that we successfully uploaded the keys of the current slice
            for (const device of devices) {
                session.markSharedWithDevice(
                    device.userId,
                    device.deviceInfo.deviceId,
                    device.deviceInfo.getIdentityKey(),
                    chainIndex,
                );
            }
        }).catch((error) => {
            logger.error("failed to encryptAndSendToDevices", error);
            throw error;
        });
    }

    /**
     * @private
     *
     * @param {module:crypto/algorithms/megolm.OutboundSessionInfo} session
     *
     * @param {array<object>} userDeviceMap list of blocked devices to notify
     *
     * @param {object} payload fields to include in the notification payload
     *
     * @return {Promise} Promise which resolves once the notifications
     *     for the given userDeviceMap is generated and has been sent.
     */
    private async sendBlockedNotificationsToDevices(
        session: OutboundSessionInfo,
        userDeviceMap: IOlmDevice<IBlockedDevice>[],
        payload: IPayload,
    ): Promise<void> {
        const contentMap: Record<string, Record<string, IPayload>> = {};

        for (const val of userDeviceMap) {
            const userId = val.userId;
            const blockedInfo = val.deviceInfo;
            const deviceInfo = blockedInfo.deviceInfo;
            const deviceId = deviceInfo.deviceId;

            const message = {
                ...payload,
                code: blockedInfo.code,
                reason: blockedInfo.reason,
                [ToDeviceMessageId]: uuidv4(),
            };

            if (message.code === "m.no_olm") {
                delete message.room_id;
                delete message.session_id;
            }

            if (!contentMap[userId]) {
                contentMap[userId] = {};
            }
            contentMap[userId][deviceId] = message;
        }

        await this.baseApis.sendToDevice("m.room_key.withheld", contentMap);

        // record the fact that we notified these blocked devices
        for (const userId of Object.keys(contentMap)) {
            for (const deviceId of Object.keys(contentMap[userId])) {
                session.markNotifiedBlockedDevice(userId, deviceId);
            }
        }
    }

    /**
     * Re-shares a megolm session key with devices if the key has already been
     * sent to them.
     *
     * @param {string} senderKey The key of the originating device for the session
     * @param {string} sessionId ID of the outbound session to share
     * @param {string} userId ID of the user who owns the target device
     * @param {module:crypto/deviceinfo} device The target device
     */
    public async reshareKeyWithDevice(
        senderKey: string,
        sessionId: string,
        userId: string,
        device: DeviceInfo,
    ): Promise<void> {
        const obSessionInfo = this.outboundSessions[sessionId];
        if (!obSessionInfo) {
            logger.debug(`megolm session ${senderKey}|${sessionId} not found: not re-sharing keys`);
            return;
        }

        // The chain index of the key we previously sent this device
        if (obSessionInfo.sharedWithDevices[userId] === undefined) {
            logger.debug(`megolm session ${senderKey}|${sessionId} never shared with user ${userId}`);
            return;
        }
        const sessionSharedData = obSessionInfo.sharedWithDevices[userId][device.deviceId];
        if (sessionSharedData === undefined) {
            logger.debug(
                `megolm session ${senderKey}|${sessionId} never shared with device ${userId}:${device.deviceId}`,
            );
            return;
        }

        if (sessionSharedData.deviceKey !== device.getIdentityKey()) {
            logger.warn(
                `Megolm session ${senderKey}|${sessionId} has been shared with device ${device.deviceId} but ` +
                `with identity key ${sessionSharedData.deviceKey}. Key is now ${device.getIdentityKey()}!`,
            );
            return;
        }

        // get the key from the inbound session: the outbound one will already
        // have been ratcheted to the next chain index.
        const key = await this.olmDevice.getInboundGroupSessionKey(
            this.roomId, senderKey, sessionId, sessionSharedData.messageIndex,
        );

        if (!key) {
            logger.warn(
                `No inbound session key found for megolm session ${senderKey}|${sessionId}: not re-sharing keys`,
            );
            return;
        }

        await olmlib.ensureOlmSessionsForDevices(
            this.olmDevice, this.baseApis, {
                [userId]: [device],
            },
        );

        const payload = {
            type: "m.forwarded_room_key",
            content: {
                "algorithm": olmlib.MEGOLM_ALGORITHM,
                "room_id": this.roomId,
                "session_id": sessionId,
                "session_key": key.key,
                "chain_index": key.chain_index,
                "sender_key": senderKey,
                "sender_claimed_ed25519_key": key.sender_claimed_ed25519_key,
                "forwarding_curve25519_key_chain": key.forwarding_curve25519_key_chain,
                "org.matrix.msc3061.shared_history": key.shared_history || false,
            },
        };

        const encryptedContent: IEncryptedContent = {
            algorithm: olmlib.OLM_ALGORITHM,
            sender_key: this.olmDevice.deviceCurve25519Key!,
            ciphertext: {},
            [ToDeviceMessageId]: uuidv4(),
        };
        await olmlib.encryptMessageForDevice(
            encryptedContent.ciphertext,
            this.userId,
            this.deviceId,
            this.olmDevice,
            userId,
            device,
            payload,
        );

        await this.baseApis.sendToDevice("m.room.encrypted", {
            [userId]: {
                [device.deviceId]: encryptedContent,
            },
        });
        logger.debug(`Re-shared key for megolm session ${senderKey}|${sessionId} with ${userId}:${device.deviceId}`);
    }

    /**
     * @private
     *
     * @param {module:crypto/algorithms/megolm.OutboundSessionInfo} session
     *
     * @param {object} key the session key as returned by
     *    OlmDevice.getOutboundGroupSessionKey
     *
     * @param {object} payload the base to-device message payload for sharing keys
     *
     * @param {object<string, module:crypto/deviceinfo[]>} devicesByUser
     *    map from userid to list of devices
     *
     * @param {array<object>} errorDevices
     *    array that will be populated with the devices that we can't get an
     *    olm session for
     *
     * @param {Number} [otkTimeout] The timeout in milliseconds when requesting
     *     one-time keys for establishing new olm sessions.
     *
     * @param {Array} [failedServers] An array to fill with remote servers that
     *     failed to respond to one-time-key requests.
     */
    private async shareKeyWithDevices(
        session: OutboundSessionInfo,
        key: IOutboundGroupSessionKey,
        payload: IPayload,
        devicesByUser: Record<string, DeviceInfo[]>,
        errorDevices: IOlmDevice[],
        otkTimeout: number,
        failedServers?: string[],
    ): Promise<void> {
        logger.debug(`Ensuring Olm sessions for devices in ${this.roomId}`);
        const devicemap = await olmlib.ensureOlmSessionsForDevices(
            this.olmDevice, this.baseApis, devicesByUser, false, otkTimeout, failedServers,
            logger.withPrefix?.(`[${this.roomId}]`),
        );
        logger.debug(`Ensured Olm sessions for devices in ${this.roomId}`);

        this.getDevicesWithoutSessions(devicemap, devicesByUser, errorDevices);

        logger.debug(`Sharing keys with newly created Olm sessions in ${this.roomId}`);
        await this.shareKeyWithOlmSessions(session, key, payload, devicemap);
        logger.debug(`Shared keys with newly created Olm sessions in ${this.roomId}`);
    }

    private async shareKeyWithOlmSessions(
        session: OutboundSessionInfo,
        key: IOutboundGroupSessionKey,
        payload: IPayload,
        devicemap: Record<string, Record<string, IOlmSessionResult>>,
    ): Promise<void> {
        const userDeviceMaps = this.splitDevices(devicemap);

        for (let i = 0; i < userDeviceMaps.length; i++) {
            const taskDetail =
                `megolm keys for ${session.sessionId} ` +
                `in ${this.roomId} (slice ${i + 1}/${userDeviceMaps.length})`;
            try {
                logger.debug(`Sharing ${taskDetail}`,
                    userDeviceMaps[i].map((d) => `${d.userId}/${d.deviceInfo.deviceId}`));
                await this.encryptAndSendKeysToDevices(
                    session, key.chain_index, userDeviceMaps[i], payload,
                );
                logger.debug(`Shared ${taskDetail}`);
            } catch (e) {
                logger.error(`Failed to share ${taskDetail}`);
                throw e;
            }
        }
    }

    /**
     * Notify devices that we weren't able to create olm sessions.
     *
     * @param {module:crypto/algorithms/megolm.OutboundSessionInfo} session
     *
     * @param {object} key
     *
     * @param {Array<object>} failedDevices the devices that we were unable to
     *     create olm sessions for, as returned by shareKeyWithDevices
     */
    private async notifyFailedOlmDevices(
        session: OutboundSessionInfo,
        key: IOutboundGroupSessionKey,
        failedDevices: IOlmDevice[],
    ): Promise<void> {
        logger.debug(
            `Notifying ${failedDevices.length} devices we failed to ` +
            `create Olm sessions in ${this.roomId}`,
        );

        // mark the devices that failed as "handled" because we don't want to try
        // to claim a one-time-key for dead devices on every message.
        for (const { userId, deviceInfo } of failedDevices) {
            const deviceId = deviceInfo.deviceId;

            session.markSharedWithDevice(
                userId, deviceId, deviceInfo.getIdentityKey(), key.chain_index,
            );
        }

        const unnotifiedFailedDevices =
            await this.olmDevice.filterOutNotifiedErrorDevices(
                failedDevices,
            );
        logger.debug(
            `Need to notify ${unnotifiedFailedDevices.length} failed devices ` +
            `which haven't been notified before in ${this.roomId}`,
        );
        const blockedMap: Record<string, Record<string, { device: IBlockedDevice }>> = {};
        for (const { userId, deviceInfo } of unnotifiedFailedDevices) {
            blockedMap[userId] = blockedMap[userId] || {};
            // we use a similar format to what
            // olmlib.ensureOlmSessionsForDevices returns, so that
            // we can use the same function to split
            blockedMap[userId][deviceInfo.deviceId] = {
                device: {
                    code: "m.no_olm",
                    reason: WITHHELD_MESSAGES["m.no_olm"],
                    deviceInfo,
                },
            };
        }

        // send the notifications
        await this.notifyBlockedDevices(session, blockedMap);
        logger.debug(
            `Notified ${unnotifiedFailedDevices.length} devices we failed to ` +
            `create Olm sessions in ${this.roomId}`,
        );
    }

    /**
     * Notify blocked devices that they have been blocked.
     *
     * @param {module:crypto/algorithms/megolm.OutboundSessionInfo} session
     *
     * @param {object<string, object>} devicesByUser
     *    map from userid to device ID to blocked data
     */
    private async notifyBlockedDevices(
        session: OutboundSessionInfo,
        devicesByUser: Record<string, Record<string, { device: IBlockedDevice }>>,
    ): Promise<void> {
        const payload: IPayload = {
            room_id: this.roomId,
            session_id: session.sessionId,
            algorithm: olmlib.MEGOLM_ALGORITHM,
            sender_key: this.olmDevice.deviceCurve25519Key!,
        };

        const userDeviceMaps = this.splitDevices(devicesByUser);

        for (let i = 0; i < userDeviceMaps.length; i++) {
            try {
                await this.sendBlockedNotificationsToDevices(session, userDeviceMaps[i], payload);
                logger.log(`Completed blacklist notification for ${session.sessionId} `
                    + `in ${this.roomId} (slice ${i + 1}/${userDeviceMaps.length})`);
            } catch (e) {
                logger.log(`blacklist notification for ${session.sessionId} in `
                    + `${this.roomId} (slice ${i + 1}/${userDeviceMaps.length}) failed`);

                throw e;
            }
        }
    }

    /**
     * Perform any background tasks that can be done before a message is ready to
     * send, in order to speed up sending of the message.
     *
     * @param {module:models/room} room the room the event is in
     */
    public prepareToEncrypt(room: Room): void {
        if (this.encryptionPreparation != null) {
            // We're already preparing something, so don't do anything else.
            // FIXME: check if we need to restart
            // (https://github.com/matrix-org/matrix-js-sdk/issues/1255)
            const elapsedTime = Date.now() - this.encryptionPreparation.startTime;
            logger.debug(
                `Already started preparing to encrypt for ${this.roomId} ` +
                `${elapsedTime} ms ago, skipping`,
            );
            return;
        }

        logger.debug(`Preparing to encrypt events for ${this.roomId}`);

        this.encryptionPreparation = {
            startTime: Date.now(),
            promise: (async (): Promise<void> => {
                try {
                    logger.debug(`Getting devices in ${this.roomId}`);
                    const [devicesInRoom, blocked] = await this.getDevicesInRoom(room);

                    if (this.crypto.globalErrorOnUnknownDevices) {
                        // Drop unknown devices for now.  When the message gets sent, we'll
                        // throw an error, but we'll still be prepared to send to the known
                        // devices.
                        this.removeUnknownDevices(devicesInRoom);
                    }

                    logger.debug(`Ensuring outbound session in ${this.roomId}`);
                    await this.ensureOutboundSession(room, devicesInRoom, blocked, true);

                    logger.debug(`Ready to encrypt events for ${this.roomId}`);
                } catch (e) {
                    logger.error(`Failed to prepare to encrypt events for ${this.roomId}`, e);
                } finally {
                    delete this.encryptionPreparation;
                }
            })(),
        };
    }

    /**
     * @inheritdoc
     *
     * @param {module:models/room} room
     * @param {string} eventType
     * @param {object} content plaintext event content
     *
     * @return {Promise} Promise which resolves to the new event body
     */
    public async encryptMessage(room: Room, eventType: string, content: IContent): Promise<IMegolmEncryptedContent> {
        logger.log(`Starting to encrypt event for ${this.roomId}`);

        if (this.encryptionPreparation != null) {
            // If we started sending keys, wait for it to be done.
            // FIXME: check if we need to cancel
            // (https://github.com/matrix-org/matrix-js-sdk/issues/1255)
            try {
                await this.encryptionPreparation.promise;
            } catch (e) {
                // ignore any errors -- if the preparation failed, we'll just
                // restart everything here
            }
        }

        /**
         * When using in-room messages and the room has encryption enabled,
         * clients should ensure that encryption does not hinder the verification.
         */
        const forceDistributeToUnverified = this.isVerificationEvent(eventType, content);
        const [devicesInRoom, blocked] = await this.getDevicesInRoom(room, forceDistributeToUnverified);

        // check if any of these devices are not yet known to the user.
        // if so, warn the user so they can verify or ignore.
        if (this.crypto.globalErrorOnUnknownDevices) {
            this.checkForUnknownDevices(devicesInRoom);
        }

        const session = await this.ensureOutboundSession(room, devicesInRoom, blocked);
        const payloadJson = {
            room_id: this.roomId,
            type: eventType,
            content: content,
        };

        const ciphertext = this.olmDevice.encryptGroupMessage(session.sessionId, JSON.stringify(payloadJson));
        const encryptedContent: IEncryptedContent = {
            algorithm: olmlib.MEGOLM_ALGORITHM,
            sender_key: this.olmDevice.deviceCurve25519Key!,
            ciphertext: ciphertext,
            session_id: session.sessionId,
            device_id: this.deviceId,
        };

        session.useCount++;
        return encryptedContent;
    }

    private isVerificationEvent(eventType: string, content: IContent): boolean {
        switch (eventType) {
            case EventType.KeyVerificationCancel:
            case EventType.KeyVerificationDone:
            case EventType.KeyVerificationMac:
            case EventType.KeyVerificationStart:
            case EventType.KeyVerificationKey:
            case EventType.KeyVerificationReady:
            case EventType.KeyVerificationAccept: {
                return true;
            }
            case EventType.RoomMessage: {
                return content['msgtype'] === MsgType.KeyVerificationRequest;
            }
            default: {
                return false;
            }
        }
    }

    /**
     * Forces the current outbound group session to be discarded such
     * that another one will be created next time an event is sent.
     *
     * This should not normally be necessary.
     */
    public forceDiscardSession(): void {
        this.setupPromise = this.setupPromise.then(() => null);
    }

    /**
     * Checks the devices we're about to send to and see if any are entirely
     * unknown to the user.  If so, warn the user, and mark them as known to
     * give the user a chance to go verify them before re-sending this message.
     *
     * @param {Object} devicesInRoom userId -> {deviceId -> object}
     *   devices we should shared the session with.
     */
    private checkForUnknownDevices(devicesInRoom: DeviceInfoMap): void {
        const unknownDevices: Record<string, Record<string, DeviceInfo>> = {};

        Object.keys(devicesInRoom).forEach((userId) => {
            Object.keys(devicesInRoom[userId]).forEach((deviceId) => {
                const device = devicesInRoom[userId][deviceId];
                if (device.isUnverified() && !device.isKnown()) {
                    if (!unknownDevices[userId]) {
                        unknownDevices[userId] = {};
                    }
                    unknownDevices[userId][deviceId] = device;
                }
            });
        });

        if (Object.keys(unknownDevices).length) {
            // it'd be kind to pass unknownDevices up to the user in this error
            throw new UnknownDeviceError(
                "This room contains unknown devices which have not been verified. " +
                "We strongly recommend you verify them before continuing.", unknownDevices);
        }
    }

    /**
     * Remove unknown devices from a set of devices.  The devicesInRoom parameter
     * will be modified.
     *
     * @param {Object} devicesInRoom userId -> {deviceId -> object}
     *   devices we should shared the session with.
     */
    private removeUnknownDevices(devicesInRoom: DeviceInfoMap): void {
        for (const [userId, userDevices] of Object.entries(devicesInRoom)) {
            for (const [deviceId, device] of Object.entries(userDevices)) {
                if (device.isUnverified() && !device.isKnown()) {
                    delete userDevices[deviceId];
                }
            }

            if (Object.keys(userDevices).length === 0) {
                delete devicesInRoom[userId];
            }
        }
    }

    /**
     * Get the list of unblocked devices for all users in the room
     *
     * @param {module:models/room} room
     * @param forceDistributeToUnverified if set to true will include the unverified devices
     * even if setting is set to block them (useful for verification)
     *
     * @return {Promise} Promise which resolves to an array whose
     *     first element is a map from userId to deviceId to deviceInfo indicating
     *     the devices that messages should be encrypted to, and whose second
     *     element is a map from userId to deviceId to data indicating the devices
     *     that are in the room but that have been blocked
     */
    private async getDevicesInRoom(
        room: Room,
        forceDistributeToUnverified = false,
    ): Promise<[DeviceInfoMap, IBlockedMap]> {
        const members = await room.getEncryptionTargetMembers();
        const roomMembers = members.map(function(u) {
            return u.userId;
        });

        // The global value is treated as a default for when rooms don't specify a value.
        let isBlacklisting = this.crypto.globalBlacklistUnverifiedDevices;
        const isRoomBlacklisting = room.getBlacklistUnverifiedDevices();
        if (typeof isRoomBlacklisting === 'boolean') {
            isBlacklisting = isRoomBlacklisting;
        }

        // We are happy to use a cached version here: we assume that if we already
        // have a list of the user's devices, then we already share an e2e room
        // with them, which means that they will have announced any new devices via
        // device_lists in their /sync response.  This cache should then be maintained
        // using all the device_lists changes and left fields.
        // See https://github.com/vector-im/element-web/issues/2305 for details.
        const devices = await this.crypto.downloadKeys(roomMembers, false);
        const blocked: IBlockedMap = {};
        // remove any blocked devices
        for (const userId in devices) {
            if (!devices.hasOwnProperty(userId)) {
                continue;
            }

            const userDevices = devices[userId];
            for (const deviceId in userDevices) {
                if (!userDevices.hasOwnProperty(deviceId)) {
                    continue;
                }

                const deviceTrust = this.crypto.checkDeviceTrust(userId, deviceId);

                if (userDevices[deviceId].isBlocked() ||
                    (!deviceTrust.isVerified() && isBlacklisting && !forceDistributeToUnverified)
                ) {
                    if (!blocked[userId]) {
                        blocked[userId] = {};
                    }
                    const isBlocked = userDevices[deviceId].isBlocked();
                    blocked[userId][deviceId] = {
                        code: isBlocked ? "m.blacklisted" : "m.unverified",
                        reason: WITHHELD_MESSAGES[isBlocked ? "m.blacklisted" : "m.unverified"],
                        deviceInfo: userDevices[deviceId],
                    };
                    delete userDevices[deviceId];
                }
            }
        }

        return [devices, blocked];
    }
}

/**
 * Megolm decryption implementation
 *
 * @constructor
 * @extends {module:crypto/algorithms/DecryptionAlgorithm}
 *
 * @param {object} params parameters, as per
 *     {@link module:crypto/algorithms/DecryptionAlgorithm}
 */
export class MegolmDecryption extends DecryptionAlgorithm {
    // events which we couldn't decrypt due to unknown sessions /
    // indexes, or which we could only decrypt with untrusted keys:
    // map from senderKey|sessionId to Set of MatrixEvents
    private pendingEvents = new Map<string, Map<string, Set<MatrixEvent>>>();

    // this gets stubbed out by the unit tests.
    private olmlib = olmlib;

    protected readonly roomId: string;

    public constructor(params: DecryptionClassParams<IParams & Required<Pick<IParams, "roomId">>>) {
        super(params);
        this.roomId = params.roomId;
    }

    /**
     * @inheritdoc
     *
     * @param {MatrixEvent} event
     *
     * returns a promise which resolves to a
     * {@link module:crypto~EventDecryptionResult} once we have finished
     * decrypting, or rejects with an `algorithms.DecryptionError` if there is a
     * problem decrypting the event.
     */
    public async decryptEvent(event: MatrixEvent): Promise<IEventDecryptionResult> {
        const content = event.getWireContent();

        if (!content.sender_key || !content.session_id ||
            !content.ciphertext
        ) {
            throw new DecryptionError(
                "MEGOLM_MISSING_FIELDS",
                "Missing fields in input",
            );
        }

        // we add the event to the pending list *before* we start decryption.
        //
        // then, if the key turns up while decryption is in progress (and
        // decryption fails), we will schedule a retry.
        // (fixes https://github.com/vector-im/element-web/issues/5001)
        this.addEventToPendingList(event);

        let res: IDecryptedGroupMessage | null;
        try {
            res = await this.olmDevice.decryptGroupMessage(
                event.getRoomId()!, content.sender_key, content.session_id, content.ciphertext,
                event.getId()!, event.getTs(),
            );
        } catch (e) {
            if ((<Error>e).name === "DecryptionError") {
                // re-throw decryption errors as-is
                throw e;
            }

            let errorCode = "OLM_DECRYPT_GROUP_MESSAGE_ERROR";

            if ((<MatrixError>e)?.message === 'OLM.UNKNOWN_MESSAGE_INDEX') {
                this.requestKeysForEvent(event);

                errorCode = 'OLM_UNKNOWN_MESSAGE_INDEX';
            }

            throw new DecryptionError(
                errorCode,
                e ? e.toString() : "Unknown Error: Error is undefined", {
                    session: content.sender_key + '|' + content.session_id,
                },
            );
        }

        if (res === null) {
            // We've got a message for a session we don't have.
            // try and get the missing key from the backup first
            this.crypto.backupManager.queryKeyBackupRateLimited(event.getRoomId(), content.session_id).catch(() => {});

            // (XXX: We might actually have received this key since we started
            // decrypting, in which case we'll have scheduled a retry, and this
            // request will be redundant. We could probably check to see if the
            // event is still in the pending list; if not, a retry will have been
            // scheduled, so we needn't send out the request here.)
            this.requestKeysForEvent(event);

            // See if there was a problem with the olm session at the time the
            // event was sent.  Use a fuzz factor of 2 minutes.
            const problem = await this.olmDevice.sessionMayHaveProblems(
                content.sender_key, event.getTs() - 120000,
            );
            if (problem) {
                logger.info(
                    `When handling UISI from ${event.getSender()} (sender key ${content.sender_key}): ` +
                    `recent session problem with that sender: ${problem}`,
                );
                let problemDescription = PROBLEM_DESCRIPTIONS[problem.type as "no_olm"] || PROBLEM_DESCRIPTIONS.unknown;
                if (problem.fixed) {
                    problemDescription +=
                        " Trying to create a new secure channel and re-requesting the keys.";
                }
                throw new DecryptionError(
                    "MEGOLM_UNKNOWN_INBOUND_SESSION_ID",
                    problemDescription,
                    {
                        session: content.sender_key + '|' + content.session_id,
                    },
                );
            }

            throw new DecryptionError(
                "MEGOLM_UNKNOWN_INBOUND_SESSION_ID",
                "The sender's device has not sent us the keys for this message.",
                {
                    session: content.sender_key + '|' + content.session_id,
                },
            );
        }

        // Success. We can remove the event from the pending list, if
        // that hasn't already happened. However, if the event was
        // decrypted with an untrusted key, leave it on the pending
        // list so it will be retried if we find a trusted key later.
        if (!res.untrusted) {
            this.removeEventFromPendingList(event);
        }

        const payload = JSON.parse(res.result);

        // belt-and-braces check that the room id matches that indicated by the HS
        // (this is somewhat redundant, since the megolm session is scoped to the
        // room, so neither the sender nor a MITM can lie about the room_id).
        if (payload.room_id !== event.getRoomId()) {
            throw new DecryptionError(
                "MEGOLM_BAD_ROOM",
                "Message intended for room " + payload.room_id,
            );
        }

        return {
            clearEvent: payload,
            senderCurve25519Key: res.senderKey,
            claimedEd25519Key: res.keysClaimed.ed25519,
            forwardingCurve25519KeyChain: res.forwardingCurve25519KeyChain,
            untrusted: res.untrusted,
        };
    }

    private requestKeysForEvent(event: MatrixEvent): void {
        const wireContent = event.getWireContent();

        const recipients = event.getKeyRequestRecipients(this.userId);

        this.crypto.requestRoomKey({
            room_id: event.getRoomId()!,
            algorithm: wireContent.algorithm,
            sender_key: wireContent.sender_key,
            session_id: wireContent.session_id,
        }, recipients);
    }

    /**
     * Add an event to the list of those awaiting their session keys.
     *
     * @private
     *
     * @param {module:models/event.MatrixEvent} event
     */
    private addEventToPendingList(event: MatrixEvent): void {
        const content = event.getWireContent();
        const senderKey = content.sender_key;
        const sessionId = content.session_id;
        if (!this.pendingEvents.has(senderKey)) {
            this.pendingEvents.set(senderKey, new Map<string, Set<MatrixEvent>>());
        }
        const senderPendingEvents = this.pendingEvents.get(senderKey)!;
        if (!senderPendingEvents.has(sessionId)) {
            senderPendingEvents.set(sessionId, new Set());
        }
        senderPendingEvents.get(sessionId)?.add(event);
    }

    /**
     * Remove an event from the list of those awaiting their session keys.
     *
     * @private
     *
     * @param {module:models/event.MatrixEvent} event
     */
    private removeEventFromPendingList(event: MatrixEvent): void {
        const content = event.getWireContent();
        const senderKey = content.sender_key;
        const sessionId = content.session_id;
        const senderPendingEvents = this.pendingEvents.get(senderKey);
        const pendingEvents = senderPendingEvents?.get(sessionId);
        if (!pendingEvents) {
            return;
        }

        pendingEvents.delete(event);
        if (pendingEvents.size === 0) {
            senderPendingEvents!.delete(sessionId);
        }
        if (senderPendingEvents!.size === 0) {
            this.pendingEvents.delete(senderKey);
        }
    }

    /**
     * @inheritdoc
     *
     * @param {module:models/event.MatrixEvent} event key event
     */
    public async onRoomKeyEvent(event: MatrixEvent): Promise<void> {
        const content = event.getContent<Partial<IMessage["content"]>>();
        let senderKey = event.getSenderKey()!;
        let forwardingKeyChain: string[] = [];
        let exportFormat = false;
        let keysClaimed: ReturnType<MatrixEvent["getKeysClaimed"]>;

        const extraSessionData: OlmGroupSessionExtraData = {};

        if (!content.room_id ||
            !content.session_key ||
            !content.session_id ||
            !content.algorithm
        ) {
            logger.error("key event is missing fields");
            return;
        }

        if (!olmlib.isOlmEncrypted(event)) {
            logger.error("key event not properly encrypted");
            return;
        }

        if (content["org.matrix.msc3061.shared_history"]) {
            extraSessionData.sharedHistory = true;
        }

        if (event.getType() == "m.forwarded_room_key") {
            const deviceInfo = this.crypto.deviceList.getDeviceByIdentityKey(
                olmlib.OLM_ALGORITHM,
                senderKey,
            );
            const senderKeyUser = this.baseApis.crypto!.deviceList.getUserByIdentityKey(
                olmlib.OLM_ALGORITHM,
                senderKey,
            );
            if (senderKeyUser !== event.getSender()) {
                logger.error("sending device does not belong to the user it claims to be from");
                return;
            }
            const outgoingRequests = deviceInfo ? await this.crypto.cryptoStore.getOutgoingRoomKeyRequestsByTarget(
                event.getSender()!, deviceInfo.deviceId, [RoomKeyRequestState.Sent],
            ) : [];
            const weRequested = outgoingRequests.some((req) => (
                req.requestBody.room_id === content.room_id && req.requestBody.session_id === content.session_id
            ));
            const room = this.baseApis.getRoom(content.room_id);
            const memberEvent = room?.getMember(this.userId)?.events.member;
            const fromInviter = memberEvent?.getSender() === event.getSender() ||
                (memberEvent?.getUnsigned()?.prev_sender === event.getSender() &&
                    memberEvent?.getPrevContent()?.membership === "invite");
            const fromUs = event.getSender() === this.baseApis.getUserId();

            if (!weRequested && !fromUs) {
                // If someone sends us an unsolicited key and they're
                // not one of our other devices and it's not shared
                // history, ignore it
                if (!extraSessionData.sharedHistory) {
                    logger.log("forwarded key not shared history - ignoring");
                    return;
                }

                // If someone sends us an unsolicited key for a room
                // we're already in, and they're not one of our other
                // devices or the one who invited us, ignore it
                if (room && !fromInviter) {
                    logger.log("forwarded key not from inviter or from us - ignoring");
                    return;
                }
            }

            exportFormat = true;
            forwardingKeyChain = Array.isArray(content.forwarding_curve25519_key_chain) ?
                content.forwarding_curve25519_key_chain : [];

            // copy content before we modify it
            forwardingKeyChain = forwardingKeyChain.slice();
            forwardingKeyChain.push(senderKey);

            if (!content.sender_key) {
                logger.error("forwarded_room_key event is missing sender_key field");
                return;
            }

            const ed25519Key = content.sender_claimed_ed25519_key;
            if (!ed25519Key) {
                logger.error(
                    `forwarded_room_key_event is missing sender_claimed_ed25519_key field`,
                );
                return;
            }

            keysClaimed = {
                ed25519: ed25519Key,
            };

            // If this is a key for a room we're not in, don't load it
            // yet, just park it in case *this sender* invites us to
            // that room later
            if (!room) {
                const parkedData = {
                    senderId: event.getSender()!,
                    senderKey: content.sender_key,
                    sessionId: content.session_id,
                    sessionKey: content.session_key,
                    keysClaimed,
                    forwardingCurve25519KeyChain: forwardingKeyChain,
                };
                await this.crypto.cryptoStore.doTxn(
                    'readwrite',
                    ['parked_shared_history'],
                    (txn) => this.crypto.cryptoStore.addParkedSharedHistory(content.room_id!, parkedData, txn),
                    logger.withPrefix("[addParkedSharedHistory]"),
                );
                return;
            }

            const sendingDevice = this.crypto.deviceList.getDeviceByIdentityKey(
                olmlib.OLM_ALGORITHM,
                senderKey,
            ) ?? undefined;
            const deviceTrust = this.crypto.checkDeviceInfoTrust(event.getSender()!, sendingDevice);

            if (fromUs && !deviceTrust.isVerified()) {
                return;
            }

            // forwarded keys are always untrusted
            extraSessionData.untrusted = true;

            // replace the sender key with the sender key of the session
            // creator for storage
            senderKey = content.sender_key;
        } else {
            keysClaimed = event.getKeysClaimed();
        }

        if (content["org.matrix.msc3061.shared_history"]) {
            extraSessionData.sharedHistory = true;
        }

        try {
            await this.olmDevice.addInboundGroupSession(
                content.room_id,
                senderKey,
                forwardingKeyChain,
                content.session_id,
                content.session_key,
                keysClaimed,
                exportFormat,
                extraSessionData,
            );

            // have another go at decrypting events sent with this session.
            if (await this.retryDecryption(senderKey, content.session_id, !extraSessionData.untrusted)) {
                // cancel any outstanding room key requests for this session.
                // Only do this if we managed to decrypt every message in the
                // session, because if we didn't, we leave the other key
                // requests in the hopes that someone sends us a key that
                // includes an earlier index.
                this.crypto.cancelRoomKeyRequest({
                    algorithm: content.algorithm,
                    room_id: content.room_id,
                    session_id: content.session_id,
                    sender_key: senderKey,
                });
            }

            // don't wait for the keys to be backed up for the server
            await this.crypto.backupManager.backupGroupSession(senderKey, content.session_id);
        } catch (e) {
            logger.error(`Error handling m.room_key_event: ${e}`);
        }
    }

    /**
     * @inheritdoc
     *
     * @param {module:models/event.MatrixEvent} event key event
     */
    public async onRoomKeyWithheldEvent(event: MatrixEvent): Promise<void> {
        const content = event.getContent();
        const senderKey = content.sender_key;

        if (content.code === "m.no_olm") {
            const sender = event.getSender()!;
            logger.warn(
                `${sender}:${senderKey} was unable to establish an olm session with us`,
            );
            // if the sender says that they haven't been able to establish an olm
            // session, let's proactively establish one

            // Note: after we record that the olm session has had a problem, we
            // trigger retrying decryption for all the messages from the sender's
            // key, so that we can update the error message to indicate the olm
            // session problem.

            if (await this.olmDevice.getSessionIdForDevice(senderKey)) {
                // a session has already been established, so we don't need to
                // create a new one.
                logger.debug("New session already created.  Not creating a new one.");
                await this.olmDevice.recordSessionProblem(senderKey, "no_olm", true);
                this.retryDecryptionFromSender(senderKey);
                return;
            }
            let device = this.crypto.deviceList.getDeviceByIdentityKey(
                content.algorithm, senderKey,
            );
            if (!device) {
                // if we don't know about the device, fetch the user's devices again
                // and retry before giving up
                await this.crypto.downloadKeys([sender], false);
                device = this.crypto.deviceList.getDeviceByIdentityKey(
                    content.algorithm, senderKey,
                );
                if (!device) {
                    logger.info(
                        "Couldn't find device for identity key " + senderKey +
                        ": not establishing session",
                    );
                    await this.olmDevice.recordSessionProblem(senderKey, "no_olm", false);
                    this.retryDecryptionFromSender(senderKey);
                    return;
                }
            }

            // XXX: switch this to use encryptAndSendToDevices() rather than duplicating it?

            await olmlib.ensureOlmSessionsForDevices(
                this.olmDevice, this.baseApis, { [sender]: [device] }, false,
            );
            const encryptedContent: IEncryptedContent = {
                algorithm: olmlib.OLM_ALGORITHM,
                sender_key: this.olmDevice.deviceCurve25519Key!,
                ciphertext: {},
                [ToDeviceMessageId]: uuidv4(),
            };
            await olmlib.encryptMessageForDevice(
                encryptedContent.ciphertext,
                this.userId,
                undefined,
                this.olmDevice,
                sender,
                device,
                { type: "m.dummy" },
            );

            await this.olmDevice.recordSessionProblem(senderKey, "no_olm", true);
            this.retryDecryptionFromSender(senderKey);

            await this.baseApis.sendToDevice("m.room.encrypted", {
                [sender]: {
                    [device.deviceId]: encryptedContent,
                },
            });
        } else {
            await this.olmDevice.addInboundGroupSessionWithheld(
                content.room_id, senderKey, content.session_id, content.code,
                content.reason,
            );
        }
    }

    /**
     * @inheritdoc
     */
    public hasKeysForKeyRequest(keyRequest: IncomingRoomKeyRequest): Promise<boolean> {
        const body = keyRequest.requestBody;

        return this.olmDevice.hasInboundSessionKeys(
            body.room_id,
            body.sender_key,
            body.session_id,
            // TODO: ratchet index
        );
    }

    /**
     * @inheritdoc
     */
    public shareKeysWithDevice(keyRequest: IncomingRoomKeyRequest): void {
        const userId = keyRequest.userId;
        const deviceId = keyRequest.deviceId;
        const deviceInfo = this.crypto.getStoredDevice(userId, deviceId)!;
        const body = keyRequest.requestBody;

        // XXX: switch this to use encryptAndSendToDevices()?

        this.olmlib.ensureOlmSessionsForDevices(
            this.olmDevice, this.baseApis, {
                [userId]: [deviceInfo],
            },
        ).then((devicemap) => {
            const olmSessionResult = devicemap[userId][deviceId];
            if (!olmSessionResult.sessionId) {
                // no session with this device, probably because there
                // were no one-time keys.
                //
                // ensureOlmSessionsForUsers has already done the logging,
                // so just skip it.
                return null;
            }

            logger.log(
                "sharing keys for session " + body.sender_key + "|"
                + body.session_id + " with device "
                + userId + ":" + deviceId,
            );

            return this.buildKeyForwardingMessage(
                body.room_id, body.sender_key, body.session_id,
            );
        }).then((payload) => {
            const encryptedContent: IEncryptedContent = {
                algorithm: olmlib.OLM_ALGORITHM,
                sender_key: this.olmDevice.deviceCurve25519Key!,
                ciphertext: {},
                [ToDeviceMessageId]: uuidv4,
            };

            return this.olmlib.encryptMessageForDevice(
                encryptedContent.ciphertext,
                this.userId,
                undefined,
                this.olmDevice,
                userId,
                deviceInfo,
                payload!,
            ).then(() => {
                const contentMap = {
                    [userId]: {
                        [deviceId]: encryptedContent,
                    },
                };

                // TODO: retries
                return this.baseApis.sendToDevice("m.room.encrypted", contentMap);
            });
        });
    }

    private async buildKeyForwardingMessage(
        roomId: string,
        senderKey: string,
        sessionId: string,
    ): Promise<IKeyForwardingMessage> {
        const key = await this.olmDevice.getInboundGroupSessionKey(roomId, senderKey, sessionId);

        return {
            type: "m.forwarded_room_key",
            content: {
                "algorithm": olmlib.MEGOLM_ALGORITHM,
                "room_id": roomId,
                "sender_key": senderKey,
                "sender_claimed_ed25519_key": key!.sender_claimed_ed25519_key!,
                "session_id": sessionId,
                "session_key": key!.key,
                "chain_index": key!.chain_index,
                "forwarding_curve25519_key_chain": key!.forwarding_curve25519_key_chain,
                "org.matrix.msc3061.shared_history": key!.shared_history || false,
            },
        };
    }

    /**
     * @inheritdoc
     *
     * @param {module:crypto/OlmDevice.MegolmSessionData} session
     * @param {object} [opts={}] options for the import
     * @param {boolean} [opts.untrusted] whether the key should be considered as untrusted
     * @param {string} [opts.source] where the key came from
     */
    public importRoomKey(
        session: IMegolmSessionData,
        opts: { untrusted?: boolean, source?: string } = {},
    ): Promise<void> {
        const extraSessionData: OlmGroupSessionExtraData = {};
        if (opts.untrusted || session.untrusted) {
            extraSessionData.untrusted = true;
        }
        if (session["org.matrix.msc3061.shared_history"]) {
            extraSessionData.sharedHistory = true;
        }
        return this.olmDevice.addInboundGroupSession(
            session.room_id,
            session.sender_key,
            session.forwarding_curve25519_key_chain,
            session.session_id,
            session.session_key,
            session.sender_claimed_keys,
            true,
            extraSessionData,
        ).then(() => {
            if (opts.source !== "backup") {
                // don't wait for it to complete
                this.crypto.backupManager.backupGroupSession(
                    session.sender_key, session.session_id,
                ).catch((e) => {
                    // This throws if the upload failed, but this is fine
                    // since it will have written it to the db and will retry.
                    logger.log("Failed to back up megolm session", e);
                });
            }
            // have another go at decrypting events sent with this session.
            this.retryDecryption(session.sender_key, session.session_id, !extraSessionData.untrusted);
        });
    }

    /**
     * Have another go at decrypting events after we receive a key. Resolves once
     * decryption has been re-attempted on all events.
     *
     * @private
     * @param {String} senderKey
     * @param {String} sessionId
     * @param {Boolean} forceRedecryptIfUntrusted whether messages that were already
     *     successfully decrypted using untrusted keys should be re-decrypted
     *
     * @return {Boolean} whether all messages were successfully
     *     decrypted with trusted keys
     */
    private async retryDecryption(
        senderKey: string,
        sessionId: string,
        forceRedecryptIfUntrusted?: boolean,
    ): Promise<boolean> {
        const senderPendingEvents = this.pendingEvents.get(senderKey);
        if (!senderPendingEvents) {
            return true;
        }

        const pending = senderPendingEvents.get(sessionId);
        if (!pending) {
            return true;
        }

        logger.debug("Retrying decryption on events", [...pending]);

        await Promise.all([...pending].map(async (ev) => {
            try {
                await ev.attemptDecryption(this.crypto, { isRetry: true, forceRedecryptIfUntrusted });
            } catch (e) {
                // don't die if something goes wrong
            }
        }));

        // If decrypted successfully with trusted keys, they'll have
        // been removed from pendingEvents
        return !this.pendingEvents.get(senderKey)?.has(sessionId);
    }

    public async retryDecryptionFromSender(senderKey: string): Promise<boolean> {
        const senderPendingEvents = this.pendingEvents.get(senderKey);
        if (!senderPendingEvents) {
            return true;
        }

        this.pendingEvents.delete(senderKey);

        await Promise.all([...senderPendingEvents].map(async ([_sessionId, pending]) => {
            await Promise.all([...pending].map(async (ev) => {
                try {
                    await ev.attemptDecryption(this.crypto);
                } catch (e) {
                    // don't die if something goes wrong
                }
            }));
        }));

        return !this.pendingEvents.has(senderKey);
    }

    public async sendSharedHistoryInboundSessions(devicesByUser: Record<string, DeviceInfo[]>): Promise<void> {
        await olmlib.ensureOlmSessionsForDevices(this.olmDevice, this.baseApis, devicesByUser);

        const sharedHistorySessions = await this.olmDevice.getSharedHistoryInboundGroupSessions(this.roomId);
        logger.log(
            `Sharing history in ${this.roomId} with users ${Object.keys(devicesByUser)}`,
            sharedHistorySessions.map(([senderKey, sessionId]) => `${senderKey}|${sessionId}`),
        );
        for (const [senderKey, sessionId] of sharedHistorySessions) {
            const payload = await this.buildKeyForwardingMessage(this.roomId, senderKey, sessionId);

            // FIXME: use encryptAndSendToDevices() rather than duplicating it here.
            const promises: Promise<unknown>[] = [];
            const contentMap: Record<string, Record<string, IEncryptedContent>> = {};
            for (const [userId, devices] of Object.entries(devicesByUser)) {
                contentMap[userId] = {};
                for (const deviceInfo of devices) {
                    const encryptedContent: IEncryptedContent = {
                        algorithm: olmlib.OLM_ALGORITHM,
                        sender_key: this.olmDevice.deviceCurve25519Key!,
                        ciphertext: {},
                        [ToDeviceMessageId]: uuidv4(),
                    };
                    contentMap[userId][deviceInfo.deviceId] = encryptedContent;
                    promises.push(
                        olmlib.encryptMessageForDevice(
                            encryptedContent.ciphertext,
                            this.userId,
                            undefined,
                            this.olmDevice,
                            userId,
                            deviceInfo,
                            payload,
                        ),
                    );
                }
            }
            await Promise.all(promises);

            // prune out any devices that encryptMessageForDevice could not encrypt for,
            // in which case it will have just not added anything to the ciphertext object.
            // There's no point sending messages to devices if we couldn't encrypt to them,
            // since that's effectively a blank message.
            for (const userId of Object.keys(contentMap)) {
                for (const deviceId of Object.keys(contentMap[userId])) {
                    if (Object.keys(contentMap[userId][deviceId].ciphertext).length === 0) {
                        logger.log(
                            "No ciphertext for device " +
                            userId + ":" + deviceId + ": pruning",
                        );
                        delete contentMap[userId][deviceId];
                    }
                }
                // No devices left for that user? Strip that too.
                if (Object.keys(contentMap[userId]).length === 0) {
                    logger.log("Pruned all devices for user " + userId);
                    delete contentMap[userId];
                }
            }

            // Is there anything left?
            if (Object.keys(contentMap).length === 0) {
                logger.log("No users left to send to: aborting");
                return;
            }

            await this.baseApis.sendToDevice("m.room.encrypted", contentMap);
        }
    }
}

const PROBLEM_DESCRIPTIONS = {
    no_olm: "The sender was unable to establish a secure channel.",
    unknown: "The secure channel with the sender was corrupted.",
};

registerAlgorithm(olmlib.MEGOLM_ALGORITHM, MegolmEncryption, MegolmDecryption);<|MERGE_RESOLUTION|>--- conflicted
+++ resolved
@@ -38,9 +38,8 @@
 import { DeviceInfo } from "../deviceinfo";
 import { IOlmSessionResult } from "../olmlib";
 import { DeviceInfoMap } from "../DeviceList";
-<<<<<<< HEAD
 import { IContent, MatrixEvent } from "../../models/event";
-import { EventType, MsgType } from '../../@types/event';
+import { EventType, MsgType, ToDeviceMessageId } from '../../@types/event';
 import {
     IMegolmEncryptedContent,
     IEventDecryptionResult,
@@ -48,11 +47,6 @@
     IncomingRoomKeyRequest,
     IEncryptedContent,
 } from "../index";
-=======
-import { MatrixEvent } from "../../models/event";
-import { EventType, MsgType, ToDeviceMessageId } from '../../@types/event';
-import { IEncryptedContent, IEventDecryptionResult, IMegolmSessionData, IncomingRoomKeyRequest } from "../index";
->>>>>>> ccab6985
 import { RoomKeyRequestState } from '../OutgoingRoomKeyRequestManager';
 import { OlmGroupSessionExtraData } from "../../@types/crypto";
 import { MatrixError } from "../../http-api";
