/*
Copyright 2015 - 2021 The Matrix.org Foundation C.I.C.

Licensed under the Apache License, Version 2.0 (the "License");
you may not use this file except in compliance with the License.
You may obtain a copy of the License at

    http://www.apache.org/licenses/LICENSE-2.0

Unless required by applicable law or agreed to in writing, software
distributed under the License is distributed on an "AS IS" BASIS,
WITHOUT WARRANTIES OR CONDITIONS OF ANY KIND, either express or implied.
See the License for the specific language governing permissions and
limitations under the License.
*/

/**
 * Defines m.olm encryption/decryption
 *
 * @module crypto/algorithms/megolm
 */

import { logger } from '../../logger';
import * as olmlib from "../olmlib";
import {
    DecryptionAlgorithm,
    DecryptionError,
    EncryptionAlgorithm,
    IParams,
    registerAlgorithm,
    UnknownDeviceError,
} from "./base";
import { WITHHELD_MESSAGES } from '../OlmDevice';
import { Room } from '../../models/room';
import { DeviceInfo } from "../deviceinfo";
import { IOlmSessionResult } from "../olmlib";
import { DeviceInfoMap } from "../DeviceList";
import { MatrixEvent } from "../..";
import { IEventDecryptionResult, IMegolmSessionData, IncomingRoomKeyRequest } from "../index";

// determine whether the key can be shared with invitees
export function isRoomSharedHistory(room: Room): boolean {
    const visibilityEvent = room?.currentState?.getStateEvents("m.room.history_visibility", "");
    // NOTE: if the room visibility is unset, it would normally default to
    // "world_readable".
    // (https://spec.matrix.org/unstable/client-server-api/#server-behaviour-5)
    // But we will be paranoid here, and treat it as a situation where the room
    // is not shared-history
    const visibility = visibilityEvent?.getContent()?.history_visibility;
    return ["world_readable", "shared"].includes(visibility);
}

interface IBlockedDevice {
    code: string;
    reason: string;
    deviceInfo: DeviceInfo;
}

interface IBlockedMap {
    [userId: string]: {
        [deviceId: string]: IBlockedDevice;
    };
}

export interface IOlmDevice<T = DeviceInfo> {
    userId: string;
    deviceInfo: T;
}

/* eslint-disable camelcase */
export interface IOutboundGroupSessionKey {
    chain_index: number;
    key: string;
}

interface IMessage {
    type: string;
    content: {
        algorithm: string;
        room_id: string;
        sender_key?: string;
        sender_claimed_ed25519_key?: string;
        session_id: string;
        session_key: string;
        chain_index: number;
        forwarding_curve25519_key_chain?: string[];
        "org.matrix.msc3061.shared_history": boolean;
    };
}

interface IKeyForwardingMessage extends IMessage {
    type: "m.forwarded_room_key";
}

interface IPayload extends Partial<IMessage> {
    code?: string;
    reason?: string;
    room_id?: string;
    session_id?: string;
    algorithm?: string;
    sender_key?: string;
}

interface IEncryptedContent {
    algorithm: string;
    sender_key: string;
    ciphertext: Record<string, string>;
}
/* eslint-enable camelcase */

interface SharedWithData {
    // The identity key of the device we shared with
    deviceKey: string;
    // The message index of the ratchet we shared with that device
    messageIndex: number;
}

/**
 * @private
 * @constructor
 *
 * @param {string} sessionId
 * @param {boolean} sharedHistory whether the session can be freely shared with
 *    other group members, according to the room history visibility settings
 *
 * @property {string} sessionId
 * @property {Number} useCount     number of times this session has been used
 * @property {Number} creationTime when the session was created (ms since the epoch)
 *
 * @property {object} sharedWithDevices
 *    devices with which we have shared the session key
 *        userId -> {deviceId -> SharedWithData}
 */
class OutboundSessionInfo {
    public useCount = 0;
    public creationTime: number;
    public sharedWithDevices: Record<string, Record<string, SharedWithData>> = {};
    public blockedDevicesNotified: Record<string, Record<string, boolean>> = {};

    constructor(public readonly sessionId: string, public readonly sharedHistory = false) {
        this.creationTime = new Date().getTime();
    }

    /**
     * Check if it's time to rotate the session
     *
     * @param {Number} rotationPeriodMsgs
     * @param {Number} rotationPeriodMs
     * @return {Boolean}
     */
    public needsRotation(rotationPeriodMsgs: number, rotationPeriodMs: number): boolean {
        const sessionLifetime = new Date().getTime() - this.creationTime;

        if (this.useCount >= rotationPeriodMsgs ||
            sessionLifetime >= rotationPeriodMs
        ) {
            logger.log(
                "Rotating megolm session after " + this.useCount +
                " messages, " + sessionLifetime + "ms",
            );
            return true;
        }

        return false;
    }

    public markSharedWithDevice(userId: string, deviceId: string, deviceKey: string, chainIndex: number): void {
        if (!this.sharedWithDevices[userId]) {
            this.sharedWithDevices[userId] = {};
        }
        this.sharedWithDevices[userId][deviceId] = { deviceKey, messageIndex: chainIndex };
    }

    public markNotifiedBlockedDevice(userId: string, deviceId: string): void {
        if (!this.blockedDevicesNotified[userId]) {
            this.blockedDevicesNotified[userId] = {};
        }
        this.blockedDevicesNotified[userId][deviceId] = true;
    }

    /**
     * Determine if this session has been shared with devices which it shouldn't
     * have been.
     *
     * @param {Object} devicesInRoom userId -> {deviceId -> object}
     *   devices we should shared the session with.
     *
     * @return {Boolean} true if we have shared the session with devices which aren't
     * in devicesInRoom.
     */
    public sharedWithTooManyDevices(devicesInRoom: Record<string, Record<string, object>>): boolean {
        for (const userId in this.sharedWithDevices) {
            if (!this.sharedWithDevices.hasOwnProperty(userId)) {
                continue;
            }

            if (!devicesInRoom.hasOwnProperty(userId)) {
                logger.log("Starting new megolm session because we shared with " + userId);
                return true;
            }

            for (const deviceId in this.sharedWithDevices[userId]) {
                if (!this.sharedWithDevices[userId].hasOwnProperty(deviceId)) {
                    continue;
                }

                if (!devicesInRoom[userId].hasOwnProperty(deviceId)) {
                    logger.log(
                        "Starting new megolm session because we shared with " +
                        userId + ":" + deviceId,
                    );
                    return true;
                }
            }
        }
    }
}

/**
 * Megolm encryption implementation
 *
 * @constructor
 * @extends {module:crypto/algorithms/EncryptionAlgorithm}
 *
 * @param {object} params parameters, as per
 *     {@link module:crypto/algorithms/EncryptionAlgorithm}
 */
class MegolmEncryption extends EncryptionAlgorithm {
    // the most recent attempt to set up a session. This is used to serialise
    // the session setups, so that we have a race-free view of which session we
    // are using, and which devices we have shared the keys with. It resolves
    // with an OutboundSessionInfo (or undefined, for the first message in the
    // room).
    private setupPromise = Promise.resolve<OutboundSessionInfo>(undefined);

    // Map of outbound sessions by sessions ID. Used if we need a particular
    // session (the session we're currently using to send is always obtained
    // using setupPromise).
    private outboundSessions: Record<string, OutboundSessionInfo> = {};

    private readonly sessionRotationPeriodMsgs: number;
    private readonly sessionRotationPeriodMs: number;
    private encryptionPreparation: Promise<void>;
    private encryptionPreparationMetadata: {
        startTime: number;
    };

    constructor(params: IParams) {
        super(params);

        this.sessionRotationPeriodMsgs = params.config?.rotation_period_msgs ?? 100;
        this.sessionRotationPeriodMs = params.config?.rotation_period_ms ?? 7 * 24 * 3600 * 1000;
    }

    /**
     * @private
     *
     * @param {module:models/room} room
     * @param {Object} devicesInRoom The devices in this room, indexed by user ID
     * @param {Object} blocked The devices that are blocked, indexed by user ID
     * @param {boolean} [singleOlmCreationPhase] Only perform one round of olm
     *     session creation
     *
     * @return {Promise} Promise which resolves to the
     *    OutboundSessionInfo when setup is complete.
     */
    private async ensureOutboundSession(
        room: Room,
        devicesInRoom: DeviceInfoMap,
        blocked: IBlockedMap,
        singleOlmCreationPhase = false,
    ): Promise<OutboundSessionInfo> {
        let session: OutboundSessionInfo;

        // takes the previous OutboundSessionInfo, and considers whether to create
        // a new one. Also shares the key with any (new) devices in the room.
        // Updates `session` to hold the final OutboundSessionInfo.
        //
        // returns a promise which resolves once the keyshare is successful.
        const prepareSession = async (oldSession: OutboundSessionInfo) => {
            session = oldSession;

            const sharedHistory = isRoomSharedHistory(room);

            // history visibility changed
            if (session && sharedHistory !== session.sharedHistory) {
                session = null;
            }

            // need to make a brand new session?
            if (session && session.needsRotation(this.sessionRotationPeriodMsgs,
                this.sessionRotationPeriodMs)
            ) {
                logger.log("Starting new megolm session because we need to rotate.");
                session = null;
            }

            // determine if we have shared with anyone we shouldn't have
            if (session && session.sharedWithTooManyDevices(devicesInRoom)) {
                session = null;
            }

            if (!session) {
                logger.log(`Starting new megolm session for room ${this.roomId}`);
                session = await this.prepareNewSession(sharedHistory);
                logger.log(`Started new megolm session ${session.sessionId} ` +
                    `for room ${this.roomId}`);
                this.outboundSessions[session.sessionId] = session;
            }

            // now check if we need to share with any devices
            const shareMap: Record<string, DeviceInfo[]> = {};

            for (const [userId, userDevices] of Object.entries(devicesInRoom)) {
                for (const [deviceId, deviceInfo] of Object.entries(userDevices)) {
                    const key = deviceInfo.getIdentityKey();
                    if (key == this.olmDevice.deviceCurve25519Key) {
                        // don't bother sending to ourself
                        continue;
                    }

                    if (
                        !session.sharedWithDevices[userId] ||
                        session.sharedWithDevices[userId][deviceId] === undefined
                    ) {
                        shareMap[userId] = shareMap[userId] || [];
                        shareMap[userId].push(deviceInfo);
                    }
                }
            }

            const key = this.olmDevice.getOutboundGroupSessionKey(session.sessionId);
            const payload: IPayload = {
                type: "m.room_key",
                content: {
                    "algorithm": olmlib.MEGOLM_ALGORITHM,
                    "room_id": this.roomId,
                    "session_id": session.sessionId,
                    "session_key": key.key,
                    "chain_index": key.chain_index,
                    "org.matrix.msc3061.shared_history": sharedHistory,
                },
            };
            const [devicesWithoutSession, olmSessions] = await olmlib.getExistingOlmSessions(
                this.olmDevice, this.baseApis, shareMap,
            );

            await Promise.all([
                (async () => {
                    // share keys with devices that we already have a session for
                    logger.debug(`Sharing keys with existing Olm sessions in ${this.roomId}`, olmSessions);
                    await this.shareKeyWithOlmSessions(session, key, payload, olmSessions);
                    logger.debug(`Shared keys with existing Olm sessions in ${this.roomId}`);
                })(),
                (async () => {
                    logger.debug(
                        `Sharing keys (start phase 1) with new Olm sessions in ${this.roomId}`,
                        devicesWithoutSession,
                    );
                    const errorDevices: IOlmDevice[] = [];

                    // meanwhile, establish olm sessions for devices that we don't
                    // already have a session for, and share keys with them.  If
                    // we're doing two phases of olm session creation, use a
                    // shorter timeout when fetching one-time keys for the first
                    // phase.
                    const start = Date.now();
                    const failedServers: string[] = [];
                    await this.shareKeyWithDevices(
                        session, key, payload, devicesWithoutSession, errorDevices,
                        singleOlmCreationPhase ? 10000 : 2000, failedServers,
                    );
                    logger.debug(`Shared keys (end phase 1) with new Olm sessions in ${this.roomId}`);

                    if (!singleOlmCreationPhase && (Date.now() - start < 10000)) {
                        // perform the second phase of olm session creation if requested,
                        // and if the first phase didn't take too long
                        (async () => {
                            // Retry sending keys to devices that we were unable to establish
                            // an olm session for.  This time, we use a longer timeout, but we
                            // do this in the background and don't block anything else while we
                            // do this.  We only need to retry users from servers that didn't
                            // respond the first time.
                            const retryDevices: Record<string, DeviceInfo[]> = {};
                            const failedServerMap = new Set;
                            for (const server of failedServers) {
                                failedServerMap.add(server);
                            }
                            const failedDevices = [];
                            for (const { userId, deviceInfo } of errorDevices) {
                                const userHS = userId.slice(userId.indexOf(":") + 1);
                                if (failedServerMap.has(userHS)) {
                                    retryDevices[userId] = retryDevices[userId] || [];
                                    retryDevices[userId].push(deviceInfo);
                                } else {
                                    // if we aren't going to retry, then handle it
                                    // as a failed device
                                    failedDevices.push({ userId, deviceInfo });
                                }
                            }

                            logger.debug(`Sharing keys (start phase 2) with new Olm sessions in ${this.roomId}`);
                            await this.shareKeyWithDevices(
                                session, key, payload, retryDevices, failedDevices, 30000,
                            );
                            logger.debug(`Shared keys (end phase 2) with new Olm sessions in ${this.roomId}`);

                            await this.notifyFailedOlmDevices(session, key, failedDevices);
                        })();
                    } else {
                        await this.notifyFailedOlmDevices(session, key, errorDevices);
                    }
                    logger.debug(`Shared keys (all phases done) with new Olm sessions in ${this.roomId}`);
                })(),
                (async () => {
                    logger.debug(`There are ${Object.entries(blocked).length} blocked devices in ${this.roomId}`,
                        Object.entries(blocked));

                    // also, notify newly blocked devices that they're blocked
                    logger.debug(`Notifying newly blocked devices in ${this.roomId}`);
                    const blockedMap: Record<string, Record<string, { device: IBlockedDevice }>> = {};
                    let blockedCount = 0;
                    for (const [userId, userBlockedDevices] of Object.entries(blocked)) {
                        for (const [deviceId, device] of Object.entries(userBlockedDevices)) {
                            if (
                                !session.blockedDevicesNotified[userId] ||
                                session.blockedDevicesNotified[userId][deviceId] === undefined
                            ) {
                                blockedMap[userId] = blockedMap[userId] || {};
                                blockedMap[userId][deviceId] = { device };
                                blockedCount++;
                            }
                        }
                    }

                    await this.notifyBlockedDevices(session, blockedMap);
                    logger.debug(`Notified ${blockedCount} newly blocked devices in ${this.roomId}`, blockedMap);
                })(),
            ]);
        };

        // helper which returns the session prepared by prepareSession
        function returnSession() {
            return session;
        }

        // first wait for the previous share to complete
        const prom = this.setupPromise.then(prepareSession);

        // Ensure any failures are logged for debugging
        prom.catch(e => {
            logger.error(`Failed to ensure outbound session in ${this.roomId}`, e);
        });

        // setupPromise resolves to `session` whether or not the share succeeds
        this.setupPromise = prom.then(returnSession, returnSession);

        // but we return a promise which only resolves if the share was successful.
        return prom.then(returnSession);
    }

    /**
     * @private
     *
     * @param {boolean} sharedHistory
     *
     * @return {module:crypto/algorithms/megolm.OutboundSessionInfo} session
     */
    private async prepareNewSession(sharedHistory: boolean): Promise<OutboundSessionInfo> {
        const sessionId = this.olmDevice.createOutboundGroupSession();
        const key = this.olmDevice.getOutboundGroupSessionKey(sessionId);

        await this.olmDevice.addInboundGroupSession(
            this.roomId, this.olmDevice.deviceCurve25519Key, [], sessionId,
            key.key, { ed25519: this.olmDevice.deviceEd25519Key }, false,
            { sharedHistory },
        );

        // don't wait for it to complete
        this.crypto.backupManager.backupGroupSession(this.olmDevice.deviceCurve25519Key, sessionId);

        return new OutboundSessionInfo(sessionId, sharedHistory);
    }

    /**
     * Determines what devices in devicesByUser don't have an olm session as given
     * in devicemap.
     *
     * @private
     *
     * @param {object} devicemap the devices that have olm sessions, as returned by
     *     olmlib.ensureOlmSessionsForDevices.
     * @param {object} devicesByUser a map of user IDs to array of deviceInfo
     * @param {array} [noOlmDevices] an array to fill with devices that don't have
     *     olm sessions
     *
     * @return {array} an array of devices that don't have olm sessions.  If
     *     noOlmDevices is specified, then noOlmDevices will be returned.
     */
    private getDevicesWithoutSessions(
        devicemap: Record<string, Record<string, IOlmSessionResult>>,
        devicesByUser: Record<string, DeviceInfo[]>,
        noOlmDevices: IOlmDevice[] = [],
    ): IOlmDevice[] {
        for (const [userId, devicesToShareWith] of Object.entries(devicesByUser)) {
            const sessionResults = devicemap[userId];

            for (const deviceInfo of devicesToShareWith) {
                const deviceId = deviceInfo.deviceId;

                const sessionResult = sessionResults[deviceId];
                if (!sessionResult.sessionId) {
                    // no session with this device, probably because there
                    // were no one-time keys.

                    noOlmDevices.push({ userId, deviceInfo });
                    delete sessionResults[deviceId];

                    // ensureOlmSessionsForUsers has already done the logging,
                    // so just skip it.
                    continue;
                }
            }
        }

        return noOlmDevices;
    }

    /**
     * Splits the user device map into multiple chunks to reduce the number of
     * devices we encrypt to per API call.
     *
     * @private
     *
     * @param {object} devicesByUser map from userid to list of devices
     *
     * @return {array<array<object>>} the blocked devices, split into chunks
     */
    private splitDevices<T extends DeviceInfo | IBlockedDevice>(
        devicesByUser: Record<string, Record<string, { device: T }>>,
    ): IOlmDevice<T>[][] {
        const maxDevicesPerRequest = 20;

        // use an array where the slices of a content map gets stored
        let currentSlice: IOlmDevice<T>[] = [];
        const mapSlices = [currentSlice];

        for (const [userId, userDevices] of Object.entries(devicesByUser)) {
            for (const deviceInfo of Object.values(userDevices)) {
                currentSlice.push({
                    userId: userId,
                    deviceInfo: deviceInfo.device,
                });
            }

            // We do this in the per-user loop as we prefer that all messages to the
            // same user end up in the same API call to make it easier for the
            // server (e.g. only have to send one EDU if a remote user, etc). This
            // does mean that if a user has many devices we may go over the desired
            // limit, but its not a hard limit so that is fine.
            if (currentSlice.length > maxDevicesPerRequest) {
                // the current slice is filled up. Start inserting into the next slice
                currentSlice = [];
                mapSlices.push(currentSlice);
            }
        }
        if (currentSlice.length === 0) {
            mapSlices.pop();
        }
        return mapSlices;
    }

    /**
     * @private
     *
     * @param {module:crypto/algorithms/megolm.OutboundSessionInfo} session
     *
     * @param {number} chainIndex current chain index
     *
     * @param {object<userId, deviceInfo>} userDeviceMap
     *   mapping from userId to deviceInfo
     *
     * @param {object} payload fields to include in the encrypted payload
     *
     * @return {Promise} Promise which resolves once the key sharing
     *     for the given userDeviceMap is generated and has been sent.
     */
    private encryptAndSendKeysToDevices(
        session: OutboundSessionInfo,
        chainIndex: number,
        userDeviceMap: IOlmDevice[],
        payload: IPayload,
    ): Promise<void> {
<<<<<<< HEAD
        return this.crypto.encryptAndSendToDevices(
            userDeviceMap,
            payload,
        ).then((result) => {
            const { contentMap, deviceInfoByDeviceId } = result;
            // store that we successfully uploaded the keys of the current slice
=======
        const contentMap: Record<string, Record<string, IEncryptedContent>> = {};
        const deviceInfoByDeviceId = new Map<string, DeviceInfo>();

        const promises: Promise<unknown>[] = [];
        for (let i = 0; i < userDeviceMap.length; i++) {
            const encryptedContent: IEncryptedContent = {
                algorithm: olmlib.OLM_ALGORITHM,
                sender_key: this.olmDevice.deviceCurve25519Key,
                ciphertext: {},
            };
            const val = userDeviceMap[i];
            const userId = val.userId;
            const deviceInfo = val.deviceInfo;
            const deviceId = deviceInfo.deviceId;
            deviceInfoByDeviceId.set(deviceId, deviceInfo);

            if (!contentMap[userId]) {
                contentMap[userId] = {};
            }
            contentMap[userId][deviceId] = encryptedContent;

            promises.push(
                olmlib.encryptMessageForDevice(
                    encryptedContent.ciphertext,
                    this.userId,
                    this.deviceId,
                    this.olmDevice,
                    userId,
                    deviceInfo,
                    payload,
                ),
            );
        }

        return Promise.all(promises).then(() => {
            // prune out any devices that encryptMessageForDevice could not encrypt for,
            // in which case it will have just not added anything to the ciphertext object.
            // There's no point sending messages to devices if we couldn't encrypt to them,
            // since that's effectively a blank message.
>>>>>>> 706b4d60
            for (const userId of Object.keys(contentMap)) {
                for (const deviceId of Object.keys(contentMap[userId])) {
                    session.markSharedWithDevice(
                        userId,
                        deviceId,
                        deviceInfoByDeviceId.get(deviceId).getIdentityKey(),
                        chainIndex,
                    );
                }
            }
        }).catch((error) => {
            logger.error("failed to encryptAndSendToDevices", error);
            throw error;
        });
    }

    /**
     * @private
     *
     * @param {module:crypto/algorithms/megolm.OutboundSessionInfo} session
     *
     * @param {array<object>} userDeviceMap list of blocked devices to notify
     *
     * @param {object} payload fields to include in the notification payload
     *
     * @return {Promise} Promise which resolves once the notifications
     *     for the given userDeviceMap is generated and has been sent.
     */
    private async sendBlockedNotificationsToDevices(
        session: OutboundSessionInfo,
        userDeviceMap: IOlmDevice<IBlockedDevice>[],
        payload: IPayload,
    ): Promise<void> {
        const contentMap: Record<string, Record<string, IPayload>> = {};

        for (const val of userDeviceMap) {
            const userId = val.userId;
            const blockedInfo = val.deviceInfo;
            const deviceInfo = blockedInfo.deviceInfo;
            const deviceId = deviceInfo.deviceId;

            const message = Object.assign({}, payload);
            message.code = blockedInfo.code;
            message.reason = blockedInfo.reason;
            if (message.code === "m.no_olm") {
                delete message.room_id;
                delete message.session_id;
            }

            if (!contentMap[userId]) {
                contentMap[userId] = {};
            }
            contentMap[userId][deviceId] = message;
        }

        await this.baseApis.sendToDevice("org.matrix.room_key.withheld", contentMap);
        await this.baseApis.sendToDevice("m.room_key.withheld", contentMap);

        // record the fact that we notified these blocked devices
        for (const userId of Object.keys(contentMap)) {
            for (const deviceId of Object.keys(contentMap[userId])) {
                session.markNotifiedBlockedDevice(userId, deviceId);
            }
        }
    }

    /**
     * Re-shares a megolm session key with devices if the key has already been
     * sent to them.
     *
     * @param {string} senderKey The key of the originating device for the session
     * @param {string} sessionId ID of the outbound session to share
     * @param {string} userId ID of the user who owns the target device
     * @param {module:crypto/deviceinfo} device The target device
     */
    public async reshareKeyWithDevice(
        senderKey: string,
        sessionId: string,
        userId: string,
        device: DeviceInfo,
    ): Promise<void> {
        const obSessionInfo = this.outboundSessions[sessionId];
        if (!obSessionInfo) {
            logger.debug(`megolm session ${sessionId} not found: not re-sharing keys`);
            return;
        }

        // The chain index of the key we previously sent this device
        if (obSessionInfo.sharedWithDevices[userId] === undefined) {
            logger.debug(`megolm session ${sessionId} never shared with user ${userId}`);
            return;
        }
        const sessionSharedData = obSessionInfo.sharedWithDevices[userId][device.deviceId];
        if (sessionSharedData === undefined) {
            logger.debug(
                "megolm session ID " + sessionId + " never shared with device " +
                userId + ":" + device.deviceId,
            );
            return;
        }

        if (sessionSharedData.deviceKey !== device.getIdentityKey()) {
            logger.warn(
                `Session has been shared with device ${device.deviceId} but with identity ` +
                `key ${sessionSharedData.deviceKey}. Key is now ${device.getIdentityKey()}!`,
            );
            return;
        }

        // get the key from the inbound session: the outbound one will already
        // have been ratcheted to the next chain index.
        const key = await this.olmDevice.getInboundGroupSessionKey(
            this.roomId, senderKey, sessionId, sessionSharedData.messageIndex,
        );

        if (!key) {
            logger.warn(
                `No inbound session key found for megolm ${sessionId}: not re-sharing keys`,
            );
            return;
        }

        await olmlib.ensureOlmSessionsForDevices(
            this.olmDevice, this.baseApis, {
                [userId]: [device],
            },
        );

        const payload = {
            type: "m.forwarded_room_key",
            content: {
                "algorithm": olmlib.MEGOLM_ALGORITHM,
                "room_id": this.roomId,
                "session_id": sessionId,
                "session_key": key.key,
                "chain_index": key.chain_index,
                "sender_key": senderKey,
                "sender_claimed_ed25519_key": key.sender_claimed_ed25519_key,
                "forwarding_curve25519_key_chain": key.forwarding_curve25519_key_chain,
                "org.matrix.msc3061.shared_history": key.shared_history || false,
            },
        };

        const encryptedContent = {
            algorithm: olmlib.OLM_ALGORITHM,
            sender_key: this.olmDevice.deviceCurve25519Key,
            ciphertext: {},
        };
        await olmlib.encryptMessageForDevice(
            encryptedContent.ciphertext,
            this.userId,
            this.deviceId,
            this.olmDevice,
            userId,
            device,
            payload,
        );

        await this.baseApis.sendToDevice("m.room.encrypted", {
            [userId]: {
                [device.deviceId]: encryptedContent,
            },
        });
        logger.debug(`Re-shared key for megolm session ${sessionId} with ${userId}:${device.deviceId}`);
    }

    /**
     * @private
     *
     * @param {module:crypto/algorithms/megolm.OutboundSessionInfo} session
     *
     * @param {object} key the session key as returned by
     *    OlmDevice.getOutboundGroupSessionKey
     *
     * @param {object} payload the base to-device message payload for sharing keys
     *
     * @param {object<string, module:crypto/deviceinfo[]>} devicesByUser
     *    map from userid to list of devices
     *
     * @param {array<object>} errorDevices
     *    array that will be populated with the devices that we can't get an
     *    olm session for
     *
     * @param {Number} [otkTimeout] The timeout in milliseconds when requesting
     *     one-time keys for establishing new olm sessions.
     *
     * @param {Array} [failedServers] An array to fill with remote servers that
     *     failed to respond to one-time-key requests.
     */
    private async shareKeyWithDevices(
        session: OutboundSessionInfo,
        key: IOutboundGroupSessionKey,
        payload: IPayload,
        devicesByUser: Record<string, DeviceInfo[]>,
        errorDevices: IOlmDevice[],
        otkTimeout: number,
        failedServers?: string[],
    ) {
        logger.debug(`Ensuring Olm sessions for devices in ${this.roomId}`);
        const devicemap = await olmlib.ensureOlmSessionsForDevices(
            this.olmDevice, this.baseApis, devicesByUser, false, otkTimeout, failedServers,
            logger.withPrefix(`[${this.roomId}]`),
        );
        logger.debug(`Ensured Olm sessions for devices in ${this.roomId}`);

        this.getDevicesWithoutSessions(devicemap, devicesByUser, errorDevices);

        logger.debug(`Sharing keys with newly created Olm sessions in ${this.roomId}`);
        await this.shareKeyWithOlmSessions(session, key, payload, devicemap);
        logger.debug(`Shared keys with newly created Olm sessions in ${this.roomId}`);
    }

    private async shareKeyWithOlmSessions(
        session: OutboundSessionInfo,
        key: IOutboundGroupSessionKey,
        payload: IPayload,
        devicemap: Record<string, Record<string, IOlmSessionResult>>,
    ): Promise<void> {
        const userDeviceMaps = this.splitDevices(devicemap);

        for (let i = 0; i < userDeviceMaps.length; i++) {
            const taskDetail =
                `megolm keys for ${session.sessionId} ` +
                `in ${this.roomId} (slice ${i + 1}/${userDeviceMaps.length})`;
            try {
                logger.debug(`Sharing ${taskDetail}`,
                    userDeviceMaps[i].map((d) => `${d.userId}/${d.deviceInfo.deviceId}`));
                await this.encryptAndSendKeysToDevices(
                    session, key.chain_index, userDeviceMaps[i], payload,
                );
                logger.debug(`Shared ${taskDetail}`);
            } catch (e) {
                logger.error(`Failed to share ${taskDetail}`);
                throw e;
            }
        }
    }

    /**
     * Notify devices that we weren't able to create olm sessions.
     *
     * @param {module:crypto/algorithms/megolm.OutboundSessionInfo} session
     *
     * @param {object} key
     *
     * @param {Array<object>} failedDevices the devices that we were unable to
     *     create olm sessions for, as returned by shareKeyWithDevices
     */
    private async notifyFailedOlmDevices(
        session: OutboundSessionInfo,
        key: IOutboundGroupSessionKey,
        failedDevices: IOlmDevice[],
    ): Promise<void> {
        logger.debug(
            `Notifying ${failedDevices.length} devices we failed to ` +
            `create Olm sessions in ${this.roomId}`,
        );

        // mark the devices that failed as "handled" because we don't want to try
        // to claim a one-time-key for dead devices on every message.
        for (const { userId, deviceInfo } of failedDevices) {
            const deviceId = deviceInfo.deviceId;

            session.markSharedWithDevice(
                userId, deviceId, deviceInfo.getIdentityKey(), key.chain_index,
            );
        }

        const unnotifiedFailedDevices =
            await this.olmDevice.filterOutNotifiedErrorDevices(
                failedDevices,
            );
        logger.debug(
            `Need to notify ${unnotifiedFailedDevices.length} failed devices ` +
            `which haven't been notified before in ${this.roomId}`,
        );
        const blockedMap: Record<string, Record<string, { device: IBlockedDevice }>> = {};
        for (const { userId, deviceInfo } of unnotifiedFailedDevices) {
            blockedMap[userId] = blockedMap[userId] || {};
            // we use a similar format to what
            // olmlib.ensureOlmSessionsForDevices returns, so that
            // we can use the same function to split
            blockedMap[userId][deviceInfo.deviceId] = {
                device: {
                    code: "m.no_olm",
                    reason: WITHHELD_MESSAGES["m.no_olm"],
                    deviceInfo,
                },
            };
        }

        // send the notifications
        await this.notifyBlockedDevices(session, blockedMap);
        logger.debug(
            `Notified ${unnotifiedFailedDevices.length} devices we failed to ` +
            `create Olm sessions in ${this.roomId}`,
        );
    }

    /**
     * Notify blocked devices that they have been blocked.
     *
     * @param {module:crypto/algorithms/megolm.OutboundSessionInfo} session
     *
     * @param {object<string, object>} devicesByUser
     *    map from userid to device ID to blocked data
     */
    private async notifyBlockedDevices(
        session: OutboundSessionInfo,
        devicesByUser: Record<string, Record<string, { device: IBlockedDevice }>>,
    ): Promise<void> {
        const payload: IPayload = {
            room_id: this.roomId,
            session_id: session.sessionId,
            algorithm: olmlib.MEGOLM_ALGORITHM,
            sender_key: this.olmDevice.deviceCurve25519Key,
        };

        const userDeviceMaps = this.splitDevices(devicesByUser);

        for (let i = 0; i < userDeviceMaps.length; i++) {
            try {
                await this.sendBlockedNotificationsToDevices(session, userDeviceMaps[i], payload);
                logger.log(`Completed blacklist notification for ${session.sessionId} `
                    + `in ${this.roomId} (slice ${i + 1}/${userDeviceMaps.length})`);
            } catch (e) {
                logger.log(`blacklist notification for ${session.sessionId} in `
                    + `${this.roomId} (slice ${i + 1}/${userDeviceMaps.length}) failed`);

                throw e;
            }
        }
    }

    /**
     * Perform any background tasks that can be done before a message is ready to
     * send, in order to speed up sending of the message.
     *
     * @param {module:models/room} room the room the event is in
     */
    public prepareToEncrypt(room: Room): void {
        if (this.encryptionPreparation) {
            // We're already preparing something, so don't do anything else.
            // FIXME: check if we need to restart
            // (https://github.com/matrix-org/matrix-js-sdk/issues/1255)
            const elapsedTime = Date.now() - this.encryptionPreparationMetadata.startTime;
            logger.debug(
                `Already started preparing to encrypt for ${this.roomId} ` +
                `${elapsedTime} ms ago, skipping`,
            );
            return;
        }

        logger.debug(`Preparing to encrypt events for ${this.roomId}`);

        this.encryptionPreparationMetadata = {
            startTime: Date.now(),
        };
        this.encryptionPreparation = (async () => {
            try {
                logger.debug(`Getting devices in ${this.roomId}`);
                const [devicesInRoom, blocked] = await this.getDevicesInRoom(room);

                if (this.crypto.getGlobalErrorOnUnknownDevices()) {
                    // Drop unknown devices for now.  When the message gets sent, we'll
                    // throw an error, but we'll still be prepared to send to the known
                    // devices.
                    this.removeUnknownDevices(devicesInRoom);
                }

                logger.debug(`Ensuring outbound session in ${this.roomId}`);
                await this.ensureOutboundSession(room, devicesInRoom, blocked, true);

                logger.debug(`Ready to encrypt events for ${this.roomId}`);
            } catch (e) {
                logger.error(`Failed to prepare to encrypt events for ${this.roomId}`, e);
            } finally {
                delete this.encryptionPreparationMetadata;
                delete this.encryptionPreparation;
            }
        })();
    }

    /**
     * @inheritdoc
     *
     * @param {module:models/room} room
     * @param {string} eventType
     * @param {object} content plaintext event content
     *
     * @return {Promise} Promise which resolves to the new event body
     */
    public async encryptMessage(room: Room, eventType: string, content: object): Promise<object> {
        logger.log(`Starting to encrypt event for ${this.roomId}`);

        if (this.encryptionPreparation) {
            // If we started sending keys, wait for it to be done.
            // FIXME: check if we need to cancel
            // (https://github.com/matrix-org/matrix-js-sdk/issues/1255)
            try {
                await this.encryptionPreparation;
            } catch (e) {
                // ignore any errors -- if the preparation failed, we'll just
                // restart everything here
            }
        }

        const [devicesInRoom, blocked] = await this.getDevicesInRoom(room);

        // check if any of these devices are not yet known to the user.
        // if so, warn the user so they can verify or ignore.
        if (this.crypto.getGlobalErrorOnUnknownDevices()) {
            this.checkForUnknownDevices(devicesInRoom);
        }

        const session = await this.ensureOutboundSession(room, devicesInRoom, blocked);
        const payloadJson = {
            room_id: this.roomId,
            type: eventType,
            content: content,
        };

        const ciphertext = this.olmDevice.encryptGroupMessage(
            session.sessionId, JSON.stringify(payloadJson),
        );
        const encryptedContent = {
            algorithm: olmlib.MEGOLM_ALGORITHM,
            sender_key: this.olmDevice.deviceCurve25519Key,
            ciphertext: ciphertext,
            session_id: session.sessionId,
            // Include our device ID so that recipients can send us a
            // m.new_device message if they don't have our session key.
            // XXX: Do we still need this now that m.new_device messages
            // no longer exist since #483?
            device_id: this.deviceId,
        };

        session.useCount++;
        return encryptedContent;
    }

    /**
     * Forces the current outbound group session to be discarded such
     * that another one will be created next time an event is sent.
     *
     * This should not normally be necessary.
     */
    public forceDiscardSession(): void {
        this.setupPromise = this.setupPromise.then(() => null);
    }

    /**
     * Checks the devices we're about to send to and see if any are entirely
     * unknown to the user.  If so, warn the user, and mark them as known to
     * give the user a chance to go verify them before re-sending this message.
     *
     * @param {Object} devicesInRoom userId -> {deviceId -> object}
     *   devices we should shared the session with.
     */
    private checkForUnknownDevices(devicesInRoom: DeviceInfoMap): void {
        const unknownDevices: Record<string, Record<string, DeviceInfo>> = {};

        Object.keys(devicesInRoom).forEach((userId) => {
            Object.keys(devicesInRoom[userId]).forEach((deviceId) => {
                const device = devicesInRoom[userId][deviceId];
                if (device.isUnverified() && !device.isKnown()) {
                    if (!unknownDevices[userId]) {
                        unknownDevices[userId] = {};
                    }
                    unknownDevices[userId][deviceId] = device;
                }
            });
        });

        if (Object.keys(unknownDevices).length) {
            // it'd be kind to pass unknownDevices up to the user in this error
            throw new UnknownDeviceError(
                "This room contains unknown devices which have not been verified. " +
                "We strongly recommend you verify them before continuing.", unknownDevices);
        }
    }

    /**
     * Remove unknown devices from a set of devices.  The devicesInRoom parameter
     * will be modified.
     *
     * @param {Object} devicesInRoom userId -> {deviceId -> object}
     *   devices we should shared the session with.
     */
    private removeUnknownDevices(devicesInRoom: DeviceInfoMap): void {
        for (const [userId, userDevices] of Object.entries(devicesInRoom)) {
            for (const [deviceId, device] of Object.entries(userDevices)) {
                if (device.isUnverified() && !device.isKnown()) {
                    delete userDevices[deviceId];
                }
            }

            if (Object.keys(userDevices).length === 0) {
                delete devicesInRoom[userId];
            }
        }
    }

    /**
     * Get the list of unblocked devices for all users in the room
     *
     * @param {module:models/room} room
     *
     * @return {Promise} Promise which resolves to an array whose
     *     first element is a map from userId to deviceId to deviceInfo indicating
     *     the devices that messages should be encrypted to, and whose second
     *     element is a map from userId to deviceId to data indicating the devices
     *     that are in the room but that have been blocked
     */
    private async getDevicesInRoom(room: Room): Promise<[DeviceInfoMap, IBlockedMap]> {
        const members = await room.getEncryptionTargetMembers();
        const roomMembers = members.map(function(u) {
            return u.userId;
        });

        // The global value is treated as a default for when rooms don't specify a value.
        let isBlacklisting = this.crypto.getGlobalBlacklistUnverifiedDevices();
        if (typeof room.getBlacklistUnverifiedDevices() === 'boolean') {
            isBlacklisting = room.getBlacklistUnverifiedDevices();
        }

        // We are happy to use a cached version here: we assume that if we already
        // have a list of the user's devices, then we already share an e2e room
        // with them, which means that they will have announced any new devices via
        // device_lists in their /sync response.  This cache should then be maintained
        // using all the device_lists changes and left fields.
        // See https://github.com/vector-im/element-web/issues/2305 for details.
        const devices = await this.crypto.downloadKeys(roomMembers, false);
        const blocked: IBlockedMap = {};
        // remove any blocked devices
        for (const userId in devices) {
            if (!devices.hasOwnProperty(userId)) {
                continue;
            }

            const userDevices = devices[userId];
            for (const deviceId in userDevices) {
                if (!userDevices.hasOwnProperty(deviceId)) {
                    continue;
                }

                const deviceTrust = this.crypto.checkDeviceTrust(userId, deviceId);

                if (userDevices[deviceId].isBlocked() ||
                    (!deviceTrust.isVerified() && isBlacklisting)
                ) {
                    if (!blocked[userId]) {
                        blocked[userId] = {};
                    }
                    const isBlocked = userDevices[deviceId].isBlocked();
                    blocked[userId][deviceId] = {
                        code: isBlocked ? "m.blacklisted" : "m.unverified",
                        reason: WITHHELD_MESSAGES[isBlocked ? "m.blacklisted" : "m.unverified"],
                        deviceInfo: userDevices[deviceId],
                    };
                    delete userDevices[deviceId];
                }
            }
        }

        return [devices, blocked];
    }
}

/**
 * Megolm decryption implementation
 *
 * @constructor
 * @extends {module:crypto/algorithms/DecryptionAlgorithm}
 *
 * @param {object} params parameters, as per
 *     {@link module:crypto/algorithms/DecryptionAlgorithm}
 */
class MegolmDecryption extends DecryptionAlgorithm {
    // events which we couldn't decrypt due to unknown sessions / indexes: map from
    // senderKey|sessionId to Set of MatrixEvents
    private pendingEvents: Record<string, Map<string, Set<MatrixEvent>>> = {};

    // this gets stubbed out by the unit tests.
    private olmlib = olmlib;

    /**
     * @inheritdoc
     *
     * @param {MatrixEvent} event
     *
     * returns a promise which resolves to a
     * {@link module:crypto~EventDecryptionResult} once we have finished
     * decrypting, or rejects with an `algorithms.DecryptionError` if there is a
     * problem decrypting the event.
     */
    public async decryptEvent(event: MatrixEvent): Promise<IEventDecryptionResult> {
        const content = event.getWireContent();

        if (!content.sender_key || !content.session_id ||
            !content.ciphertext
        ) {
            throw new DecryptionError(
                "MEGOLM_MISSING_FIELDS",
                "Missing fields in input",
            );
        }

        // we add the event to the pending list *before* we start decryption.
        //
        // then, if the key turns up while decryption is in progress (and
        // decryption fails), we will schedule a retry.
        // (fixes https://github.com/vector-im/element-web/issues/5001)
        this.addEventToPendingList(event);

        let res;
        try {
            res = await this.olmDevice.decryptGroupMessage(
                event.getRoomId(), content.sender_key, content.session_id, content.ciphertext,
                event.getId(), event.getTs(),
            );
        } catch (e) {
            if (e.name === "DecryptionError") {
                // re-throw decryption errors as-is
                throw e;
            }

            let errorCode = "OLM_DECRYPT_GROUP_MESSAGE_ERROR";

            if (e && e.message === 'OLM.UNKNOWN_MESSAGE_INDEX') {
                this.requestKeysForEvent(event);

                errorCode = 'OLM_UNKNOWN_MESSAGE_INDEX';
            }

            throw new DecryptionError(
                errorCode,
                e ? e.toString() : "Unknown Error: Error is undefined", {
                    session: content.sender_key + '|' + content.session_id,
                },
            );
        }

        if (res === null) {
            // We've got a message for a session we don't have.
            //
            // (XXX: We might actually have received this key since we started
            // decrypting, in which case we'll have scheduled a retry, and this
            // request will be redundant. We could probably check to see if the
            // event is still in the pending list; if not, a retry will have been
            // scheduled, so we needn't send out the request here.)
            this.requestKeysForEvent(event);

            // See if there was a problem with the olm session at the time the
            // event was sent.  Use a fuzz factor of 2 minutes.
            const problem = await this.olmDevice.sessionMayHaveProblems(
                content.sender_key, event.getTs() - 120000,
            );
            if (problem) {
                let problemDescription = PROBLEM_DESCRIPTIONS[problem.type as "no_olm"] || PROBLEM_DESCRIPTIONS.unknown;
                if (problem.fixed) {
                    problemDescription +=
                        " Trying to create a new secure channel and re-requesting the keys.";
                }
                throw new DecryptionError(
                    "MEGOLM_UNKNOWN_INBOUND_SESSION_ID",
                    problemDescription,
                    {
                        session: content.sender_key + '|' + content.session_id,
                    },
                );
            }

            throw new DecryptionError(
                "MEGOLM_UNKNOWN_INBOUND_SESSION_ID",
                "The sender's device has not sent us the keys for this message.",
                {
                    session: content.sender_key + '|' + content.session_id,
                },
            );
        }

        // success. We can remove the event from the pending list, if that hasn't
        // already happened.
        this.removeEventFromPendingList(event);

        const payload = JSON.parse(res.result);

        // belt-and-braces check that the room id matches that indicated by the HS
        // (this is somewhat redundant, since the megolm session is scoped to the
        // room, so neither the sender nor a MITM can lie about the room_id).
        if (payload.room_id !== event.getRoomId()) {
            throw new DecryptionError(
                "MEGOLM_BAD_ROOM",
                "Message intended for room " + payload.room_id,
            );
        }

        return {
            clearEvent: payload,
            senderCurve25519Key: res.senderKey,
            claimedEd25519Key: res.keysClaimed.ed25519,
            forwardingCurve25519KeyChain: res.forwardingCurve25519KeyChain,
            untrusted: res.untrusted,
        };
    }

    private requestKeysForEvent(event: MatrixEvent): void {
        const wireContent = event.getWireContent();

        const recipients = event.getKeyRequestRecipients(this.userId);

        this.crypto.requestRoomKey({
            room_id: event.getRoomId(),
            algorithm: wireContent.algorithm,
            sender_key: wireContent.sender_key,
            session_id: wireContent.session_id,
        }, recipients);
    }

    /**
     * Add an event to the list of those awaiting their session keys.
     *
     * @private
     *
     * @param {module:models/event.MatrixEvent} event
     */
    private addEventToPendingList(event: MatrixEvent): void {
        const content = event.getWireContent();
        const senderKey = content.sender_key;
        const sessionId = content.session_id;
        if (!this.pendingEvents[senderKey]) {
            this.pendingEvents[senderKey] = new Map();
        }
        const senderPendingEvents = this.pendingEvents[senderKey];
        if (!senderPendingEvents.has(sessionId)) {
            senderPendingEvents.set(sessionId, new Set());
        }
        senderPendingEvents.get(sessionId).add(event);
    }

    /**
     * Remove an event from the list of those awaiting their session keys.
     *
     * @private
     *
     * @param {module:models/event.MatrixEvent} event
     */
    private removeEventFromPendingList(event: MatrixEvent): void {
        const content = event.getWireContent();
        const senderKey = content.sender_key;
        const sessionId = content.session_id;
        const senderPendingEvents = this.pendingEvents[senderKey];
        const pendingEvents = senderPendingEvents?.get(sessionId);
        if (!pendingEvents) {
            return;
        }

        pendingEvents.delete(event);
        if (pendingEvents.size === 0) {
            senderPendingEvents.delete(sessionId);
        }
        if (senderPendingEvents.size === 0) {
            delete this.pendingEvents[senderKey];
        }
    }

    /**
     * @inheritdoc
     *
     * @param {module:models/event.MatrixEvent} event key event
     */
    public onRoomKeyEvent(event: MatrixEvent): Promise<void> {
        const content = event.getContent();
        const sessionId = content.session_id;
        let senderKey = event.getSenderKey();
        let forwardingKeyChain = [];
        let exportFormat = false;
        let keysClaimed;

        if (!content.room_id ||
            !sessionId ||
            !content.session_key
        ) {
            logger.error("key event is missing fields");
            return;
        }

        if (!senderKey) {
            logger.error("key event has no sender key (not encrypted?)");
            return;
        }

        if (event.getType() == "m.forwarded_room_key") {
            exportFormat = true;
            forwardingKeyChain = content.forwarding_curve25519_key_chain;
            if (!Array.isArray(forwardingKeyChain)) {
                forwardingKeyChain = [];
            }

            // copy content before we modify it
            forwardingKeyChain = forwardingKeyChain.slice();
            forwardingKeyChain.push(senderKey);

            senderKey = content.sender_key;
            if (!senderKey) {
                logger.error("forwarded_room_key event is missing sender_key field");
                return;
            }

            const ed25519Key = content.sender_claimed_ed25519_key;
            if (!ed25519Key) {
                logger.error(
                    `forwarded_room_key_event is missing sender_claimed_ed25519_key field`,
                );
                return;
            }

            keysClaimed = {
                ed25519: ed25519Key,
            };
        } else {
            keysClaimed = event.getKeysClaimed();
        }

        const extraSessionData: any = {};
        if (content["org.matrix.msc3061.shared_history"]) {
            extraSessionData.sharedHistory = true;
        }
        return this.olmDevice.addInboundGroupSession(
            content.room_id, senderKey, forwardingKeyChain, sessionId,
            content.session_key, keysClaimed,
            exportFormat, extraSessionData,
        ).then(() => {
            // have another go at decrypting events sent with this session.
            this.retryDecryption(senderKey, sessionId)
                .then((success) => {
                    // cancel any outstanding room key requests for this session.
                    // Only do this if we managed to decrypt every message in the
                    // session, because if we didn't, we leave the other key
                    // requests in the hopes that someone sends us a key that
                    // includes an earlier index.
                    if (success) {
                        this.crypto.cancelRoomKeyRequest({
                            algorithm: content.algorithm,
                            room_id: content.room_id,
                            session_id: content.session_id,
                            sender_key: senderKey,
                        });
                    }
                });
        }).then(() => {
            // don't wait for the keys to be backed up for the server
            this.crypto.backupManager.backupGroupSession(senderKey, content.session_id);
        }).catch((e) => {
            logger.error(`Error handling m.room_key_event: ${e}`);
        });
    }

    /**
     * @inheritdoc
     *
     * @param {module:models/event.MatrixEvent} event key event
     */
    public async onRoomKeyWithheldEvent(event: MatrixEvent): Promise<void> {
        const content = event.getContent();
        const senderKey = content.sender_key;

        if (content.code === "m.no_olm") {
            const sender = event.getSender();
            logger.warn(
                `${sender}:${senderKey} was unable to establish an olm session with us`,
            );
            // if the sender says that they haven't been able to establish an olm
            // session, let's proactively establish one

            // Note: after we record that the olm session has had a problem, we
            // trigger retrying decryption for all the messages from the sender's
            // key, so that we can update the error message to indicate the olm
            // session problem.

            if (await this.olmDevice.getSessionIdForDevice(senderKey)) {
                // a session has already been established, so we don't need to
                // create a new one.
                logger.debug("New session already created.  Not creating a new one.");
                await this.olmDevice.recordSessionProblem(senderKey, "no_olm", true);
                this.retryDecryptionFromSender(senderKey);
                return;
            }
            let device = this.crypto.deviceList.getDeviceByIdentityKey(
                content.algorithm, senderKey,
            );
            if (!device) {
                // if we don't know about the device, fetch the user's devices again
                // and retry before giving up
                await this.crypto.downloadKeys([sender], false);
                device = this.crypto.deviceList.getDeviceByIdentityKey(
                    content.algorithm, senderKey,
                );
                if (!device) {
                    logger.info(
                        "Couldn't find device for identity key " + senderKey +
                        ": not establishing session",
                    );
                    await this.olmDevice.recordSessionProblem(senderKey, "no_olm", false);
                    this.retryDecryptionFromSender(senderKey);
                    return;
                }
            }

            // XXX: switch this to use encryptAndSendToDevices() rather than duplicating it?

            await olmlib.ensureOlmSessionsForDevices(
                this.olmDevice, this.baseApis, { [sender]: [device] }, false,
            );
            const encryptedContent = {
                algorithm: olmlib.OLM_ALGORITHM,
                sender_key: this.olmDevice.deviceCurve25519Key,
                ciphertext: {},
            };
            await olmlib.encryptMessageForDevice(
                encryptedContent.ciphertext,
                this.userId,
                undefined,
                this.olmDevice,
                sender,
                device,
                { type: "m.dummy" },
            );

            await this.olmDevice.recordSessionProblem(senderKey, "no_olm", true);
            this.retryDecryptionFromSender(senderKey);

            await this.baseApis.sendToDevice("m.room.encrypted", {
                [sender]: {
                    [device.deviceId]: encryptedContent,
                },
            });
        } else {
            await this.olmDevice.addInboundGroupSessionWithheld(
                content.room_id, senderKey, content.session_id, content.code,
                content.reason,
            );
        }
    }

    /**
     * @inheritdoc
     */
    public hasKeysForKeyRequest(keyRequest: IncomingRoomKeyRequest): Promise<boolean> {
        const body = keyRequest.requestBody;

        return this.olmDevice.hasInboundSessionKeys(
            body.room_id,
            body.sender_key,
            body.session_id,
            // TODO: ratchet index
        );
    }

    /**
     * @inheritdoc
     */
    public shareKeysWithDevice(keyRequest: IncomingRoomKeyRequest): void {
        const userId = keyRequest.userId;
        const deviceId = keyRequest.deviceId;
        const deviceInfo = this.crypto.getStoredDevice(userId, deviceId);
        const body = keyRequest.requestBody;

        // XXX: switch this to use encryptAndSendToDevices()?

        this.olmlib.ensureOlmSessionsForDevices(
            this.olmDevice, this.baseApis, {
                [userId]: [deviceInfo],
            },
        ).then((devicemap) => {
            const olmSessionResult = devicemap[userId][deviceId];
            if (!olmSessionResult.sessionId) {
                // no session with this device, probably because there
                // were no one-time keys.
                //
                // ensureOlmSessionsForUsers has already done the logging,
                // so just skip it.
                return null;
            }

            logger.log(
                "sharing keys for session " + body.sender_key + "|"
                + body.session_id + " with device "
                + userId + ":" + deviceId,
            );

            return this.buildKeyForwardingMessage(
                body.room_id, body.sender_key, body.session_id,
            );
        }).then((payload) => {
            const encryptedContent = {
                algorithm: olmlib.OLM_ALGORITHM,
                sender_key: this.olmDevice.deviceCurve25519Key,
                ciphertext: {},
            };

            return this.olmlib.encryptMessageForDevice(
                encryptedContent.ciphertext,
                this.userId,
                undefined,
                this.olmDevice,
                userId,
                deviceInfo,
                payload,
            ).then(() => {
                const contentMap = {
                    [userId]: {
                        [deviceId]: encryptedContent,
                    },
                };

                // TODO: retries
                return this.baseApis.sendToDevice("m.room.encrypted", contentMap);
            });
        });
    }

    private async buildKeyForwardingMessage(
        roomId: string,
        senderKey: string,
        sessionId: string,
    ): Promise<IKeyForwardingMessage> {
        const key = await this.olmDevice.getInboundGroupSessionKey(roomId, senderKey, sessionId);

        return {
            type: "m.forwarded_room_key",
            content: {
                "algorithm": olmlib.MEGOLM_ALGORITHM,
                "room_id": roomId,
                "sender_key": senderKey,
                "sender_claimed_ed25519_key": key.sender_claimed_ed25519_key,
                "session_id": sessionId,
                "session_key": key.key,
                "chain_index": key.chain_index,
                "forwarding_curve25519_key_chain": key.forwarding_curve25519_key_chain,
                "org.matrix.msc3061.shared_history": key.shared_history || false,
            },
        };
    }

    /**
     * @inheritdoc
     *
     * @param {module:crypto/OlmDevice.MegolmSessionData} session
     * @param {object} [opts={}] options for the import
     * @param {boolean} [opts.untrusted] whether the key should be considered as untrusted
     * @param {string} [opts.source] where the key came from
     */
    public importRoomKey(session: IMegolmSessionData, opts: any = {}): Promise<void> {
        const extraSessionData: any = {};
        if (opts.untrusted || session.untrusted) {
            extraSessionData.untrusted = true;
        }
        if (session["org.matrix.msc3061.shared_history"]) {
            extraSessionData.sharedHistory = true;
        }
        return this.olmDevice.addInboundGroupSession(
            session.room_id,
            session.sender_key,
            session.forwarding_curve25519_key_chain,
            session.session_id,
            session.session_key,
            session.sender_claimed_keys,
            true,
            extraSessionData,
        ).then(() => {
            if (opts.source !== "backup") {
                // don't wait for it to complete
                this.crypto.backupManager.backupGroupSession(
                    session.sender_key, session.session_id,
                ).catch((e) => {
                    // This throws if the upload failed, but this is fine
                    // since it will have written it to the db and will retry.
                    logger.log("Failed to back up megolm session", e);
                });
            }
            // have another go at decrypting events sent with this session.
            this.retryDecryption(session.sender_key, session.session_id);
        });
    }

    /**
     * Have another go at decrypting events after we receive a key. Resolves once
     * decryption has been re-attempted on all events.
     *
     * @private
     * @param {String} senderKey
     * @param {String} sessionId
     *
     * @return {Boolean} whether all messages were successfully decrypted
     */
    private async retryDecryption(senderKey: string, sessionId: string): Promise<boolean> {
        const senderPendingEvents = this.pendingEvents[senderKey];
        if (!senderPendingEvents) {
            return true;
        }

        const pending = senderPendingEvents.get(sessionId);
        if (!pending) {
            return true;
        }

        logger.debug("Retrying decryption on events", [...pending]);

        await Promise.all([...pending].map(async (ev) => {
            try {
                await ev.attemptDecryption(this.crypto, { isRetry: true });
            } catch (e) {
                // don't die if something goes wrong
            }
        }));

        // If decrypted successfully, they'll have been removed from pendingEvents
        return !this.pendingEvents[senderKey]?.has(sessionId);
    }

    public async retryDecryptionFromSender(senderKey: string): Promise<boolean> {
        const senderPendingEvents = this.pendingEvents[senderKey];
        if (!senderPendingEvents) {
            return true;
        }

        delete this.pendingEvents[senderKey];

        await Promise.all([...senderPendingEvents].map(async ([_sessionId, pending]) => {
            await Promise.all([...pending].map(async (ev) => {
                try {
                    await ev.attemptDecryption(this.crypto);
                } catch (e) {
                    // don't die if something goes wrong
                }
            }));
        }));

        return !this.pendingEvents[senderKey];
    }

    public async sendSharedHistoryInboundSessions(devicesByUser: Record<string, DeviceInfo[]>): Promise<void> {
        await olmlib.ensureOlmSessionsForDevices(this.olmDevice, this.baseApis, devicesByUser);

        logger.log("sendSharedHistoryInboundSessions to users", Object.keys(devicesByUser));

        const sharedHistorySessions = await this.olmDevice.getSharedHistoryInboundGroupSessions(this.roomId);
        logger.log("shared-history sessions", sharedHistorySessions);
        for (const [senderKey, sessionId] of sharedHistorySessions) {
            const payload = await this.buildKeyForwardingMessage(this.roomId, senderKey, sessionId);

<<<<<<< HEAD
            // FIXME: use encryptAndSendToDevices() rather than duplicating it here.

            const promises = [];
            const contentMap = {};
=======
            const promises: Promise<unknown>[] = [];
            const contentMap: Record<string, Record<string, IEncryptedContent>> = {};
>>>>>>> 706b4d60
            for (const [userId, devices] of Object.entries(devicesByUser)) {
                contentMap[userId] = {};
                for (const deviceInfo of devices) {
                    const encryptedContent: IEncryptedContent = {
                        algorithm: olmlib.OLM_ALGORITHM,
                        sender_key: this.olmDevice.deviceCurve25519Key,
                        ciphertext: {},
                    };
                    contentMap[userId][deviceInfo.deviceId] = encryptedContent;
                    promises.push(
                        olmlib.encryptMessageForDevice(
                            encryptedContent.ciphertext,
                            this.userId,
                            undefined,
                            this.olmDevice,
                            userId,
                            deviceInfo,
                            payload,
                        ),
                    );
                }
            }
            await Promise.all(promises);

            // prune out any devices that encryptMessageForDevice could not encrypt for,
            // in which case it will have just not added anything to the ciphertext object.
            // There's no point sending messages to devices if we couldn't encrypt to them,
            // since that's effectively a blank message.
            for (const userId of Object.keys(contentMap)) {
                for (const deviceId of Object.keys(contentMap[userId])) {
                    if (Object.keys(contentMap[userId][deviceId].ciphertext).length === 0) {
                        logger.log(
                            "No ciphertext for device " +
                            userId + ":" + deviceId + ": pruning",
                        );
                        delete contentMap[userId][deviceId];
                    }
                }
                // No devices left for that user? Strip that too.
                if (Object.keys(contentMap[userId]).length === 0) {
                    logger.log("Pruned all devices for user " + userId);
                    delete contentMap[userId];
                }
            }

            // Is there anything left?
            if (Object.keys(contentMap).length === 0) {
                logger.log("No users left to send to: aborting");
                return;
            }

            await this.baseApis.sendToDevice("m.room.encrypted", contentMap);
        }
    }
}

const PROBLEM_DESCRIPTIONS = {
    no_olm: "The sender was unable to establish a secure channel.",
    unknown: "The secure channel with the sender was corrupted.",
};

registerAlgorithm(olmlib.MEGOLM_ALGORITHM, MegolmEncryption, MegolmDecryption);<|MERGE_RESOLUTION|>--- conflicted
+++ resolved
@@ -591,54 +591,12 @@
         userDeviceMap: IOlmDevice[],
         payload: IPayload,
     ): Promise<void> {
-<<<<<<< HEAD
         return this.crypto.encryptAndSendToDevices(
             userDeviceMap,
             payload,
         ).then((result) => {
             const { contentMap, deviceInfoByDeviceId } = result;
             // store that we successfully uploaded the keys of the current slice
-=======
-        const contentMap: Record<string, Record<string, IEncryptedContent>> = {};
-        const deviceInfoByDeviceId = new Map<string, DeviceInfo>();
-
-        const promises: Promise<unknown>[] = [];
-        for (let i = 0; i < userDeviceMap.length; i++) {
-            const encryptedContent: IEncryptedContent = {
-                algorithm: olmlib.OLM_ALGORITHM,
-                sender_key: this.olmDevice.deviceCurve25519Key,
-                ciphertext: {},
-            };
-            const val = userDeviceMap[i];
-            const userId = val.userId;
-            const deviceInfo = val.deviceInfo;
-            const deviceId = deviceInfo.deviceId;
-            deviceInfoByDeviceId.set(deviceId, deviceInfo);
-
-            if (!contentMap[userId]) {
-                contentMap[userId] = {};
-            }
-            contentMap[userId][deviceId] = encryptedContent;
-
-            promises.push(
-                olmlib.encryptMessageForDevice(
-                    encryptedContent.ciphertext,
-                    this.userId,
-                    this.deviceId,
-                    this.olmDevice,
-                    userId,
-                    deviceInfo,
-                    payload,
-                ),
-            );
-        }
-
-        return Promise.all(promises).then(() => {
-            // prune out any devices that encryptMessageForDevice could not encrypt for,
-            // in which case it will have just not added anything to the ciphertext object.
-            // There's no point sending messages to devices if we couldn't encrypt to them,
-            // since that's effectively a blank message.
->>>>>>> 706b4d60
             for (const userId of Object.keys(contentMap)) {
                 for (const deviceId of Object.keys(contentMap[userId])) {
                     session.markSharedWithDevice(
@@ -1792,15 +1750,9 @@
         for (const [senderKey, sessionId] of sharedHistorySessions) {
             const payload = await this.buildKeyForwardingMessage(this.roomId, senderKey, sessionId);
 
-<<<<<<< HEAD
             // FIXME: use encryptAndSendToDevices() rather than duplicating it here.
-
-            const promises = [];
-            const contentMap = {};
-=======
             const promises: Promise<unknown>[] = [];
             const contentMap: Record<string, Record<string, IEncryptedContent>> = {};
->>>>>>> 706b4d60
             for (const [userId, devices] of Object.entries(devicesByUser)) {
                 contentMap[userId] = {};
                 for (const deviceInfo of devices) {
