/*
Copyright 2021 The Matrix.org Foundation C.I.C.

Licensed under the Apache License, Version 2.0 (the "License");
you may not use this file except in compliance with the License.
You may obtain a copy of the License at

    http://www.apache.org/licenses/LICENSE-2.0

Unless required by applicable law or agreed to in writing, software
distributed under the License is distributed on an "AS IS" BASIS,
WITHOUT WARRANTIES OR CONDITIONS OF ANY KIND, either express or implied.
See the License for the specific language governing permissions and
limitations under the License.
*/

/**
 * Classes for dealing with key backup.
 */

import type { IMegolmSessionData } from "../@types/crypto";
import { MatrixClient } from "../client";
import { logger } from "../logger";
import { MEGOLM_ALGORITHM, verifySignature } from "./olmlib";
import { DeviceInfo } from "./deviceinfo";
import { DeviceTrustLevel } from "./CrossSigning";
import { keyFromPassphrase } from "./key_passphrase";
import { encodeUri, safeSet, sleep } from "../utils";
import { IndexedDBCryptoStore } from "./store/indexeddb-crypto-store";
import { encodeRecoveryKey } from "./recoverykey";
import { calculateKeyCheck, decryptAES, encryptAES, IEncryptedPayload } from "./aes";
import {
    Curve25519SessionData,
    IAes256AuthData,
    ICurve25519AuthData,
    IKeyBackupInfo,
    IKeyBackupSession,
} from "./keybackup";
import { UnstableValue } from "../NamespacedValue";
import { CryptoEvent } from "./index";
import { crypto } from "./crypto";
import { ClientPrefix, HTTPError, MatrixError, Method } from "../http-api";
import { BackupTrustInfo } from "../crypto-api/keybackup";
import { BackupDecryptor } from "../common-crypto/CryptoBackend";

const KEY_BACKUP_KEYS_PER_REQUEST = 200;
const KEY_BACKUP_CHECK_RATE_LIMIT = 5000; // ms

type AuthData = IKeyBackupInfo["auth_data"];

type SigInfo = {
    deviceId: string;
    valid?: boolean | null; // true: valid, false: invalid, null: cannot attempt validation
    device?: DeviceInfo | null;
    crossSigningId?: boolean;
    deviceTrust?: DeviceTrustLevel;
};

/** @deprecated Prefer {@link BackupTrustInfo} */
export type TrustInfo = {
    usable: boolean; // is the backup trusted, true iff there is a sig that is valid & from a trusted device
    sigs: SigInfo[];
    // eslint-disable-next-line camelcase
    trusted_locally?: boolean;
};

export interface IKeyBackupCheck {
    backupInfo?: IKeyBackupInfo;
    trustInfo: TrustInfo;
}

/* eslint-disable camelcase */
export interface IPreparedKeyBackupVersion {
    algorithm: string;
    auth_data: AuthData;
    recovery_key: string;
    privateKey: Uint8Array;
}
/* eslint-enable camelcase */

/** A function used to get the secret key for a backup.
 */
type GetKey = () => Promise<ArrayLike<number>>;

interface BackupAlgorithmClass {
    algorithmName: string;
    // initialize from an existing backup
    init(authData: AuthData, getKey: GetKey): Promise<BackupAlgorithm>;

    // prepare a brand new backup
    prepare(key?: string | Uint8Array | null): Promise<[Uint8Array, AuthData]>;

    checkBackupVersion(info: IKeyBackupInfo): void;
}

interface BackupAlgorithm {
    untrusted: boolean;
    encryptSession(data: Record<string, any>): Promise<Curve25519SessionData | IEncryptedPayload>;
    decryptSessions(ciphertexts: Record<string, IKeyBackupSession>): Promise<IMegolmSessionData[]>;
    authData: AuthData;
    keyMatches(key: ArrayLike<number>): Promise<boolean>;
    free(): void;
}

export interface IKeyBackup {
    rooms: {
        [roomId: string]: {
            sessions: {
                [sessionId: string]: IKeyBackupSession;
            };
        };
    };
}

/**
 * Manages the key backup.
 */
export class BackupManager {
    private algorithm: BackupAlgorithm | undefined;
    public backupInfo: IKeyBackupInfo | undefined; // The info dict from /room_keys/version
    public checkedForBackup: boolean; // Have we checked the server for a backup we can use?
    private sendingBackups: boolean; // Are we currently sending backups?
    private sessionLastCheckAttemptedTime: Record<string, number> = {}; // When did we last try to check the server for a given session id?
    // The backup manager will schedule backup of keys when active (`scheduleKeyBackupSend`), this allows cancel when client is stopped
    private clientRunning = true;

    public constructor(private readonly baseApis: MatrixClient, public readonly getKey: GetKey) {
        this.checkedForBackup = false;
        this.sendingBackups = false;
    }

    /**
     * Stop the backup manager from backing up keys and allow a clean shutdown.
     */
    public stop(): void {
        this.clientRunning = false;
    }

    public get version(): string | undefined {
        return this.backupInfo && this.backupInfo.version;
    }

    /**
     * Performs a quick check to ensure that the backup info looks sane.
     *
     * Throws an error if a problem is detected.
     *
     * @param info - the key backup info
     */
    public static checkBackupVersion(info: IKeyBackupInfo): void {
        const Algorithm = algorithmsByName[info.algorithm];
        if (!Algorithm) {
            throw new Error("Unknown backup algorithm: " + info.algorithm);
        }
        if (typeof info.auth_data !== "object") {
            throw new Error("Invalid backup data returned");
        }
        return Algorithm.checkBackupVersion(info);
    }

    public static makeAlgorithm(info: IKeyBackupInfo, getKey: GetKey): Promise<BackupAlgorithm> {
        const Algorithm = algorithmsByName[info.algorithm];
        if (!Algorithm) {
            throw new Error("Unknown backup algorithm");
        }
        return Algorithm.init(info.auth_data, getKey);
    }

    public async enableKeyBackup(info: IKeyBackupInfo): Promise<void> {
        this.backupInfo = info;
        if (this.algorithm) {
            this.algorithm.free();
        }

        this.algorithm = await BackupManager.makeAlgorithm(info, this.getKey);

        this.baseApis.emit(CryptoEvent.KeyBackupStatus, true);

        // There may be keys left over from a partially completed backup, so
        // schedule a send to check.
        this.scheduleKeyBackupSend();
    }

    /**
     * Disable backing up of keys.
     */
    public disableKeyBackup(): void {
        if (this.algorithm) {
            this.algorithm.free();
        }
        this.algorithm = undefined;

        this.backupInfo = undefined;

        this.baseApis.emit(CryptoEvent.KeyBackupStatus, false);
    }

    public getKeyBackupEnabled(): boolean | null {
        if (!this.checkedForBackup) {
            return null;
        }
        return Boolean(this.algorithm);
    }

    public async prepareKeyBackupVersion(
        key?: string | Uint8Array | null,
        algorithm?: string | undefined,
    ): Promise<IPreparedKeyBackupVersion> {
        const Algorithm = algorithm ? algorithmsByName[algorithm] : DefaultAlgorithm;
        if (!Algorithm) {
            throw new Error("Unknown backup algorithm");
        }

        const [privateKey, authData] = await Algorithm.prepare(key);
        const recoveryKey = encodeRecoveryKey(privateKey)!;
        return {
            algorithm: Algorithm.algorithmName,
            auth_data: authData,
            recovery_key: recoveryKey,
            privateKey,
        };
    }

    public async createKeyBackupVersion(info: IKeyBackupInfo): Promise<void> {
        this.algorithm = await BackupManager.makeAlgorithm(info, this.getKey);
    }

    /**
     * Deletes all key backups.
     *
     * Will call the API to delete active backup until there is no more present.
     */
    public async deleteAllKeyBackupVersions(): Promise<void> {
        // there could be several backup versions, delete all to be safe.
        let current = (await this.baseApis.getKeyBackupVersion())?.version ?? null;
        while (current != null) {
            await this.deleteKeyBackupVersion(current);
            this.disableKeyBackup();
            current = (await this.baseApis.getKeyBackupVersion())?.version ?? null;
        }
    }

    /**
     * Deletes the given key backup.
     *
     * @param version - The backup version to delete.
     */
    public async deleteKeyBackupVersion(version: string): Promise<void> {
        const path = encodeUri("/room_keys/version/$version", { $version: version });
        await this.baseApis.http.authedRequest<void>(Method.Delete, path, undefined, undefined, {
            prefix: ClientPrefix.V3,
        });
    }

    /**
     * Check the server for an active key backup and
     * if one is present and has a valid signature from
     * one of the user's verified devices, start backing up
     * to it.
     */
    public async checkAndStart(): Promise<IKeyBackupCheck | null> {
        logger.log("Checking key backup status...");
        if (this.baseApis.isGuest()) {
            logger.log("Skipping key backup check since user is guest");
            this.checkedForBackup = true;
            return null;
        }
        let backupInfo: IKeyBackupInfo | undefined;
        try {
            backupInfo = (await this.baseApis.getKeyBackupVersion()) ?? undefined;
        } catch (e) {
            logger.log("Error checking for active key backup", e);
            if ((<HTTPError>e).httpStatus === 404) {
                // 404 is returned when the key backup does not exist, so that
                // counts as successfully checking.
                this.checkedForBackup = true;
            }
            return null;
        }
        this.checkedForBackup = true;

        const trustInfo = await this.isKeyBackupTrusted(backupInfo);

        if (trustInfo.usable && !this.backupInfo) {
            logger.log(`Found usable key backup v${backupInfo!.version}: enabling key backups`);
            await this.enableKeyBackup(backupInfo!);
        } else if (!trustInfo.usable && this.backupInfo) {
            logger.log("No usable key backup: disabling key backup");
            this.disableKeyBackup();
        } else if (!trustInfo.usable && !this.backupInfo) {
            logger.log("No usable key backup: not enabling key backup");
        } else if (trustInfo.usable && this.backupInfo) {
            // may not be the same version: if not, we should switch
            if (backupInfo!.version !== this.backupInfo.version) {
                logger.log(
                    `On backup version ${this.backupInfo.version} but ` +
                        `found version ${backupInfo!.version}: switching.`,
                );
                this.disableKeyBackup();
                await this.enableKeyBackup(backupInfo!);
                // We're now using a new backup, so schedule all the keys we have to be
                // uploaded to the new backup. This is a bit of a workaround to upload
                // keys to a new backup in *most* cases, but it won't cover all cases
                // because we don't remember what backup version we uploaded keys to:
                // see https://github.com/vector-im/element-web/issues/14833
                await this.scheduleAllGroupSessionsForBackup();
            } else {
                logger.log(`Backup version ${backupInfo!.version} still current`);
            }
        }

        return { backupInfo, trustInfo };
    }

    /**
     * Forces a re-check of the key backup and enables/disables it
     * as appropriate.
     *
     * @returns Object with backup info (as returned by
     *     getKeyBackupVersion) in backupInfo and
     *     trust information (as returned by isKeyBackupTrusted)
     *     in trustInfo.
     */
    public async checkKeyBackup(): Promise<IKeyBackupCheck | null> {
        this.checkedForBackup = false;
        return this.checkAndStart();
    }

    /**
     * Attempts to retrieve a session from a key backup, if enough time
     * has elapsed since the last check for this session id.
     */
    public async queryKeyBackupRateLimited(
        targetRoomId: string | undefined,
        targetSessionId: string | undefined,
    ): Promise<void> {
        if (!this.backupInfo) {
            return;
        }

        const now = new Date().getTime();
        if (
            !this.sessionLastCheckAttemptedTime[targetSessionId!] ||
            now - this.sessionLastCheckAttemptedTime[targetSessionId!] > KEY_BACKUP_CHECK_RATE_LIMIT
        ) {
            this.sessionLastCheckAttemptedTime[targetSessionId!] = now;
            await this.baseApis.restoreKeyBackupWithCache(targetRoomId!, targetSessionId!, this.backupInfo, {});
        }
    }

    /**
     * Check if the given backup info is trusted.
     *
     * @param backupInfo - key backup info dict from /room_keys/version
     */
    public async isKeyBackupTrusted(backupInfo?: IKeyBackupInfo): Promise<TrustInfo> {
        const ret = {
            usable: false,
            trusted_locally: false,
            sigs: [] as SigInfo[],
        };

        if (!backupInfo || !backupInfo.algorithm || !backupInfo.auth_data || !backupInfo.auth_data.signatures) {
            logger.info(`Key backup is absent or missing required data: ${JSON.stringify(backupInfo)}`);
            return ret;
        }

        const userId = this.baseApis.getUserId()!;
        const privKey = await this.baseApis.crypto!.getSessionBackupPrivateKey();
        if (privKey) {
            let algorithm: BackupAlgorithm | null = null;
            try {
                algorithm = await BackupManager.makeAlgorithm(backupInfo, async () => privKey);

                if (await algorithm.keyMatches(privKey)) {
                    logger.info("Backup is trusted locally");
                    ret.trusted_locally = true;
                }
            } catch {
                // do nothing -- if we have an error, then we don't mark it as
                // locally trusted
            } finally {
                algorithm?.free();
            }
        }

        const mySigs = backupInfo.auth_data.signatures[userId] || {};

        for (const keyId of Object.keys(mySigs)) {
            const keyIdParts = keyId.split(":");
            if (keyIdParts[0] !== "ed25519") {
                logger.log("Ignoring unknown signature type: " + keyIdParts[0]);
                continue;
            }
            // Could be a cross-signing master key, but just say this is the device
            // ID for backwards compat
            const sigInfo: SigInfo = { deviceId: keyIdParts[1] };

            // first check to see if it's from our cross-signing key
            const crossSigningId = this.baseApis.crypto!.crossSigningInfo.getId();
            if (crossSigningId === sigInfo.deviceId) {
                sigInfo.crossSigningId = true;
                try {
                    await verifySignature(
                        this.baseApis.crypto!.olmDevice,
                        backupInfo.auth_data,
                        userId,
                        sigInfo.deviceId,
                        crossSigningId,
                    );
                    sigInfo.valid = true;
                } catch (e) {
                    logger.warn("Bad signature from cross signing key " + crossSigningId, e);
                    sigInfo.valid = false;
                }
                ret.sigs.push(sigInfo);
                continue;
            }

            // Now look for a sig from a device
            // At some point this can probably go away and we'll just support
            // it being signed by the cross-signing master key
            const device = this.baseApis.crypto!.deviceList.getStoredDevice(userId, sigInfo.deviceId);
            if (device) {
                sigInfo.device = device;
                sigInfo.deviceTrust = this.baseApis.checkDeviceTrust(userId, sigInfo.deviceId);
                try {
                    await verifySignature(
                        this.baseApis.crypto!.olmDevice,
                        backupInfo.auth_data,
                        userId,
                        device.deviceId,
                        device.getFingerprint(),
                    );
                    sigInfo.valid = true;
                } catch (e) {
                    logger.info(
                        "Bad signature from key ID " +
                            keyId +
                            " userID " +
                            this.baseApis.getUserId() +
                            " device ID " +
                            device.deviceId +
                            " fingerprint: " +
                            device.getFingerprint(),
                        backupInfo.auth_data,
                        e,
                    );
                    sigInfo.valid = false;
                }
            } else {
                sigInfo.valid = null; // Can't determine validity because we don't have the signing device
                logger.info("Ignoring signature from unknown key " + keyId);
            }
            ret.sigs.push(sigInfo);
        }

        ret.usable = ret.sigs.some((s) => {
            return s.valid && ((s.device && s.deviceTrust?.isVerified()) || s.crossSigningId);
        });
        return ret;
    }

    /**
     * Schedules sending all keys waiting to be sent to the backup, if not already
     * scheduled. Retries if necessary.
     *
     * @param maxDelay - Maximum delay to wait in ms. 0 means no delay.
     */
    public async scheduleKeyBackupSend(maxDelay = 10000): Promise<void> {
        logger.debug(`Key backup: scheduleKeyBackupSend currentSending:${this.sendingBackups} delay:${maxDelay}`);
        if (this.sendingBackups) return;

        this.sendingBackups = true;

        try {
            // wait between 0 and `maxDelay` seconds, to avoid backup
            // requests from different clients hitting the server all at
            // the same time when a new key is sent
            const delay = Math.random() * maxDelay;
            await sleep(delay);
            if (!this.clientRunning) {
                logger.debug("Key backup send aborted, client stopped");
                this.sendingBackups = false;
                return;
            }
            let numFailures = 0; // number of consecutive failures
            for (;;) {
                if (!this.algorithm) {
                    return;
                }
                try {
                    const numBackedUp = await this.backupPendingKeys(KEY_BACKUP_KEYS_PER_REQUEST);
                    if (numBackedUp === 0) {
                        // no sessions left needing backup: we're done
                        this.sendingBackups = false;
                        return;
                    }
                    numFailures = 0;
                } catch (err) {
                    numFailures++;
                    logger.log("Key backup request failed", err);
                    if (err instanceof MatrixError) {
                        const errCode = err.data.errcode;
                        if (errCode == "M_NOT_FOUND" || errCode == "M_WRONG_ROOM_KEYS_VERSION") {
                            // Set to false now as `checkKeyBackup` might schedule a backupsend before this one ends.
                            this.sendingBackups = false;
                            // Backup version has changed or this backup version
                            // has been deleted
                            this.baseApis.crypto!.emit(CryptoEvent.KeyBackupFailed, errCode);
                            // Re-check key backup status on error, so we can be
                            // sure to present the current situation when asked.
                            // This call might restart the backup loop if new backup version is trusted
                            await this.checkKeyBackup();
                            return;
                        }
                    }
                }
                if (numFailures) {
                    // exponential backoff if we have failures
                    await sleep(1000 * Math.pow(2, Math.min(numFailures - 1, 4)));
                }

                if (!this.clientRunning) {
                    logger.debug("Key backup send loop aborted, client stopped");
                    this.sendingBackups = false;
                    return;
                }
            }
        } catch (err) {
            // No one actually checks errors on this promise, it's spawned internally.
            // Just log, apps/client should use events to check status
            logger.log(`Backup loop failed ${err}`);
            this.sendingBackups = false;
        }
    }

    /**
     * Take some e2e keys waiting to be backed up and send them
     * to the backup.
     *
     * @param limit - Maximum number of keys to back up
     * @returns Number of sessions backed up
     */
    public async backupPendingKeys(limit: number): Promise<number> {
        const sessions = await this.baseApis.crypto!.cryptoStore.getSessionsNeedingBackup(limit);
        if (!sessions.length) {
            return 0;
        }

        let remaining = await this.baseApis.crypto!.cryptoStore.countSessionsNeedingBackup();
        this.baseApis.crypto!.emit(CryptoEvent.KeyBackupSessionsRemaining, remaining);

        const rooms: IKeyBackup["rooms"] = {};
        for (const session of sessions) {
            const roomId = session.sessionData!.room_id;
            safeSet(rooms, roomId, rooms[roomId] || { sessions: {} });

            const sessionData = this.baseApis.crypto!.olmDevice.exportInboundGroupSession(
                session.senderKey,
                session.sessionId,
                session.sessionData!,
            );
            sessionData.algorithm = MEGOLM_ALGORITHM;

            const forwardedCount = (sessionData.forwarding_curve25519_key_chain || []).length;

            const userId = this.baseApis.crypto!.deviceList.getUserByIdentityKey(MEGOLM_ALGORITHM, session.senderKey);
            const device =
                this.baseApis.crypto!.deviceList.getDeviceByIdentityKey(MEGOLM_ALGORITHM, session.senderKey) ??
                undefined;
            const verified = this.baseApis.crypto!.checkDeviceInfoTrust(userId!, device).isVerified();

            safeSet(rooms[roomId]["sessions"], session.sessionId, {
                first_message_index: sessionData.first_known_index,
                forwarded_count: forwardedCount,
                is_verified: verified,
                session_data: await this.algorithm!.encryptSession(sessionData),
            });
        }

        await this.baseApis.sendKeyBackup(undefined, undefined, this.backupInfo!.version, { rooms });

        await this.baseApis.crypto!.cryptoStore.unmarkSessionsNeedingBackup(sessions);
        remaining = await this.baseApis.crypto!.cryptoStore.countSessionsNeedingBackup();
        this.baseApis.crypto!.emit(CryptoEvent.KeyBackupSessionsRemaining, remaining);

        return sessions.length;
    }

    public async backupGroupSession(senderKey: string, sessionId: string): Promise<void> {
        await this.baseApis.crypto!.cryptoStore.markSessionsNeedingBackup([
            {
                senderKey: senderKey,
                sessionId: sessionId,
            },
        ]);

        if (this.backupInfo) {
            // don't wait for this to complete: it will delay so
            // happens in the background
            this.scheduleKeyBackupSend();
        }
        // if this.backupInfo is not set, then the keys will be backed up when
        // this.enableKeyBackup is called
    }

    /**
     * Marks all group sessions as needing to be backed up and schedules them to
     * upload in the background as soon as possible.
     */
    public async scheduleAllGroupSessionsForBackup(): Promise<void> {
        await this.flagAllGroupSessionsForBackup();

        // Schedule keys to upload in the background as soon as possible.
        this.scheduleKeyBackupSend(0 /* maxDelay */);
    }

    /**
     * Marks all group sessions as needing to be backed up without scheduling
     * them to upload in the background.
     * @returns Promise which resolves to the number of sessions now requiring a backup
     *     (which will be equal to the number of sessions in the store).
     */
    public async flagAllGroupSessionsForBackup(): Promise<number> {
        await this.baseApis.crypto!.cryptoStore.doTxn(
            "readwrite",
            [IndexedDBCryptoStore.STORE_INBOUND_GROUP_SESSIONS, IndexedDBCryptoStore.STORE_BACKUP],
            (txn) => {
                this.baseApis.crypto!.cryptoStore.getAllEndToEndInboundGroupSessions(txn, (session) => {
                    if (session !== null) {
                        this.baseApis.crypto!.cryptoStore.markSessionsNeedingBackup([session], txn);
                    }
                });
            },
        );

        const remaining = await this.baseApis.crypto!.cryptoStore.countSessionsNeedingBackup();
        this.baseApis.emit(CryptoEvent.KeyBackupSessionsRemaining, remaining);
        return remaining;
    }

    /**
     * Counts the number of end to end session keys that are waiting to be backed up
     * @returns Promise which resolves to the number of sessions requiring backup
     */
    public countSessionsNeedingBackup(): Promise<number> {
        return this.baseApis.crypto!.cryptoStore.countSessionsNeedingBackup();
    }
}

export class Curve25519 implements BackupAlgorithm {
    public static algorithmName = "m.megolm_backup.v1.curve25519-aes-sha2";

    public constructor(
        public authData: ICurve25519AuthData,
        private publicKey: any, // FIXME: PkEncryption
        private getKey: () => Promise<Uint8Array>,
    ) {}

    public static async init(authData: AuthData, getKey: () => Promise<Uint8Array>): Promise<Curve25519> {
        if (!authData || !("public_key" in authData)) {
            throw new Error("auth_data missing required information");
        }
        const publicKey = new global.Olm.PkEncryption();
        publicKey.set_recipient_key(authData.public_key);
        return new Curve25519(authData as ICurve25519AuthData, publicKey, getKey);
    }

    public static async prepare(key?: string | Uint8Array | null): Promise<[Uint8Array, AuthData]> {
        const decryption = new global.Olm.PkDecryption();
        try {
            const authData: Partial<ICurve25519AuthData> = {};
            if (!key) {
                authData.public_key = decryption.generate_key();
            } else if (key instanceof Uint8Array) {
                authData.public_key = decryption.init_with_private_key(key);
            } else {
                const derivation = await keyFromPassphrase(key);
                authData.private_key_salt = derivation.salt;
                authData.private_key_iterations = derivation.iterations;
                authData.public_key = decryption.init_with_private_key(derivation.key);
            }
            const publicKey = new global.Olm.PkEncryption();
            publicKey.set_recipient_key(authData.public_key);

            return [decryption.get_private_key(), authData as AuthData];
        } finally {
            decryption.free();
        }
    }

    public static checkBackupVersion(info: IKeyBackupInfo): void {
        if (!("public_key" in info.auth_data)) {
            throw new Error("Invalid backup data returned");
        }
    }

    public get untrusted(): boolean {
        return true;
    }

    public async encryptSession(data: Record<string, any>): Promise<Curve25519SessionData> {
        const plainText: Record<string, any> = Object.assign({}, data);
        delete plainText.session_id;
        delete plainText.room_id;
        delete plainText.first_known_index;
        return this.publicKey.encrypt(JSON.stringify(plainText));
    }

    public async decryptSessions(
        sessions: Record<string, IKeyBackupSession<Curve25519SessionData>>,
    ): Promise<IMegolmSessionData[]> {
        const privKey = await this.getKey();
        const decryption = new global.Olm.PkDecryption();
        try {
            const backupPubKey = decryption.init_with_private_key(privKey);

            if (backupPubKey !== this.authData.public_key) {
                throw new MatrixError({ errcode: MatrixClient.RESTORE_BACKUP_ERROR_BAD_KEY });
            }

            const keys: IMegolmSessionData[] = [];

            for (const [sessionId, sessionData] of Object.entries(sessions)) {
                try {
                    const decrypted = JSON.parse(
                        decryption.decrypt(
                            sessionData.session_data.ephemeral,
                            sessionData.session_data.mac,
                            sessionData.session_data.ciphertext,
                        ),
                    );
                    decrypted.session_id = sessionId;
                    keys.push(decrypted);
                } catch (e) {
                    logger.log("Failed to decrypt megolm session from backup", e, sessionData);
                }
            }
            return keys;
        } finally {
            decryption.free();
        }
    }

    public async keyMatches(key: Uint8Array): Promise<boolean> {
        const decryption = new global.Olm.PkDecryption();
        let pubKey: string;
        try {
            pubKey = decryption.init_with_private_key(key);
        } finally {
            decryption.free();
        }

        return pubKey === this.authData.public_key;
    }

    public free(): void {
        this.publicKey.free();
    }
}

function randomBytes(size: number): Uint8Array {
    const buf = new Uint8Array(size);
    crypto.getRandomValues(buf);
    return buf;
}

const UNSTABLE_MSC3270_NAME = new UnstableValue(
    "m.megolm_backup.v1.aes-hmac-sha2",
    "org.matrix.msc3270.v1.aes-hmac-sha2",
);

export class Aes256 implements BackupAlgorithm {
    public static algorithmName = UNSTABLE_MSC3270_NAME.name;

    public constructor(public readonly authData: IAes256AuthData, private readonly key: Uint8Array) {}

    public static async init(authData: IAes256AuthData, getKey: () => Promise<Uint8Array>): Promise<Aes256> {
        if (!authData) {
            throw new Error("auth_data missing");
        }
        const key = await getKey();
        if (authData.mac) {
            const { mac } = await calculateKeyCheck(key, authData.iv);
            if (authData.mac.replace(/=+$/g, "") !== mac.replace(/=+/g, "")) {
                throw new Error("Key does not match");
            }
        }
        return new Aes256(authData, key);
    }

    public static async prepare(key?: string | Uint8Array | null): Promise<[Uint8Array, AuthData]> {
        let outKey: Uint8Array;
        const authData: Partial<IAes256AuthData> = {};
        if (!key) {
            outKey = randomBytes(32);
        } else if (key instanceof Uint8Array) {
            outKey = new Uint8Array(key);
        } else {
            const derivation = await keyFromPassphrase(key);
            authData.private_key_salt = derivation.salt;
            authData.private_key_iterations = derivation.iterations;
            outKey = derivation.key;
        }

        const { iv, mac } = await calculateKeyCheck(outKey);
        authData.iv = iv;
        authData.mac = mac;

        return [outKey, authData as AuthData];
    }

    public static checkBackupVersion(info: IKeyBackupInfo): void {
        if (!("iv" in info.auth_data && "mac" in info.auth_data)) {
            throw new Error("Invalid backup data returned");
        }
    }

    public get untrusted(): boolean {
        return false;
    }

    public encryptSession(data: Record<string, any>): Promise<IEncryptedPayload> {
        const plainText: Record<string, any> = Object.assign({}, data);
        delete plainText.session_id;
        delete plainText.room_id;
        delete plainText.first_known_index;
        return encryptAES(JSON.stringify(plainText), this.key, data.session_id);
    }

    public async decryptSessions(
        sessions: Record<string, IKeyBackupSession<IEncryptedPayload>>,
    ): Promise<IMegolmSessionData[]> {
        const keys: IMegolmSessionData[] = [];

        for (const [sessionId, sessionData] of Object.entries(sessions)) {
            try {
                const decrypted = JSON.parse(await decryptAES(sessionData.session_data, this.key, sessionId));
                decrypted.session_id = sessionId;
                keys.push(decrypted);
            } catch (e) {
                logger.log("Failed to decrypt megolm session from backup", e, sessionData);
            }
        }
        return keys;
    }

    public async keyMatches(key: Uint8Array): Promise<boolean> {
        if (this.authData.mac) {
            const { mac } = await calculateKeyCheck(key, this.authData.iv);
            return this.authData.mac.replace(/=+$/g, "") === mac.replace(/=+/g, "");
        } else {
            // if we have no information, we have to assume the key is right
            return true;
        }
    }

    public free(): void {
        this.key.fill(0);
    }
}

export const algorithmsByName: Record<string, BackupAlgorithmClass> = {
    [Curve25519.algorithmName]: Curve25519,
    [Aes256.algorithmName]: Aes256,
};

export const DefaultAlgorithm: BackupAlgorithmClass = Curve25519;

/**
 * Map a legacy {@link TrustInfo} into a new-style {@link BackupTrustInfo}.
 *
 * @param trustInfo - trustInfo to convert
 */
export function backupTrustInfoFromLegacyTrustInfo(trustInfo: TrustInfo): BackupTrustInfo {
    return {
        trusted: trustInfo.usable,
        matchesDecryptionKey: trustInfo.trusted_locally ?? false,
    };
}

/**
 * Implementation of {@link BackupDecryptor} for the libolm crypto backend.
 */
export class LibOlmBackupDecryptor implements BackupDecryptor {
    private algorithm: BackupAlgorithm;
<<<<<<< HEAD
    public sourceTrusted: boolean;
=======
    public readonly sourceTrusted: boolean;
>>>>>>> 6d118008

    public constructor(algorithm: BackupAlgorithm) {
        this.algorithm = algorithm;
        this.sourceTrusted = !algorithm.untrusted;
    }

    /**
     * Implements {@link BackupDecryptor#free}
     */
    public free(): void {
        this.algorithm.free();
    }

    /**
     * Implements {@link BackupDecryptor#decryptSessions}
     */
    public async decryptSessions(
        sessions: Record<string, IKeyBackupSession<Curve25519SessionData>>,
    ): Promise<IMegolmSessionData[]> {
        return await this.algorithm.decryptSessions(sessions);
    }
}<|MERGE_RESOLUTION|>--- conflicted
+++ resolved
@@ -885,11 +885,7 @@
  */
 export class LibOlmBackupDecryptor implements BackupDecryptor {
     private algorithm: BackupAlgorithm;
-<<<<<<< HEAD
-    public sourceTrusted: boolean;
-=======
     public readonly sourceTrusted: boolean;
->>>>>>> 6d118008
 
     public constructor(algorithm: BackupAlgorithm) {
         this.algorithm = algorithm;
