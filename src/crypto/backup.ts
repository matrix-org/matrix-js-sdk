--- conflicted
+++ resolved
@@ -885,11 +885,7 @@
  */
 export class LibOlmBackupDecryptor implements BackupDecryptor {
     private algorithm: BackupAlgorithm;
-<<<<<<< HEAD
-    public sourceTrusted: boolean;
-=======
     public readonly sourceTrusted: boolean;
->>>>>>> c7827d97
 
     public constructor(algorithm: BackupAlgorithm) {
         this.algorithm = algorithm;
