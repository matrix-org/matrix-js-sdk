--- conflicted
+++ resolved
@@ -232,7 +232,6 @@
 export interface IOlmEncryptedContent {
     algorithm: typeof olmlib.OLM_ALGORITHM;
     sender_key: string;
-<<<<<<< HEAD
     ciphertext: Record<string, IMessage>;
 }
 
@@ -244,10 +243,7 @@
     // XXX: Do we still need this now that m.new_device messages no longer exist since #483?
     device_id: string;
     ciphertext: string;
-=======
-    ciphertext: Record<string, string>;
     [ToDeviceMessageId]: string;
->>>>>>> ccab6985
 }
 /* eslint-enable camelcase */
 
