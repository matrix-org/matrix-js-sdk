--- conflicted
+++ resolved
@@ -1451,7 +1451,8 @@
                     // on the server for our account. So we clear our own stored cross-signing keys,
                     // effectively disabling cross-signing until the user gets verified by the device
                     // that reset the keys
-                    this.storeTrustedSelfKeys(null);
+                    // TODO: why are we not awaiting this/handling errors?
+                    void this.storeTrustedSelfKeys(null);
                     // emit cross-signing has been disabled
                     this.emit(CryptoEvent.KeysChanged, {});
                     // as the trust for our own user has changed,
@@ -1459,33 +1460,6 @@
                     this.emit(CryptoEvent.UserTrustStatusChanged, this.userId, this.checkUserTrust(userId));
                 }
             } else {
-<<<<<<< HEAD
-                // We'll now be in a state where cross-signing on the account is not trusted
-                // because our locally stored cross-signing keys will not match the ones
-                // on the server for our account. So we clear our own stored cross-signing keys,
-                // effectively disabling cross-signing until the user gets verified by the device
-                // that reset the keys
-                // TODO: why are we not awaiting this/handling errors?
-                void this.storeTrustedSelfKeys(null);
-                // emit cross-signing has been disabled
-                this.emit(CryptoEvent.KeysChanged, {});
-                // as the trust for our own user has changed,
-                // also emit an event for this
-                this.emit(CryptoEvent.UserTrustStatusChanged, this.userId, this.checkUserTrust(userId));
-            }
-        } else {
-            await this.checkDeviceVerifications(userId);
-
-            // Update verified before latch using the current state and save the new
-            // latch value in the device list store.
-            const crossSigning = this.deviceList.getStoredCrossSigningForUser(userId);
-            if (crossSigning) {
-                crossSigning.updateCrossSigningVerifiedBefore(
-                    this.checkUserTrust(userId).isCrossSigningVerified(),
-                );
-                this.deviceList.setRawStoredCrossSigningForUser(userId, crossSigning.toStorage());
-            }
-=======
                 await this.checkDeviceVerifications(userId);
 
                 // Update verified before latch using the current state and save the new
@@ -1497,7 +1471,6 @@
                     );
                     this.deviceList.setRawStoredCrossSigningForUser(userId, crossSigning.toStorage());
                 }
->>>>>>> 9c26a5a2
 
                 this.emit(CryptoEvent.UserTrustStatusChanged, userId, this.checkUserTrust(userId));
             }
