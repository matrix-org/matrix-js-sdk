/*
Copyright 2016 OpenMarket Ltd
Copyright 2017 Vector Creations Ltd
Copyright 2018-2019 New Vector Ltd
Copyright 2019-2021 The Matrix.org Foundation C.I.C.

Licensed under the Apache License, Version 2.0 (the "License");
you may not use this file except in compliance with the License.
You may obtain a copy of the License at

    http://www.apache.org/licenses/LICENSE-2.0

Unless required by applicable law or agreed to in writing, software
distributed under the License is distributed on an "AS IS" BASIS,
WITHOUT WARRANTIES OR CONDITIONS OF ANY KIND, either express or implied.
See the License for the specific language governing permissions and
limitations under the License.
*/

/**
 * @module crypto
 */

import anotherjson from "another-json";

import { TypedReEmitter } from '../ReEmitter';
import { logger } from '../logger';
import { IExportedDevice, OlmDevice } from "./OlmDevice";
import { IOlmDevice } from "./algorithms/megolm";
import * as olmlib from "./olmlib";
import { DeviceInfoMap, DeviceList } from "./DeviceList";
import { DeviceInfo, IDevice } from "./deviceinfo";
import type { DecryptionAlgorithm, EncryptionAlgorithm } from "./algorithms";
import * as algorithms from "./algorithms";
import { createCryptoStoreCacheCallbacks, CrossSigningInfo, DeviceTrustLevel, UserTrustLevel } from './CrossSigning';
import { EncryptionSetupBuilder } from "./EncryptionSetup";
import {
    IAccountDataClient,
    ISecretRequest,
    SECRET_STORAGE_ALGORITHM_V1_AES,
    SecretStorage,
    SecretStorageKeyObject,
    SecretStorageKeyTuple,
} from './SecretStorage';
import {
    IAddSecretStorageKeyOpts,
    ICreateSecretStorageOpts,
    IEncryptedEventInfo,
    IImportRoomKeysOpts,
    IRecoveryKey,
    ISecretStorageKeyInfo,
} from "./api";
import { OutgoingRoomKeyRequestManager } from './OutgoingRoomKeyRequestManager';
import { IndexedDBCryptoStore } from './store/indexeddb-crypto-store';
import { VerificationBase } from "./verification/Base";
import { ReciprocateQRCode, SCAN_QR_CODE_METHOD, SHOW_QR_CODE_METHOD } from './verification/QRCode';
import { SAS as SASVerification } from './verification/SAS';
import { keyFromPassphrase } from './key_passphrase';
import { decodeRecoveryKey, encodeRecoveryKey } from './recoverykey';
import { VerificationRequest } from "./verification/request/VerificationRequest";
import { InRoomChannel, InRoomRequests } from "./verification/request/InRoomChannel";
import { ToDeviceChannel, ToDeviceRequests } from "./verification/request/ToDeviceChannel";
import { IllegalMethod } from "./verification/IllegalMethod";
import { KeySignatureUploadError } from "../errors";
import { calculateKeyCheck, decryptAES, encryptAES } from './aes';
import { DehydrationManager, IDeviceKeys, IOneTimeKey } from './dehydration';
import { BackupManager } from "./backup";
import { IStore } from "../store";
import { Room, RoomEvent } from "../models/room";
import { RoomMember, RoomMemberEvent } from "../models/room-member";
import { EventStatus, IClearEvent, IEvent, MatrixEvent, MatrixEventEvent } from "../models/event";
import {
    ClientEvent,
    ICrossSigningKey,
    IKeysUploadResponse,
    ISignedKey,
    IUploadKeySignaturesResponse,
    MatrixClient,
    SessionStore,
} from "../client";
import type { IRoomEncryption, RoomList } from "./RoomList";
import { IKeyBackupInfo } from "./keybackup";
import { ISyncStateData } from "../sync";
import { CryptoStore } from "./store/base";
import { IVerificationChannel } from "./verification/request/Channel";
import { TypedEventEmitter } from "../models/typed-event-emitter";

const DeviceVerification = DeviceInfo.DeviceVerification;

const defaultVerificationMethods = {
    [ReciprocateQRCode.NAME]: ReciprocateQRCode,
    [SASVerification.NAME]: SASVerification,

    // These two can't be used for actual verification, but we do
    // need to be able to define them here for the verification flows
    // to start.
    [SHOW_QR_CODE_METHOD]: IllegalMethod,
    [SCAN_QR_CODE_METHOD]: IllegalMethod,
};

/**
 * verification method names
 */
// legacy export identifier
export const verificationMethods = {
    RECIPROCATE_QR_CODE: ReciprocateQRCode.NAME,
    SAS: SASVerification.NAME,
};

export type VerificationMethod = keyof typeof verificationMethods | string;

export function isCryptoAvailable(): boolean {
    return Boolean(global.Olm);
}

const MIN_FORCE_SESSION_INTERVAL_MS = 60 * 60 * 1000;

interface IInitOpts {
    exportedOlmDevice?: IExportedDevice;
    pickleKey?: string;
}

export interface IBootstrapCrossSigningOpts {
    setupNewCrossSigning?: boolean;
    authUploadDeviceSigningKeys?(makeRequest: (authData: any) => {}): Promise<void>;
}

/* eslint-disable camelcase */
interface IRoomKey {
    room_id: string;
    algorithm: string;
}

export interface IRoomKeyRequestBody extends IRoomKey {
    session_id: string;
    sender_key: string;
}

export interface IMegolmSessionData {
    [key: string]: any; // extensible
    sender_key: string;
    forwarding_curve25519_key_chain: string[];
    sender_claimed_keys: Record<string, string>;
    room_id: string;
    session_id: string;
    session_key: string;
    algorithm?: string;
    untrusted?: boolean;
}
/* eslint-enable camelcase */

interface IDeviceVerificationUpgrade {
    devices: DeviceInfo[];
    crossSigningInfo: CrossSigningInfo;
}

export interface ICheckOwnCrossSigningTrustOpts {
    allowPrivateKeyRequests?: boolean;
}

/**
 * @typedef {Object} module:crypto~OlmSessionResult
 * @property {module:crypto/deviceinfo} device  device info
 * @property {string?} sessionId base64 olm session id; null if no session
 *    could be established
 */

interface IUserOlmSession {
    deviceIdKey: string;
    sessions: {
        sessionId: string;
        hasReceivedMessage: boolean;
    }[];
}

interface ISyncDeviceLists {
    changed: string[];
    left: string[];
}

export interface IRoomKeyRequestRecipient {
    userId: string;
    deviceId: string;
}

interface ISignableObject {
    signatures?: object;
    unsigned?: object;
}

export interface IEventDecryptionResult {
    clearEvent: IClearEvent;
    forwardingCurve25519KeyChain?: string[];
    senderCurve25519Key?: string;
    claimedEd25519Key?: string;
    untrusted?: boolean;
}

export interface IRequestsMap {
    getRequest(event: MatrixEvent): VerificationRequest;
    getRequestByChannel(channel: IVerificationChannel): VerificationRequest;
    setRequest(event: MatrixEvent, request: VerificationRequest): void;
    setRequestByChannel(channel: IVerificationChannel, request: VerificationRequest): void;
}

export enum CryptoEvent {
    DeviceVerificationChanged = "deviceVerificationChanged",
    UserTrustStatusChanged = "userTrustStatusChanged",
    UserCrossSigningUpdated = "userCrossSigningUpdated",
    RoomKeyRequest = "crypto.roomKeyRequest",
    RoomKeyRequestCancellation = "crypto.roomKeyRequestCancellation",
    KeyBackupStatus = "crypto.keyBackupStatus",
    KeyBackupFailed = "crypto.keyBackupFailed",
    KeyBackupSessionsRemaining = "crypto.keyBackupSessionsRemaining",
    KeySignatureUploadFailure = "crypto.keySignatureUploadFailure",
    VerificationRequest = "crypto.verification.request",
    Warning = "crypto.warning",
    WillUpdateDevices = "crypto.willUpdateDevices",
    DevicesUpdated = "crypto.devicesUpdated",
    KeysChanged = "crossSigning.keysChanged",
}

export type CryptoEventHandlerMap = {
    [CryptoEvent.DeviceVerificationChanged]: (userId: string, deviceId: string, device: DeviceInfo) => void;
    [CryptoEvent.UserTrustStatusChanged]: (userId: string, trustLevel: UserTrustLevel) => void;
    [CryptoEvent.RoomKeyRequest]: (request: IncomingRoomKeyRequest) => void;
    [CryptoEvent.RoomKeyRequestCancellation]: (request: IncomingRoomKeyRequestCancellation) => void;
    [CryptoEvent.KeyBackupStatus]: (enabled: boolean) => void;
    [CryptoEvent.KeyBackupFailed]: (errcode: string) => void;
    [CryptoEvent.KeyBackupSessionsRemaining]: (remaining: number) => void;
    [CryptoEvent.KeySignatureUploadFailure]: (
        failures: IUploadKeySignaturesResponse["failures"],
        source: "checkOwnCrossSigningTrust" | "afterCrossSigningLocalKeyChange" | "setDeviceVerification",
        upload: (opts: { shouldEmit: boolean }) => Promise<void>
    ) => void;
    [CryptoEvent.VerificationRequest]: (request: VerificationRequest<any>) => void;
    [CryptoEvent.Warning]: (type: string) => void;
    [CryptoEvent.KeysChanged]: (data: {}) => void;
    [CryptoEvent.WillUpdateDevices]: (users: string[], initialFetch: boolean) => void;
    [CryptoEvent.DevicesUpdated]: (users: string[], initialFetch: boolean) => void;
    [CryptoEvent.UserCrossSigningUpdated]: (userId: string) => void;
};

export class Crypto extends TypedEventEmitter<CryptoEvent, CryptoEventHandlerMap> {
    /**
     * @return {string} The version of Olm.
     */
    static getOlmVersion(): [number, number, number] {
        return OlmDevice.getOlmVersion();
    }

    public readonly backupManager: BackupManager;
    public readonly crossSigningInfo: CrossSigningInfo;
    public readonly olmDevice: OlmDevice;
    public readonly deviceList: DeviceList;
    public readonly dehydrationManager: DehydrationManager;
    public readonly secretStorage: SecretStorage;

    private readonly reEmitter: TypedReEmitter<CryptoEvent, CryptoEventHandlerMap>;
    private readonly verificationMethods: Map<VerificationMethod, typeof VerificationBase>;
    public readonly supportedAlgorithms: string[];
    private readonly outgoingRoomKeyRequestManager: OutgoingRoomKeyRequestManager;
    private readonly toDeviceVerificationRequests: ToDeviceRequests;
    public readonly inRoomVerificationRequests: InRoomRequests;

    private trustCrossSignedDevices = true;
    // the last time we did a check for the number of one-time-keys on the server.
    private lastOneTimeKeyCheck: number = null;
    private oneTimeKeyCheckInProgress = false;

    // EncryptionAlgorithm instance for each room
    private roomEncryptors: Record<string, EncryptionAlgorithm> = {};
    // map from algorithm to DecryptionAlgorithm instance, for each room
    private roomDecryptors: Record<string, Record<string, DecryptionAlgorithm>> = {};

    private deviceKeys: Record<string, string> = {}; // type: key

    private globalBlacklistUnverifiedDevices = false;
    private globalErrorOnUnknownDevices = true;

    // list of IncomingRoomKeyRequests/IncomingRoomKeyRequestCancellations
    // we received in the current sync.
    private receivedRoomKeyRequests: IncomingRoomKeyRequest[] = [];
    private receivedRoomKeyRequestCancellations: IncomingRoomKeyRequestCancellation[] = [];
    // true if we are currently processing received room key requests
    private processingRoomKeyRequests = false;
    // controls whether device tracking is delayed
    // until calling encryptEvent or trackRoomDevices,
    // or done immediately upon enabling room encryption.
    private lazyLoadMembers = false;
    // in case lazyLoadMembers is true,
    // track if an initial tracking of all the room members
    // has happened for a given room. This is delayed
    // to avoid loading room members as long as possible.
    private roomDeviceTrackingState: Record<string, Promise<void>> = {}; // roomId: Promise<void

    // The timestamp of the last time we forced establishment
    // of a new session for each device, in milliseconds.
    // {
    //     userId: {
    //         deviceId: 1234567890000,
    //     },
    // }
    private lastNewSessionForced: Record<string, Record<string, number>> = {};

    // This flag will be unset whilst the client processes a sync response
    // so that we don't start requesting keys until we've actually finished
    // processing the response.
    private sendKeyRequestsImmediately = false;

    private oneTimeKeyCount: number;
    private needsNewFallback: boolean;
    private fallbackCleanup?: ReturnType<typeof setTimeout>;

    /**
     * Cryptography bits
     *
     * This module is internal to the js-sdk; the public API is via MatrixClient.
     *
     * @constructor
     * @alias module:crypto
     *
     * @internal
     *
     * @param {MatrixClient} baseApis base matrix api interface
     *
     * @param {module:store/session/webstorage~WebStorageSessionStore} sessionStore
     *    Store to be used for end-to-end crypto session data
     *
     * @param {string} userId The user ID for the local user
     *
     * @param {string} deviceId The identifier for this device.
     *
     * @param {Object} clientStore the MatrixClient data store.
     *
     * @param {module:crypto/store/base~CryptoStore} cryptoStore
     *    storage for the crypto layer.
     *
     * @param {RoomList} roomList An initialised RoomList object
     *
     * @param {Array} verificationMethods Array of verification methods to use.
     *    Each element can either be a string from MatrixClient.verificationMethods
     *    or a class that implements a verification method.
     */
    constructor(
        public readonly baseApis: MatrixClient,
        public readonly sessionStore: SessionStore,
        public readonly userId: string,
        private readonly deviceId: string,
        private readonly clientStore: IStore,
        public readonly cryptoStore: CryptoStore,
        private readonly roomList: RoomList,
        verificationMethods: Array<keyof typeof defaultVerificationMethods | typeof VerificationBase>,
    ) {
        super();
        this.reEmitter = new TypedReEmitter(this);

        if (verificationMethods) {
            this.verificationMethods = new Map();
            for (const method of verificationMethods) {
                if (typeof method === "string") {
                    if (defaultVerificationMethods[method]) {
                        this.verificationMethods.set(
                            method,
                            <typeof VerificationBase>defaultVerificationMethods[method],
                        );
                    }
                } else if (method["NAME"]) {
                    this.verificationMethods.set(
                        method["NAME"],
                        method as typeof VerificationBase,
                    );
                } else {
                    logger.warn(`Excluding unknown verification method ${method}`);
                }
            }
        } else {
            this.verificationMethods =
                new Map(Object.entries(defaultVerificationMethods)) as Map<VerificationMethod, typeof VerificationBase>;
        }

        this.backupManager = new BackupManager(baseApis, async () => {
            // try to get key from cache
            const cachedKey = await this.getSessionBackupPrivateKey();
            if (cachedKey) {
                return cachedKey;
            }

            // try to get key from secret storage
            const storedKey = await this.getSecret("m.megolm_backup.v1");

            if (storedKey) {
                // ensure that the key is in the right format.  If not, fix the key and
                // store the fixed version
                const fixedKey = fixBackupKey(storedKey);
                if (fixedKey) {
                    const [keyId] = await this.getSecretStorageKey();
                    await this.storeSecret("m.megolm_backup.v1", fixedKey, [keyId]);
                }

                return olmlib.decodeBase64(fixedKey || storedKey);
            }

            // try to get key from app
            if (this.baseApis.cryptoCallbacks && this.baseApis.cryptoCallbacks.getBackupKey) {
                return this.baseApis.cryptoCallbacks.getBackupKey();
            }

            throw new Error("Unable to get private key");
        });

        this.olmDevice = new OlmDevice(cryptoStore);
        this.deviceList = new DeviceList(baseApis, cryptoStore, this.olmDevice);

        // XXX: This isn't removed at any point, but then none of the event listeners
        // this class sets seem to be removed at any point... :/
        this.deviceList.on(CryptoEvent.UserCrossSigningUpdated, this.onDeviceListUserCrossSigningUpdated);
        this.reEmitter.reEmit(this.deviceList, [CryptoEvent.DevicesUpdated, CryptoEvent.WillUpdateDevices]);

        this.supportedAlgorithms = Object.keys(algorithms.DECRYPTION_CLASSES);

        this.outgoingRoomKeyRequestManager = new OutgoingRoomKeyRequestManager(
            baseApis, this.deviceId, this.cryptoStore,
        );

        this.toDeviceVerificationRequests = new ToDeviceRequests();
        this.inRoomVerificationRequests = new InRoomRequests();

        const cryptoCallbacks = this.baseApis.cryptoCallbacks || {};
        const cacheCallbacks = createCryptoStoreCacheCallbacks(cryptoStore, this.olmDevice);

        this.crossSigningInfo = new CrossSigningInfo(userId, cryptoCallbacks, cacheCallbacks);
        // Yes, we pass the client twice here: see SecretStorage
        this.secretStorage = new SecretStorage(baseApis as IAccountDataClient, cryptoCallbacks, baseApis);
        this.dehydrationManager = new DehydrationManager(this);

        // Assuming no app-supplied callback, default to getting from SSSS.
        if (!cryptoCallbacks.getCrossSigningKey && cryptoCallbacks.getSecretStorageKey) {
            cryptoCallbacks.getCrossSigningKey = async (type) => {
                return CrossSigningInfo.getFromSecretStorage(type, this.secretStorage);
            };
        }
    }

    /**
     * Initialise the crypto module so that it is ready for use
     *
     * Returns a promise which resolves once the crypto module is ready for use.
     *
     * @param {Object} opts keyword arguments.
     * @param {string} opts.exportedOlmDevice (Optional) data from exported device
     *     that must be re-created.
     */
    public async init({ exportedOlmDevice, pickleKey }: IInitOpts = {}): Promise<void> {
        logger.log("Crypto: initialising Olm...");
        await global.Olm.init();
        logger.log(exportedOlmDevice
            ? "Crypto: initialising Olm device from exported device..."
            : "Crypto: initialising Olm device...",
        );
        await this.olmDevice.init({ fromExportedDevice: exportedOlmDevice, pickleKey });
        logger.log("Crypto: loading device list...");
        await this.deviceList.load();

        // build our device keys: these will later be uploaded
        this.deviceKeys["ed25519:" + this.deviceId] = this.olmDevice.deviceEd25519Key;
        this.deviceKeys["curve25519:" + this.deviceId] = this.olmDevice.deviceCurve25519Key;

        logger.log("Crypto: fetching own devices...");
        let myDevices = this.deviceList.getRawStoredDevicesForUser(this.userId);

        if (!myDevices) {
            myDevices = {};
        }

        if (!myDevices[this.deviceId]) {
            // add our own deviceinfo to the cryptoStore
            logger.log("Crypto: adding this device to the store...");
            const deviceInfo = {
                keys: this.deviceKeys,
                algorithms: this.supportedAlgorithms,
                verified: DeviceVerification.VERIFIED,
                known: true,
            };

            myDevices[this.deviceId] = deviceInfo;
            this.deviceList.storeDevicesForUser(this.userId, myDevices);
            this.deviceList.saveIfDirty();
        }

        await this.cryptoStore.doTxn(
            'readonly', [IndexedDBCryptoStore.STORE_ACCOUNT],
            (txn) => {
                this.cryptoStore.getCrossSigningKeys(txn, (keys) => {
                    // can be an empty object after resetting cross-signing keys, see storeTrustedSelfKeys
                    if (keys && Object.keys(keys).length !== 0) {
                        logger.log("Loaded cross-signing public keys from crypto store");
                        this.crossSigningInfo.setKeys(keys);
                    }
                });
            },
        );
        // make sure we are keeping track of our own devices
        // (this is important for key backups & things)
        this.deviceList.startTrackingDeviceList(this.userId);

        logger.log("Crypto: checking for key backup...");
        this.backupManager.checkAndStart();
    }

    /**
     * Whether to trust a others users signatures of their devices.
     * If false, devices will only be considered 'verified' if we have
     * verified that device individually (effectively disabling cross-signing).
     *
     * Default: true
     *
     * @return {boolean} True if trusting cross-signed devices
     */
    public getCryptoTrustCrossSignedDevices(): boolean {
        return this.trustCrossSignedDevices;
    }

    /**
     * See getCryptoTrustCrossSignedDevices

     * This may be set before initCrypto() is called to ensure no races occur.
     *
     * @param {boolean} val True to trust cross-signed devices
     */
    public setCryptoTrustCrossSignedDevices(val: boolean): void {
        this.trustCrossSignedDevices = val;

        for (const userId of this.deviceList.getKnownUserIds()) {
            const devices = this.deviceList.getRawStoredDevicesForUser(userId);
            for (const deviceId of Object.keys(devices)) {
                const deviceTrust = this.checkDeviceTrust(userId, deviceId);
                // If the device is locally verified then isVerified() is always true,
                // so this will only have caused the value to change if the device is
                // cross-signing verified but not locally verified
                if (
                    !deviceTrust.isLocallyVerified() &&
                    deviceTrust.isCrossSigningVerified()
                ) {
                    const deviceObj = this.deviceList.getStoredDevice(userId, deviceId);
                    this.emit(CryptoEvent.DeviceVerificationChanged, userId, deviceId, deviceObj);
                }
            }
        }
    }

    /**
     * Create a recovery key from a user-supplied passphrase.
     *
     * @param {string} password Passphrase string that can be entered by the user
     *     when restoring the backup as an alternative to entering the recovery key.
     *     Optional.
     * @returns {Promise<Object>} Object with public key metadata, encoded private
     *     recovery key which should be disposed of after displaying to the user,
     *     and raw private key to avoid round tripping if needed.
     */
    public async createRecoveryKeyFromPassphrase(password?: string): Promise<IRecoveryKey> {
        const decryption = new global.Olm.PkDecryption();
        try {
            const keyInfo: Partial<IRecoveryKey["keyInfo"]> = {};
            if (password) {
                const derivation = await keyFromPassphrase(password);
                keyInfo.passphrase = {
                    algorithm: "m.pbkdf2",
                    iterations: derivation.iterations,
                    salt: derivation.salt,
                };
                keyInfo.pubkey = decryption.init_with_private_key(derivation.key);
            } else {
                keyInfo.pubkey = decryption.generate_key();
            }
            const privateKey = decryption.get_private_key();
            const encodedPrivateKey = encodeRecoveryKey(privateKey);
            return {
                keyInfo: keyInfo as IRecoveryKey["keyInfo"],
                encodedPrivateKey,
                privateKey,
            };
        } finally {
            if (decryption) decryption.free();
        }
    }

    /**
     * Checks whether cross signing:
     * - is enabled on this account and trusted by this device
     * - has private keys either cached locally or stored in secret storage
     *
     * If this function returns false, bootstrapCrossSigning() can be used
     * to fix things such that it returns true. That is to say, after
     * bootstrapCrossSigning() completes successfully, this function should
     * return true.
     *
     * The cross-signing API is currently UNSTABLE and may change without notice.
     *
     * @return {boolean} True if cross-signing is ready to be used on this device
     */
    public async isCrossSigningReady(): Promise<boolean> {
        const publicKeysOnDevice = this.crossSigningInfo.getId();
        const privateKeysExistSomewhere = (
            await this.crossSigningInfo.isStoredInKeyCache() ||
            await this.crossSigningInfo.isStoredInSecretStorage(this.secretStorage)
        );

        return !!(publicKeysOnDevice && privateKeysExistSomewhere);
    }

    /**
     * Checks whether secret storage:
     * - is enabled on this account
     * - is storing cross-signing private keys
     * - is storing session backup key (if enabled)
     *
     * If this function returns false, bootstrapSecretStorage() can be used
     * to fix things such that it returns true. That is to say, after
     * bootstrapSecretStorage() completes successfully, this function should
     * return true.
     *
     * The Secure Secret Storage API is currently UNSTABLE and may change without notice.
     *
     * @return {boolean} True if secret storage is ready to be used on this device
     */
    public async isSecretStorageReady(): Promise<boolean> {
        const secretStorageKeyInAccount = await this.secretStorage.hasKey();
        const privateKeysInStorage = await this.crossSigningInfo.isStoredInSecretStorage(
            this.secretStorage,
        );
        const sessionBackupInStorage = (
            !this.backupManager.getKeyBackupEnabled() ||
            await this.baseApis.isKeyBackupKeyStored()
        );

        return !!(
            secretStorageKeyInAccount &&
            privateKeysInStorage &&
            sessionBackupInStorage
        );
    }

    /**
     * Bootstrap cross-signing by creating keys if needed. If everything is already
     * set up, then no changes are made, so this is safe to run to ensure
     * cross-signing is ready for use.
     *
     * This function:
     * - creates new cross-signing keys if they are not found locally cached nor in
     *   secret storage (if it has been setup)
     *
     * The cross-signing API is currently UNSTABLE and may change without notice.
     *
     * @param {function} opts.authUploadDeviceSigningKeys Function
     * called to await an interactive auth flow when uploading device signing keys.
     * @param {boolean} [opts.setupNewCrossSigning] Optional. Reset even if keys
     * already exist.
     * Args:
     *     {function} A function that makes the request requiring auth. Receives the
     *     auth data as an object. Can be called multiple times, first with an empty
     *     authDict, to obtain the flows.
     */
    public async bootstrapCrossSigning({
        authUploadDeviceSigningKeys,
        setupNewCrossSigning,
    }: IBootstrapCrossSigningOpts = {}): Promise<void> {
        logger.log("Bootstrapping cross-signing");

        const delegateCryptoCallbacks = this.baseApis.cryptoCallbacks;
        const builder = new EncryptionSetupBuilder(
            this.baseApis.store.accountData,
            delegateCryptoCallbacks,
        );
        const crossSigningInfo = new CrossSigningInfo(
            this.userId,
            builder.crossSigningCallbacks,
            builder.crossSigningCallbacks,
        );

        // Reset the cross-signing keys
        const resetCrossSigning = async () => {
            crossSigningInfo.resetKeys();
            // Sign master key with device key
            await this.signObject(crossSigningInfo.keys.master);

            // Store auth flow helper function, as we need to call it when uploading
            // to ensure we handle auth errors properly.
            builder.addCrossSigningKeys(authUploadDeviceSigningKeys, crossSigningInfo.keys);

            // Cross-sign own device
            const device = this.deviceList.getStoredDevice(this.userId, this.deviceId);
            const deviceSignature = await crossSigningInfo.signDevice(this.userId, device);
            builder.addKeySignature(this.userId, this.deviceId, deviceSignature);

            // Sign message key backup with cross-signing master key
            if (this.backupManager.backupInfo) {
                await crossSigningInfo.signObject(
                    this.backupManager.backupInfo.auth_data, "master",
                );
                builder.addSessionBackup(this.backupManager.backupInfo);
            }
        };

        const publicKeysOnDevice = this.crossSigningInfo.getId();
        const privateKeysInCache = await this.crossSigningInfo.isStoredInKeyCache();
        const privateKeysInStorage = await this.crossSigningInfo.isStoredInSecretStorage(
            this.secretStorage,
        );
        const privateKeysExistSomewhere = (
            privateKeysInCache ||
            privateKeysInStorage
        );

        // Log all relevant state for easier parsing of debug logs.
        logger.log({
            setupNewCrossSigning,
            publicKeysOnDevice,
            privateKeysInCache,
            privateKeysInStorage,
            privateKeysExistSomewhere,
        });

        if (!privateKeysExistSomewhere || setupNewCrossSigning) {
            logger.log(
                "Cross-signing private keys not found locally or in secret storage, " +
                "creating new keys",
            );
            // If a user has multiple devices, it important to only call bootstrap
            // as part of some UI flow (and not silently during startup), as they
            // may have setup cross-signing on a platform which has not saved keys
            // to secret storage, and this would reset them. In such a case, you
            // should prompt the user to verify any existing devices first (and
            // request private keys from those devices) before calling bootstrap.
            await resetCrossSigning();
        } else if (publicKeysOnDevice && privateKeysInCache) {
            logger.log(
                "Cross-signing public keys trusted and private keys found locally",
            );
        } else if (privateKeysInStorage) {
            logger.log(
                "Cross-signing private keys not found locally, but they are available " +
                "in secret storage, reading storage and caching locally",
            );
            await this.checkOwnCrossSigningTrust({
                allowPrivateKeyRequests: true,
            });
        }

        // Assuming no app-supplied callback, default to storing new private keys in
        // secret storage if it exists. If it does not, it is assumed this will be
        // done as part of setting up secret storage later.
        const crossSigningPrivateKeys = builder.crossSigningCallbacks.privateKeys;
        if (
            crossSigningPrivateKeys.size &&
            !this.baseApis.cryptoCallbacks.saveCrossSigningKeys
        ) {
            const secretStorage = new SecretStorage(
                builder.accountDataClientAdapter,
                builder.ssssCryptoCallbacks);
            if (await secretStorage.hasKey()) {
                logger.log("Storing new cross-signing private keys in secret storage");
                // This is writing to in-memory account data in
                // builder.accountDataClientAdapter so won't fail
                await CrossSigningInfo.storeInSecretStorage(
                    crossSigningPrivateKeys,
                    secretStorage,
                );
            }
        }

        const operation = builder.buildOperation();
        await operation.apply(this);
        // This persists private keys and public keys as trusted,
        // only do this if apply succeeded for now as retry isn't in place yet
        await builder.persist(this);

        logger.log("Cross-signing ready");
    }

    /**
     * Bootstrap Secure Secret Storage if needed by creating a default key. If everything is
     * already set up, then no changes are made, so this is safe to run to ensure secret
     * storage is ready for use.
     *
     * This function
     * - creates a new Secure Secret Storage key if no default key exists
     *   - if a key backup exists, it is migrated to store the key in the Secret
     *     Storage
     * - creates a backup if none exists, and one is requested
     * - migrates Secure Secret Storage to use the latest algorithm, if an outdated
     *   algorithm is found
     *
     * The Secure Secret Storage API is currently UNSTABLE and may change without notice.
     *
     * @param {function} [opts.createSecretStorageKey] Optional. Function
     * called to await a secret storage key creation flow.
     * Returns:
     *     {Promise<Object>} Object with public key metadata, encoded private
     *     recovery key which should be disposed of after displaying to the user,
     *     and raw private key to avoid round tripping if needed.
     * @param {object} [opts.keyBackupInfo] The current key backup object. If passed,
     * the passphrase and recovery key from this backup will be used.
     * @param {boolean} [opts.setupNewKeyBackup] If true, a new key backup version will be
     * created and the private key stored in the new SSSS store. Ignored if keyBackupInfo
     * is supplied.
     * @param {boolean} [opts.setupNewSecretStorage] Optional. Reset even if keys already exist.
     * @param {func} [opts.getKeyBackupPassphrase] Optional. Function called to get the user's
     *     current key backup passphrase. Should return a promise that resolves with a Buffer
     *     containing the key, or rejects if the key cannot be obtained.
     * Returns:
     *     {Promise} A promise which resolves to key creation data for
     *     SecretStorage#addKey: an object with `passphrase` etc fields.
     */
    // TODO this does not resolve with what it says it does
    public async bootstrapSecretStorage({
        createSecretStorageKey = async () => ({} as IRecoveryKey),
        keyBackupInfo,
        setupNewKeyBackup,
        setupNewSecretStorage,
        getKeyBackupPassphrase,
    }: ICreateSecretStorageOpts = {}) {
        logger.log("Bootstrapping Secure Secret Storage");
        const delegateCryptoCallbacks = this.baseApis.cryptoCallbacks;
        const builder = new EncryptionSetupBuilder(
            this.baseApis.store.accountData,
            delegateCryptoCallbacks,
        );
        const secretStorage = new SecretStorage(
            builder.accountDataClientAdapter,
            builder.ssssCryptoCallbacks,
        );

        // the ID of the new SSSS key, if we create one
        let newKeyId = null;

        // create a new SSSS key and set it as default
        const createSSSS = async (opts: IAddSecretStorageKeyOpts, privateKey: Uint8Array) => {
            if (privateKey) {
                opts.key = privateKey;
            }

            const { keyId, keyInfo } = await secretStorage.addKey(SECRET_STORAGE_ALGORITHM_V1_AES, opts);

            if (privateKey) {
                // make the private key available to encrypt 4S secrets
                builder.ssssCryptoCallbacks.addPrivateKey(keyId, keyInfo, privateKey);
            }

            await secretStorage.setDefaultKeyId(keyId);
            return keyId;
        };

        const ensureCanCheckPassphrase = async (keyId: string, keyInfo: ISecretStorageKeyInfo) => {
            if (!keyInfo.mac) {
                const key = await this.baseApis.cryptoCallbacks.getSecretStorageKey(
                    { keys: { [keyId]: keyInfo } }, "",
                );
                if (key) {
                    const privateKey = key[1];
                    builder.ssssCryptoCallbacks.addPrivateKey(keyId, keyInfo, privateKey);
                    const { iv, mac } = await calculateKeyCheck(privateKey);
                    keyInfo.iv = iv;
                    keyInfo.mac = mac;

                    await builder.setAccountData(
                        `m.secret_storage.key.${keyId}`, keyInfo,
                    );
                }
            }
        };

        const signKeyBackupWithCrossSigning = async (keyBackupAuthData: IKeyBackupInfo["auth_data"]) => {
            if (
                this.crossSigningInfo.getId() &&
                await this.crossSigningInfo.isStoredInKeyCache("master")
            ) {
                try {
                    logger.log("Adding cross-signing signature to key backup");
                    await this.crossSigningInfo.signObject(keyBackupAuthData, "master");
                } catch (e) {
                    // This step is not critical (just helpful), so we catch here
                    // and continue if it fails.
                    logger.error("Signing key backup with cross-signing keys failed", e);
                }
            } else {
                logger.warn(
                    "Cross-signing keys not available, skipping signature on key backup",
                );
            }
        };

        const oldSSSSKey = await this.getSecretStorageKey();
        const [oldKeyId, oldKeyInfo] = oldSSSSKey || [null, null];
        const storageExists = (
            !setupNewSecretStorage &&
            oldKeyInfo &&
            oldKeyInfo.algorithm === SECRET_STORAGE_ALGORITHM_V1_AES
        );

        // Log all relevant state for easier parsing of debug logs.
        logger.log({
            keyBackupInfo,
            setupNewKeyBackup,
            setupNewSecretStorage,
            storageExists,
            oldKeyInfo,
        });

        if (!storageExists && !keyBackupInfo) {
            // either we don't have anything, or we've been asked to restart
            // from scratch
            logger.log(
                "Secret storage does not exist, creating new storage key",
            );

            // if we already have a usable default SSSS key and aren't resetting
            // SSSS just use it. otherwise, create a new one
            // Note: we leave the old SSSS key in place: there could be other
            // secrets using it, in theory. We could move them to the new key but a)
            // that would mean we'd need to prompt for the old passphrase, and b)
            // it's not clear that would be the right thing to do anyway.
            const { keyInfo = {} as IAddSecretStorageKeyOpts, privateKey } = await createSecretStorageKey();
            newKeyId = await createSSSS(keyInfo, privateKey);
        } else if (!storageExists && keyBackupInfo) {
            // we have an existing backup, but no SSSS
            logger.log("Secret storage does not exist, using key backup key");

            // if we have the backup key already cached, use it; otherwise use the
            // callback to prompt for the key
            const backupKey = await this.getSessionBackupPrivateKey() || await getKeyBackupPassphrase();

            // create a new SSSS key and use the backup key as the new SSSS key
            const opts = {} as IAddSecretStorageKeyOpts;

            if (
                keyBackupInfo.auth_data.private_key_salt &&
                keyBackupInfo.auth_data.private_key_iterations
            ) {
                // FIXME: ???
                opts.passphrase = {
                    algorithm: "m.pbkdf2",
                    iterations: keyBackupInfo.auth_data.private_key_iterations,
                    salt: keyBackupInfo.auth_data.private_key_salt,
                    bits: 256,
                };
            }

            newKeyId = await createSSSS(opts, backupKey);

            // store the backup key in secret storage
            await secretStorage.store("m.megolm_backup.v1", olmlib.encodeBase64(backupKey), [newKeyId]);

            // The backup is trusted because the user provided the private key.
            // Sign the backup with the cross-signing key so the key backup can
            // be trusted via cross-signing.
            await signKeyBackupWithCrossSigning(keyBackupInfo.auth_data);

            builder.addSessionBackup(keyBackupInfo);
        } else {
            // 4S is already set up
            logger.log("Secret storage exists");

            if (oldKeyInfo && oldKeyInfo.algorithm === SECRET_STORAGE_ALGORITHM_V1_AES) {
                // make sure that the default key has the information needed to
                // check the passphrase
                await ensureCanCheckPassphrase(oldKeyId, oldKeyInfo);
            }
        }

        // If we have cross-signing private keys cached, store them in secret
        // storage if they are not there already.
        if (
            !this.baseApis.cryptoCallbacks.saveCrossSigningKeys &&
            await this.isCrossSigningReady() &&
            (newKeyId || !await this.crossSigningInfo.isStoredInSecretStorage(secretStorage))
        ) {
            logger.log("Copying cross-signing private keys from cache to secret storage");
            const crossSigningPrivateKeys =
                await this.crossSigningInfo.getCrossSigningKeysFromCache();
            // This is writing to in-memory account data in
            // builder.accountDataClientAdapter so won't fail
            await CrossSigningInfo.storeInSecretStorage(crossSigningPrivateKeys, secretStorage);
        }

        if (setupNewKeyBackup && !keyBackupInfo) {
            logger.log("Creating new message key backup version");
            const info = await this.baseApis.prepareKeyBackupVersion(
                null /* random key */,
                // don't write to secret storage, as it will write to this.secretStorage.
                // Here, we want to capture all the side-effects of bootstrapping,
                // and want to write to the local secretStorage object
                { secureSecretStorage: false },
            );
            // write the key ourselves to 4S
            const privateKey = decodeRecoveryKey(info.recovery_key);
            await secretStorage.store("m.megolm_backup.v1", olmlib.encodeBase64(privateKey));

            // create keyBackupInfo object to add to builder
            const data: IKeyBackupInfo = {
                algorithm: info.algorithm,
                auth_data: info.auth_data,
            };

            // Sign with cross-signing master key
            await signKeyBackupWithCrossSigning(data.auth_data);

            // sign with the device fingerprint
            await this.signObject(data.auth_data);

            builder.addSessionBackup(data);
        }

        // Cache the session backup key
        const sessionBackupKey = await secretStorage.get('m.megolm_backup.v1');
        if (sessionBackupKey) {
            logger.info("Got session backup key from secret storage: caching");
            // fix up the backup key if it's in the wrong format, and replace
            // in secret storage
            const fixedBackupKey = fixBackupKey(sessionBackupKey);
            if (fixedBackupKey) {
                await secretStorage.store("m.megolm_backup.v1",
                    fixedBackupKey, [newKeyId || oldKeyId],
                );
            }
            const decodedBackupKey = new Uint8Array(olmlib.decodeBase64(
                fixedBackupKey || sessionBackupKey,
            ));
            builder.addSessionBackupPrivateKeyToCache(decodedBackupKey);
        } else if (this.backupManager.getKeyBackupEnabled()) {
            // key backup is enabled but we don't have a session backup key in SSSS: see if we have one in
            // the cache or the user can provide one, and if so, write it to SSSS
            const backupKey = await this.getSessionBackupPrivateKey() || await getKeyBackupPassphrase();
            if (!backupKey) {
                // This will require user intervention to recover from since we don't have the key
                // backup key anywhere. The user should probably just set up a new key backup and
                // the key for the new backup will be stored. If we hit this scenario in the wild
                // with any frequency, we should do more than just log an error.
                logger.error("Key backup is enabled but couldn't get key backup key!");
                return;
            }
            logger.info("Got session backup key from cache/user that wasn't in SSSS: saving to SSSS");
            await secretStorage.store("m.megolm_backup.v1", olmlib.encodeBase64(backupKey));
        }

        const operation = builder.buildOperation();
        await operation.apply(this);
        // this persists private keys and public keys as trusted,
        // only do this if apply succeeded for now as retry isn't in place yet
        await builder.persist(this);

        logger.log("Secure Secret Storage ready");
    }

    public addSecretStorageKey(
        algorithm: string,
        opts: IAddSecretStorageKeyOpts,
        keyID: string,
    ): Promise<SecretStorageKeyObject> {
        return this.secretStorage.addKey(algorithm, opts, keyID);
    }

    public hasSecretStorageKey(keyID: string): Promise<boolean> {
        return this.secretStorage.hasKey(keyID);
    }

    public getSecretStorageKey(keyID?: string): Promise<SecretStorageKeyTuple> {
        return this.secretStorage.getKey(keyID);
    }

    public storeSecret(name: string, secret: string, keys?: string[]): Promise<void> {
        return this.secretStorage.store(name, secret, keys);
    }

    public getSecret(name: string): Promise<string> {
        return this.secretStorage.get(name);
    }

    public isSecretStored(
        name: string,
        checkKey?: boolean,
    ): Promise<Record<string, ISecretStorageKeyInfo> | null> {
        return this.secretStorage.isStored(name, checkKey);
    }

    public requestSecret(name: string, devices: string[]): ISecretRequest {
        if (!devices) {
            devices = Object.keys(this.deviceList.getRawStoredDevicesForUser(this.userId));
        }
        return this.secretStorage.request(name, devices);
    }

    public getDefaultSecretStorageKeyId(): Promise<string | null> {
        return this.secretStorage.getDefaultKeyId();
    }

    public setDefaultSecretStorageKeyId(k: string): Promise<void> {
        return this.secretStorage.setDefaultKeyId(k);
    }

    public checkSecretStorageKey(key: Uint8Array, info: ISecretStorageKeyInfo): Promise<boolean> {
        return this.secretStorage.checkKey(key, info);
    }

    /**
     * Checks that a given secret storage private key matches a given public key.
     * This can be used by the getSecretStorageKey callback to verify that the
     * private key it is about to supply is the one that was requested.
     *
     * @param {Uint8Array} privateKey The private key
     * @param {string} expectedPublicKey The public key
     * @returns {boolean} true if the key matches, otherwise false
     */
    public checkSecretStoragePrivateKey(privateKey: Uint8Array, expectedPublicKey: string): boolean {
        let decryption = null;
        try {
            decryption = new global.Olm.PkDecryption();
            const gotPubkey = decryption.init_with_private_key(privateKey);
            // make sure it agrees with the given pubkey
            return gotPubkey === expectedPublicKey;
        } finally {
            if (decryption) decryption.free();
        }
    }

    /**
     * Fetches the backup private key, if cached
     * @returns {Promise} the key, if any, or null
     */
    public async getSessionBackupPrivateKey(): Promise<Uint8Array | null> {
        let key = await new Promise<any>((resolve) => { // TODO types
            this.cryptoStore.doTxn(
                'readonly',
                [IndexedDBCryptoStore.STORE_ACCOUNT],
                (txn) => {
                    this.cryptoStore.getSecretStorePrivateKey(
                        txn,
                        resolve,
                        "m.megolm_backup.v1",
                    );
                },
            );
        });

        // make sure we have a Uint8Array, rather than a string
        if (key && typeof key === "string") {
            key = new Uint8Array(olmlib.decodeBase64(fixBackupKey(key) || key));
            await this.storeSessionBackupPrivateKey(key);
        }
        if (key && key.ciphertext) {
            const pickleKey = Buffer.from(this.olmDevice.pickleKey);
            const decrypted = await decryptAES(key, pickleKey, "m.megolm_backup.v1");
            key = olmlib.decodeBase64(decrypted);
        }
        return key;
    }

    /**
     * Stores the session backup key to the cache
     * @param {Uint8Array} key the private key
     * @returns {Promise} so you can catch failures
     */
    public async storeSessionBackupPrivateKey(key: ArrayLike<number>): Promise<void> {
        if (!(key instanceof Uint8Array)) {
            throw new Error(`storeSessionBackupPrivateKey expects Uint8Array, got ${key}`);
        }
        const pickleKey = Buffer.from(this.olmDevice.pickleKey);
        const encryptedKey = await encryptAES(olmlib.encodeBase64(key), pickleKey, "m.megolm_backup.v1");
        return this.cryptoStore.doTxn(
            'readwrite',
            [IndexedDBCryptoStore.STORE_ACCOUNT],
            (txn) => {
                this.cryptoStore.storeSecretStorePrivateKey(txn, "m.megolm_backup.v1", encryptedKey);
            },
        );
    }

    /**
     * Checks that a given cross-signing private key matches a given public key.
     * This can be used by the getCrossSigningKey callback to verify that the
     * private key it is about to supply is the one that was requested.
     *
     * @param {Uint8Array} privateKey The private key
     * @param {string} expectedPublicKey The public key
     * @returns {boolean} true if the key matches, otherwise false
     */
    public checkCrossSigningPrivateKey(privateKey: Uint8Array, expectedPublicKey: string): boolean {
        let signing = null;
        try {
            signing = new global.Olm.PkSigning();
            const gotPubkey = signing.init_with_seed(privateKey);
            // make sure it agrees with the given pubkey
            return gotPubkey === expectedPublicKey;
        } finally {
            if (signing) signing.free();
        }
    }

    /**
     * Run various follow-up actions after cross-signing keys have changed locally
     * (either by resetting the keys for the account or by getting them from secret
     * storage), such as signing the current device, upgrading device
     * verifications, etc.
     */
    private async afterCrossSigningLocalKeyChange(): Promise<void> {
        logger.info("Starting cross-signing key change post-processing");

        // sign the current device with the new key, and upload to the server
        const device = this.deviceList.getStoredDevice(this.userId, this.deviceId);
        const signedDevice = await this.crossSigningInfo.signDevice(this.userId, device);
        logger.info(`Starting background key sig upload for ${this.deviceId}`);

        const upload = ({ shouldEmit = false }) => {
            return this.baseApis.uploadKeySignatures({
                [this.userId]: {
                    [this.deviceId]: signedDevice,
                },
            }).then((response) => {
                const { failures } = response || {};
                if (Object.keys(failures || []).length > 0) {
                    if (shouldEmit) {
                        this.baseApis.emit(
                            CryptoEvent.KeySignatureUploadFailure,
                            failures,
                            "afterCrossSigningLocalKeyChange",
                            upload, // continuation
                        );
                    }
                    throw new KeySignatureUploadError("Key upload failed", { failures });
                }
                logger.info(`Finished background key sig upload for ${this.deviceId}`);
            }).catch(e => {
                logger.error(
                    `Error during background key sig upload for ${this.deviceId}`,
                    e,
                );
            });
        };
        upload({ shouldEmit: true });

        const shouldUpgradeCb = (
            this.baseApis.cryptoCallbacks.shouldUpgradeDeviceVerifications
        );
        if (shouldUpgradeCb) {
            logger.info("Starting device verification upgrade");

            // Check all users for signatures if upgrade callback present
            // FIXME: do this in batches
            const users: Record<string, IDeviceVerificationUpgrade> = {};
            for (const [userId, crossSigningInfo]
                of Object.entries(this.deviceList.crossSigningInfo)) {
                const upgradeInfo = await this.checkForDeviceVerificationUpgrade(
                    userId, CrossSigningInfo.fromStorage(crossSigningInfo, userId),
                );
                if (upgradeInfo) {
                    users[userId] = upgradeInfo;
                }
            }

            if (Object.keys(users).length > 0) {
                logger.info(`Found ${Object.keys(users).length} verif users to upgrade`);
                try {
                    const usersToUpgrade = await shouldUpgradeCb({ users: users });
                    if (usersToUpgrade) {
                        for (const userId of usersToUpgrade) {
                            if (userId in users) {
                                await this.baseApis.setDeviceVerified(
                                    userId, users[userId].crossSigningInfo.getId(),
                                );
                            }
                        }
                    }
                } catch (e) {
                    logger.log(
                        "shouldUpgradeDeviceVerifications threw an error: not upgrading", e,
                    );
                }
            }

            logger.info("Finished device verification upgrade");
        }

        logger.info("Finished cross-signing key change post-processing");
    }

    /**
     * Check if a user's cross-signing key is a candidate for upgrading from device
     * verification.
     *
     * @param {string} userId the user whose cross-signing information is to be checked
     * @param {object} crossSigningInfo the cross-signing information to check
     */
    private async checkForDeviceVerificationUpgrade(
        userId: string,
        crossSigningInfo: CrossSigningInfo,
    ): Promise<IDeviceVerificationUpgrade> {
        // only upgrade if this is the first cross-signing key that we've seen for
        // them, and if their cross-signing key isn't already verified
        const trustLevel = this.crossSigningInfo.checkUserTrust(crossSigningInfo);
        if (crossSigningInfo.firstUse && !trustLevel.isVerified()) {
            const devices = this.deviceList.getRawStoredDevicesForUser(userId);
            const deviceIds = await this.checkForValidDeviceSignature(
                userId, crossSigningInfo.keys.master, devices,
            );
            if (deviceIds.length) {
                return {
                    devices: deviceIds.map(
                        deviceId => DeviceInfo.fromStorage(devices[deviceId], deviceId),
                    ),
                    crossSigningInfo,
                };
            }
        }
    }

    /**
     * Check if the cross-signing key is signed by a verified device.
     *
     * @param {string} userId the user ID whose key is being checked
     * @param {object} key the key that is being checked
     * @param {object} devices the user's devices.  Should be a map from device ID
     *     to device info
     */
    private async checkForValidDeviceSignature(
        userId: string,
        key: ICrossSigningKey,
        devices: Record<string, IDevice>,
    ): Promise<string[]> {
        const deviceIds: string[] = [];
        if (devices && key.signatures && key.signatures[userId]) {
            for (const signame of Object.keys(key.signatures[userId])) {
                const [, deviceId] = signame.split(':', 2);
                if (deviceId in devices
                    && devices[deviceId].verified === DeviceVerification.VERIFIED) {
                    try {
                        await olmlib.verifySignature(
                            this.olmDevice,
                            key,
                            userId,
                            deviceId,
                            devices[deviceId].keys[signame],
                        );
                        deviceIds.push(deviceId);
                    } catch (e) {}
                }
            }
        }
        return deviceIds;
    }

    /**
     * Get the user's cross-signing key ID.
     *
     * @param {string} [type=master] The type of key to get the ID of.  One of
     *     "master", "self_signing", or "user_signing".  Defaults to "master".
     *
     * @returns {string} the key ID
     */
    public getCrossSigningId(type: string): string {
        return this.crossSigningInfo.getId(type);
    }

    /**
     * Get the cross signing information for a given user.
     *
     * @param {string} userId the user ID to get the cross-signing info for.
     *
     * @returns {CrossSigningInfo} the cross signing information for the user.
     */
    public getStoredCrossSigningForUser(userId: string): CrossSigningInfo {
        return this.deviceList.getStoredCrossSigningForUser(userId);
    }

    /**
     * Check whether a given user is trusted.
     *
     * @param {string} userId The ID of the user to check.
     *
     * @returns {UserTrustLevel}
     */
    public checkUserTrust(userId: string): UserTrustLevel {
        const userCrossSigning = this.deviceList.getStoredCrossSigningForUser(userId);
        if (!userCrossSigning) {
            return new UserTrustLevel(false, false, false);
        }
        return this.crossSigningInfo.checkUserTrust(userCrossSigning);
    }

    /**
     * Check whether a given device is trusted.
     *
     * @param {string} userId The ID of the user whose devices is to be checked.
     * @param {string} deviceId The ID of the device to check
     *
     * @returns {DeviceTrustLevel}
     */
    public checkDeviceTrust(userId: string, deviceId: string): DeviceTrustLevel {
        const device = this.deviceList.getStoredDevice(userId, deviceId);
        return this.checkDeviceInfoTrust(userId, device);
    }

    /**
     * Check whether a given deviceinfo is trusted.
     *
     * @param {string} userId The ID of the user whose devices is to be checked.
     * @param {module:crypto/deviceinfo?} device The device info object to check
     *
     * @returns {DeviceTrustLevel}
     */
    public checkDeviceInfoTrust(userId: string, device: DeviceInfo): DeviceTrustLevel {
        const trustedLocally = !!(device && device.isVerified());

        const userCrossSigning = this.deviceList.getStoredCrossSigningForUser(userId);
        if (device && userCrossSigning) {
            // The trustCrossSignedDevices only affects trust of other people's cross-signing
            // signatures
            const trustCrossSig = this.trustCrossSignedDevices || userId === this.userId;
            return this.crossSigningInfo.checkDeviceTrust(
                userCrossSigning, device, trustedLocally, trustCrossSig,
            );
        } else {
            return new DeviceTrustLevel(false, false, trustedLocally, false);
        }
    }

    /**
     * Check whether one of our own devices is cross-signed by our
     * user's stored keys, regardless of whether we trust those keys yet.
     *
     * @param {string} deviceId The ID of the device to check
     *
     * @returns {boolean} true if the device is cross-signed
     */
    public checkIfOwnDeviceCrossSigned(deviceId: string): boolean {
        const device = this.deviceList.getStoredDevice(this.userId, deviceId);
        const userCrossSigning = this.deviceList.getStoredCrossSigningForUser(this.userId);
        return userCrossSigning.checkDeviceTrust(
            userCrossSigning,
            device,
            false,
            true,
        ).isCrossSigningVerified();
    }

    /*
     * Event handler for DeviceList's userNewDevices event
     */
    private onDeviceListUserCrossSigningUpdated = async (userId: string) => {
        if (userId === this.userId) {
            // An update to our own cross-signing key.
            // Get the new key first:
            const newCrossSigning = this.deviceList.getStoredCrossSigningForUser(userId);
            const seenPubkey = newCrossSigning ? newCrossSigning.getId() : null;
            const currentPubkey = this.crossSigningInfo.getId();
            const changed = currentPubkey !== seenPubkey;

            if (currentPubkey && seenPubkey && !changed) {
                // If it's not changed, just make sure everything is up to date
                await this.checkOwnCrossSigningTrust();
            } else {
                // We'll now be in a state where cross-signing on the account is not trusted
                // because our locally stored cross-signing keys will not match the ones
                // on the server for our account. So we clear our own stored cross-signing keys,
                // effectively disabling cross-signing until the user gets verified by the device
                // that reset the keys
                this.storeTrustedSelfKeys(null);
                // emit cross-signing has been disabled
                this.emit(CryptoEvent.KeysChanged, {});
                // as the trust for our own user has changed,
                // also emit an event for this
                this.emit(CryptoEvent.UserTrustStatusChanged, this.userId, this.checkUserTrust(userId));
            }
        } else {
            await this.checkDeviceVerifications(userId);

            // Update verified before latch using the current state and save the new
            // latch value in the device list store.
            const crossSigning = this.deviceList.getStoredCrossSigningForUser(userId);
            if (crossSigning) {
                crossSigning.updateCrossSigningVerifiedBefore(
                    this.checkUserTrust(userId).isCrossSigningVerified(),
                );
                this.deviceList.setRawStoredCrossSigningForUser(userId, crossSigning.toStorage());
            }

            this.emit(CryptoEvent.UserTrustStatusChanged, userId, this.checkUserTrust(userId));
        }
    };

    /**
     * Check the copy of our cross-signing key that we have in the device list and
     * see if we can get the private key. If so, mark it as trusted.
     */
    async checkOwnCrossSigningTrust({
        allowPrivateKeyRequests = false,
    }: ICheckOwnCrossSigningTrustOpts = {}): Promise<void> {
        const userId = this.userId;

        // Before proceeding, ensure our cross-signing public keys have been
        // downloaded via the device list.
        await this.downloadKeys([this.userId]);

        // Also check which private keys are locally cached.
        const crossSigningPrivateKeys =
            await this.crossSigningInfo.getCrossSigningKeysFromCache();

        // If we see an update to our own master key, check it against the master
        // key we have and, if it matches, mark it as verified

        // First, get the new cross-signing info
        const newCrossSigning = this.deviceList.getStoredCrossSigningForUser(userId);
        if (!newCrossSigning) {
            logger.error(
                "Got cross-signing update event for user " + userId +
                " but no new cross-signing information found!",
            );
            return;
        }

        const seenPubkey = newCrossSigning.getId();
        const masterChanged = this.crossSigningInfo.getId() !== seenPubkey;
        const masterExistsNotLocallyCached =
            newCrossSigning.getId() && !crossSigningPrivateKeys.has("master");
        if (masterChanged) {
            logger.info("Got new master public key", seenPubkey);
        }
        if (
            allowPrivateKeyRequests &&
            (masterChanged || masterExistsNotLocallyCached)
        ) {
            logger.info("Attempting to retrieve cross-signing master private key");
            let signing = null;
            // It's important for control flow that we leave any errors alone for
            // higher levels to handle so that e.g. cancelling access properly
            // aborts any larger operation as well.
            try {
                const ret = await this.crossSigningInfo.getCrossSigningKey(
                    'master', seenPubkey,
                );
                signing = ret[1];
                logger.info("Got cross-signing master private key");
            } finally {
                if (signing) signing.free();
            }
        }

        const oldSelfSigningId = this.crossSigningInfo.getId("self_signing");
        const oldUserSigningId = this.crossSigningInfo.getId("user_signing");

        // Update the version of our keys in our cross-signing object and the local store
        this.storeTrustedSelfKeys(newCrossSigning.keys);

        const selfSigningChanged = oldSelfSigningId !== newCrossSigning.getId("self_signing");
        const userSigningChanged = oldUserSigningId !== newCrossSigning.getId("user_signing");

        const selfSigningExistsNotLocallyCached = (
            newCrossSigning.getId("self_signing") &&
            !crossSigningPrivateKeys.has("self_signing")
        );
        const userSigningExistsNotLocallyCached = (
            newCrossSigning.getId("user_signing") &&
            !crossSigningPrivateKeys.has("user_signing")
        );

        const keySignatures: Record<string, ISignedKey> = {};

        if (selfSigningChanged) {
            logger.info("Got new self-signing key", newCrossSigning.getId("self_signing"));
        }
        if (
            allowPrivateKeyRequests &&
            (selfSigningChanged || selfSigningExistsNotLocallyCached)
        ) {
            logger.info("Attempting to retrieve cross-signing self-signing private key");
            let signing = null;
            try {
                const ret = await this.crossSigningInfo.getCrossSigningKey(
                    "self_signing", newCrossSigning.getId("self_signing"),
                );
                signing = ret[1];
                logger.info("Got cross-signing self-signing private key");
            } finally {
                if (signing) signing.free();
            }

            const device = this.deviceList.getStoredDevice(this.userId, this.deviceId);
            const signedDevice = await this.crossSigningInfo.signDevice(
                this.userId, device,
            );
            keySignatures[this.deviceId] = signedDevice;
        }
        if (userSigningChanged) {
            logger.info("Got new user-signing key", newCrossSigning.getId("user_signing"));
        }
        if (
            allowPrivateKeyRequests &&
            (userSigningChanged || userSigningExistsNotLocallyCached)
        ) {
            logger.info("Attempting to retrieve cross-signing user-signing private key");
            let signing = null;
            try {
                const ret = await this.crossSigningInfo.getCrossSigningKey(
                    "user_signing", newCrossSigning.getId("user_signing"),
                );
                signing = ret[1];
                logger.info("Got cross-signing user-signing private key");
            } finally {
                if (signing) signing.free();
            }
        }

        if (masterChanged) {
            const masterKey = this.crossSigningInfo.keys.master;
            await this.signObject(masterKey);
            const deviceSig = masterKey.signatures[this.userId]["ed25519:" + this.deviceId];
            // Include only the _new_ device signature in the upload.
            // We may have existing signatures from deleted devices, which will cause
            // the entire upload to fail.
            keySignatures[this.crossSigningInfo.getId()] = Object.assign(
                {} as ISignedKey,
                masterKey,
                {
                    signatures: {
                        [this.userId]: {
                            ["ed25519:" + this.deviceId]: deviceSig,
                        },
                    },
                },
            );
        }

        const keysToUpload = Object.keys(keySignatures);
        if (keysToUpload.length) {
            const upload = ({ shouldEmit = false }) => {
                logger.info(`Starting background key sig upload for ${keysToUpload}`);
                return this.baseApis.uploadKeySignatures({ [this.userId]: keySignatures })
                    .then((response) => {
                        const { failures } = response || {};
                        logger.info(`Finished background key sig upload for ${keysToUpload}`);
                        if (Object.keys(failures || []).length > 0) {
                            if (shouldEmit) {
                                this.baseApis.emit(
                                    CryptoEvent.KeySignatureUploadFailure,
                                    failures,
                                    "checkOwnCrossSigningTrust",
                                    upload,
                                );
                            }
                            throw new KeySignatureUploadError("Key upload failed", { failures });
                        }
                    }).catch(e => {
                        logger.error(
                            `Error during background key sig upload for ${keysToUpload}`,
                            e,
                        );
                    });
            };
            upload({ shouldEmit: true });
        }

        this.emit(CryptoEvent.UserTrustStatusChanged, userId, this.checkUserTrust(userId));

        if (masterChanged) {
            this.emit(CryptoEvent.KeysChanged, {});
            await this.afterCrossSigningLocalKeyChange();
        }

        // Now we may be able to trust our key backup
        await this.backupManager.checkKeyBackup();
        // FIXME: if we previously trusted the backup, should we automatically sign
        // the backup with the new key (if not already signed)?
    }

    /**
     * Store a set of keys as our own, trusted, cross-signing keys.
     *
     * @param {object} keys The new trusted set of keys
     */
    private async storeTrustedSelfKeys(keys: Record<string, ICrossSigningKey>): Promise<void> {
        if (keys) {
            this.crossSigningInfo.setKeys(keys);
        } else {
            this.crossSigningInfo.clearKeys();
        }
        await this.cryptoStore.doTxn(
            'readwrite', [IndexedDBCryptoStore.STORE_ACCOUNT],
            (txn) => {
                this.cryptoStore.storeCrossSigningKeys(txn, this.crossSigningInfo.keys);
            },
        );
    }

    /**
     * Check if the master key is signed by a verified device, and if so, prompt
     * the application to mark it as verified.
     *
     * @param {string} userId the user ID whose key should be checked
     */
    private async checkDeviceVerifications(userId: string): Promise<void> {
        const shouldUpgradeCb = (
            this.baseApis.cryptoCallbacks.shouldUpgradeDeviceVerifications
        );
        if (!shouldUpgradeCb) {
            // Upgrading skipped when callback is not present.
            return;
        }
        logger.info(`Starting device verification upgrade for ${userId}`);
        if (this.crossSigningInfo.keys.user_signing) {
            const crossSigningInfo = this.deviceList.getStoredCrossSigningForUser(userId);
            if (crossSigningInfo) {
                const upgradeInfo = await this.checkForDeviceVerificationUpgrade(
                    userId, crossSigningInfo,
                );
                if (upgradeInfo) {
                    const usersToUpgrade = await shouldUpgradeCb({
                        users: {
                            [userId]: upgradeInfo,
                        },
                    });
                    if (usersToUpgrade.includes(userId)) {
                        await this.baseApis.setDeviceVerified(
                            userId, crossSigningInfo.getId(),
                        );
                    }
                }
            }
        }
        logger.info(`Finished device verification upgrade for ${userId}`);
    }

    public async setTrustedBackupPubKey(trustedPubKey: string): Promise<void> {
        // This should be redundant post cross-signing is a thing, so just
        // plonk it in localStorage for now.
        this.sessionStore.setLocalTrustedBackupPubKey(trustedPubKey);
        await this.backupManager.checkKeyBackup();
    }

    /**
     */
    public enableLazyLoading(): void {
        this.lazyLoadMembers = true;
    }

    /**
     * Tell the crypto module to register for MatrixClient events which it needs to
     * listen for
     *
     * @param {external:EventEmitter} eventEmitter event source where we can register
     *    for event notifications
     */
    public registerEventHandlers(eventEmitter: TypedEventEmitter<
        RoomMemberEvent.Membership | ClientEvent.ToDeviceEvent | RoomEvent.Timeline | MatrixEventEvent.Decrypted,
        any
    >): void {
        eventEmitter.on(RoomMemberEvent.Membership, this.onMembership);
        eventEmitter.on(ClientEvent.ToDeviceEvent, this.onToDeviceEvent);
        eventEmitter.on(RoomEvent.Timeline, this.onTimelineEvent);
        eventEmitter.on(MatrixEventEvent.Decrypted, this.onTimelineEvent);
    }

    /** Start background processes related to crypto */
    public start(): void {
        this.outgoingRoomKeyRequestManager.start();
    }

    /** Stop background processes related to crypto */
    public stop(): void {
        this.outgoingRoomKeyRequestManager.stop();
        this.deviceList.stop();
        this.dehydrationManager.stop();
    }

    /**
     * Get the Ed25519 key for this device
     *
     * @return {string} base64-encoded ed25519 key.
     */
    public getDeviceEd25519Key(): string {
        return this.olmDevice.deviceEd25519Key;
    }

    /**
     * Get the Curve25519 key for this device
     *
     * @return {string} base64-encoded curve25519 key.
     */
    public getDeviceCurve25519Key(): string {
        return this.olmDevice.deviceCurve25519Key;
    }

    /**
     * Set the global override for whether the client should ever send encrypted
     * messages to unverified devices.  This provides the default for rooms which
     * do not specify a value.
     *
     * @param {boolean} value whether to blacklist all unverified devices by default
     */
    public setGlobalBlacklistUnverifiedDevices(value: boolean): void {
        this.globalBlacklistUnverifiedDevices = value;
    }

    /**
     * @return {boolean} whether to blacklist all unverified devices by default
     */
    public getGlobalBlacklistUnverifiedDevices(): boolean {
        return this.globalBlacklistUnverifiedDevices;
    }

    /**
     * Set whether sendMessage in a room with unknown and unverified devices
     * should throw an error and not send them message. This has 'Global' for
     * symmetry with setGlobalBlacklistUnverifiedDevices but there is currently
     * no room-level equivalent for this setting.
     *
     * This API is currently UNSTABLE and may change or be removed without notice.
     *
     * @param {boolean} value whether error on unknown devices
     */
    public setGlobalErrorOnUnknownDevices(value: boolean): void {
        this.globalErrorOnUnknownDevices = value;
    }

    /**
     * @return {boolean} whether to error on unknown devices
     *
     * This API is currently UNSTABLE and may change or be removed without notice.
     */
    public getGlobalErrorOnUnknownDevices(): boolean {
        return this.globalErrorOnUnknownDevices;
    }

    /**
     * Upload the device keys to the homeserver.
     * @return {object} A promise that will resolve when the keys are uploaded.
     */
    public uploadDeviceKeys(): Promise<IKeysUploadResponse> {
        const deviceKeys = {
            algorithms: this.supportedAlgorithms,
            device_id: this.deviceId,
            keys: this.deviceKeys,
            user_id: this.userId,
        };

        return this.signObject(deviceKeys).then(() => {
            return this.baseApis.uploadKeysRequest({
                device_keys: deviceKeys as Required<IDeviceKeys>,
            });
        });
    }

    /**
     * Stores the current one_time_key count which will be handled later (in a call of
     * onSyncCompleted). The count is e.g. coming from a /sync response.
     *
     * @param {Number} currentCount The current count of one_time_keys to be stored
     */
    public updateOneTimeKeyCount(currentCount: number): void {
        if (isFinite(currentCount)) {
            this.oneTimeKeyCount = currentCount;
        } else {
            throw new TypeError("Parameter for updateOneTimeKeyCount has to be a number");
        }
    }

    public setNeedsNewFallback(needsNewFallback: boolean) {
        this.needsNewFallback = !!needsNewFallback;
    }

    public getNeedsNewFallback(): boolean {
        return this.needsNewFallback;
    }

    // check if it's time to upload one-time keys, and do so if so.
    private maybeUploadOneTimeKeys() {
        // frequency with which to check & upload one-time keys
        const uploadPeriod = 1000 * 60; // one minute

        // max number of keys to upload at once
        // Creating keys can be an expensive operation so we limit the
        // number we generate in one go to avoid blocking the application
        // for too long.
        const maxKeysPerCycle = 5;

        if (this.oneTimeKeyCheckInProgress) {
            return;
        }

        const now = Date.now();
        if (this.lastOneTimeKeyCheck !== null &&
            now - this.lastOneTimeKeyCheck < uploadPeriod
        ) {
            // we've done a key upload recently.
            return;
        }

        this.lastOneTimeKeyCheck = now;

        // We need to keep a pool of one time public keys on the server so that
        // other devices can start conversations with us. But we can only store
        // a finite number of private keys in the olm Account object.
        // To complicate things further then can be a delay between a device
        // claiming a public one time key from the server and it sending us a
        // message. We need to keep the corresponding private key locally until
        // we receive the message.
        // But that message might never arrive leaving us stuck with duff
        // private keys clogging up our local storage.
        // So we need some kind of engineering compromise to balance all of
        // these factors.

        // Check how many keys we can store in the Account object.
        const maxOneTimeKeys = this.olmDevice.maxNumberOfOneTimeKeys();
        // Try to keep at most half that number on the server. This leaves the
        // rest of the slots free to hold keys that have been claimed from the
        // server but we haven't received a message for.
        // If we run out of slots when generating new keys then olm will
        // discard the oldest private keys first. This will eventually clean
        // out stale private keys that won't receive a message.
        const keyLimit = Math.floor(maxOneTimeKeys / 2);

        const uploadLoop = async (keyCount: number) => {
            while (keyLimit > keyCount || this.getNeedsNewFallback()) {
                // Ask olm to generate new one time keys, then upload them to synapse.
                if (keyLimit > keyCount) {
                    logger.info("generating oneTimeKeys");
                    const keysThisLoop = Math.min(keyLimit - keyCount, maxKeysPerCycle);
                    await this.olmDevice.generateOneTimeKeys(keysThisLoop);
                }

                if (this.getNeedsNewFallback()) {
                    const fallbackKeys = await this.olmDevice.getFallbackKey();
                    // if fallbackKeys is non-empty, we've already generated a
                    // fallback key, but it hasn't been published yet, so we
                    // can use that instead of generating a new one
                    if (!fallbackKeys.curve25519 ||
                        Object.keys(fallbackKeys.curve25519).length == 0) {
                        logger.info("generating fallback key");
                        if (this.fallbackCleanup) {
                            // cancel any pending fallback cleanup because generating
                            // a new fallback key will already drop the old fallback
                            // that would have been dropped, and we don't want to kill
                            // the current key
                            clearTimeout(this.fallbackCleanup);
                            delete this.fallbackCleanup;
                        }
                        await this.olmDevice.generateFallbackKey();
                    }
                }

                logger.info("calling uploadOneTimeKeys");
                const res = await this.uploadOneTimeKeys();
                if (res.one_time_key_counts && res.one_time_key_counts.signed_curve25519) {
                    // if the response contains a more up to date value use this
                    // for the next loop
                    keyCount = res.one_time_key_counts.signed_curve25519;
                } else {
                    throw new Error("response for uploading keys does not contain " +
                        "one_time_key_counts.signed_curve25519");
                }
            }
        };

        this.oneTimeKeyCheckInProgress = true;
        Promise.resolve().then(() => {
            if (this.oneTimeKeyCount !== undefined) {
                // We already have the current one_time_key count from a /sync response.
                // Use this value instead of asking the server for the current key count.
                return Promise.resolve(this.oneTimeKeyCount);
            }
            // ask the server how many keys we have
            return this.baseApis.uploadKeysRequest({}).then((res) => {
                return res.one_time_key_counts.signed_curve25519 || 0;
            });
        }).then((keyCount) => {
            // Start the uploadLoop with the current keyCount. The function checks if
            // we need to upload new keys or not.
            // If there are too many keys on the server then we don't need to
            // create any more keys.
            return uploadLoop(keyCount);
        }).catch((e) => {
            logger.error("Error uploading one-time keys", e.stack || e);
        }).finally(() => {
            // reset oneTimeKeyCount to prevent start uploading based on old data.
            // it will be set again on the next /sync-response
            this.oneTimeKeyCount = undefined;
            this.oneTimeKeyCheckInProgress = false;
        });
    }

    // returns a promise which resolves to the response
    private async uploadOneTimeKeys() {
        const promises = [];

        let fallbackJson: Record<string, IOneTimeKey>;
        if (this.getNeedsNewFallback()) {
            fallbackJson = {};
            const fallbackKeys = await this.olmDevice.getFallbackKey();
            for (const [keyId, key] of Object.entries(fallbackKeys.curve25519)) {
                const k = { key, fallback: true };
                fallbackJson["signed_curve25519:" + keyId] = k;
                promises.push(this.signObject(k));
            }
            this.setNeedsNewFallback(false);
        }

        const oneTimeKeys = await this.olmDevice.getOneTimeKeys();
        const oneTimeJson: Record<string, { key: string }> = {};

        for (const keyId in oneTimeKeys.curve25519) {
            if (oneTimeKeys.curve25519.hasOwnProperty(keyId)) {
                const k = {
                    key: oneTimeKeys.curve25519[keyId],
                };
                oneTimeJson["signed_curve25519:" + keyId] = k;
                promises.push(this.signObject(k));
            }
        }

        await Promise.all(promises);

        const requestBody: Record<string, any> = {
            "one_time_keys": oneTimeJson,
        };

        if (fallbackJson) {
            requestBody["org.matrix.msc2732.fallback_keys"] = fallbackJson;
            requestBody["fallback_keys"] = fallbackJson;
        }

        const res = await this.baseApis.uploadKeysRequest(requestBody);

        if (fallbackJson) {
            this.fallbackCleanup = setTimeout(() => {
                delete this.fallbackCleanup;
                this.olmDevice.forgetOldFallbackKey();
            }, 60*60*1000);
        }

        await this.olmDevice.markKeysAsPublished();
        return res;
    }

    /**
     * Download the keys for a list of users and stores the keys in the session
     * store.
     * @param {Array} userIds The users to fetch.
     * @param {boolean} forceDownload Always download the keys even if cached.
     *
     * @return {Promise} A promise which resolves to a map userId->deviceId->{@link
        * module:crypto/deviceinfo|DeviceInfo}.
     */
    public downloadKeys(userIds: string[], forceDownload?: boolean): Promise<DeviceInfoMap> {
        return this.deviceList.downloadKeys(userIds, forceDownload);
    }

    /**
     * Get the stored device keys for a user id
     *
     * @param {string} userId the user to list keys for.
     *
     * @return {module:crypto/deviceinfo[]|null} list of devices, or null if we haven't
     * managed to get a list of devices for this user yet.
     */
    public getStoredDevicesForUser(userId: string): Array<DeviceInfo> | null {
        return this.deviceList.getStoredDevicesForUser(userId);
    }

    /**
     * Get the stored keys for a single device
     *
     * @param {string} userId
     * @param {string} deviceId
     *
     * @return {module:crypto/deviceinfo?} device, or undefined
     * if we don't know about this device
     */
    public getStoredDevice(userId: string, deviceId: string): DeviceInfo | undefined {
        return this.deviceList.getStoredDevice(userId, deviceId);
    }

    /**
     * Save the device list, if necessary
     *
     * @param {number} delay Time in ms before which the save actually happens.
     *     By default, the save is delayed for a short period in order to batch
     *     multiple writes, but this behaviour can be disabled by passing 0.
     *
     * @return {Promise<boolean>} true if the data was saved, false if
     *     it was not (eg. because no changes were pending). The promise
     *     will only resolve once the data is saved, so may take some time
     *     to resolve.
     */
    public saveDeviceList(delay: number): Promise<boolean> {
        return this.deviceList.saveIfDirty(delay);
    }

    /**
     * Update the blocked/verified state of the given device
     *
     * @param {string} userId owner of the device
     * @param {string} deviceId unique identifier for the device or user's
     * cross-signing public key ID.
     *
     * @param {?boolean} verified whether to mark the device as verified. Null to
     *     leave unchanged.
     *
     * @param {?boolean} blocked whether to mark the device as blocked. Null to
     *      leave unchanged.
     *
     * @param {?boolean} known whether to mark that the user has been made aware of
     *      the existence of this device. Null to leave unchanged
     *
     * @return {Promise<module:crypto/deviceinfo>} updated DeviceInfo
     */
    public async setDeviceVerification(
        userId: string,
        deviceId: string,
        verified?: boolean,
        blocked?: boolean,
        known?: boolean,
    ): Promise<DeviceInfo | CrossSigningInfo> {
        // get rid of any `undefined`s here so we can just check
        // for null rather than null or undefined
        if (verified === undefined) verified = null;
        if (blocked === undefined) blocked = null;
        if (known === undefined) known = null;

        // Check if the 'device' is actually a cross signing key
        // The js-sdk's verification treats cross-signing keys as devices
        // and so uses this method to mark them verified.
        const xsk = this.deviceList.getStoredCrossSigningForUser(userId);
        if (xsk && xsk.getId() === deviceId) {
            if (blocked !== null || known !== null) {
                throw new Error("Cannot set blocked or known for a cross-signing key");
            }
            if (!verified) {
                throw new Error("Cannot set a cross-signing key as unverified");
            }

            if (!this.crossSigningInfo.getId() && userId === this.crossSigningInfo.userId) {
                this.storeTrustedSelfKeys(xsk.keys);
                // This will cause our own user trust to change, so emit the event
                this.emit(CryptoEvent.UserTrustStatusChanged, this.userId, this.checkUserTrust(userId));
            }

            // Now sign the master key with our user signing key (unless it's ourself)
            if (userId !== this.userId) {
                logger.info(
                    "Master key " + xsk.getId() + " for " + userId +
                    " marked verified. Signing...",
                );
                const device = await this.crossSigningInfo.signUser(xsk);
                if (device) {
                    const upload = async ({ shouldEmit = false }) => {
                        logger.info("Uploading signature for " + userId + "...");
                        const response = await this.baseApis.uploadKeySignatures({
                            [userId]: {
                                [deviceId]: device,
                            },
                        });
                        const { failures } = response || {};
                        if (Object.keys(failures || []).length > 0) {
                            if (shouldEmit) {
                                this.baseApis.emit(
                                    CryptoEvent.KeySignatureUploadFailure,
                                    failures,
                                    "setDeviceVerification",
                                    upload,
                                );
                            }
                            /* Throwing here causes the process to be cancelled and the other
                            * user to be notified */
                            throw new KeySignatureUploadError(
                                "Key upload failed",
                                { failures },
                            );
                        }
                    };
                    await upload({ shouldEmit: true });

                    // This will emit events when it comes back down the sync
                    // (we could do local echo to speed things up)
                }
                return device as any; // TODO types
            } else {
                return xsk;
            }
        }

        const devices = this.deviceList.getRawStoredDevicesForUser(userId);
        if (!devices || !devices[deviceId]) {
            throw new Error("Unknown device " + userId + ":" + deviceId);
        }

        const dev = devices[deviceId];
        let verificationStatus = dev.verified;

        if (verified) {
            verificationStatus = DeviceVerification.VERIFIED;
        } else if (verified !== null && verificationStatus == DeviceVerification.VERIFIED) {
            verificationStatus = DeviceVerification.UNVERIFIED;
        }

        if (blocked) {
            verificationStatus = DeviceVerification.BLOCKED;
        } else if (blocked !== null && verificationStatus == DeviceVerification.BLOCKED) {
            verificationStatus = DeviceVerification.UNVERIFIED;
        }

        let knownStatus = dev.known;
        if (known !== null) {
            knownStatus = known;
        }

        if (dev.verified !== verificationStatus || dev.known !== knownStatus) {
            dev.verified = verificationStatus;
            dev.known = knownStatus;
            this.deviceList.storeDevicesForUser(userId, devices);
            this.deviceList.saveIfDirty();
        }

        // do cross-signing
        if (verified && userId === this.userId) {
            logger.info("Own device " + deviceId + " marked verified: signing");

            // Signing only needed if other device not already signed
            let device: ISignedKey;
            const deviceTrust = this.checkDeviceTrust(userId, deviceId);
            if (deviceTrust.isCrossSigningVerified()) {
                logger.log(`Own device ${deviceId} already cross-signing verified`);
            } else {
                device = await this.crossSigningInfo.signDevice(
                    userId, DeviceInfo.fromStorage(dev, deviceId),
                );
            }

            if (device) {
                const upload = async ({ shouldEmit = false }) => {
                    logger.info("Uploading signature for " + deviceId);
                    const response = await this.baseApis.uploadKeySignatures({
                        [userId]: {
                            [deviceId]: device,
                        },
                    });
                    const { failures } = response || {};
                    if (Object.keys(failures || []).length > 0) {
                        if (shouldEmit) {
                            this.baseApis.emit(
                                CryptoEvent.KeySignatureUploadFailure,
                                failures,
                                "setDeviceVerification",
                                upload, // continuation
                            );
                        }
                        throw new KeySignatureUploadError("Key upload failed", { failures });
                    }
                };
                await upload({ shouldEmit: true });
                // XXX: we'll need to wait for the device list to be updated
            }
        }

        const deviceObj = DeviceInfo.fromStorage(dev, deviceId);
        this.emit(CryptoEvent.DeviceVerificationChanged, userId, deviceId, deviceObj);
        return deviceObj;
    }

    public findVerificationRequestDMInProgress(roomId: string): VerificationRequest {
        return this.inRoomVerificationRequests.findRequestInProgress(roomId);
    }

    public getVerificationRequestsToDeviceInProgress(userId: string): VerificationRequest[] {
        return this.toDeviceVerificationRequests.getRequestsInProgress(userId);
    }

    public requestVerificationDM(userId: string, roomId: string): Promise<VerificationRequest> {
        const existingRequest = this.inRoomVerificationRequests.findRequestInProgress(roomId);
        if (existingRequest) {
            return Promise.resolve(existingRequest);
        }
        const channel = new InRoomChannel(this.baseApis, roomId, userId);
        return this.requestVerificationWithChannel(userId, channel, this.inRoomVerificationRequests);
    }

    public requestVerification(userId: string, devices: string[]): Promise<VerificationRequest> {
        if (!devices) {
            devices = Object.keys(this.deviceList.getRawStoredDevicesForUser(userId));
        }
        const existingRequest = this.toDeviceVerificationRequests.findRequestInProgress(userId, devices);
        if (existingRequest) {
            return Promise.resolve(existingRequest);
        }
        const channel = new ToDeviceChannel(this.baseApis, userId, devices, ToDeviceChannel.makeTransactionId());
        return this.requestVerificationWithChannel(userId, channel, this.toDeviceVerificationRequests);
    }

    private async requestVerificationWithChannel(
        userId: string,
        channel: IVerificationChannel,
        requestsMap: IRequestsMap,
    ): Promise<VerificationRequest> {
        let request = new VerificationRequest(channel, this.verificationMethods, this.baseApis);
        // if transaction id is already known, add request
        if (channel.transactionId) {
            requestsMap.setRequestByChannel(channel, request);
        }
        await request.sendRequest();
        // don't replace the request created by a racing remote echo
        const racingRequest = requestsMap.getRequestByChannel(channel);
        if (racingRequest) {
            request = racingRequest;
        } else {
            logger.log(`Crypto: adding new request to ` +
                `requestsByTxnId with id ${channel.transactionId} ${channel.roomId}`);
            requestsMap.setRequestByChannel(channel, request);
        }
        return request;
    }

    public beginKeyVerification(
        method: string,
        userId: string,
        deviceId: string,
        transactionId: string = null,
    ): any { // TODO types
        let request;
        if (transactionId) {
            request = this.toDeviceVerificationRequests.getRequestBySenderAndTxnId(userId, transactionId);
            if (!request) {
                throw new Error(
                    `No request found for user ${userId} with ` +
                    `transactionId ${transactionId}`);
            }
        } else {
            transactionId = ToDeviceChannel.makeTransactionId();
            const channel = new ToDeviceChannel(this.baseApis, userId, [deviceId], transactionId, deviceId);
            request = new VerificationRequest(channel, this.verificationMethods, this.baseApis);
            this.toDeviceVerificationRequests.setRequestBySenderAndTxnId(userId, transactionId, request);
        }
        return request.beginKeyVerification(method, { userId, deviceId });
    }

    public async legacyDeviceVerification(
        userId: string,
        deviceId: string,
        method: VerificationMethod,
    ): Promise<VerificationRequest> {
        const transactionId = ToDeviceChannel.makeTransactionId();
        const channel = new ToDeviceChannel(this.baseApis, userId, [deviceId], transactionId, deviceId);
        const request = new VerificationRequest(channel, this.verificationMethods, this.baseApis);
        this.toDeviceVerificationRequests.setRequestBySenderAndTxnId(userId, transactionId, request);
        const verifier = request.beginKeyVerification(method, { userId, deviceId });
        // either reject by an error from verify() while sending .start
        // or resolve when the request receives the
        // local (fake remote) echo for sending the .start event
        await Promise.race([
            verifier.verify(),
            request.waitFor(r => r.started),
        ]);
        return request;
    }

    /**
     * Get information on the active olm sessions with a user
     * <p>
     * Returns a map from device id to an object with keys 'deviceIdKey' (the
     * device's curve25519 identity key) and 'sessions' (an array of objects in the
     * same format as that returned by
     * {@link module:crypto/OlmDevice#getSessionInfoForDevice}).
     * <p>
     * This method is provided for debugging purposes.
     *
     * @param {string} userId id of user to inspect
     *
     * @return {Promise<Object.<string, {deviceIdKey: string, sessions: object[]}>>}
     */
    public async getOlmSessionsForUser(userId: string): Promise<Record<string, IUserOlmSession>> {
        const devices = this.getStoredDevicesForUser(userId) || [];
        const result = {};
        for (let j = 0; j < devices.length; ++j) {
            const device = devices[j];
            const deviceKey = device.getIdentityKey();
            const sessions = await this.olmDevice.getSessionInfoForDevice(deviceKey);

            result[device.deviceId] = {
                deviceIdKey: deviceKey,
                sessions: sessions,
            };
        }
        return result;
    }

    /**
     * Get the device which sent an event
     *
     * @param {module:models/event.MatrixEvent} event event to be checked
     *
     * @return {module:crypto/deviceinfo?}
     */
    public getEventSenderDeviceInfo(event: MatrixEvent): DeviceInfo | null {
        const senderKey = event.getSenderKey();
        const algorithm = event.getWireContent().algorithm;

        if (!senderKey || !algorithm) {
            return null;
        }

        const forwardingChain = event.getForwardingCurve25519KeyChain();
        if (forwardingChain.length > 0) {
            // we got the key this event from somewhere else
            // TODO: check if we can trust the forwarders.
            return null;
        }

        if (event.isKeySourceUntrusted()) {
            // we got the key for this event from a source that we consider untrusted
            return null;
        }

        // senderKey is the Curve25519 identity key of the device which the event
        // was sent from. In the case of Megolm, it's actually the Curve25519
        // identity key of the device which set up the Megolm session.

        const device = this.deviceList.getDeviceByIdentityKey(
            algorithm, senderKey,
        );

        if (device === null) {
            // we haven't downloaded the details of this device yet.
            return null;
        }

        // so far so good, but now we need to check that the sender of this event
        // hadn't advertised someone else's Curve25519 key as their own. We do that
        // by checking the Ed25519 claimed by the event (or, in the case of megolm,
        // the event which set up the megolm session), to check that it matches the
        // fingerprint of the purported sending device.
        //
        // (see https://github.com/vector-im/vector-web/issues/2215)

        const claimedKey = event.getClaimedEd25519Key();
        if (!claimedKey) {
            logger.warn("Event " + event.getId() + " claims no ed25519 key: " +
                "cannot verify sending device");
            return null;
        }

        if (claimedKey !== device.getFingerprint()) {
            logger.warn(
                "Event " + event.getId() + " claims ed25519 key " + claimedKey +
                " but sender device has key " + device.getFingerprint());
            return null;
        }

        return device;
    }

    /**
     * Get information about the encryption of an event
     *
     * @param {module:models/event.MatrixEvent} event event to be checked
     *
     * @return {object} An object with the fields:
     *    - encrypted: whether the event is encrypted (if not encrypted, some of the
     *      other properties may not be set)
     *    - senderKey: the sender's key
     *    - algorithm: the algorithm used to encrypt the event
     *    - authenticated: whether we can be sure that the owner of the senderKey
     *      sent the event
     *    - sender: the sender's device information, if available
     *    - mismatchedSender: if the event's ed25519 and curve25519 keys don't match
     *      (only meaningful if `sender` is set)
     */
    public getEventEncryptionInfo(event: MatrixEvent): IEncryptedEventInfo {
        const ret: Partial<IEncryptedEventInfo> = {};

        ret.senderKey = event.getSenderKey();
        ret.algorithm = event.getWireContent().algorithm;

        if (!ret.senderKey || !ret.algorithm) {
            ret.encrypted = false;
            return ret as IEncryptedEventInfo;
        }
        ret.encrypted = true;

        const forwardingChain = event.getForwardingCurve25519KeyChain();
        if (forwardingChain.length > 0 || event.isKeySourceUntrusted()) {
            // we got the key this event from somewhere else
            // TODO: check if we can trust the forwarders.
            ret.authenticated = false;
        } else {
            ret.authenticated = true;
        }

        // senderKey is the Curve25519 identity key of the device which the event
        // was sent from. In the case of Megolm, it's actually the Curve25519
        // identity key of the device which set up the Megolm session.

        ret.sender = this.deviceList.getDeviceByIdentityKey(ret.algorithm, ret.senderKey);

        // so far so good, but now we need to check that the sender of this event
        // hadn't advertised someone else's Curve25519 key as their own. We do that
        // by checking the Ed25519 claimed by the event (or, in the case of megolm,
        // the event which set up the megolm session), to check that it matches the
        // fingerprint of the purported sending device.
        //
        // (see https://github.com/vector-im/vector-web/issues/2215)

        const claimedKey = event.getClaimedEd25519Key();
        if (!claimedKey) {
            logger.warn("Event " + event.getId() + " claims no ed25519 key: " +
                "cannot verify sending device");
            ret.mismatchedSender = true;
        }

        if (ret.sender && claimedKey !== ret.sender.getFingerprint()) {
            logger.warn(
                "Event " + event.getId() + " claims ed25519 key " + claimedKey +
                "but sender device has key " + ret.sender.getFingerprint());
            ret.mismatchedSender = true;
        }

        return ret as IEncryptedEventInfo;
    }

    /**
     * Forces the current outbound group session to be discarded such
     * that another one will be created next time an event is sent.
     *
     * @param {string} roomId The ID of the room to discard the session for
     *
     * This should not normally be necessary.
     */
    public forceDiscardSession(roomId: string): void {
        const alg = this.roomEncryptors[roomId];
        if (alg === undefined) throw new Error("Room not encrypted");
        if (alg.forceDiscardSession === undefined) {
            throw new Error("Room encryption algorithm doesn't support session discarding");
        }
        alg.forceDiscardSession();
    }

    /**
     * Configure a room to use encryption (ie, save a flag in the cryptoStore).
     *
     * @param {string} roomId The room ID to enable encryption in.
     *
     * @param {object} config The encryption config for the room.
     *
     * @param {boolean=} inhibitDeviceQuery true to suppress device list query for
     *   users in the room (for now). In case lazy loading is enabled,
     *   the device query is always inhibited as the members are not tracked.
     */
    public async setRoomEncryption(
        roomId: string,
        config: IRoomEncryption,
        inhibitDeviceQuery?: boolean,
    ): Promise<void> {
        // ignore crypto events with no algorithm defined
        // This will happen if a crypto event is redacted before we fetch the room state
        // It would otherwise just throw later as an unknown algorithm would, but we may
        // as well catch this here
        if (!config.algorithm) {
            logger.log("Ignoring setRoomEncryption with no algorithm");
            return;
        }

        // if state is being replayed from storage, we might already have a configuration
        // for this room as they are persisted as well.
        // We just need to make sure the algorithm is initialized in this case.
        // However, if the new config is different,
        // we should bail out as room encryption can't be changed once set.
        const existingConfig = this.roomList.getRoomEncryption(roomId);
        if (existingConfig) {
            if (JSON.stringify(existingConfig) != JSON.stringify(config)) {
                logger.error("Ignoring m.room.encryption event which requests " +
                    "a change of config in " + roomId);
                return;
            }
        }
        // if we already have encryption in this room, we should ignore this event,
        // as it would reset the encryption algorithm.
        // This is at least expected to be called twice, as sync calls onCryptoEvent
        // for both the timeline and state sections in the /sync response,
        // the encryption event would appear in both.
        // If it's called more than twice though,
        // it signals a bug on client or server.
        const existingAlg = this.roomEncryptors[roomId];
        if (existingAlg) {
            return;
        }

        // _roomList.getRoomEncryption will not race with _roomList.setRoomEncryption
        // because it first stores in memory. We should await the promise only
        // after all the in-memory state (roomEncryptors and _roomList) has been updated
        // to avoid races when calling this method multiple times. Hence keep a hold of the promise.
        let storeConfigPromise = null;
        if (!existingConfig) {
            storeConfigPromise = this.roomList.setRoomEncryption(roomId, config);
        }

        const AlgClass = algorithms.ENCRYPTION_CLASSES[config.algorithm];
        if (!AlgClass) {
            throw new Error("Unable to encrypt with " + config.algorithm);
        }

        const alg = new AlgClass({
            userId: this.userId,
            deviceId: this.deviceId,
            crypto: this,
            olmDevice: this.olmDevice,
            baseApis: this.baseApis,
            roomId,
            config,
        });
        this.roomEncryptors[roomId] = alg;

        if (storeConfigPromise) {
            await storeConfigPromise;
        }

        if (!this.lazyLoadMembers) {
            logger.log("Enabling encryption in " + roomId + "; " +
                "starting to track device lists for all users therein");

            await this.trackRoomDevices(roomId);
            // TODO: this flag is only not used from MatrixClient::setRoomEncryption
            // which is never used (inside Element at least)
            // but didn't want to remove it as it technically would
            // be a breaking change.
            if (!inhibitDeviceQuery) {
                this.deviceList.refreshOutdatedDeviceLists();
            }
        } else {
            logger.log("Enabling encryption in " + roomId);
        }
    }

    /**
     * Make sure we are tracking the device lists for all users in this room.
     *
     * @param {string} roomId The room ID to start tracking devices in.
     * @returns {Promise} when all devices for the room have been fetched and marked to track
     */
    public trackRoomDevices(roomId: string): Promise<void> {
        const trackMembers = async () => {
            // not an encrypted room
            if (!this.roomEncryptors[roomId]) {
                return;
            }
            const room = this.clientStore.getRoom(roomId);
            if (!room) {
                throw new Error(`Unable to start tracking devices in unknown room ${roomId}`);
            }
            logger.log(`Starting to track devices for room ${roomId} ...`);
            const members = await room.getEncryptionTargetMembers();
            members.forEach((m) => {
                this.deviceList.startTrackingDeviceList(m.userId);
            });
        };

        let promise = this.roomDeviceTrackingState[roomId];
        if (!promise) {
            promise = trackMembers();
            this.roomDeviceTrackingState[roomId] = promise.catch(err => {
                this.roomDeviceTrackingState[roomId] = null;
                throw err;
            });
        }
        return promise;
    }

    /**
     * Try to make sure we have established olm sessions for all known devices for
     * the given users.
     *
     * @param {string[]} users list of user ids
     * @param {boolean} force If true, force a new Olm session to be created. Default false.
     *
     * @return {Promise} resolves once the sessions are complete, to
     *    an Object mapping from userId to deviceId to
     *    {@link module:crypto~OlmSessionResult}
     */
    public ensureOlmSessionsForUsers(
        users: string[],
        force?: boolean,
    ): Promise<Record<string, Record<string, olmlib.IOlmSessionResult>>> {
        const devicesByUser: Record<string, DeviceInfo[]> = {};

        for (let i = 0; i < users.length; ++i) {
            const userId = users[i];
            devicesByUser[userId] = [];

            const devices = this.getStoredDevicesForUser(userId) || [];
            for (let j = 0; j < devices.length; ++j) {
                const deviceInfo = devices[j];

                const key = deviceInfo.getIdentityKey();
                if (key == this.olmDevice.deviceCurve25519Key) {
                    // don't bother setting up session to ourself
                    continue;
                }
                if (deviceInfo.verified == DeviceVerification.BLOCKED) {
                    // don't bother setting up sessions with blocked users
                    continue;
                }

                devicesByUser[userId].push(deviceInfo);
            }
        }

        return olmlib.ensureOlmSessionsForDevices(this.olmDevice, this.baseApis, devicesByUser, force);
    }

    /**
     * Get a list containing all of the room keys
     *
     * @return {module:crypto/OlmDevice.MegolmSessionData[]} a list of session export objects
     */
    public async exportRoomKeys(): Promise<IMegolmSessionData[]> {
        const exportedSessions: IMegolmSessionData[] = [];
        await this.cryptoStore.doTxn(
            'readonly', [IndexedDBCryptoStore.STORE_INBOUND_GROUP_SESSIONS], (txn) => {
                this.cryptoStore.getAllEndToEndInboundGroupSessions(txn, (s) => {
                    if (s === null) return;

                    const sess = this.olmDevice.exportInboundGroupSession(
                        s.senderKey, s.sessionId, s.sessionData,
                    );
                    delete sess.first_known_index;
                    sess.algorithm = olmlib.MEGOLM_ALGORITHM;
                    exportedSessions.push(sess);
                });
            },
        );

        return exportedSessions;
    }

    /**
     * Import a list of room keys previously exported by exportRoomKeys
     *
     * @param {Object[]} keys a list of session export objects
     * @param {Object} opts
     * @param {Function} opts.progressCallback called with an object which has a stage param
     * @return {Promise} a promise which resolves once the keys have been imported
     */
    public importRoomKeys(keys: IMegolmSessionData[], opts: IImportRoomKeysOpts = {}): Promise<void> {
        let successes = 0;
        let failures = 0;
        const total = keys.length;

        function updateProgress() {
            opts.progressCallback({
                stage: "load_keys",
                successes,
                failures,
                total,
            });
        }

        return Promise.all(keys.map((key) => {
            if (!key.room_id || !key.algorithm) {
                logger.warn("ignoring room key entry with missing fields", key);
                failures++;
                if (opts.progressCallback) { updateProgress(); }
                return null;
            }

            const alg = this.getRoomDecryptor(key.room_id, key.algorithm);
            return alg.importRoomKey(key, opts).finally(() => {
                successes++;
                if (opts.progressCallback) { updateProgress(); }
            });
        })).then();
    }

    /**
     * Counts the number of end to end session keys that are waiting to be backed up
     * @returns {Promise<number>} Resolves to the number of sessions requiring backup
     */
    public countSessionsNeedingBackup(): Promise<number> {
        return this.backupManager.countSessionsNeedingBackup();
    }

    /**
     * Perform any background tasks that can be done before a message is ready to
     * send, in order to speed up sending of the message.
     *
     * @param {module:models/room} room the room the event is in
     */
    public prepareToEncrypt(room: Room): void {
        const alg = this.roomEncryptors[room.roomId];
        if (alg) {
            alg.prepareToEncrypt(room);
        }
    }

    /**
     * Encrypt an event according to the configuration of the room.
     *
     * @param {module:models/event.MatrixEvent} event  event to be sent
     *
     * @param {module:models/room} room destination room.
     *
     * @return {Promise?} Promise which resolves when the event has been
     *     encrypted, or null if nothing was needed
     */
    public async encryptEvent(event: MatrixEvent, room: Room): Promise<void> {
        if (!room) {
            throw new Error("Cannot send encrypted messages in unknown rooms");
        }

        const roomId = event.getRoomId();

        const alg = this.roomEncryptors[roomId];
        if (!alg) {
            // MatrixClient has already checked that this room should be encrypted,
            // so this is an unexpected situation.
            throw new Error(
                "Room was previously configured to use encryption, but is " +
                "no longer. Perhaps the homeserver is hiding the " +
                "configuration event.",
            );
        }

        if (!this.roomDeviceTrackingState[roomId]) {
            this.trackRoomDevices(roomId);
        }
        // wait for all the room devices to be loaded
        await this.roomDeviceTrackingState[roomId];

        let content = event.getContent();
        // If event has an m.relates_to then we need
        // to put this on the wrapping event instead
        const mRelatesTo = content['m.relates_to'];
        if (mRelatesTo) {
            // Clone content here so we don't remove `m.relates_to` from the local-echo
            content = Object.assign({}, content);
            delete content['m.relates_to'];
        }

        // Treat element's performance metrics the same as `m.relates_to` (when present)
        const elementPerfMetrics = content['io.element.performance_metrics'];
        if (elementPerfMetrics) {
            content = Object.assign({}, content);
            delete content['io.element.performance_metrics'];
        }

        const encryptedContent = await alg.encryptMessage(room, event.getType(), content);

        if (mRelatesTo) {
            encryptedContent['m.relates_to'] = mRelatesTo;
        }
        if (elementPerfMetrics) {
            encryptedContent['io.element.performance_metrics'] = elementPerfMetrics;
        }

        event.makeEncrypted(
            "m.room.encrypted",
            encryptedContent,
            this.olmDevice.deviceCurve25519Key,
            this.olmDevice.deviceEd25519Key,
        );
    }

    /**
     * Decrypt a received event
     *
     * @param {MatrixEvent} event
     *
     * @return {Promise<module:crypto~EventDecryptionResult>} resolves once we have
     *  finished decrypting. Rejects with an `algorithms.DecryptionError` if there
     *  is a problem decrypting the event.
     */
    public async decryptEvent(event: MatrixEvent): Promise<IEventDecryptionResult> {
        if (event.isRedacted()) {
            const redactionEvent = new MatrixEvent(event.getUnsigned().redacted_because);
            const decryptedEvent = await this.decryptEvent(redactionEvent);

            return {
                clearEvent: {
                    room_id: event.getRoomId(),
                    type: "m.room.message",
                    content: {},
                    unsigned: {
                        redacted_because: decryptedEvent.clearEvent as IEvent,
                    },
                },
            };
        } else {
            const content = event.getWireContent();
            const alg = this.getRoomDecryptor(event.getRoomId(), content.algorithm);
            return alg.decryptEvent(event);
        }
    }

    /**
     * Handle the notification from /sync or /keys/changes that device lists have
     * been changed.
     *
     * @param {Object} syncData Object containing sync tokens associated with this sync
     * @param {Object} syncDeviceLists device_lists field from /sync, or response from
     * /keys/changes
     */
    public async handleDeviceListChanges(syncData: ISyncStateData, syncDeviceLists: ISyncDeviceLists): Promise<void> {
        // Initial syncs don't have device change lists. We'll either get the complete list
        // of changes for the interval or will have invalidated everything in willProcessSync
        if (!syncData.oldSyncToken) return;

        // Here, we're relying on the fact that we only ever save the sync data after
        // sucessfully saving the device list data, so we're guaranteed that the device
        // list store is at least as fresh as the sync token from the sync store, ie.
        // any device changes received in sync tokens prior to the 'next' token here
        // have been processed and are reflected in the current device list.
        // If we didn't make this assumption, we'd have to use the /keys/changes API
        // to get key changes between the sync token in the device list and the 'old'
        // sync token used here to make sure we didn't miss any.
        await this.evalDeviceListChanges(syncDeviceLists);
    }

    /**
     * Send a request for some room keys, if we have not already done so
     *
     * @param {module:crypto~RoomKeyRequestBody} requestBody
     * @param {Array<{userId: string, deviceId: string}>} recipients
     * @param {boolean} resend whether to resend the key request if there is
     *    already one
     *
     * @return {Promise} a promise that resolves when the key request is queued
     */
    public requestRoomKey(
        requestBody: IRoomKeyRequestBody,
        recipients: IRoomKeyRequestRecipient[],
        resend = false,
    ): Promise<void> {
        return this.outgoingRoomKeyRequestManager.queueRoomKeyRequest(
            requestBody, recipients, resend,
        ).then(() => {
            if (this.sendKeyRequestsImmediately) {
                this.outgoingRoomKeyRequestManager.sendQueuedRequests();
            }
        }).catch((e) => {
            // this normally means we couldn't talk to the store
            logger.error(
                'Error requesting key for event', e,
            );
        });
    }

    /**
     * Cancel any earlier room key request
     *
     * @param {module:crypto~RoomKeyRequestBody} requestBody
     *    parameters to match for cancellation
     */
    public cancelRoomKeyRequest(requestBody: IRoomKeyRequestBody): void {
        this.outgoingRoomKeyRequestManager.cancelRoomKeyRequest(requestBody)
            .catch((e) => {
                logger.warn("Error clearing pending room key requests", e);
            });
    }

    /**
     * Re-send any outgoing key requests, eg after verification
     * @returns {Promise}
     */
    public async cancelAndResendAllOutgoingKeyRequests(): Promise<void> {
        await this.outgoingRoomKeyRequestManager.cancelAndResendAllOutgoingRequests();
    }

    /**
     * handle an m.room.encryption event
     *
     * @param {module:models/event.MatrixEvent} event encryption event
     */
    public async onCryptoEvent(event: MatrixEvent): Promise<void> {
        const roomId = event.getRoomId();
        const content = event.getContent<IRoomEncryption>();

        try {
            // inhibit the device list refresh for now - it will happen once we've
            // finished processing the sync, in onSyncCompleted.
            await this.setRoomEncryption(roomId, content, true);
        } catch (e) {
            logger.error("Error configuring encryption in room " + roomId +
                ":", e);
        }
    }

    /**
     * Called before the result of a sync is processed
     *
     * @param {Object} syncData  the data from the 'MatrixClient.sync' event
     */
    public async onSyncWillProcess(syncData: ISyncStateData): Promise<void> {
        if (!syncData.oldSyncToken) {
            // If there is no old sync token, we start all our tracking from
            // scratch, so mark everything as untracked. onCryptoEvent will
            // be called for all e2e rooms during the processing of the sync,
            // at which point we'll start tracking all the users of that room.
            logger.log("Initial sync performed - resetting device tracking state");
            this.deviceList.stopTrackingAllDeviceLists();
            // we always track our own device list (for key backups etc)
            this.deviceList.startTrackingDeviceList(this.userId);
            this.roomDeviceTrackingState = {};
        }

        this.sendKeyRequestsImmediately = false;
    }

    /**
     * handle the completion of a /sync
     *
     * This is called after the processing of each successful /sync response.
     * It is an opportunity to do a batch process on the information received.
     *
     * @param {Object} syncData  the data from the 'MatrixClient.sync' event
     */
    public async onSyncCompleted(syncData: ISyncStateData): Promise<void> {
        this.deviceList.setSyncToken(syncData.nextSyncToken);
        this.deviceList.saveIfDirty();

        // we always track our own device list (for key backups etc)
        this.deviceList.startTrackingDeviceList(this.userId);

        this.deviceList.refreshOutdatedDeviceLists();

        // we don't start uploading one-time keys until we've caught up with
        // to-device messages, to help us avoid throwing away one-time-keys that we
        // are about to receive messages for
        // (https://github.com/vector-im/element-web/issues/2782).
        if (!syncData.catchingUp) {
            this.maybeUploadOneTimeKeys();
            this.processReceivedRoomKeyRequests();

            // likewise don't start requesting keys until we've caught up
            // on to_device messages, otherwise we'll request keys that we're
            // just about to get.
            this.outgoingRoomKeyRequestManager.sendQueuedRequests();

            // Sync has finished so send key requests straight away.
            this.sendKeyRequestsImmediately = true;
        }
    }

    /**
     * Trigger the appropriate invalidations and removes for a given
     * device list
     *
     * @param {Object} deviceLists device_lists field from /sync, or response from
     * /keys/changes
     */
    private async evalDeviceListChanges(deviceLists: ISyncDeviceLists): Promise<void> {
        if (deviceLists.changed && Array.isArray(deviceLists.changed)) {
            deviceLists.changed.forEach((u) => {
                this.deviceList.invalidateUserDeviceList(u);
            });
        }

        if (deviceLists.left && Array.isArray(deviceLists.left) &&
            deviceLists.left.length) {
            // Check we really don't share any rooms with these users
            // any more: the server isn't required to give us the
            // exact correct set.
            const e2eUserIds = new Set(await this.getTrackedE2eUsers());

            deviceLists.left.forEach((u) => {
                if (!e2eUserIds.has(u)) {
                    this.deviceList.stopTrackingDeviceList(u);
                }
            });
        }
    }

    /**
     * Get a list of all the IDs of users we share an e2e room with
     * for which we are tracking devices already
     *
     * @returns {string[]} List of user IDs
     */
    private async getTrackedE2eUsers(): Promise<string[]> {
        const e2eUserIds = [];
        for (const room of this.getTrackedE2eRooms()) {
            const members = await room.getEncryptionTargetMembers();
            for (const member of members) {
                e2eUserIds.push(member.userId);
            }
        }
        return e2eUserIds;
    }

    /**
     * Get a list of the e2e-enabled rooms we are members of,
     * and for which we are already tracking the devices
     *
     * @returns {module:models.Room[]}
     */
    private getTrackedE2eRooms(): Room[] {
        return this.clientStore.getRooms().filter((room) => {
            // check for rooms with encryption enabled
            const alg = this.roomEncryptors[room.roomId];
            if (!alg) {
                return false;
            }
            if (!this.roomDeviceTrackingState[room.roomId]) {
                return false;
            }

            // ignore any rooms which we have left
            const myMembership = room.getMyMembership();
            return myMembership === "join" || myMembership === "invite";
        });
    }

<<<<<<< HEAD
    /**
     * Encrypts and sends a given object via Olm to-device message to a given
     * set of devices.  Factored out from encryptAndSendKeysToDevices in
     * megolm.ts.
     *
     * @param {object<userId, deviceInfo>} userDeviceMap
     *   mapping from userId to deviceInfo
     *
     * @param {object} payload fields to include in the encrypted payload
     *      *
     * @return {Promise<{contentMap, deviceInfoByDeviceId}>} Promise which
     *     resolves once the message has been encrypted and sent to the given
     *     userDeviceMap, and returns the { contentMap, deviceInfoByDeviceId }
     *     of the successfully sent messages.
     */
    public encryptAndSendToDevices(
        userDeviceMap: IOlmDevice<DeviceInfo>[],
        payload: object,
    ): Promise<{contentMap, deviceInfoByDeviceId}> {
        const contentMap = {};
        const deviceInfoByDeviceId = new Map<string, DeviceInfo>();

        const promises = [];
        for (let i = 0; i < userDeviceMap.length; i++) {
            const encryptedContent = {
                algorithm: olmlib.OLM_ALGORITHM,
                sender_key: this.olmDevice.deviceCurve25519Key,
                ciphertext: {},
            };
            const val = userDeviceMap[i];
            const userId = val.userId;
            const deviceInfo = val.deviceInfo;
            const deviceId = deviceInfo.deviceId;
            deviceInfoByDeviceId.set(deviceId, deviceInfo);

            if (!contentMap[userId]) {
                contentMap[userId] = {};
            }
            contentMap[userId][deviceId] = encryptedContent;

            const devicesByUser = {};
            devicesByUser[userId] = [deviceInfo];

            promises.push(
                olmlib.ensureOlmSessionsForDevices(
                    this.olmDevice,
                    this.baseApis,
                    devicesByUser,
                ).then(()=>
                    olmlib.encryptMessageForDevice(
                        encryptedContent.ciphertext,
                        this.userId,
                        this.deviceId,
                        this.olmDevice,
                        userId,
                        deviceInfo,
                        payload,
                    ),
                ),
            );
        }

        return Promise.all(promises).then(() => {
            // prune out any devices that encryptMessageForDevice could not encrypt for,
            // in which case it will have just not added anything to the ciphertext object.
            // There's no point sending messages to devices if we couldn't encrypt to them,
            // since that's effectively a blank message.
            for (const userId of Object.keys(contentMap)) {
                for (const deviceId of Object.keys(contentMap[userId])) {
                    if (Object.keys(contentMap[userId][deviceId].ciphertext).length === 0) {
                        logger.log(
                            "No ciphertext for device " +
                            userId + ":" + deviceId + ": pruning",
                        );
                        delete contentMap[userId][deviceId];
                    }
                }
                // No devices left for that user? Strip that too.
                if (Object.keys(contentMap[userId]).length === 0) {
                    logger.log("Pruned all devices for user " + userId);
                    delete contentMap[userId];
                }
            }

            // Is there anything left?
            if (Object.keys(contentMap).length === 0) {
                logger.log("No users left to send to: aborting");
                return;
            }

            return this.baseApis.sendToDevice("m.room.encrypted", contentMap).then(
                (response)=>({ contentMap, deviceInfoByDeviceId }),
            ).catch(error=>{
                logger.error("sendToDevice failed", error);
                throw error;
            });
        }).catch(error=>{
            logger.error("encryptAndSendToDevices promises failed", error);
            throw error;
        });
    }
=======
    private onMembership = (event: MatrixEvent, member: RoomMember, oldMembership?: string) => {
        try {
            this.onRoomMembership(event, member, oldMembership);
        } catch (e) {
            logger.error("Error handling membership change:", e);
        }
    };
>>>>>>> 706b4d60

    private onToDeviceEvent = (event: MatrixEvent): void => {
        try {
            logger.log(`received to_device ${event.getType()} from: ` +
                `${event.getSender()} id: ${event.getId()}`);

            if (event.getType() == "m.room_key"
                || event.getType() == "m.forwarded_room_key") {
                this.onRoomKeyEvent(event);
            } else if (event.getType() == "m.room_key_request") {
                this.onRoomKeyRequestEvent(event);
            } else if (event.getType() === "m.secret.request") {
                this.secretStorage.onRequestReceived(event);
            } else if (event.getType() === "m.secret.send") {
                this.secretStorage.onSecretReceived(event);
            } else if (event.getType() === "m.room_key.withheld"
                || event.getType() === "org.matrix.room_key.withheld") {
                this.onRoomKeyWithheldEvent(event);
            } else if (event.getContent().transaction_id) {
                this.onKeyVerificationMessage(event);
            } else if (event.getContent().msgtype === "m.bad.encrypted") {
                this.onToDeviceBadEncrypted(event);
            } else if (event.isBeingDecrypted() || event.shouldAttemptDecryption()) {
                if (!event.isBeingDecrypted()) {
                    event.attemptDecryption(this);
                }
                // once the event has been decrypted, try again
                event.once(MatrixEventEvent.Decrypted, (ev) => {
                    this.onToDeviceEvent(ev);
                });
            }
        } catch (e) {
            logger.error("Error handling toDeviceEvent:", e);
        }
    };

    /**
     * Handle a key event
     *
     * @private
     * @param {module:models/event.MatrixEvent} event key event
     */
    private onRoomKeyEvent(event: MatrixEvent): void {
        const content = event.getContent();

        if (!content.room_id || !content.algorithm) {
            logger.error("key event is missing fields");
            return;
        }

        if (!this.backupManager.checkedForBackup) {
            // don't bother awaiting on this - the important thing is that we retry if we
            // haven't managed to check before
            this.backupManager.checkAndStart();
        }

        const alg = this.getRoomDecryptor(content.room_id, content.algorithm);
        alg.onRoomKeyEvent(event);
    }

    /**
     * Handle a key withheld event
     *
     * @private
     * @param {module:models/event.MatrixEvent} event key withheld event
     */
    private onRoomKeyWithheldEvent(event: MatrixEvent): void {
        const content = event.getContent();

        if ((content.code !== "m.no_olm" && (!content.room_id || !content.session_id))
            || !content.algorithm || !content.sender_key) {
            logger.error("key withheld event is missing fields");
            return;
        }

        logger.info(
            `Got room key withheld event from ${event.getSender()} (${content.sender_key}) `
            + `for ${content.algorithm}/${content.room_id}/${content.session_id} `
            + `with reason ${content.code} (${content.reason})`,
        );

        const alg = this.getRoomDecryptor(content.room_id, content.algorithm);
        if (alg.onRoomKeyWithheldEvent) {
            alg.onRoomKeyWithheldEvent(event);
        }
        if (!content.room_id) {
            // retry decryption for all events sent by the sender_key.  This will
            // update the events to show a message indicating that the olm session was
            // wedged.
            const roomDecryptors = this.getRoomDecryptors(content.algorithm);
            for (const decryptor of roomDecryptors) {
                decryptor.retryDecryptionFromSender(content.sender_key);
            }
        }
    }

    /**
     * Handle a general key verification event.
     *
     * @private
     * @param {module:models/event.MatrixEvent} event verification start event
     */
    private onKeyVerificationMessage(event: MatrixEvent): void {
        if (!ToDeviceChannel.validateEvent(event, this.baseApis)) {
            return;
        }
        const createRequest = (event: MatrixEvent) => {
            if (!ToDeviceChannel.canCreateRequest(ToDeviceChannel.getEventType(event))) {
                return;
            }
            const content = event.getContent();
            const deviceId = content && content.from_device;
            if (!deviceId) {
                return;
            }
            const userId = event.getSender();
            const channel = new ToDeviceChannel(
                this.baseApis,
                userId,
                [deviceId],
            );
            return new VerificationRequest(
                channel, this.verificationMethods, this.baseApis);
        };
        this.handleVerificationEvent(event, this.toDeviceVerificationRequests, createRequest);
    }

    /**
     * Handle key verification requests sent as timeline events
     *
     * @private
     * @param {module:models/event.MatrixEvent} event the timeline event
     * @param {module:models/Room} room not used
     * @param {boolean} atStart not used
     * @param {boolean} removed not used
     * @param {boolean} { liveEvent } whether this is a live event
     */
    private onTimelineEvent = (
        event: MatrixEvent,
        room: Room,
        atStart: boolean,
        removed: boolean,
        { liveEvent = true } = {},
    ): void => {
        if (!InRoomChannel.validateEvent(event, this.baseApis)) {
            return;
        }
        const createRequest = (event: MatrixEvent) => {
            const channel = new InRoomChannel(
                this.baseApis,
                event.getRoomId(),
            );
            return new VerificationRequest(
                channel, this.verificationMethods, this.baseApis);
        };
        this.handleVerificationEvent(event, this.inRoomVerificationRequests, createRequest, liveEvent);
    };

    private async handleVerificationEvent(
        event: MatrixEvent,
        requestsMap: IRequestsMap,
        createRequest: (event: MatrixEvent) => VerificationRequest,
        isLiveEvent = true,
    ): Promise<void> {
        // Wait for event to get its final ID with pendingEventOrdering: "chronological", since DM channels depend on it.
        if (event.isSending() && event.status != EventStatus.SENT) {
            let eventIdListener;
            let statusListener;
            try {
                await new Promise((resolve, reject) => {
                    eventIdListener = resolve;
                    statusListener = () => {
                        if (event.status == EventStatus.CANCELLED) {
                            reject(new Error("Event status set to CANCELLED."));
                        }
                    };
                    event.once(MatrixEventEvent.LocalEventIdReplaced, eventIdListener);
                    event.on(MatrixEventEvent.Status, statusListener);
                });
            } catch (err) {
                logger.error("error while waiting for the verification event to be sent: " + err.message);
                return;
            } finally {
                event.removeListener(MatrixEventEvent.LocalEventIdReplaced, eventIdListener);
                event.removeListener(MatrixEventEvent.Status, statusListener);
            }
        }
        let request = requestsMap.getRequest(event);
        let isNewRequest = false;
        if (!request) {
            request = createRequest(event);
            // a request could not be made from this event, so ignore event
            if (!request) {
                logger.log(`Crypto: could not find VerificationRequest for ` +
                    `${event.getType()}, and could not create one, so ignoring.`);
                return;
            }
            isNewRequest = true;
            requestsMap.setRequest(event, request);
        }
        event.setVerificationRequest(request);
        try {
            await request.channel.handleEvent(event, request, isLiveEvent);
        } catch (err) {
            logger.error("error while handling verification event: " + err.message);
        }
        const shouldEmit = isNewRequest &&
            !request.initiatedByMe &&
            !request.invalid && // check it has enough events to pass the UNSENT stage
            !request.observeOnly;
        if (shouldEmit) {
            this.baseApis.emit(CryptoEvent.VerificationRequest, request);
        }
    }

    /**
     * Handle a toDevice event that couldn't be decrypted
     *
     * @private
     * @param {module:models/event.MatrixEvent} event undecryptable event
     */
    private async onToDeviceBadEncrypted(event: MatrixEvent): Promise<void> {
        const content = event.getWireContent();
        const sender = event.getSender();
        const algorithm = content.algorithm;
        const deviceKey = content.sender_key;

        // retry decryption for all events sent by the sender_key.  This will
        // update the events to show a message indicating that the olm session was
        // wedged.
        const retryDecryption = () => {
            const roomDecryptors = this.getRoomDecryptors(olmlib.MEGOLM_ALGORITHM);
            for (const decryptor of roomDecryptors) {
                decryptor.retryDecryptionFromSender(deviceKey);
            }
        };

        if (sender === undefined || deviceKey === undefined || deviceKey === undefined) {
            return;
        }

        // check when we last forced a new session with this device: if we've already done so
        // recently, don't do it again.
        this.lastNewSessionForced[sender] = this.lastNewSessionForced[sender] || {};
        const lastNewSessionForced = this.lastNewSessionForced[sender][deviceKey] || 0;
        if (lastNewSessionForced + MIN_FORCE_SESSION_INTERVAL_MS > Date.now()) {
            logger.debug(
                "New session already forced with device " + sender + ":" + deviceKey +
                " at " + lastNewSessionForced + ": not forcing another",
            );
            await this.olmDevice.recordSessionProblem(deviceKey, "wedged", true);
            retryDecryption();
            return;
        }

        // establish a new olm session with this device since we're failing to decrypt messages
        // on a current session.
        // Note that an undecryptable message from another device could easily be spoofed -
        // is there anything we can do to mitigate this?
        let device = this.deviceList.getDeviceByIdentityKey(algorithm, deviceKey);
        if (!device) {
            // if we don't know about the device, fetch the user's devices again
            // and retry before giving up
            await this.downloadKeys([sender], false);
            device = this.deviceList.getDeviceByIdentityKey(algorithm, deviceKey);
            if (!device) {
                logger.info(
                    "Couldn't find device for identity key " + deviceKey +
                    ": not re-establishing session",
                );
                await this.olmDevice.recordSessionProblem(deviceKey, "wedged", false);
                retryDecryption();
                return;
            }
        }
        const devicesByUser: Record<string, DeviceInfo[]> = {};
        devicesByUser[sender] = [device];
        await olmlib.ensureOlmSessionsForDevices(this.olmDevice, this.baseApis, devicesByUser, true);

        this.lastNewSessionForced[sender][deviceKey] = Date.now();

        // Now send a blank message on that session so the other side knows about it.
        // (The keyshare request is sent in the clear so that won't do)
        // We send this first such that, as long as the toDevice messages arrive in the
        // same order we sent them, the other end will get this first, set up the new session,
        // then get the keyshare request and send the key over this new session (because it
        // is the session it has most recently received a message on).
        const encryptedContent = {
            algorithm: olmlib.OLM_ALGORITHM,
            sender_key: this.olmDevice.deviceCurve25519Key,
            ciphertext: {},
        };
        await olmlib.encryptMessageForDevice(
            encryptedContent.ciphertext,
            this.userId,
            this.deviceId,
            this.olmDevice,
            sender,
            device,
            { type: "m.dummy" },
        );

        await this.olmDevice.recordSessionProblem(deviceKey, "wedged", true);
        retryDecryption();

        await this.baseApis.sendToDevice("m.room.encrypted", {
            [sender]: {
                [device.deviceId]: encryptedContent,
            },
        });

        // Most of the time this probably won't be necessary since we'll have queued up a key request when
        // we failed to decrypt the message and will be waiting a bit for the key to arrive before sending
        // it. This won't always be the case though so we need to re-send any that have already been sent
        // to avoid races.
        const requestsToResend =
            await this.outgoingRoomKeyRequestManager.getOutgoingSentRoomKeyRequest(sender, device.deviceId);
        for (const keyReq of requestsToResend) {
            this.requestRoomKey(keyReq.requestBody, keyReq.recipients, true);
        }
    }

    /**
     * Handle a change in the membership state of a member of a room
     *
     * @private
     * @param {module:models/event.MatrixEvent} event  event causing the change
     * @param {module:models/room-member} member  user whose membership changed
     * @param {string=} oldMembership  previous membership
     */
    private onRoomMembership(event: MatrixEvent, member: RoomMember, oldMembership?: string): void {
        // this event handler is registered on the *client* (as opposed to the room
        // member itself), which means it is only called on changes to the *live*
        // membership state (ie, it is not called when we back-paginate, nor when
        // we load the state in the initialsync).
        //
        // Further, it is automatically registered and called when new members
        // arrive in the room.

        const roomId = member.roomId;

        const alg = this.roomEncryptors[roomId];
        if (!alg) {
            // not encrypting in this room
            return;
        }
        // only mark users in this room as tracked if we already started tracking in this room
        // this way we don't start device queries after sync on behalf of this room which we won't use
        // the result of anyway, as we'll need to do a query again once all the members are fetched
        // by calling _trackRoomDevices
        if (this.roomDeviceTrackingState[roomId]) {
            if (member.membership == 'join') {
                logger.log('Join event for ' + member.userId + ' in ' + roomId);
                // make sure we are tracking the deviceList for this user
                this.deviceList.startTrackingDeviceList(member.userId);
            } else if (member.membership == 'invite' &&
                this.clientStore.getRoom(roomId).shouldEncryptForInvitedMembers()) {
                logger.log('Invite event for ' + member.userId + ' in ' + roomId);
                this.deviceList.startTrackingDeviceList(member.userId);
            }
        }

        alg.onRoomMembership(event, member, oldMembership);
    }

    /**
     * Called when we get an m.room_key_request event.
     *
     * @private
     * @param {module:models/event.MatrixEvent} event key request event
     */
    private onRoomKeyRequestEvent(event: MatrixEvent): void {
        const content = event.getContent();
        if (content.action === "request") {
            // Queue it up for now, because they tend to arrive before the room state
            // events at initial sync, and we want to see if we know anything about the
            // room before passing them on to the app.
            const req = new IncomingRoomKeyRequest(event);
            this.receivedRoomKeyRequests.push(req);
        } else if (content.action === "request_cancellation") {
            const req = new IncomingRoomKeyRequestCancellation(event);
            this.receivedRoomKeyRequestCancellations.push(req);
        }
    }

    /**
     * Process any m.room_key_request events which were queued up during the
     * current sync.
     *
     * @private
     */
    private async processReceivedRoomKeyRequests(): Promise<void> {
        if (this.processingRoomKeyRequests) {
            // we're still processing last time's requests; keep queuing new ones
            // up for now.
            return;
        }
        this.processingRoomKeyRequests = true;

        try {
            // we need to grab and clear the queues in the synchronous bit of this method,
            // so that we don't end up racing with the next /sync.
            const requests = this.receivedRoomKeyRequests;
            this.receivedRoomKeyRequests = [];
            const cancellations = this.receivedRoomKeyRequestCancellations;
            this.receivedRoomKeyRequestCancellations = [];

            // Process all of the requests, *then* all of the cancellations.
            //
            // This makes sure that if we get a request and its cancellation in the
            // same /sync result, then we process the request before the
            // cancellation (and end up with a cancelled request), rather than the
            // cancellation before the request (and end up with an outstanding
            // request which should have been cancelled.)
            await Promise.all(requests.map((req) =>
                this.processReceivedRoomKeyRequest(req)));
            await Promise.all(cancellations.map((cancellation) =>
                this.processReceivedRoomKeyRequestCancellation(cancellation)));
        } catch (e) {
            logger.error(`Error processing room key requsts: ${e}`);
        } finally {
            this.processingRoomKeyRequests = false;
        }
    }

    /**
     * Helper for processReceivedRoomKeyRequests
     *
     * @param {IncomingRoomKeyRequest} req
     */
    private async processReceivedRoomKeyRequest(req: IncomingRoomKeyRequest): Promise<void> {
        const userId = req.userId;
        const deviceId = req.deviceId;

        const body = req.requestBody;
        const roomId = body.room_id;
        const alg = body.algorithm;

        logger.log(`m.room_key_request from ${userId}:${deviceId}` +
            ` for ${roomId} / ${body.session_id} (id ${req.requestId})`);

        if (userId !== this.userId) {
            if (!this.roomEncryptors[roomId]) {
                logger.debug(`room key request for unencrypted room ${roomId}`);
                return;
            }
            const encryptor = this.roomEncryptors[roomId];
            const device = this.deviceList.getStoredDevice(userId, deviceId);
            if (!device) {
                logger.debug(`Ignoring keyshare for unknown device ${userId}:${deviceId}`);
                return;
            }

            try {
                await encryptor.reshareKeyWithDevice(body.sender_key, body.session_id, userId, device);
            } catch (e) {
                logger.warn(
                    "Failed to re-share keys for session " + body.session_id +
                    " with device " + userId + ":" + device.deviceId, e,
                );
            }
            return;
        }

        if (deviceId === this.deviceId) {
            // We'll always get these because we send room key requests to
            // '*' (ie. 'all devices') which includes the sending device,
            // so ignore requests from ourself because apart from it being
            // very silly, it won't work because an Olm session cannot send
            // messages to itself.
            // The log here is probably superfluous since we know this will
            // always happen, but let's log anyway for now just in case it
            // causes issues.
            logger.log("Ignoring room key request from ourselves");
            return;
        }

        // todo: should we queue up requests we don't yet have keys for,
        // in case they turn up later?

        // if we don't have a decryptor for this room/alg, we don't have
        // the keys for the requested events, and can drop the requests.
        if (!this.roomDecryptors[roomId]) {
            logger.log(`room key request for unencrypted room ${roomId}`);
            return;
        }

        const decryptor = this.roomDecryptors[roomId][alg];
        if (!decryptor) {
            logger.log(`room key request for unknown alg ${alg} in room ${roomId}`);
            return;
        }

        if (!await decryptor.hasKeysForKeyRequest(req)) {
            logger.log(
                `room key request for unknown session ${roomId} / ` +
                body.session_id,
            );
            return;
        }

        req.share = () => {
            decryptor.shareKeysWithDevice(req);
        };

        // if the device is verified already, share the keys
        if (this.checkDeviceTrust(userId, deviceId).isVerified()) {
            logger.log('device is already verified: sharing keys');
            req.share();
            return;
        }

        this.emit(CryptoEvent.RoomKeyRequest, req);
    }

    /**
     * Helper for processReceivedRoomKeyRequests
     *
     * @param {IncomingRoomKeyRequestCancellation} cancellation
     */
    private async processReceivedRoomKeyRequestCancellation(
        cancellation: IncomingRoomKeyRequestCancellation,
    ): Promise<void> {
        logger.log(
            `m.room_key_request cancellation for ${cancellation.userId}:` +
            `${cancellation.deviceId} (id ${cancellation.requestId})`,
        );

        // we should probably only notify the app of cancellations we told it
        // about, but we don't currently have a record of that, so we just pass
        // everything through.
        this.emit(CryptoEvent.RoomKeyRequestCancellation, cancellation);
    }

    /**
     * Get a decryptor for a given room and algorithm.
     *
     * If we already have a decryptor for the given room and algorithm, return
     * it. Otherwise try to instantiate it.
     *
     * @private
     *
     * @param {string?} roomId   room id for decryptor. If undefined, a temporary
     * decryptor is instantiated.
     *
     * @param {string} algorithm  crypto algorithm
     *
     * @return {module:crypto.algorithms.base.DecryptionAlgorithm}
     *
     * @raises {module:crypto.algorithms.DecryptionError} if the algorithm is
     * unknown
     */
    public getRoomDecryptor(roomId: string, algorithm: string): DecryptionAlgorithm {
        let decryptors: Record<string, DecryptionAlgorithm>;
        let alg: DecryptionAlgorithm;

        roomId = roomId || null;
        if (roomId) {
            decryptors = this.roomDecryptors[roomId];
            if (!decryptors) {
                this.roomDecryptors[roomId] = decryptors = {};
            }

            alg = decryptors[algorithm];
            if (alg) {
                return alg;
            }
        }

        const AlgClass = algorithms.DECRYPTION_CLASSES[algorithm];
        if (!AlgClass) {
            throw new algorithms.DecryptionError(
                'UNKNOWN_ENCRYPTION_ALGORITHM',
                'Unknown encryption algorithm "' + algorithm + '".',
            );
        }
        alg = new AlgClass({
            userId: this.userId,
            crypto: this,
            olmDevice: this.olmDevice,
            baseApis: this.baseApis,
            roomId: roomId,
        });

        if (decryptors) {
            decryptors[algorithm] = alg;
        }
        return alg;
    }

    /**
     * Get all the room decryptors for a given encryption algorithm.
     *
     * @param {string} algorithm The encryption algorithm
     *
     * @return {array} An array of room decryptors
     */
    private getRoomDecryptors(algorithm: string): DecryptionAlgorithm[] {
        const decryptors = [];
        for (const d of Object.values(this.roomDecryptors)) {
            if (algorithm in d) {
                decryptors.push(d[algorithm]);
            }
        }
        return decryptors;
    }

    /**
     * sign the given object with our ed25519 key
     *
     * @param {Object} obj  Object to which we will add a 'signatures' property
     */
    public async signObject(obj: object & ISignableObject): Promise<void> {
        const sigs = obj.signatures || {};
        const unsigned = obj.unsigned;

        delete obj.signatures;
        delete obj.unsigned;

        sigs[this.userId] = sigs[this.userId] || {};
        sigs[this.userId]["ed25519:" + this.deviceId] = await this.olmDevice.sign(anotherjson.stringify(obj));
        obj.signatures = sigs;
        if (unsigned !== undefined) obj.unsigned = unsigned;
    }
}

/**
 * Fix up the backup key, that may be in the wrong format due to a bug in a
 * migration step.  Some backup keys were stored as a comma-separated list of
 * integers, rather than a base64-encoded byte array.  If this function is
 * passed a string that looks like a list of integers rather than a base64
 * string, it will attempt to convert it to the right format.
 *
 * @param {string} key the key to check
 * @returns {null | string} If the key is in the wrong format, then the fixed
 * key will be returned. Otherwise null will be returned.
 *
 */
export function fixBackupKey(key: string): string | null {
    if (typeof key !== "string" || key.indexOf(",") < 0) {
        return null;
    }
    const fixedKey = Uint8Array.from(key.split(","), x => parseInt(x));
    return olmlib.encodeBase64(fixedKey);
}

/**
 * The parameters of a room key request. The details of the request may
 * vary with the crypto algorithm, but the management and storage layers for
 * outgoing requests expect it to have 'room_id' and 'session_id' properties.
 *
 * @typedef {Object} RoomKeyRequestBody
 */

/**
 * Represents a received m.room_key_request event
 *
 * @property {string} userId    user requesting the key
 * @property {string} deviceId  device requesting the key
 * @property {string} requestId unique id for the request
 * @property {module:crypto~RoomKeyRequestBody} requestBody
 * @property {function()} share  callback which, when called, will ask
 *    the relevant crypto algorithm implementation to share the keys for
 *    this request.
 */
export class IncomingRoomKeyRequest {
    public readonly userId: string;
    public readonly deviceId: string;
    public readonly requestId: string;
    public readonly requestBody: IRoomKeyRequestBody;
    public share: () => void;

    constructor(event: MatrixEvent) {
        const content = event.getContent();

        this.userId = event.getSender();
        this.deviceId = content.requesting_device_id;
        this.requestId = content.request_id;
        this.requestBody = content.body || {};
        this.share = () => {
            throw new Error("don't know how to share keys for this request yet");
        };
    }
}

/**
 * Represents a received m.room_key_request cancellation
 *
 * @property {string} userId    user requesting the cancellation
 * @property {string} deviceId  device requesting the cancellation
 * @property {string} requestId unique id for the request to be cancelled
 */
class IncomingRoomKeyRequestCancellation {
    public readonly userId: string;
    public readonly deviceId: string;
    public readonly requestId: string;

    constructor(event: MatrixEvent) {
        const content = event.getContent();

        this.userId = event.getSender();
        this.deviceId = content.requesting_device_id;
        this.requestId = content.request_id;
    }
}

/**
 * The result of a (successful) call to decryptEvent.
 *
 * @typedef {Object} EventDecryptionResult
 *
 * @property {Object} clearEvent The plaintext payload for the event
 *     (typically containing <tt>type</tt> and <tt>content</tt> fields).
 *
 * @property {?string} senderCurve25519Key Key owned by the sender of this
 *    event.  See {@link module:models/event.MatrixEvent#getSenderKey}.
 *
 * @property {?string} claimedEd25519Key ed25519 key claimed by the sender of
 *    this event. See
 *    {@link module:models/event.MatrixEvent#getClaimedEd25519Key}.
 *
 * @property {?Array<string>} forwardingCurve25519KeyChain list of curve25519
 *     keys involved in telling us about the senderCurve25519Key and
 *     claimedEd25519Key. See
 *     {@link module:models/event.MatrixEvent#getForwardingCurve25519KeyChain}.
 */

/**
 * Fires when we receive a room key request
 *
 * @event module:client~MatrixClient#"crypto.roomKeyRequest"
 * @param {module:crypto~IncomingRoomKeyRequest} req  request details
 */

/**
 * Fires when we receive a room key request cancellation
 *
 * @event module:client~MatrixClient#"crypto.roomKeyRequestCancellation"
 * @param {module:crypto~IncomingRoomKeyRequestCancellation} req
 */

/**
 * Fires when the app may wish to warn the user about something related
 * the end-to-end crypto.
 *
 * @event module:client~MatrixClient#"crypto.warning"
 * @param {string} type One of the strings listed above
 */<|MERGE_RESOLUTION|>--- conflicted
+++ resolved
@@ -3113,7 +3113,6 @@
         });
     }
 
-<<<<<<< HEAD
     /**
      * Encrypts and sends a given object via Olm to-device message to a given
      * set of devices.  Factored out from encryptAndSendKeysToDevices in
@@ -3162,7 +3161,7 @@
                     this.olmDevice,
                     this.baseApis,
                     devicesByUser,
-                ).then(()=>
+                ).then(() =>
                     olmlib.encryptMessageForDevice(
                         encryptedContent.ciphertext,
                         this.userId,
@@ -3205,17 +3204,17 @@
             }
 
             return this.baseApis.sendToDevice("m.room.encrypted", contentMap).then(
-                (response)=>({ contentMap, deviceInfoByDeviceId }),
-            ).catch(error=>{
+                (response) => ({ contentMap, deviceInfoByDeviceId }),
+            ).catch(error => {
                 logger.error("sendToDevice failed", error);
                 throw error;
             });
-        }).catch(error=>{
+        }).catch(error => {
             logger.error("encryptAndSendToDevices promises failed", error);
             throw error;
         });
     }
-=======
+
     private onMembership = (event: MatrixEvent, member: RoomMember, oldMembership?: string) => {
         try {
             this.onRoomMembership(event, member, oldMembership);
@@ -3223,7 +3222,6 @@
             logger.error("Error handling membership change:", e);
         }
     };
->>>>>>> 706b4d60
 
     private onToDeviceEvent = (event: MatrixEvent): void => {
         try {
