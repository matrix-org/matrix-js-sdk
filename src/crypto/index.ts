/*
Copyright 2016 OpenMarket Ltd
Copyright 2017 Vector Creations Ltd
Copyright 2018-2019 New Vector Ltd
Copyright 2019-2021 The Matrix.org Foundation C.I.C.

Licensed under the Apache License, Version 2.0 (the "License");
you may not use this file except in compliance with the License.
You may obtain a copy of the License at

    http://www.apache.org/licenses/LICENSE-2.0

Unless required by applicable law or agreed to in writing, software
distributed under the License is distributed on an "AS IS" BASIS,
WITHOUT WARRANTIES OR CONDITIONS OF ANY KIND, either express or implied.
See the License for the specific language governing permissions and
limitations under the License.
*/

/**
 * @module crypto
 */

import anotherjson from "another-json";

import { TypedReEmitter } from '../ReEmitter';
import { logger } from '../logger';
import { IExportedDevice, OlmDevice } from "./OlmDevice";
import * as olmlib from "./olmlib";
import { DeviceInfoMap, DeviceList } from "./DeviceList";
import { DeviceInfo, IDevice } from "./deviceinfo";
import type { DecryptionAlgorithm, EncryptionAlgorithm } from "./algorithms";
import * as algorithms from "./algorithms";
import { createCryptoStoreCacheCallbacks, CrossSigningInfo, DeviceTrustLevel, UserTrustLevel } from './CrossSigning';
import { EncryptionSetupBuilder } from "./EncryptionSetup";
import {
    IAccountDataClient,
    ISecretRequest,
    SECRET_STORAGE_ALGORITHM_V1_AES,
    SecretStorage,
    SecretStorageKeyObject,
    SecretStorageKeyTuple,
} from './SecretStorage';
<<<<<<< HEAD
import { IAddSecretStorageKeyOpts, ICreateSecretStorageOpts, IImportRoomKeysOpts, ISecretStorageKeyInfo } from "./api";
=======
import {
    IAddSecretStorageKeyOpts,
    ICreateSecretStorageOpts,
    IEncryptedEventInfo,
    IImportRoomKeysOpts,
    IRecoveryKey,
    ISecretStorageKeyInfo,
} from "./api";
>>>>>>> c3d7a497
import { OutgoingRoomKeyRequestManager } from './OutgoingRoomKeyRequestManager';
import { IndexedDBCryptoStore } from './store/indexeddb-crypto-store';
import { VerificationBase } from "./verification/Base";
import { ReciprocateQRCode, SCAN_QR_CODE_METHOD, SHOW_QR_CODE_METHOD } from './verification/QRCode';
import { SAS as SASVerification } from './verification/SAS';
import { keyFromPassphrase } from './key_passphrase';
import { decodeRecoveryKey, encodeRecoveryKey } from './recoverykey';
import { VerificationRequest } from "./verification/request/VerificationRequest";
import { InRoomChannel, InRoomRequests } from "./verification/request/InRoomChannel";
import { ToDeviceChannel, ToDeviceRequests } from "./verification/request/ToDeviceChannel";
import { IllegalMethod } from "./verification/IllegalMethod";
import { KeySignatureUploadError } from "../errors";
import { calculateKeyCheck, decryptAES, encryptAES } from './aes';
import { DehydrationManager, IDeviceKeys, IOneTimeKey } from './dehydration';
import { BackupManager } from "./backup";
import { IStore } from "../store";
<<<<<<< HEAD
import { Room } from "../models/room";
import { RoomMember } from "../models/room-member";
import { MatrixEvent, EventStatus } from "../models/event";
import { MatrixClient, IKeysUploadResponse, SessionStore, ISignedKey, ICrossSigningKey } from "../client";
import type { EncryptionAlgorithm, DecryptionAlgorithm } from "./algorithms/base";
=======
import { Room, RoomEvent } from "../models/room";
import { RoomMember, RoomMemberEvent } from "../models/room-member";
import { EventStatus, IClearEvent, IEvent, MatrixEvent, MatrixEventEvent } from "../models/event";
import {
    ClientEvent,
    ICrossSigningKey,
    IKeysUploadResponse,
    ISignedKey,
    IUploadKeySignaturesResponse,
    MatrixClient,
    SessionStore,
} from "../client";
>>>>>>> c3d7a497
import type { IRoomEncryption, RoomList } from "./RoomList";
import { IKeyBackupInfo } from "./keybackup";
import { ISyncStateData } from "../sync";
import { CryptoStore } from "./store/base";
import { IVerificationChannel } from "./verification/request/Channel";
import { TypedEventEmitter } from "../models/typed-event-emitter";

const DeviceVerification = DeviceInfo.DeviceVerification;

const defaultVerificationMethods = {
    [ReciprocateQRCode.NAME]: ReciprocateQRCode,
    [SASVerification.NAME]: SASVerification,

    // These two can't be used for actual verification, but we do
    // need to be able to define them here for the verification flows
    // to start.
    [SHOW_QR_CODE_METHOD]: IllegalMethod,
    [SCAN_QR_CODE_METHOD]: IllegalMethod,
};

/**
 * verification method names
 */
// legacy export identifier
export const verificationMethods = {
    RECIPROCATE_QR_CODE: ReciprocateQRCode.NAME,
    SAS: SASVerification.NAME,
};

export type VerificationMethod = keyof typeof verificationMethods | string;

export function isCryptoAvailable(): boolean {
    return Boolean(global.Olm);
}

const MIN_FORCE_SESSION_INTERVAL_MS = 60 * 60 * 1000;

interface IInitOpts {
    exportedOlmDevice?: IExportedDevice;
    pickleKey?: string;
}

export interface IBootstrapCrossSigningOpts {
    setupNewCrossSigning?: boolean;
    authUploadDeviceSigningKeys?(makeRequest: (authData: any) => {}): Promise<void>;
}

/* eslint-disable camelcase */
interface IRoomKey {
    room_id: string;
    algorithm: string;
}

export interface IRoomKeyRequestBody extends IRoomKey {
    session_id: string;
    sender_key: string;
}

export interface IMegolmSessionData {
    [key: string]: any; // extensible
    sender_key: string;
    forwarding_curve25519_key_chain: string[];
    sender_claimed_keys: Record<string, string>;
    room_id: string;
    session_id: string;
    session_key: string;
    algorithm?: string;
    untrusted?: boolean;
}
/* eslint-enable camelcase */

interface IDeviceVerificationUpgrade {
    devices: DeviceInfo[];
    crossSigningInfo: CrossSigningInfo;
}

export interface ICheckOwnCrossSigningTrustOpts {
    allowPrivateKeyRequests?: boolean;
}

/**
 * @typedef {Object} module:crypto~OlmSessionResult
 * @property {module:crypto/deviceinfo} device  device info
 * @property {string?} sessionId base64 olm session id; null if no session
 *    could be established
 */

interface IUserOlmSession {
    deviceIdKey: string;
    sessions: {
        sessionId: string;
        hasReceivedMessage: boolean;
    }[];
}

interface ISyncDeviceLists {
    changed: string[];
    left: string[];
}

export interface IRoomKeyRequestRecipient {
    userId: string;
    deviceId: string;
}

interface ISignableObject {
    signatures?: object;
    unsigned?: object;
}

export interface IEventDecryptionResult {
    clearEvent: IClearEvent;
    forwardingCurve25519KeyChain?: string[];
    senderCurve25519Key?: string;
    claimedEd25519Key?: string;
    untrusted?: boolean;
}

export interface IRequestsMap {
    getRequest(event: MatrixEvent): VerificationRequest;
    getRequestByChannel(channel: IVerificationChannel): VerificationRequest;
    setRequest(event: MatrixEvent, request: VerificationRequest): void;
    setRequestByChannel(channel: IVerificationChannel, request: VerificationRequest): void;
}

export enum CryptoEvent {
    DeviceVerificationChanged = "deviceVerificationChanged",
    UserTrustStatusChanged = "userTrustStatusChanged",
    UserCrossSigningUpdated = "userCrossSigningUpdated",
    RoomKeyRequest = "crypto.roomKeyRequest",
    RoomKeyRequestCancellation = "crypto.roomKeyRequestCancellation",
    KeyBackupStatus = "crypto.keyBackupStatus",
    KeyBackupFailed = "crypto.keyBackupFailed",
    KeyBackupSessionsRemaining = "crypto.keyBackupSessionsRemaining",
    KeySignatureUploadFailure = "crypto.keySignatureUploadFailure",
    VerificationRequest = "crypto.verification.request",
    Warning = "crypto.warning",
    WillUpdateDevices = "crypto.willUpdateDevices",
    DevicesUpdated = "crypto.devicesUpdated",
    KeysChanged = "crossSigning.keysChanged",
}

export type CryptoEventHandlerMap = {
    [CryptoEvent.DeviceVerificationChanged]: (userId: string, deviceId: string, device: DeviceInfo) => void;
    [CryptoEvent.UserTrustStatusChanged]: (userId: string, trustLevel: UserTrustLevel) => void;
    [CryptoEvent.RoomKeyRequest]: (request: IncomingRoomKeyRequest) => void;
    [CryptoEvent.RoomKeyRequestCancellation]: (request: IncomingRoomKeyRequestCancellation) => void;
    [CryptoEvent.KeyBackupStatus]: (enabled: boolean) => void;
    [CryptoEvent.KeyBackupFailed]: (errcode: string) => void;
    [CryptoEvent.KeyBackupSessionsRemaining]: (remaining: number) => void;
    [CryptoEvent.KeySignatureUploadFailure]: (
        failures: IUploadKeySignaturesResponse["failures"],
        source: "checkOwnCrossSigningTrust" | "afterCrossSigningLocalKeyChange" | "setDeviceVerification",
        upload: (opts: { shouldEmit: boolean }) => Promise<void>
    ) => void;
    [CryptoEvent.VerificationRequest]: (request: VerificationRequest<any>) => void;
    [CryptoEvent.Warning]: (type: string) => void;
    [CryptoEvent.KeysChanged]: (data: {}) => void;
    [CryptoEvent.WillUpdateDevices]: (users: string[], initialFetch: boolean) => void;
    [CryptoEvent.DevicesUpdated]: (users: string[], initialFetch: boolean) => void;
    [CryptoEvent.UserCrossSigningUpdated]: (userId: string) => void;
};

export class Crypto extends TypedEventEmitter<CryptoEvent, CryptoEventHandlerMap> {
    /**
     * @return {string} The version of Olm.
     */
    static getOlmVersion(): [number, number, number] {
        return OlmDevice.getOlmVersion();
    }

    public readonly backupManager: BackupManager;
    public readonly crossSigningInfo: CrossSigningInfo;
    public readonly olmDevice: OlmDevice;
    public readonly deviceList: DeviceList;
    public readonly dehydrationManager: DehydrationManager;
    public readonly secretStorage: SecretStorage;

    private readonly reEmitter: TypedReEmitter<CryptoEvent, CryptoEventHandlerMap>;
    private readonly verificationMethods: Map<VerificationMethod, typeof VerificationBase>;
    public readonly supportedAlgorithms: string[];
    private readonly outgoingRoomKeyRequestManager: OutgoingRoomKeyRequestManager;
    private readonly toDeviceVerificationRequests: ToDeviceRequests;
    public readonly inRoomVerificationRequests: InRoomRequests;

    private trustCrossSignedDevices = true;
    // the last time we did a check for the number of one-time-keys on the server.
    private lastOneTimeKeyCheck: number = null;
    private oneTimeKeyCheckInProgress = false;

    // EncryptionAlgorithm instance for each room
    private roomEncryptors: Record<string, EncryptionAlgorithm> = {};
    // map from algorithm to DecryptionAlgorithm instance, for each room
    private roomDecryptors: Record<string, Record<string, DecryptionAlgorithm>> = {};

    private deviceKeys: Record<string, string> = {}; // type: key

    private globalBlacklistUnverifiedDevices = false;
    private globalErrorOnUnknownDevices = true;

    // list of IncomingRoomKeyRequests/IncomingRoomKeyRequestCancellations
    // we received in the current sync.
    private receivedRoomKeyRequests: IncomingRoomKeyRequest[] = [];
    private receivedRoomKeyRequestCancellations: IncomingRoomKeyRequestCancellation[] = [];
    // true if we are currently processing received room key requests
    private processingRoomKeyRequests = false;
    // controls whether device tracking is delayed
    // until calling encryptEvent or trackRoomDevices,
    // or done immediately upon enabling room encryption.
    private lazyLoadMembers = false;
    // in case lazyLoadMembers is true,
    // track if an initial tracking of all the room members
    // has happened for a given room. This is delayed
    // to avoid loading room members as long as possible.
    private roomDeviceTrackingState: Record<string, Promise<void>> = {}; // roomId: Promise<void

    // The timestamp of the last time we forced establishment
    // of a new session for each device, in milliseconds.
    // {
    //     userId: {
    //         deviceId: 1234567890000,
    //     },
    // }
    private lastNewSessionForced: Record<string, Record<string, number>> = {};

    // This flag will be unset whilst the client processes a sync response
    // so that we don't start requesting keys until we've actually finished
    // processing the response.
    private sendKeyRequestsImmediately = false;

    private oneTimeKeyCount: number;
    private needsNewFallback: boolean;
    private fallbackCleanup?: number; // setTimeout ID

    /**
     * Cryptography bits
     *
     * This module is internal to the js-sdk; the public API is via MatrixClient.
     *
     * @constructor
     * @alias module:crypto
     *
     * @internal
     *
     * @param {MatrixClient} baseApis base matrix api interface
     *
     * @param {module:store/session/webstorage~WebStorageSessionStore} sessionStore
     *    Store to be used for end-to-end crypto session data
     *
     * @param {string} userId The user ID for the local user
     *
     * @param {string} deviceId The identifier for this device.
     *
     * @param {Object} clientStore the MatrixClient data store.
     *
     * @param {module:crypto/store/base~CryptoStore} cryptoStore
     *    storage for the crypto layer.
     *
     * @param {RoomList} roomList An initialised RoomList object
     *
     * @param {Array} verificationMethods Array of verification methods to use.
     *    Each element can either be a string from MatrixClient.verificationMethods
     *    or a class that implements a verification method.
     */
    constructor(
        public readonly baseApis: MatrixClient,
        public readonly sessionStore: SessionStore,
        public readonly userId: string,
        private readonly deviceId: string,
        private readonly clientStore: IStore,
        public readonly cryptoStore: CryptoStore,
        private readonly roomList: RoomList,
        verificationMethods: Array<keyof typeof defaultVerificationMethods | typeof VerificationBase>,
    ) {
        super();
        this.reEmitter = new TypedReEmitter(this);

        if (verificationMethods) {
            this.verificationMethods = new Map();
            for (const method of verificationMethods) {
                if (typeof method === "string") {
                    if (defaultVerificationMethods[method]) {
                        this.verificationMethods.set(
                            method,
                            <typeof VerificationBase>defaultVerificationMethods[method],
                        );
                    }
                } else if (method["NAME"]) {
                    this.verificationMethods.set(
                        method["NAME"],
                        method as typeof VerificationBase,
                    );
                } else {
                    logger.warn(`Excluding unknown verification method ${method}`);
                }
            }
        } else {
            this.verificationMethods =
                new Map(Object.entries(defaultVerificationMethods)) as Map<VerificationMethod, typeof VerificationBase>;
        }

        this.backupManager = new BackupManager(baseApis, async () => {
            // try to get key from cache
            const cachedKey = await this.getSessionBackupPrivateKey();
            if (cachedKey) {
                return cachedKey;
            }

            // try to get key from secret storage
            const storedKey = await this.getSecret("m.megolm_backup.v1");

            if (storedKey) {
                // ensure that the key is in the right format.  If not, fix the key and
                // store the fixed version
                const fixedKey = fixBackupKey(storedKey);
                if (fixedKey) {
                    const [keyId] = await this.getSecretStorageKey();
                    await this.storeSecret("m.megolm_backup.v1", fixedKey, [keyId]);
                }

                return olmlib.decodeBase64(fixedKey || storedKey);
            }

            // try to get key from app
            if (this.baseApis.cryptoCallbacks && this.baseApis.cryptoCallbacks.getBackupKey) {
                return await this.baseApis.cryptoCallbacks.getBackupKey();
            }

            throw new Error("Unable to get private key");
        });

        this.olmDevice = new OlmDevice(cryptoStore);
        this.deviceList = new DeviceList(baseApis, cryptoStore, this.olmDevice);

        // XXX: This isn't removed at any point, but then none of the event listeners
        // this class sets seem to be removed at any point... :/
        this.deviceList.on(CryptoEvent.UserCrossSigningUpdated, this.onDeviceListUserCrossSigningUpdated);
        this.reEmitter.reEmit(this.deviceList, [CryptoEvent.DevicesUpdated, CryptoEvent.WillUpdateDevices]);

        this.supportedAlgorithms = Object.keys(algorithms.DECRYPTION_CLASSES);

        this.outgoingRoomKeyRequestManager = new OutgoingRoomKeyRequestManager(
            baseApis, this.deviceId, this.cryptoStore,
        );

        this.toDeviceVerificationRequests = new ToDeviceRequests();
        this.inRoomVerificationRequests = new InRoomRequests();

        const cryptoCallbacks = this.baseApis.cryptoCallbacks || {};
        const cacheCallbacks = createCryptoStoreCacheCallbacks(cryptoStore, this.olmDevice);

        this.crossSigningInfo = new CrossSigningInfo(userId, cryptoCallbacks, cacheCallbacks);
        // Yes, we pass the client twice here: see SecretStorage
        this.secretStorage = new SecretStorage(baseApis as IAccountDataClient, cryptoCallbacks, baseApis);
        this.dehydrationManager = new DehydrationManager(this);

        // Assuming no app-supplied callback, default to getting from SSSS.
        if (!cryptoCallbacks.getCrossSigningKey && cryptoCallbacks.getSecretStorageKey) {
            cryptoCallbacks.getCrossSigningKey = async (type) => {
                return CrossSigningInfo.getFromSecretStorage(type, this.secretStorage);
            };
        }
    }

    /**
     * Initialise the crypto module so that it is ready for use
     *
     * Returns a promise which resolves once the crypto module is ready for use.
     *
     * @param {Object} opts keyword arguments.
     * @param {string} opts.exportedOlmDevice (Optional) data from exported device
     *     that must be re-created.
     */
    public async init({ exportedOlmDevice, pickleKey }: IInitOpts = {}): Promise<void> {
        logger.log("Crypto: initialising Olm...");
        await global.Olm.init();
        logger.log(exportedOlmDevice
            ? "Crypto: initialising Olm device from exported device..."
            : "Crypto: initialising Olm device...",
        );
        await this.olmDevice.init({ fromExportedDevice: exportedOlmDevice, pickleKey });
        logger.log("Crypto: loading device list...");
        await this.deviceList.load();

        // build our device keys: these will later be uploaded
        this.deviceKeys["ed25519:" + this.deviceId] = this.olmDevice.deviceEd25519Key;
        this.deviceKeys["curve25519:" + this.deviceId] = this.olmDevice.deviceCurve25519Key;

        logger.log("Crypto: fetching own devices...");
        let myDevices = this.deviceList.getRawStoredDevicesForUser(this.userId);

        if (!myDevices) {
            myDevices = {};
        }

        if (!myDevices[this.deviceId]) {
            // add our own deviceinfo to the cryptoStore
            logger.log("Crypto: adding this device to the store...");
            const deviceInfo = {
                keys: this.deviceKeys,
                algorithms: this.supportedAlgorithms,
                verified: DeviceVerification.VERIFIED,
                known: true,
            };

            myDevices[this.deviceId] = deviceInfo;
            this.deviceList.storeDevicesForUser(this.userId, myDevices);
            this.deviceList.saveIfDirty();
        }

        await this.cryptoStore.doTxn(
            'readonly', [IndexedDBCryptoStore.STORE_ACCOUNT],
            (txn) => {
                this.cryptoStore.getCrossSigningKeys(txn, (keys) => {
                    // can be an empty object after resetting cross-signing keys, see storeTrustedSelfKeys
                    if (keys && Object.keys(keys).length !== 0) {
                        logger.log("Loaded cross-signing public keys from crypto store");
                        this.crossSigningInfo.setKeys(keys);
                    }
                });
            },
        );
        // make sure we are keeping track of our own devices
        // (this is important for key backups & things)
        this.deviceList.startTrackingDeviceList(this.userId);

        logger.log("Crypto: checking for key backup...");
        this.backupManager.checkAndStart();
    }

    /**
     * Whether to trust a others users signatures of their devices.
     * If false, devices will only be considered 'verified' if we have
     * verified that device individually (effectively disabling cross-signing).
     *
     * Default: true
     *
     * @return {boolean} True if trusting cross-signed devices
     */
    public getCryptoTrustCrossSignedDevices(): boolean {
        return this.trustCrossSignedDevices;
    }

    /**
     * See getCryptoTrustCrossSignedDevices

     * This may be set before initCrypto() is called to ensure no races occur.
     *
     * @param {boolean} val True to trust cross-signed devices
     */
    public setCryptoTrustCrossSignedDevices(val: boolean): void {
        this.trustCrossSignedDevices = val;

        for (const userId of this.deviceList.getKnownUserIds()) {
            const devices = this.deviceList.getRawStoredDevicesForUser(userId);
            for (const deviceId of Object.keys(devices)) {
                const deviceTrust = this.checkDeviceTrust(userId, deviceId);
                // If the device is locally verified then isVerified() is always true,
                // so this will only have caused the value to change if the device is
                // cross-signing verified but not locally verified
                if (
                    !deviceTrust.isLocallyVerified() &&
                    deviceTrust.isCrossSigningVerified()
                ) {
                    const deviceObj = this.deviceList.getStoredDevice(userId, deviceId);
                    this.emit(CryptoEvent.DeviceVerificationChanged, userId, deviceId, deviceObj);
                }
            }
        }
    }

    /**
     * Create a recovery key from a user-supplied passphrase.
     *
     * @param {string} password Passphrase string that can be entered by the user
     *     when restoring the backup as an alternative to entering the recovery key.
     *     Optional.
     * @returns {Promise<Object>} Object with public key metadata, encoded private
     *     recovery key which should be disposed of after displaying to the user,
     *     and raw private key to avoid round tripping if needed.
     */
    public async createRecoveryKeyFromPassphrase(password?: string): Promise<IRecoveryKey> {
        const decryption = new global.Olm.PkDecryption();
        try {
            const keyInfo: Partial<IRecoveryKey["keyInfo"]> = {};
            if (password) {
                const derivation = await keyFromPassphrase(password);
                keyInfo.passphrase = {
                    algorithm: "m.pbkdf2",
                    iterations: derivation.iterations,
                    salt: derivation.salt,
                };
                keyInfo.pubkey = decryption.init_with_private_key(derivation.key);
            } else {
                keyInfo.pubkey = decryption.generate_key();
            }
            const privateKey = decryption.get_private_key();
            const encodedPrivateKey = encodeRecoveryKey(privateKey);
            return {
                keyInfo: keyInfo as IRecoveryKey["keyInfo"],
                encodedPrivateKey,
                privateKey,
            };
        } finally {
            if (decryption) decryption.free();
        }
    }

    /**
     * Checks whether cross signing:
     * - is enabled on this account and trusted by this device
     * - has private keys either cached locally or stored in secret storage
     *
     * If this function returns false, bootstrapCrossSigning() can be used
     * to fix things such that it returns true. That is to say, after
     * bootstrapCrossSigning() completes successfully, this function should
     * return true.
     *
     * The cross-signing API is currently UNSTABLE and may change without notice.
     *
     * @return {boolean} True if cross-signing is ready to be used on this device
     */
    public async isCrossSigningReady(): Promise<boolean> {
        const publicKeysOnDevice = this.crossSigningInfo.getId();
        const privateKeysExistSomewhere = (
            await this.crossSigningInfo.isStoredInKeyCache() ||
            await this.crossSigningInfo.isStoredInSecretStorage(this.secretStorage)
        );

        return !!(publicKeysOnDevice && privateKeysExistSomewhere);
    }

    /**
     * Checks whether secret storage:
     * - is enabled on this account
     * - is storing cross-signing private keys
     * - is storing session backup key (if enabled)
     *
     * If this function returns false, bootstrapSecretStorage() can be used
     * to fix things such that it returns true. That is to say, after
     * bootstrapSecretStorage() completes successfully, this function should
     * return true.
     *
     * The Secure Secret Storage API is currently UNSTABLE and may change without notice.
     *
     * @return {boolean} True if secret storage is ready to be used on this device
     */
    public async isSecretStorageReady(): Promise<boolean> {
        const secretStorageKeyInAccount = await this.secretStorage.hasKey();
        const privateKeysInStorage = await this.crossSigningInfo.isStoredInSecretStorage(
            this.secretStorage,
        );
        const sessionBackupInStorage = (
            !this.backupManager.getKeyBackupEnabled() ||
            await this.baseApis.isKeyBackupKeyStored()
        );

        return !!(
            secretStorageKeyInAccount &&
            privateKeysInStorage &&
            sessionBackupInStorage
        );
    }

    /**
     * Bootstrap cross-signing by creating keys if needed. If everything is already
     * set up, then no changes are made, so this is safe to run to ensure
     * cross-signing is ready for use.
     *
     * This function:
     * - creates new cross-signing keys if they are not found locally cached nor in
     *   secret storage (if it has been setup)
     *
     * The cross-signing API is currently UNSTABLE and may change without notice.
     *
     * @param {function} opts.authUploadDeviceSigningKeys Function
     * called to await an interactive auth flow when uploading device signing keys.
     * @param {boolean} [opts.setupNewCrossSigning] Optional. Reset even if keys
     * already exist.
     * Args:
     *     {function} A function that makes the request requiring auth. Receives the
     *     auth data as an object. Can be called multiple times, first with an empty
     *     authDict, to obtain the flows.
     */
    public async bootstrapCrossSigning({
        authUploadDeviceSigningKeys,
        setupNewCrossSigning,
    }: IBootstrapCrossSigningOpts = {}): Promise<void> {
        logger.log("Bootstrapping cross-signing");

        const delegateCryptoCallbacks = this.baseApis.cryptoCallbacks;
        const builder = new EncryptionSetupBuilder(
            this.baseApis.store.accountData,
            delegateCryptoCallbacks,
        );
        const crossSigningInfo = new CrossSigningInfo(
            this.userId,
            builder.crossSigningCallbacks,
            builder.crossSigningCallbacks,
        );

        // Reset the cross-signing keys
        const resetCrossSigning = async () => {
            crossSigningInfo.resetKeys();
            // Sign master key with device key
            await this.signObject(crossSigningInfo.keys.master);

            // Store auth flow helper function, as we need to call it when uploading
            // to ensure we handle auth errors properly.
            builder.addCrossSigningKeys(authUploadDeviceSigningKeys, crossSigningInfo.keys);

            // Cross-sign own device
            const device = this.deviceList.getStoredDevice(this.userId, this.deviceId);
            const deviceSignature = await crossSigningInfo.signDevice(this.userId, device) as ISignedKey;
            builder.addKeySignature(this.userId, this.deviceId, deviceSignature);

            // Sign message key backup with cross-signing master key
            if (this.backupManager.backupInfo) {
                await crossSigningInfo.signObject(
                    this.backupManager.backupInfo.auth_data, "master",
                );
                builder.addSessionBackup(this.backupManager.backupInfo);
            }
        };

        const publicKeysOnDevice = this.crossSigningInfo.getId();
        const privateKeysInCache = await this.crossSigningInfo.isStoredInKeyCache();
        const privateKeysInStorage = await this.crossSigningInfo.isStoredInSecretStorage(
            this.secretStorage,
        );
        const privateKeysExistSomewhere = (
            privateKeysInCache ||
            privateKeysInStorage
        );

        // Log all relevant state for easier parsing of debug logs.
        logger.log({
            setupNewCrossSigning,
            publicKeysOnDevice,
            privateKeysInCache,
            privateKeysInStorage,
            privateKeysExistSomewhere,
        });

        if (!privateKeysExistSomewhere || setupNewCrossSigning) {
            logger.log(
                "Cross-signing private keys not found locally or in secret storage, " +
                "creating new keys",
            );
            // If a user has multiple devices, it important to only call bootstrap
            // as part of some UI flow (and not silently during startup), as they
            // may have setup cross-signing on a platform which has not saved keys
            // to secret storage, and this would reset them. In such a case, you
            // should prompt the user to verify any existing devices first (and
            // request private keys from those devices) before calling bootstrap.
            await resetCrossSigning();
        } else if (publicKeysOnDevice && privateKeysInCache) {
            logger.log(
                "Cross-signing public keys trusted and private keys found locally",
            );
        } else if (privateKeysInStorage) {
            logger.log(
                "Cross-signing private keys not found locally, but they are available " +
                "in secret storage, reading storage and caching locally",
            );
            await this.checkOwnCrossSigningTrust({
                allowPrivateKeyRequests: true,
            });
        }

        // Assuming no app-supplied callback, default to storing new private keys in
        // secret storage if it exists. If it does not, it is assumed this will be
        // done as part of setting up secret storage later.
        const crossSigningPrivateKeys = builder.crossSigningCallbacks.privateKeys;
        if (
            crossSigningPrivateKeys.size &&
            !this.baseApis.cryptoCallbacks.saveCrossSigningKeys
        ) {
            const secretStorage = new SecretStorage(
                builder.accountDataClientAdapter,
                builder.ssssCryptoCallbacks);
            if (await secretStorage.hasKey()) {
                logger.log("Storing new cross-signing private keys in secret storage");
                // This is writing to in-memory account data in
                // builder.accountDataClientAdapter so won't fail
                await CrossSigningInfo.storeInSecretStorage(
                    crossSigningPrivateKeys,
                    secretStorage,
                );
            }
        }

        const operation = builder.buildOperation();
        await operation.apply(this);
        // This persists private keys and public keys as trusted,
        // only do this if apply succeeded for now as retry isn't in place yet
        await builder.persist(this);

        logger.log("Cross-signing ready");
    }

    /**
     * Bootstrap Secure Secret Storage if needed by creating a default key. If everything is
     * already set up, then no changes are made, so this is safe to run to ensure secret
     * storage is ready for use.
     *
     * This function
     * - creates a new Secure Secret Storage key if no default key exists
     *   - if a key backup exists, it is migrated to store the key in the Secret
     *     Storage
     * - creates a backup if none exists, and one is requested
     * - migrates Secure Secret Storage to use the latest algorithm, if an outdated
     *   algorithm is found
     *
     * The Secure Secret Storage API is currently UNSTABLE and may change without notice.
     *
     * @param {function} [opts.createSecretStorageKey] Optional. Function
     * called to await a secret storage key creation flow.
     * Returns:
     *     {Promise<Object>} Object with public key metadata, encoded private
     *     recovery key which should be disposed of after displaying to the user,
     *     and raw private key to avoid round tripping if needed.
     * @param {object} [opts.keyBackupInfo] The current key backup object. If passed,
     * the passphrase and recovery key from this backup will be used.
     * @param {boolean} [opts.setupNewKeyBackup] If true, a new key backup version will be
     * created and the private key stored in the new SSSS store. Ignored if keyBackupInfo
     * is supplied.
     * @param {boolean} [opts.setupNewSecretStorage] Optional. Reset even if keys already exist.
     * @param {func} [opts.getKeyBackupPassphrase] Optional. Function called to get the user's
     *     current key backup passphrase. Should return a promise that resolves with a Buffer
     *     containing the key, or rejects if the key cannot be obtained.
     * Returns:
     *     {Promise} A promise which resolves to key creation data for
     *     SecretStorage#addKey: an object with `passphrase` etc fields.
     */
    // TODO this does not resolve with what it says it does
    public async bootstrapSecretStorage({
        createSecretStorageKey = async () => ({} as IRecoveryKey),
        keyBackupInfo,
        setupNewKeyBackup,
        setupNewSecretStorage,
        getKeyBackupPassphrase,
    }: ICreateSecretStorageOpts = {}) {
        logger.log("Bootstrapping Secure Secret Storage");
        const delegateCryptoCallbacks = this.baseApis.cryptoCallbacks;
        const builder = new EncryptionSetupBuilder(
            this.baseApis.store.accountData,
            delegateCryptoCallbacks,
        );
        const secretStorage = new SecretStorage(
            builder.accountDataClientAdapter,
            builder.ssssCryptoCallbacks,
        );

        // the ID of the new SSSS key, if we create one
        let newKeyId = null;

        // create a new SSSS key and set it as default
        const createSSSS = async (opts: IAddSecretStorageKeyOpts, privateKey: Uint8Array) => {
            if (privateKey) {
                opts.key = privateKey;
            }

            const { keyId, keyInfo } = await secretStorage.addKey(SECRET_STORAGE_ALGORITHM_V1_AES, opts);

            if (privateKey) {
                // make the private key available to encrypt 4S secrets
                builder.ssssCryptoCallbacks.addPrivateKey(keyId, keyInfo, privateKey);
            }

            await secretStorage.setDefaultKeyId(keyId);
            return keyId;
        };

        const ensureCanCheckPassphrase = async (keyId: string, keyInfo: ISecretStorageKeyInfo) => {
            if (!keyInfo.mac) {
                const key = await this.baseApis.cryptoCallbacks.getSecretStorageKey(
                    { keys: { [keyId]: keyInfo } }, "",
                );
                if (key) {
                    const privateKey = key[1];
                    builder.ssssCryptoCallbacks.addPrivateKey(keyId, keyInfo, privateKey);
                    const { iv, mac } = await calculateKeyCheck(privateKey);
                    keyInfo.iv = iv;
                    keyInfo.mac = mac;

                    await builder.setAccountData(
                        `m.secret_storage.key.${keyId}`, keyInfo,
                    );
                }
            }
        };

        const signKeyBackupWithCrossSigning = async (keyBackupAuthData: IKeyBackupInfo["auth_data"]) => {
            if (
                this.crossSigningInfo.getId() &&
                await this.crossSigningInfo.isStoredInKeyCache("master")
            ) {
                try {
                    logger.log("Adding cross-signing signature to key backup");
                    await this.crossSigningInfo.signObject(keyBackupAuthData, "master");
                } catch (e) {
                    // This step is not critical (just helpful), so we catch here
                    // and continue if it fails.
                    logger.error("Signing key backup with cross-signing keys failed", e);
                }
            } else {
                logger.warn(
                    "Cross-signing keys not available, skipping signature on key backup",
                );
            }
        };

        const oldSSSSKey = await this.getSecretStorageKey();
        const [oldKeyId, oldKeyInfo] = oldSSSSKey || [null, null];
        const storageExists = (
            !setupNewSecretStorage &&
            oldKeyInfo &&
            oldKeyInfo.algorithm === SECRET_STORAGE_ALGORITHM_V1_AES
        );

        // Log all relevant state for easier parsing of debug logs.
        logger.log({
            keyBackupInfo,
            setupNewKeyBackup,
            setupNewSecretStorage,
            storageExists,
            oldKeyInfo,
        });

        if (!storageExists && !keyBackupInfo) {
            // either we don't have anything, or we've been asked to restart
            // from scratch
            logger.log(
                "Secret storage does not exist, creating new storage key",
            );

            // if we already have a usable default SSSS key and aren't resetting
            // SSSS just use it. otherwise, create a new one
            // Note: we leave the old SSSS key in place: there could be other
            // secrets using it, in theory. We could move them to the new key but a)
            // that would mean we'd need to prompt for the old passphrase, and b)
            // it's not clear that would be the right thing to do anyway.
            const { keyInfo = {} as IAddSecretStorageKeyOpts, privateKey } = await createSecretStorageKey();
            newKeyId = await createSSSS(keyInfo, privateKey);
        } else if (!storageExists && keyBackupInfo) {
            // we have an existing backup, but no SSSS
            logger.log("Secret storage does not exist, using key backup key");

            // if we have the backup key already cached, use it; otherwise use the
            // callback to prompt for the key
            const backupKey = await this.getSessionBackupPrivateKey() || await getKeyBackupPassphrase();

            // create a new SSSS key and use the backup key as the new SSSS key
            const opts = {} as IAddSecretStorageKeyOpts;

            if (
                keyBackupInfo.auth_data.private_key_salt &&
                keyBackupInfo.auth_data.private_key_iterations
            ) {
                // FIXME: ???
                opts.passphrase = {
                    algorithm: "m.pbkdf2",
                    iterations: keyBackupInfo.auth_data.private_key_iterations,
                    salt: keyBackupInfo.auth_data.private_key_salt,
                    bits: 256,
                };
            }

            newKeyId = await createSSSS(opts, backupKey);

            // store the backup key in secret storage
            await secretStorage.store("m.megolm_backup.v1", olmlib.encodeBase64(backupKey), [newKeyId]);

            // The backup is trusted because the user provided the private key.
            // Sign the backup with the cross-signing key so the key backup can
            // be trusted via cross-signing.
            await signKeyBackupWithCrossSigning(keyBackupInfo.auth_data);

            builder.addSessionBackup(keyBackupInfo);
        } else {
            // 4S is already set up
            logger.log("Secret storage exists");

            if (oldKeyInfo && oldKeyInfo.algorithm === SECRET_STORAGE_ALGORITHM_V1_AES) {
                // make sure that the default key has the information needed to
                // check the passphrase
                await ensureCanCheckPassphrase(oldKeyId, oldKeyInfo);
            }
        }

        // If we have cross-signing private keys cached, store them in secret
        // storage if they are not there already.
        if (
            !this.baseApis.cryptoCallbacks.saveCrossSigningKeys &&
            await this.isCrossSigningReady() &&
            (newKeyId || !await this.crossSigningInfo.isStoredInSecretStorage(secretStorage))
        ) {
            logger.log("Copying cross-signing private keys from cache to secret storage");
            const crossSigningPrivateKeys =
                await this.crossSigningInfo.getCrossSigningKeysFromCache();
            // This is writing to in-memory account data in
            // builder.accountDataClientAdapter so won't fail
            await CrossSigningInfo.storeInSecretStorage(crossSigningPrivateKeys, secretStorage);
        }

        if (setupNewKeyBackup && !keyBackupInfo) {
            logger.log("Creating new message key backup version");
            const info = await this.baseApis.prepareKeyBackupVersion(
                null /* random key */,
                // don't write to secret storage, as it will write to this.secretStorage.
                // Here, we want to capture all the side-effects of bootstrapping,
                // and want to write to the local secretStorage object
                { secureSecretStorage: false },
            );
            // write the key ourselves to 4S
            const privateKey = decodeRecoveryKey(info.recovery_key);
            await secretStorage.store("m.megolm_backup.v1", olmlib.encodeBase64(privateKey));

            // create keyBackupInfo object to add to builder
            const data: IKeyBackupInfo = {
                algorithm: info.algorithm,
                auth_data: info.auth_data,
            };

            // Sign with cross-signing master key
            await signKeyBackupWithCrossSigning(data.auth_data);

            // sign with the device fingerprint
            await this.signObject(data.auth_data);

            builder.addSessionBackup(data);
        }

        // Cache the session backup key
        const sessionBackupKey = await secretStorage.get('m.megolm_backup.v1');
        if (sessionBackupKey) {
            logger.info("Got session backup key from secret storage: caching");
            // fix up the backup key if it's in the wrong format, and replace
            // in secret storage
            const fixedBackupKey = fixBackupKey(sessionBackupKey);
            if (fixedBackupKey) {
                await secretStorage.store("m.megolm_backup.v1",
                    fixedBackupKey, [newKeyId || oldKeyId],
                );
            }
            const decodedBackupKey = new Uint8Array(olmlib.decodeBase64(
                fixedBackupKey || sessionBackupKey,
            ));
            await builder.addSessionBackupPrivateKeyToCache(decodedBackupKey);
        } else if (this.backupManager.getKeyBackupEnabled()) {
            // key backup is enabled but we don't have a session backup key in SSSS: see if we have one in
            // the cache or the user can provide one, and if so, write it to SSSS
            const backupKey = await this.getSessionBackupPrivateKey() || await getKeyBackupPassphrase();
            if (!backupKey) {
                // This will require user intervention to recover from since we don't have the key
                // backup key anywhere. The user should probably just set up a new key backup and
                // the key for the new backup will be stored. If we hit this scenario in the wild
                // with any frequency, we should do more than just log an error.
                logger.error("Key backup is enabled but couldn't get key backup key!");
                return;
            }
            logger.info("Got session backup key from cache/user that wasn't in SSSS: saving to SSSS");
            await secretStorage.store("m.megolm_backup.v1", olmlib.encodeBase64(backupKey));
        }

        const operation = builder.buildOperation();
        await operation.apply(this);
        // this persists private keys and public keys as trusted,
        // only do this if apply succeeded for now as retry isn't in place yet
        await builder.persist(this);

        logger.log("Secure Secret Storage ready");
    }

    public addSecretStorageKey(
        algorithm: string,
        opts: IAddSecretStorageKeyOpts,
        keyID: string,
    ): Promise<SecretStorageKeyObject> {
        return this.secretStorage.addKey(algorithm, opts, keyID);
    }

    public hasSecretStorageKey(keyID: string): Promise<boolean> {
        return this.secretStorage.hasKey(keyID);
    }

    public getSecretStorageKey(keyID?: string): Promise<SecretStorageKeyTuple> {
        return this.secretStorage.getKey(keyID);
    }

    public storeSecret(name: string, secret: string, keys?: string[]): Promise<void> {
        return this.secretStorage.store(name, secret, keys);
    }

    public getSecret(name: string): Promise<string> {
        return this.secretStorage.get(name);
    }

    public isSecretStored(
        name: string,
        checkKey?: boolean,
    ): Promise<Record<string, ISecretStorageKeyInfo> | null> {
        return this.secretStorage.isStored(name, checkKey);
    }

    public requestSecret(name: string, devices: string[]): ISecretRequest {
        if (!devices) {
            devices = Object.keys(this.deviceList.getRawStoredDevicesForUser(this.userId));
        }
        return this.secretStorage.request(name, devices);
    }

    public getDefaultSecretStorageKeyId(): Promise<string | null> {
        return this.secretStorage.getDefaultKeyId();
    }

    public setDefaultSecretStorageKeyId(k: string): Promise<void> {
        return this.secretStorage.setDefaultKeyId(k);
    }

    public checkSecretStorageKey(key: Uint8Array, info: ISecretStorageKeyInfo): Promise<boolean> {
        return this.secretStorage.checkKey(key, info);
    }

    /**
     * Checks that a given secret storage private key matches a given public key.
     * This can be used by the getSecretStorageKey callback to verify that the
     * private key it is about to supply is the one that was requested.
     *
     * @param {Uint8Array} privateKey The private key
     * @param {string} expectedPublicKey The public key
     * @returns {boolean} true if the key matches, otherwise false
     */
    public checkSecretStoragePrivateKey(privateKey: Uint8Array, expectedPublicKey: string): boolean {
        let decryption = null;
        try {
            decryption = new global.Olm.PkDecryption();
            const gotPubkey = decryption.init_with_private_key(privateKey);
            // make sure it agrees with the given pubkey
            return gotPubkey === expectedPublicKey;
        } finally {
            if (decryption) decryption.free();
        }
    }

    /**
     * Fetches the backup private key, if cached
     * @returns {Promise} the key, if any, or null
     */
    public async getSessionBackupPrivateKey(): Promise<Uint8Array | null> {
        let key = await new Promise<any>((resolve) => { // TODO types
            this.cryptoStore.doTxn(
                'readonly',
                [IndexedDBCryptoStore.STORE_ACCOUNT],
                (txn) => {
                    this.cryptoStore.getSecretStorePrivateKey(
                        txn,
                        resolve,
                        "m.megolm_backup.v1",
                    );
                },
            );
        });

        // make sure we have a Uint8Array, rather than a string
        if (key && typeof key === "string") {
            key = new Uint8Array(olmlib.decodeBase64(fixBackupKey(key) || key));
            await this.storeSessionBackupPrivateKey(key);
        }
        if (key && key.ciphertext) {
            const pickleKey = Buffer.from(this.olmDevice.pickleKey);
            const decrypted = await decryptAES(key, pickleKey, "m.megolm_backup.v1");
            key = olmlib.decodeBase64(decrypted);
        }
        return key;
    }

    /**
     * Stores the session backup key to the cache
     * @param {Uint8Array} key the private key
     * @returns {Promise} so you can catch failures
     */
    public async storeSessionBackupPrivateKey(key: ArrayLike<number>): Promise<void> {
        if (!(key instanceof Uint8Array)) {
            throw new Error(`storeSessionBackupPrivateKey expects Uint8Array, got ${key}`);
        }
        const pickleKey = Buffer.from(this.olmDevice.pickleKey);
        const encryptedKey = await encryptAES(olmlib.encodeBase64(key), pickleKey, "m.megolm_backup.v1");
        return this.cryptoStore.doTxn(
            'readwrite',
            [IndexedDBCryptoStore.STORE_ACCOUNT],
            (txn) => {
                this.cryptoStore.storeSecretStorePrivateKey(txn, "m.megolm_backup.v1", encryptedKey);
            },
        );
    }

    /**
     * Checks that a given cross-signing private key matches a given public key.
     * This can be used by the getCrossSigningKey callback to verify that the
     * private key it is about to supply is the one that was requested.
     *
     * @param {Uint8Array} privateKey The private key
     * @param {string} expectedPublicKey The public key
     * @returns {boolean} true if the key matches, otherwise false
     */
    public checkCrossSigningPrivateKey(privateKey: Uint8Array, expectedPublicKey: string): boolean {
        let signing = null;
        try {
            signing = new global.Olm.PkSigning();
            const gotPubkey = signing.init_with_seed(privateKey);
            // make sure it agrees with the given pubkey
            return gotPubkey === expectedPublicKey;
        } finally {
            if (signing) signing.free();
        }
    }

    /**
     * Run various follow-up actions after cross-signing keys have changed locally
     * (either by resetting the keys for the account or by getting them from secret
     * storage), such as signing the current device, upgrading device
     * verifications, etc.
     */
    private async afterCrossSigningLocalKeyChange(): Promise<void> {
        logger.info("Starting cross-signing key change post-processing");

        // sign the current device with the new key, and upload to the server
        const device = this.deviceList.getStoredDevice(this.userId, this.deviceId);
        const signedDevice = await this.crossSigningInfo.signDevice(this.userId, device);
        logger.info(`Starting background key sig upload for ${this.deviceId}`);

        const upload = ({ shouldEmit = false }) => {
            return this.baseApis.uploadKeySignatures({
                [this.userId]: {
                    [this.deviceId]: signedDevice,
                },
            }).then((response) => {
                const { failures } = response || {};
                if (Object.keys(failures || []).length > 0) {
                    if (shouldEmit) {
                        this.baseApis.emit(
                            CryptoEvent.KeySignatureUploadFailure,
                            failures,
                            "afterCrossSigningLocalKeyChange",
                            upload, // continuation
                        );
                    }
                    throw new KeySignatureUploadError("Key upload failed", { failures });
                }
                logger.info(`Finished background key sig upload for ${this.deviceId}`);
            }).catch(e => {
                logger.error(
                    `Error during background key sig upload for ${this.deviceId}`,
                    e,
                );
            });
        };
        upload({ shouldEmit: true });

        const shouldUpgradeCb = (
            this.baseApis.cryptoCallbacks.shouldUpgradeDeviceVerifications
        );
        if (shouldUpgradeCb) {
            logger.info("Starting device verification upgrade");

            // Check all users for signatures if upgrade callback present
            // FIXME: do this in batches
            const users: Record<string, IDeviceVerificationUpgrade> = {};
            for (const [userId, crossSigningInfo]
                of Object.entries(this.deviceList.crossSigningInfo)) {
                const upgradeInfo = await this.checkForDeviceVerificationUpgrade(
                    userId, CrossSigningInfo.fromStorage(crossSigningInfo, userId),
                );
                if (upgradeInfo) {
                    users[userId] = upgradeInfo;
                }
            }

            if (Object.keys(users).length > 0) {
                logger.info(`Found ${Object.keys(users).length} verif users to upgrade`);
                try {
                    const usersToUpgrade = await shouldUpgradeCb({ users: users });
                    if (usersToUpgrade) {
                        for (const userId of usersToUpgrade) {
                            if (userId in users) {
                                await this.baseApis.setDeviceVerified(
                                    userId, users[userId].crossSigningInfo.getId(),
                                );
                            }
                        }
                    }
                } catch (e) {
                    logger.log(
                        "shouldUpgradeDeviceVerifications threw an error: not upgrading", e,
                    );
                }
            }

            logger.info("Finished device verification upgrade");
        }

        logger.info("Finished cross-signing key change post-processing");
    }

    /**
     * Check if a user's cross-signing key is a candidate for upgrading from device
     * verification.
     *
     * @param {string} userId the user whose cross-signing information is to be checked
     * @param {object} crossSigningInfo the cross-signing information to check
     */
    private async checkForDeviceVerificationUpgrade(
        userId: string,
        crossSigningInfo: CrossSigningInfo,
    ): Promise<IDeviceVerificationUpgrade> {
        // only upgrade if this is the first cross-signing key that we've seen for
        // them, and if their cross-signing key isn't already verified
        const trustLevel = this.crossSigningInfo.checkUserTrust(crossSigningInfo);
        if (crossSigningInfo.firstUse && !trustLevel.isVerified()) {
            const devices = this.deviceList.getRawStoredDevicesForUser(userId);
            const deviceIds = await this.checkForValidDeviceSignature(
                userId, crossSigningInfo.keys.master, devices,
            );
            if (deviceIds.length) {
                return {
                    devices: deviceIds.map(
                        deviceId => DeviceInfo.fromStorage(devices[deviceId], deviceId),
                    ),
                    crossSigningInfo,
                };
            }
        }
    }

    /**
     * Check if the cross-signing key is signed by a verified device.
     *
     * @param {string} userId the user ID whose key is being checked
     * @param {object} key the key that is being checked
     * @param {object} devices the user's devices.  Should be a map from device ID
     *     to device info
     */
    private async checkForValidDeviceSignature(
        userId: string,
        key: ICrossSigningKey,
        devices: Record<string, IDevice>,
    ): Promise<string[]> {
        const deviceIds: string[] = [];
        if (devices && key.signatures && key.signatures[userId]) {
            for (const signame of Object.keys(key.signatures[userId])) {
                const [, deviceId] = signame.split(':', 2);
                if (deviceId in devices
                    && devices[deviceId].verified === DeviceVerification.VERIFIED) {
                    try {
                        await olmlib.verifySignature(
                            this.olmDevice,
                            key,
                            userId,
                            deviceId,
                            devices[deviceId].keys[signame],
                        );
                        deviceIds.push(deviceId);
                    } catch (e) {}
                }
            }
        }
        return deviceIds;
    }

    /**
     * Get the user's cross-signing key ID.
     *
     * @param {string} [type=master] The type of key to get the ID of.  One of
     *     "master", "self_signing", or "user_signing".  Defaults to "master".
     *
     * @returns {string} the key ID
     */
    public getCrossSigningId(type: string): string {
        return this.crossSigningInfo.getId(type);
    }

    /**
     * Get the cross signing information for a given user.
     *
     * @param {string} userId the user ID to get the cross-signing info for.
     *
     * @returns {CrossSigningInfo} the cross signing information for the user.
     */
    public getStoredCrossSigningForUser(userId: string): CrossSigningInfo {
        return this.deviceList.getStoredCrossSigningForUser(userId);
    }

    /**
     * Check whether a given user is trusted.
     *
     * @param {string} userId The ID of the user to check.
     *
     * @returns {UserTrustLevel}
     */
    public checkUserTrust(userId: string): UserTrustLevel {
        const userCrossSigning = this.deviceList.getStoredCrossSigningForUser(userId);
        if (!userCrossSigning) {
            return new UserTrustLevel(false, false, false);
        }
        return this.crossSigningInfo.checkUserTrust(userCrossSigning);
    }

    /**
     * Check whether a given device is trusted.
     *
     * @param {string} userId The ID of the user whose devices is to be checked.
     * @param {string} deviceId The ID of the device to check
     *
     * @returns {DeviceTrustLevel}
     */
    public checkDeviceTrust(userId: string, deviceId: string): DeviceTrustLevel {
        const device = this.deviceList.getStoredDevice(userId, deviceId);
        return this.checkDeviceInfoTrust(userId, device);
    }

    /**
     * Check whether a given deviceinfo is trusted.
     *
     * @param {string} userId The ID of the user whose devices is to be checked.
     * @param {module:crypto/deviceinfo?} device The device info object to check
     *
     * @returns {DeviceTrustLevel}
     */
    public checkDeviceInfoTrust(userId: string, device: DeviceInfo): DeviceTrustLevel {
        const trustedLocally = !!(device && device.isVerified());

        const userCrossSigning = this.deviceList.getStoredCrossSigningForUser(userId);
        if (device && userCrossSigning) {
            // The trustCrossSignedDevices only affects trust of other people's cross-signing
            // signatures
            const trustCrossSig = this.trustCrossSignedDevices || userId === this.userId;
            return this.crossSigningInfo.checkDeviceTrust(
                userCrossSigning, device, trustedLocally, trustCrossSig,
            );
        } else {
            return new DeviceTrustLevel(false, false, trustedLocally, false);
        }
    }

    /*
     * Event handler for DeviceList's userNewDevices event
     */
    private onDeviceListUserCrossSigningUpdated = async (userId: string) => {
        if (userId === this.userId) {
            // An update to our own cross-signing key.
            // Get the new key first:
            const newCrossSigning = this.deviceList.getStoredCrossSigningForUser(userId);
            const seenPubkey = newCrossSigning ? newCrossSigning.getId() : null;
            const currentPubkey = this.crossSigningInfo.getId();
            const changed = currentPubkey !== seenPubkey;

            if (currentPubkey && seenPubkey && !changed) {
                // If it's not changed, just make sure everything is up to date
                await this.checkOwnCrossSigningTrust();
            } else {
                // We'll now be in a state where cross-signing on the account is not trusted
                // because our locally stored cross-signing keys will not match the ones
                // on the server for our account. So we clear our own stored cross-signing keys,
                // effectively disabling cross-signing until the user gets verified by the device
                // that reset the keys
                this.storeTrustedSelfKeys(null);
                // emit cross-signing has been disabled
                this.emit(CryptoEvent.KeysChanged, {});
                // as the trust for our own user has changed,
                // also emit an event for this
                this.emit(CryptoEvent.UserTrustStatusChanged, this.userId, this.checkUserTrust(userId));
            }
        } else {
            await this.checkDeviceVerifications(userId);

            // Update verified before latch using the current state and save the new
            // latch value in the device list store.
            const crossSigning = this.deviceList.getStoredCrossSigningForUser(userId);
            if (crossSigning) {
                crossSigning.updateCrossSigningVerifiedBefore(
                    this.checkUserTrust(userId).isCrossSigningVerified(),
                );
                this.deviceList.setRawStoredCrossSigningForUser(userId, crossSigning.toStorage());
            }

            this.emit(CryptoEvent.UserTrustStatusChanged, userId, this.checkUserTrust(userId));
        }
    };

    /**
     * Check the copy of our cross-signing key that we have in the device list and
     * see if we can get the private key. If so, mark it as trusted.
     */
    async checkOwnCrossSigningTrust({
        allowPrivateKeyRequests = false,
    }: ICheckOwnCrossSigningTrustOpts = {}): Promise<void> {
        const userId = this.userId;

        // Before proceeding, ensure our cross-signing public keys have been
        // downloaded via the device list.
        await this.downloadKeys([this.userId]);

        // Also check which private keys are locally cached.
        const crossSigningPrivateKeys =
            await this.crossSigningInfo.getCrossSigningKeysFromCache();

        // If we see an update to our own master key, check it against the master
        // key we have and, if it matches, mark it as verified

        // First, get the new cross-signing info
        const newCrossSigning = this.deviceList.getStoredCrossSigningForUser(userId);
        if (!newCrossSigning) {
            logger.error(
                "Got cross-signing update event for user " + userId +
                " but no new cross-signing information found!",
            );
            return;
        }

        const seenPubkey = newCrossSigning.getId();
        const masterChanged = this.crossSigningInfo.getId() !== seenPubkey;
        const masterExistsNotLocallyCached =
            newCrossSigning.getId() && !crossSigningPrivateKeys.has("master");
        if (masterChanged) {
            logger.info("Got new master public key", seenPubkey);
        }
        if (
            allowPrivateKeyRequests &&
            (masterChanged || masterExistsNotLocallyCached)
        ) {
            logger.info("Attempting to retrieve cross-signing master private key");
            let signing = null;
            // It's important for control flow that we leave any errors alone for
            // higher levels to handle so that e.g. cancelling access properly
            // aborts any larger operation as well.
            try {
                const ret = await this.crossSigningInfo.getCrossSigningKey(
                    'master', seenPubkey,
                );
                signing = ret[1];
                logger.info("Got cross-signing master private key");
            } finally {
                if (signing) signing.free();
            }
        }

        const oldSelfSigningId = this.crossSigningInfo.getId("self_signing");
        const oldUserSigningId = this.crossSigningInfo.getId("user_signing");

        // Update the version of our keys in our cross-signing object and the local store
        this.storeTrustedSelfKeys(newCrossSigning.keys);

        const selfSigningChanged = oldSelfSigningId !== newCrossSigning.getId("self_signing");
        const userSigningChanged = oldUserSigningId !== newCrossSigning.getId("user_signing");

        const selfSigningExistsNotLocallyCached = (
            newCrossSigning.getId("self_signing") &&
            !crossSigningPrivateKeys.has("self_signing")
        );
        const userSigningExistsNotLocallyCached = (
            newCrossSigning.getId("user_signing") &&
            !crossSigningPrivateKeys.has("user_signing")
        );

        const keySignatures: Record<string, ISignedKey> = {};

        if (selfSigningChanged) {
            logger.info("Got new self-signing key", newCrossSigning.getId("self_signing"));
        }
        if (
            allowPrivateKeyRequests &&
            (selfSigningChanged || selfSigningExistsNotLocallyCached)
        ) {
            logger.info("Attempting to retrieve cross-signing self-signing private key");
            let signing = null;
            try {
                const ret = await this.crossSigningInfo.getCrossSigningKey(
                    "self_signing", newCrossSigning.getId("self_signing"),
                );
                signing = ret[1];
                logger.info("Got cross-signing self-signing private key");
            } finally {
                if (signing) signing.free();
            }

            const device = this.deviceList.getStoredDevice(this.userId, this.deviceId);
            const signedDevice = await this.crossSigningInfo.signDevice(
                this.userId, device,
            );
            keySignatures[this.deviceId] = signedDevice;
        }
        if (userSigningChanged) {
            logger.info("Got new user-signing key", newCrossSigning.getId("user_signing"));
        }
        if (
            allowPrivateKeyRequests &&
            (userSigningChanged || userSigningExistsNotLocallyCached)
        ) {
            logger.info("Attempting to retrieve cross-signing user-signing private key");
            let signing = null;
            try {
                const ret = await this.crossSigningInfo.getCrossSigningKey(
                    "user_signing", newCrossSigning.getId("user_signing"),
                );
                signing = ret[1];
                logger.info("Got cross-signing user-signing private key");
            } finally {
                if (signing) signing.free();
            }
        }

        if (masterChanged) {
            const masterKey = this.crossSigningInfo.keys.master;
            await this.signObject(masterKey);
            const deviceSig = masterKey.signatures[this.userId]["ed25519:" + this.deviceId];
            // Include only the _new_ device signature in the upload.
            // We may have existing signatures from deleted devices, which will cause
            // the entire upload to fail.
            keySignatures[this.crossSigningInfo.getId()] = Object.assign(
                {} as ISignedKey,
                masterKey,
                {
                    signatures: {
                        [this.userId]: {
                            ["ed25519:" + this.deviceId]: deviceSig,
                        },
                    },
                },
            );
        }

        const keysToUpload = Object.keys(keySignatures);
        if (keysToUpload.length) {
            const upload = ({ shouldEmit = false }) => {
                logger.info(`Starting background key sig upload for ${keysToUpload}`);
                return this.baseApis.uploadKeySignatures({ [this.userId]: keySignatures })
                    .then((response) => {
                        const { failures } = response || {};
                        logger.info(`Finished background key sig upload for ${keysToUpload}`);
                        if (Object.keys(failures || []).length > 0) {
                            if (shouldEmit) {
                                this.baseApis.emit(
                                    CryptoEvent.KeySignatureUploadFailure,
                                    failures,
                                    "checkOwnCrossSigningTrust",
                                    upload,
                                );
                            }
                            throw new KeySignatureUploadError("Key upload failed", { failures });
                        }
                    }).catch(e => {
                        logger.error(
                            `Error during background key sig upload for ${keysToUpload}`,
                            e,
                        );
                    });
            };
            upload({ shouldEmit: true });
        }

        this.emit(CryptoEvent.UserTrustStatusChanged, userId, this.checkUserTrust(userId));

        if (masterChanged) {
            this.emit(CryptoEvent.KeysChanged, {});
            await this.afterCrossSigningLocalKeyChange();
        }

        // Now we may be able to trust our key backup
        await this.backupManager.checkKeyBackup();
        // FIXME: if we previously trusted the backup, should we automatically sign
        // the backup with the new key (if not already signed)?
    }

    /**
     * Store a set of keys as our own, trusted, cross-signing keys.
     *
     * @param {object} keys The new trusted set of keys
     */
    private async storeTrustedSelfKeys(keys: Record<string, ICrossSigningKey>): Promise<void> {
        if (keys) {
            this.crossSigningInfo.setKeys(keys);
        } else {
            this.crossSigningInfo.clearKeys();
        }
        await this.cryptoStore.doTxn(
            'readwrite', [IndexedDBCryptoStore.STORE_ACCOUNT],
            (txn) => {
                this.cryptoStore.storeCrossSigningKeys(txn, this.crossSigningInfo.keys);
            },
        );
    }

    /**
     * Check if the master key is signed by a verified device, and if so, prompt
     * the application to mark it as verified.
     *
     * @param {string} userId the user ID whose key should be checked
     */
    private async checkDeviceVerifications(userId: string): Promise<void> {
        const shouldUpgradeCb = (
            this.baseApis.cryptoCallbacks.shouldUpgradeDeviceVerifications
        );
        if (!shouldUpgradeCb) {
            // Upgrading skipped when callback is not present.
            return;
        }
        logger.info(`Starting device verification upgrade for ${userId}`);
        if (this.crossSigningInfo.keys.user_signing) {
            const crossSigningInfo = this.deviceList.getStoredCrossSigningForUser(userId);
            if (crossSigningInfo) {
                const upgradeInfo = await this.checkForDeviceVerificationUpgrade(
                    userId, crossSigningInfo,
                );
                if (upgradeInfo) {
                    const usersToUpgrade = await shouldUpgradeCb({
                        users: {
                            [userId]: upgradeInfo,
                        },
                    });
                    if (usersToUpgrade.includes(userId)) {
                        await this.baseApis.setDeviceVerified(
                            userId, crossSigningInfo.getId(),
                        );
                    }
                }
            }
        }
        logger.info(`Finished device verification upgrade for ${userId}`);
    }

    public async setTrustedBackupPubKey(trustedPubKey: string): Promise<void> {
        // This should be redundant post cross-signing is a thing, so just
        // plonk it in localStorage for now.
        this.sessionStore.setLocalTrustedBackupPubKey(trustedPubKey);
        await this.backupManager.checkKeyBackup();
    }

    /**
     */
    public enableLazyLoading(): void {
        this.lazyLoadMembers = true;
    }

    /**
     * Tell the crypto module to register for MatrixClient events which it needs to
     * listen for
     *
     * @param {external:EventEmitter} eventEmitter event source where we can register
     *    for event notifications
     */
    public registerEventHandlers(eventEmitter: TypedEventEmitter<
        RoomMemberEvent.Membership | ClientEvent.ToDeviceEvent | RoomEvent.Timeline | MatrixEventEvent.Decrypted,
        any
    >): void {
        eventEmitter.on(RoomMemberEvent.Membership, this.onMembership);
        eventEmitter.on(ClientEvent.ToDeviceEvent, this.onToDeviceEvent);
        eventEmitter.on(RoomEvent.Timeline, this.onTimelineEvent);
        eventEmitter.on(MatrixEventEvent.Decrypted, this.onTimelineEvent);
    }

    /** Start background processes related to crypto */
    public start(): void {
        this.outgoingRoomKeyRequestManager.start();
    }

    /** Stop background processes related to crypto */
    public stop(): void {
        this.outgoingRoomKeyRequestManager.stop();
        this.deviceList.stop();
        this.dehydrationManager.stop();
    }

    /**
     * Get the Ed25519 key for this device
     *
     * @return {string} base64-encoded ed25519 key.
     */
    public getDeviceEd25519Key(): string {
        return this.olmDevice.deviceEd25519Key;
    }

    /**
     * Get the Curve25519 key for this device
     *
     * @return {string} base64-encoded curve25519 key.
     */
    public getDeviceCurve25519Key(): string {
        return this.olmDevice.deviceCurve25519Key;
    }

    /**
     * Set the global override for whether the client should ever send encrypted
     * messages to unverified devices.  This provides the default for rooms which
     * do not specify a value.
     *
     * @param {boolean} value whether to blacklist all unverified devices by default
     */
    public setGlobalBlacklistUnverifiedDevices(value: boolean): void {
        this.globalBlacklistUnverifiedDevices = value;
    }

    /**
     * @return {boolean} whether to blacklist all unverified devices by default
     */
    public getGlobalBlacklistUnverifiedDevices(): boolean {
        return this.globalBlacklistUnverifiedDevices;
    }

    /**
     * Set whether sendMessage in a room with unknown and unverified devices
     * should throw an error and not send them message. This has 'Global' for
     * symmetry with setGlobalBlacklistUnverifiedDevices but there is currently
     * no room-level equivalent for this setting.
     *
     * This API is currently UNSTABLE and may change or be removed without notice.
     *
     * @param {boolean} value whether error on unknown devices
     */
    public setGlobalErrorOnUnknownDevices(value: boolean): void {
        this.globalErrorOnUnknownDevices = value;
    }

    /**
     * @return {boolean} whether to error on unknown devices
     *
     * This API is currently UNSTABLE and may change or be removed without notice.
     */
    public getGlobalErrorOnUnknownDevices(): boolean {
        return this.globalErrorOnUnknownDevices;
    }

    /**
     * Upload the device keys to the homeserver.
     * @return {object} A promise that will resolve when the keys are uploaded.
     */
    public uploadDeviceKeys(): Promise<IKeysUploadResponse> {
        const deviceKeys = {
            algorithms: this.supportedAlgorithms,
            device_id: this.deviceId,
            keys: this.deviceKeys,
            user_id: this.userId,
        };

        return this.signObject(deviceKeys).then(() => {
            return this.baseApis.uploadKeysRequest({
                device_keys: deviceKeys as Required<IDeviceKeys>,
            });
        });
    }

    /**
     * Stores the current one_time_key count which will be handled later (in a call of
     * onSyncCompleted). The count is e.g. coming from a /sync response.
     *
     * @param {Number} currentCount The current count of one_time_keys to be stored
     */
    public updateOneTimeKeyCount(currentCount: number): void {
        if (isFinite(currentCount)) {
            this.oneTimeKeyCount = currentCount;
        } else {
            throw new TypeError("Parameter for updateOneTimeKeyCount has to be a number");
        }
    }

    public setNeedsNewFallback(needsNewFallback: boolean) {
        this.needsNewFallback = !!needsNewFallback;
    }

    public getNeedsNewFallback(): boolean {
        return this.needsNewFallback;
    }

    // check if it's time to upload one-time keys, and do so if so.
    private maybeUploadOneTimeKeys() {
        // frequency with which to check & upload one-time keys
        const uploadPeriod = 1000 * 60; // one minute

        // max number of keys to upload at once
        // Creating keys can be an expensive operation so we limit the
        // number we generate in one go to avoid blocking the application
        // for too long.
        const maxKeysPerCycle = 5;

        if (this.oneTimeKeyCheckInProgress) {
            return;
        }

        const now = Date.now();
        if (this.lastOneTimeKeyCheck !== null &&
            now - this.lastOneTimeKeyCheck < uploadPeriod
        ) {
            // we've done a key upload recently.
            return;
        }

        this.lastOneTimeKeyCheck = now;

        // We need to keep a pool of one time public keys on the server so that
        // other devices can start conversations with us. But we can only store
        // a finite number of private keys in the olm Account object.
        // To complicate things further then can be a delay between a device
        // claiming a public one time key from the server and it sending us a
        // message. We need to keep the corresponding private key locally until
        // we receive the message.
        // But that message might never arrive leaving us stuck with duff
        // private keys clogging up our local storage.
        // So we need some kind of engineering compromise to balance all of
        // these factors.

        // Check how many keys we can store in the Account object.
        const maxOneTimeKeys = this.olmDevice.maxNumberOfOneTimeKeys();
        // Try to keep at most half that number on the server. This leaves the
        // rest of the slots free to hold keys that have been claimed from the
        // server but we haven't received a message for.
        // If we run out of slots when generating new keys then olm will
        // discard the oldest private keys first. This will eventually clean
        // out stale private keys that won't receive a message.
        const keyLimit = Math.floor(maxOneTimeKeys / 2);

        const uploadLoop = async (keyCount: number) => {
            while (keyLimit > keyCount || this.getNeedsNewFallback()) {
                // Ask olm to generate new one time keys, then upload them to synapse.
                if (keyLimit > keyCount) {
                    logger.info("generating oneTimeKeys");
                    const keysThisLoop = Math.min(keyLimit - keyCount, maxKeysPerCycle);
                    await this.olmDevice.generateOneTimeKeys(keysThisLoop);
                }

                if (this.getNeedsNewFallback()) {
                    const fallbackKeys = await this.olmDevice.getFallbackKey();
                    // if fallbackKeys is non-empty, we've already generated a
                    // fallback key, but it hasn't been published yet, so we
                    // can use that instead of generating a new one
                    if (!fallbackKeys.curve25519 ||
                        Object.keys(fallbackKeys.curve25519).length == 0) {
                        logger.info("generating fallback key");
                        if (this.fallbackCleanup) {
                            // cancel any pending fallback cleanup because generating
                            // a new fallback key will already drop the old fallback
                            // that would have been dropped, and we don't want to kill
                            // the current key
                            clearTimeout(this.fallbackCleanup);
                            delete this.fallbackCleanup;
                        }
                        await this.olmDevice.generateFallbackKey();
                    }
                }

                logger.info("calling uploadOneTimeKeys");
                const res = await this.uploadOneTimeKeys();
                if (res.one_time_key_counts && res.one_time_key_counts.signed_curve25519) {
                    // if the response contains a more up to date value use this
                    // for the next loop
                    keyCount = res.one_time_key_counts.signed_curve25519;
                } else {
                    throw new Error("response for uploading keys does not contain " +
                        "one_time_key_counts.signed_curve25519");
                }
            }
        };

        this.oneTimeKeyCheckInProgress = true;
        Promise.resolve().then(() => {
            if (this.oneTimeKeyCount !== undefined) {
                // We already have the current one_time_key count from a /sync response.
                // Use this value instead of asking the server for the current key count.
                return Promise.resolve(this.oneTimeKeyCount);
            }
            // ask the server how many keys we have
            return this.baseApis.uploadKeysRequest({}).then((res) => {
                return res.one_time_key_counts.signed_curve25519 || 0;
            });
        }).then((keyCount) => {
            // Start the uploadLoop with the current keyCount. The function checks if
            // we need to upload new keys or not.
            // If there are too many keys on the server then we don't need to
            // create any more keys.
            return uploadLoop(keyCount);
        }).catch((e) => {
            logger.error("Error uploading one-time keys", e.stack || e);
        }).finally(() => {
            // reset oneTimeKeyCount to prevent start uploading based on old data.
            // it will be set again on the next /sync-response
            this.oneTimeKeyCount = undefined;
            this.oneTimeKeyCheckInProgress = false;
        });
    }

    // returns a promise which resolves to the response
    private async uploadOneTimeKeys() {
        const promises = [];

        let fallbackJson: Record<string, IOneTimeKey>;
        if (this.getNeedsNewFallback()) {
            fallbackJson = {};
            const fallbackKeys = await this.olmDevice.getFallbackKey();
            for (const [keyId, key] of Object.entries(fallbackKeys.curve25519)) {
                const k = { key, fallback: true };
                fallbackJson["signed_curve25519:" + keyId] = k;
                promises.push(this.signObject(k));
            }
            this.setNeedsNewFallback(false);
        }

        const oneTimeKeys = await this.olmDevice.getOneTimeKeys();
        const oneTimeJson: Record<string, { key: string }> = {};

        for (const keyId in oneTimeKeys.curve25519) {
            if (oneTimeKeys.curve25519.hasOwnProperty(keyId)) {
                const k = {
                    key: oneTimeKeys.curve25519[keyId],
                };
                oneTimeJson["signed_curve25519:" + keyId] = k;
                promises.push(this.signObject(k));
            }
        }

        await Promise.all(promises);

        const requestBody: Record<string, any> = {
            "one_time_keys": oneTimeJson,
        };

        if (fallbackJson) {
            requestBody["org.matrix.msc2732.fallback_keys"] = fallbackJson;
            requestBody["fallback_keys"] = fallbackJson;
        }

        const res = await this.baseApis.uploadKeysRequest(requestBody);

        if (fallbackJson) {
            this.fallbackCleanup = setTimeout(() => {
                delete this.fallbackCleanup;
                this.olmDevice.forgetOldFallbackKey();
            }, 60*60*1000);
        }

        await this.olmDevice.markKeysAsPublished();
        return res;
    }

    /**
     * Download the keys for a list of users and stores the keys in the session
     * store.
     * @param {Array} userIds The users to fetch.
     * @param {boolean} forceDownload Always download the keys even if cached.
     *
     * @return {Promise} A promise which resolves to a map userId->deviceId->{@link
        * module:crypto/deviceinfo|DeviceInfo}.
     */
    public downloadKeys(userIds: string[], forceDownload?: boolean): Promise<DeviceInfoMap> {
        return this.deviceList.downloadKeys(userIds, forceDownload);
    }

    /**
     * Get the stored device keys for a user id
     *
     * @param {string} userId the user to list keys for.
     *
     * @return {module:crypto/deviceinfo[]|null} list of devices, or null if we haven't
     * managed to get a list of devices for this user yet.
     */
    public getStoredDevicesForUser(userId: string): Array<DeviceInfo> | null {
        return this.deviceList.getStoredDevicesForUser(userId);
    }

    /**
     * Get the stored keys for a single device
     *
     * @param {string} userId
     * @param {string} deviceId
     *
     * @return {module:crypto/deviceinfo?} device, or undefined
     * if we don't know about this device
     */
    public getStoredDevice(userId: string, deviceId: string): DeviceInfo | undefined {
        return this.deviceList.getStoredDevice(userId, deviceId);
    }

    /**
     * Save the device list, if necessary
     *
     * @param {number} delay Time in ms before which the save actually happens.
     *     By default, the save is delayed for a short period in order to batch
     *     multiple writes, but this behaviour can be disabled by passing 0.
     *
     * @return {Promise<boolean>} true if the data was saved, false if
     *     it was not (eg. because no changes were pending). The promise
     *     will only resolve once the data is saved, so may take some time
     *     to resolve.
     */
    public saveDeviceList(delay: number): Promise<boolean> {
        return this.deviceList.saveIfDirty(delay);
    }

    /**
     * Update the blocked/verified state of the given device
     *
     * @param {string} userId owner of the device
     * @param {string} deviceId unique identifier for the device or user's
     * cross-signing public key ID.
     *
     * @param {?boolean} verified whether to mark the device as verified. Null to
     *     leave unchanged.
     *
     * @param {?boolean} blocked whether to mark the device as blocked. Null to
     *      leave unchanged.
     *
     * @param {?boolean} known whether to mark that the user has been made aware of
     *      the existence of this device. Null to leave unchanged
     *
     * @return {Promise<module:crypto/deviceinfo>} updated DeviceInfo
     */
    public async setDeviceVerification(
        userId: string,
        deviceId: string,
        verified?: boolean,
        blocked?: boolean,
        known?: boolean,
    ): Promise<DeviceInfo | CrossSigningInfo> {
        // get rid of any `undefined`s here so we can just check
        // for null rather than null or undefined
        if (verified === undefined) verified = null;
        if (blocked === undefined) blocked = null;
        if (known === undefined) known = null;

        // Check if the 'device' is actually a cross signing key
        // The js-sdk's verification treats cross-signing keys as devices
        // and so uses this method to mark them verified.
        const xsk = this.deviceList.getStoredCrossSigningForUser(userId);
        if (xsk && xsk.getId() === deviceId) {
            if (blocked !== null || known !== null) {
                throw new Error("Cannot set blocked or known for a cross-signing key");
            }
            if (!verified) {
                throw new Error("Cannot set a cross-signing key as unverified");
            }

            if (!this.crossSigningInfo.getId() && userId === this.crossSigningInfo.userId) {
                this.storeTrustedSelfKeys(xsk.keys);
                // This will cause our own user trust to change, so emit the event
                this.emit(CryptoEvent.UserTrustStatusChanged, this.userId, this.checkUserTrust(userId));
            }

            // Now sign the master key with our user signing key (unless it's ourself)
            if (userId !== this.userId) {
                logger.info(
                    "Master key " + xsk.getId() + " for " + userId +
                    " marked verified. Signing...",
                );
                const device = await this.crossSigningInfo.signUser(xsk);
                if (device) {
                    const upload = async ({ shouldEmit = false }) => {
                        logger.info("Uploading signature for " + userId + "...");
                        const response = await this.baseApis.uploadKeySignatures({
                            [userId]: {
                                [deviceId]: device,
                            },
                        });
                        const { failures } = response || {};
                        if (Object.keys(failures || []).length > 0) {
                            if (shouldEmit) {
                                this.baseApis.emit(
                                    CryptoEvent.KeySignatureUploadFailure,
                                    failures,
                                    "setDeviceVerification",
                                    upload,
                                );
                            }
                            /* Throwing here causes the process to be cancelled and the other
                            * user to be notified */
                            throw new KeySignatureUploadError(
                                "Key upload failed",
                                { failures },
                            );
                        }
                    };
                    await upload({ shouldEmit: true });

                    // This will emit events when it comes back down the sync
                    // (we could do local echo to speed things up)
                }
                return device as any; // TODO types
            } else {
                return xsk;
            }
        }

        const devices = this.deviceList.getRawStoredDevicesForUser(userId);
        if (!devices || !devices[deviceId]) {
            throw new Error("Unknown device " + userId + ":" + deviceId);
        }

        const dev = devices[deviceId];
        let verificationStatus = dev.verified;

        if (verified) {
            verificationStatus = DeviceVerification.VERIFIED;
        } else if (verified !== null && verificationStatus == DeviceVerification.VERIFIED) {
            verificationStatus = DeviceVerification.UNVERIFIED;
        }

        if (blocked) {
            verificationStatus = DeviceVerification.BLOCKED;
        } else if (blocked !== null && verificationStatus == DeviceVerification.BLOCKED) {
            verificationStatus = DeviceVerification.UNVERIFIED;
        }

        let knownStatus = dev.known;
        if (known !== null) {
            knownStatus = known;
        }

        if (dev.verified !== verificationStatus || dev.known !== knownStatus) {
            dev.verified = verificationStatus;
            dev.known = knownStatus;
            this.deviceList.storeDevicesForUser(userId, devices);
            this.deviceList.saveIfDirty();
        }

        // do cross-signing
        if (verified && userId === this.userId) {
            logger.info("Own device " + deviceId + " marked verified: signing");

            // Signing only needed if other device not already signed
            let device: ISignedKey;
            const deviceTrust = this.checkDeviceTrust(userId, deviceId);
            if (deviceTrust.isCrossSigningVerified()) {
                logger.log(`Own device ${deviceId} already cross-signing verified`);
            } else {
                device = await this.crossSigningInfo.signDevice(
                    userId, DeviceInfo.fromStorage(dev, deviceId),
                );
            }

            if (device) {
                const upload = async ({ shouldEmit = false }) => {
                    logger.info("Uploading signature for " + deviceId);
                    const response = await this.baseApis.uploadKeySignatures({
                        [userId]: {
                            [deviceId]: device,
                        },
                    });
                    const { failures } = response || {};
                    if (Object.keys(failures || []).length > 0) {
                        if (shouldEmit) {
                            this.baseApis.emit(
                                CryptoEvent.KeySignatureUploadFailure,
                                failures,
                                "setDeviceVerification",
                                upload, // continuation
                            );
                        }
                        throw new KeySignatureUploadError("Key upload failed", { failures });
                    }
                };
                await upload({ shouldEmit: true });
                // XXX: we'll need to wait for the device list to be updated
            }
        }

        const deviceObj = DeviceInfo.fromStorage(dev, deviceId);
        this.emit(CryptoEvent.DeviceVerificationChanged, userId, deviceId, deviceObj);
        return deviceObj;
    }

    public findVerificationRequestDMInProgress(roomId: string): VerificationRequest {
        return this.inRoomVerificationRequests.findRequestInProgress(roomId);
    }

    public getVerificationRequestsToDeviceInProgress(userId: string): VerificationRequest[] {
        return this.toDeviceVerificationRequests.getRequestsInProgress(userId);
    }

    public requestVerificationDM(userId: string, roomId: string): Promise<VerificationRequest> {
        const existingRequest = this.inRoomVerificationRequests.findRequestInProgress(roomId);
        if (existingRequest) {
            return Promise.resolve(existingRequest);
        }
        const channel = new InRoomChannel(this.baseApis, roomId, userId);
        return this.requestVerificationWithChannel(userId, channel, this.inRoomVerificationRequests);
    }

    public requestVerification(userId: string, devices: string[]): Promise<VerificationRequest> {
        if (!devices) {
            devices = Object.keys(this.deviceList.getRawStoredDevicesForUser(userId));
        }
        const existingRequest = this.toDeviceVerificationRequests.findRequestInProgress(userId, devices);
        if (existingRequest) {
            return Promise.resolve(existingRequest);
        }
        const channel = new ToDeviceChannel(this.baseApis, userId, devices, ToDeviceChannel.makeTransactionId());
        return this.requestVerificationWithChannel(userId, channel, this.toDeviceVerificationRequests);
    }

    private async requestVerificationWithChannel(
        userId: string,
        channel: IVerificationChannel,
        requestsMap: IRequestsMap,
    ): Promise<VerificationRequest> {
        let request = new VerificationRequest(channel, this.verificationMethods, this.baseApis);
        // if transaction id is already known, add request
        if (channel.transactionId) {
            requestsMap.setRequestByChannel(channel, request);
        }
        await request.sendRequest();
        // don't replace the request created by a racing remote echo
        const racingRequest = requestsMap.getRequestByChannel(channel);
        if (racingRequest) {
            request = racingRequest;
        } else {
            logger.log(`Crypto: adding new request to ` +
                `requestsByTxnId with id ${channel.transactionId} ${channel.roomId}`);
            requestsMap.setRequestByChannel(channel, request);
        }
        return request;
    }

    public beginKeyVerification(
        method: string,
        userId: string,
        deviceId: string,
        transactionId: string = null,
    ): any { // TODO types
        let request;
        if (transactionId) {
            request = this.toDeviceVerificationRequests.getRequestBySenderAndTxnId(userId, transactionId);
            if (!request) {
                throw new Error(
                    `No request found for user ${userId} with ` +
                    `transactionId ${transactionId}`);
            }
        } else {
            transactionId = ToDeviceChannel.makeTransactionId();
            const channel = new ToDeviceChannel(this.baseApis, userId, [deviceId], transactionId, deviceId);
            request = new VerificationRequest(channel, this.verificationMethods, this.baseApis);
            this.toDeviceVerificationRequests.setRequestBySenderAndTxnId(userId, transactionId, request);
        }
        return request.beginKeyVerification(method, { userId, deviceId });
    }

    public async legacyDeviceVerification(
        userId: string,
        deviceId: string,
        method: VerificationMethod,
    ): Promise<VerificationRequest> {
        const transactionId = ToDeviceChannel.makeTransactionId();
        const channel = new ToDeviceChannel(this.baseApis, userId, [deviceId], transactionId, deviceId);
        const request = new VerificationRequest(channel, this.verificationMethods, this.baseApis);
        this.toDeviceVerificationRequests.setRequestBySenderAndTxnId(userId, transactionId, request);
        const verifier = request.beginKeyVerification(method, { userId, deviceId });
        // either reject by an error from verify() while sending .start
        // or resolve when the request receives the
        // local (fake remote) echo for sending the .start event
        await Promise.race([
            verifier.verify(),
            request.waitFor(r => r.started),
        ]);
        return request;
    }

    /**
     * Get information on the active olm sessions with a user
     * <p>
     * Returns a map from device id to an object with keys 'deviceIdKey' (the
     * device's curve25519 identity key) and 'sessions' (an array of objects in the
     * same format as that returned by
     * {@link module:crypto/OlmDevice#getSessionInfoForDevice}).
     * <p>
     * This method is provided for debugging purposes.
     *
     * @param {string} userId id of user to inspect
     *
     * @return {Promise<Object.<string, {deviceIdKey: string, sessions: object[]}>>}
     */
    public async getOlmSessionsForUser(userId: string): Promise<Record<string, IUserOlmSession>> {
        const devices = this.getStoredDevicesForUser(userId) || [];
        const result = {};
        for (let j = 0; j < devices.length; ++j) {
            const device = devices[j];
            const deviceKey = device.getIdentityKey();
            const sessions = await this.olmDevice.getSessionInfoForDevice(deviceKey);

            result[device.deviceId] = {
                deviceIdKey: deviceKey,
                sessions: sessions,
            };
        }
        return result;
    }

    /**
     * Get the device which sent an event
     *
     * @param {module:models/event.MatrixEvent} event event to be checked
     *
     * @return {module:crypto/deviceinfo?}
     */
    public getEventSenderDeviceInfo(event: MatrixEvent): DeviceInfo | null {
        const senderKey = event.getSenderKey();
        const algorithm = event.getWireContent().algorithm;

        if (!senderKey || !algorithm) {
            return null;
        }

        const forwardingChain = event.getForwardingCurve25519KeyChain();
        if (forwardingChain.length > 0) {
            // we got the key this event from somewhere else
            // TODO: check if we can trust the forwarders.
            return null;
        }

        if (event.isKeySourceUntrusted()) {
            // we got the key for this event from a source that we consider untrusted
            return null;
        }

        // senderKey is the Curve25519 identity key of the device which the event
        // was sent from. In the case of Megolm, it's actually the Curve25519
        // identity key of the device which set up the Megolm session.

        const device = this.deviceList.getDeviceByIdentityKey(
            algorithm, senderKey,
        );

        if (device === null) {
            // we haven't downloaded the details of this device yet.
            return null;
        }

        // so far so good, but now we need to check that the sender of this event
        // hadn't advertised someone else's Curve25519 key as their own. We do that
        // by checking the Ed25519 claimed by the event (or, in the case of megolm,
        // the event which set up the megolm session), to check that it matches the
        // fingerprint of the purported sending device.
        //
        // (see https://github.com/vector-im/vector-web/issues/2215)

        const claimedKey = event.getClaimedEd25519Key();
        if (!claimedKey) {
            logger.warn("Event " + event.getId() + " claims no ed25519 key: " +
                "cannot verify sending device");
            return null;
        }

        if (claimedKey !== device.getFingerprint()) {
            logger.warn(
                "Event " + event.getId() + " claims ed25519 key " + claimedKey +
                " but sender device has key " + device.getFingerprint());
            return null;
        }

        return device;
    }

    /**
     * Get information about the encryption of an event
     *
     * @param {module:models/event.MatrixEvent} event event to be checked
     *
     * @return {object} An object with the fields:
     *    - encrypted: whether the event is encrypted (if not encrypted, some of the
     *      other properties may not be set)
     *    - senderKey: the sender's key
     *    - algorithm: the algorithm used to encrypt the event
     *    - authenticated: whether we can be sure that the owner of the senderKey
     *      sent the event
     *    - sender: the sender's device information, if available
     *    - mismatchedSender: if the event's ed25519 and curve25519 keys don't match
     *      (only meaningful if `sender` is set)
     */
    public getEventEncryptionInfo(event: MatrixEvent): IEncryptedEventInfo {
        const ret: Partial<IEncryptedEventInfo> = {};

        ret.senderKey = event.getSenderKey();
        ret.algorithm = event.getWireContent().algorithm;

        if (!ret.senderKey || !ret.algorithm) {
            ret.encrypted = false;
            return ret as IEncryptedEventInfo;
        }
        ret.encrypted = true;

        const forwardingChain = event.getForwardingCurve25519KeyChain();
        if (forwardingChain.length > 0 || event.isKeySourceUntrusted()) {
            // we got the key this event from somewhere else
            // TODO: check if we can trust the forwarders.
            ret.authenticated = false;
        } else {
            ret.authenticated = true;
        }

        // senderKey is the Curve25519 identity key of the device which the event
        // was sent from. In the case of Megolm, it's actually the Curve25519
        // identity key of the device which set up the Megolm session.

        ret.sender = this.deviceList.getDeviceByIdentityKey(ret.algorithm, ret.senderKey);

        // so far so good, but now we need to check that the sender of this event
        // hadn't advertised someone else's Curve25519 key as their own. We do that
        // by checking the Ed25519 claimed by the event (or, in the case of megolm,
        // the event which set up the megolm session), to check that it matches the
        // fingerprint of the purported sending device.
        //
        // (see https://github.com/vector-im/vector-web/issues/2215)

        const claimedKey = event.getClaimedEd25519Key();
        if (!claimedKey) {
            logger.warn("Event " + event.getId() + " claims no ed25519 key: " +
                "cannot verify sending device");
            ret.mismatchedSender = true;
        }

        if (ret.sender && claimedKey !== ret.sender.getFingerprint()) {
            logger.warn(
                "Event " + event.getId() + " claims ed25519 key " + claimedKey +
                "but sender device has key " + ret.sender.getFingerprint());
            ret.mismatchedSender = true;
        }

        return ret as IEncryptedEventInfo;
    }

    /**
     * Forces the current outbound group session to be discarded such
     * that another one will be created next time an event is sent.
     *
     * @param {string} roomId The ID of the room to discard the session for
     *
     * This should not normally be necessary.
     */
    public forceDiscardSession(roomId: string): void {
        const alg = this.roomEncryptors[roomId];
        if (alg === undefined) throw new Error("Room not encrypted");
        if (alg.forceDiscardSession === undefined) {
            throw new Error("Room encryption algorithm doesn't support session discarding");
        }
        alg.forceDiscardSession();
    }

    /**
     * Configure a room to use encryption (ie, save a flag in the cryptoStore).
     *
     * @param {string} roomId The room ID to enable encryption in.
     *
     * @param {object} config The encryption config for the room.
     *
     * @param {boolean=} inhibitDeviceQuery true to suppress device list query for
     *   users in the room (for now). In case lazy loading is enabled,
     *   the device query is always inhibited as the members are not tracked.
     */
    public async setRoomEncryption(
        roomId: string,
        config: IRoomEncryption,
        inhibitDeviceQuery?: boolean,
    ): Promise<void> {
        // ignore crypto events with no algorithm defined
        // This will happen if a crypto event is redacted before we fetch the room state
        // It would otherwise just throw later as an unknown algorithm would, but we may
        // as well catch this here
        if (!config.algorithm) {
            logger.log("Ignoring setRoomEncryption with no algorithm");
            return;
        }

        // if state is being replayed from storage, we might already have a configuration
        // for this room as they are persisted as well.
        // We just need to make sure the algorithm is initialized in this case.
        // However, if the new config is different,
        // we should bail out as room encryption can't be changed once set.
        const existingConfig = this.roomList.getRoomEncryption(roomId);
        if (existingConfig) {
            if (JSON.stringify(existingConfig) != JSON.stringify(config)) {
                logger.error("Ignoring m.room.encryption event which requests " +
                    "a change of config in " + roomId);
                return;
            }
        }
        // if we already have encryption in this room, we should ignore this event,
        // as it would reset the encryption algorithm.
        // This is at least expected to be called twice, as sync calls onCryptoEvent
        // for both the timeline and state sections in the /sync response,
        // the encryption event would appear in both.
        // If it's called more than twice though,
        // it signals a bug on client or server.
        const existingAlg = this.roomEncryptors[roomId];
        if (existingAlg) {
            return;
        }

        // _roomList.getRoomEncryption will not race with _roomList.setRoomEncryption
        // because it first stores in memory. We should await the promise only
        // after all the in-memory state (roomEncryptors and _roomList) has been updated
        // to avoid races when calling this method multiple times. Hence keep a hold of the promise.
        let storeConfigPromise = null;
        if (!existingConfig) {
            storeConfigPromise = this.roomList.setRoomEncryption(roomId, config);
        }

        const AlgClass = algorithms.ENCRYPTION_CLASSES[config.algorithm];
        if (!AlgClass) {
            throw new Error("Unable to encrypt with " + config.algorithm);
        }

        const alg = new AlgClass({
            userId: this.userId,
            deviceId: this.deviceId,
            crypto: this,
            olmDevice: this.olmDevice,
            baseApis: this.baseApis,
            roomId,
            config,
        });
        this.roomEncryptors[roomId] = alg;

        if (storeConfigPromise) {
            await storeConfigPromise;
        }

        if (!this.lazyLoadMembers) {
            logger.log("Enabling encryption in " + roomId + "; " +
                "starting to track device lists for all users therein");

            await this.trackRoomDevices(roomId);
            // TODO: this flag is only not used from MatrixClient::setRoomEncryption
            // which is never used (inside Element at least)
            // but didn't want to remove it as it technically would
            // be a breaking change.
            if (!inhibitDeviceQuery) {
                this.deviceList.refreshOutdatedDeviceLists();
            }
        } else {
            logger.log("Enabling encryption in " + roomId);
        }
    }

    /**
     * Make sure we are tracking the device lists for all users in this room.
     *
     * @param {string} roomId The room ID to start tracking devices in.
     * @returns {Promise} when all devices for the room have been fetched and marked to track
     */
    public trackRoomDevices(roomId: string): Promise<void> {
        const trackMembers = async () => {
            // not an encrypted room
            if (!this.roomEncryptors[roomId]) {
                return;
            }
            const room = this.clientStore.getRoom(roomId);
            if (!room) {
                throw new Error(`Unable to start tracking devices in unknown room ${roomId}`);
            }
            logger.log(`Starting to track devices for room ${roomId} ...`);
            const members = await room.getEncryptionTargetMembers();
            members.forEach((m) => {
                this.deviceList.startTrackingDeviceList(m.userId);
            });
        };

        let promise = this.roomDeviceTrackingState[roomId];
        if (!promise) {
            promise = trackMembers();
            this.roomDeviceTrackingState[roomId] = promise.catch(err => {
                this.roomDeviceTrackingState[roomId] = null;
                throw err;
            });
        }
        return promise;
    }

    /**
     * Try to make sure we have established olm sessions for all known devices for
     * the given users.
     *
     * @param {string[]} users list of user ids
     * @param {boolean} force If true, force a new Olm session to be created. Default false.
     *
     * @return {Promise} resolves once the sessions are complete, to
     *    an Object mapping from userId to deviceId to
     *    {@link module:crypto~OlmSessionResult}
     */
    public ensureOlmSessionsForUsers(
        users: string[],
        force?: boolean,
    ): Promise<Record<string, Record<string, olmlib.IOlmSessionResult>>> {
<<<<<<< HEAD
        const devicesByUser = {};
=======
        const devicesByUser: Record<string, DeviceInfo[]> = {};
>>>>>>> c3d7a497

        for (let i = 0; i < users.length; ++i) {
            const userId = users[i];
            devicesByUser[userId] = [];

            const devices = this.getStoredDevicesForUser(userId) || [];
            for (let j = 0; j < devices.length; ++j) {
                const deviceInfo = devices[j];

                const key = deviceInfo.getIdentityKey();
                if (key == this.olmDevice.deviceCurve25519Key) {
                    // don't bother setting up session to ourself
                    continue;
                }
                if (deviceInfo.verified == DeviceVerification.BLOCKED) {
                    // don't bother setting up sessions with blocked users
                    continue;
                }

                devicesByUser[userId].push(deviceInfo);
            }
        }

        return olmlib.ensureOlmSessionsForDevices(this.olmDevice, this.baseApis, devicesByUser, force);
    }

    /**
     * Get a list containing all of the room keys
     *
     * @return {module:crypto/OlmDevice.MegolmSessionData[]} a list of session export objects
     */
    public async exportRoomKeys(): Promise<IMegolmSessionData[]> {
        const exportedSessions: IMegolmSessionData[] = [];
        await this.cryptoStore.doTxn(
            'readonly', [IndexedDBCryptoStore.STORE_INBOUND_GROUP_SESSIONS], (txn) => {
                this.cryptoStore.getAllEndToEndInboundGroupSessions(txn, (s) => {
                    if (s === null) return;

                    const sess = this.olmDevice.exportInboundGroupSession(
                        s.senderKey, s.sessionId, s.sessionData,
                    );
                    delete sess.first_known_index;
                    sess.algorithm = olmlib.MEGOLM_ALGORITHM;
                    exportedSessions.push(sess);
                });
            },
        );

        return exportedSessions;
    }

    /**
     * Import a list of room keys previously exported by exportRoomKeys
     *
     * @param {Object[]} keys a list of session export objects
     * @param {Object} opts
     * @param {Function} opts.progressCallback called with an object which has a stage param
     * @return {Promise} a promise which resolves once the keys have been imported
     */
    public importRoomKeys(keys: IMegolmSessionData[], opts: IImportRoomKeysOpts = {}): Promise<void> {
        let successes = 0;
        let failures = 0;
        const total = keys.length;

        function updateProgress() {
            opts.progressCallback({
                stage: "load_keys",
                successes,
                failures,
                total,
            });
        }

        return Promise.all(keys.map((key) => {
            if (!key.room_id || !key.algorithm) {
                logger.warn("ignoring room key entry with missing fields", key);
                failures++;
                if (opts.progressCallback) { updateProgress(); }
                return null;
            }

            const alg = this.getRoomDecryptor(key.room_id, key.algorithm);
            return alg.importRoomKey(key, opts).finally(() => {
                successes++;
                if (opts.progressCallback) { updateProgress(); }
            });
        })).then();
    }

    /**
     * Counts the number of end to end session keys that are waiting to be backed up
     * @returns {Promise<number>} Resolves to the number of sessions requiring backup
     */
    public countSessionsNeedingBackup(): Promise<number> {
        return this.backupManager.countSessionsNeedingBackup();
    }

    /**
     * Perform any background tasks that can be done before a message is ready to
     * send, in order to speed up sending of the message.
     *
     * @param {module:models/room} room the room the event is in
     */
    public prepareToEncrypt(room: Room): void {
        const alg = this.roomEncryptors[room.roomId];
        if (alg) {
            alg.prepareToEncrypt(room);
        }
    }

    /**
     * Encrypt an event according to the configuration of the room.
     *
     * @param {module:models/event.MatrixEvent} event  event to be sent
     *
     * @param {module:models/room} room destination room.
     *
     * @return {Promise?} Promise which resolves when the event has been
     *     encrypted, or null if nothing was needed
     */
    public async encryptEvent(event: MatrixEvent, room: Room): Promise<void> {
        if (!room) {
            throw new Error("Cannot send encrypted messages in unknown rooms");
        }

        const roomId = event.getRoomId();

        const alg = this.roomEncryptors[roomId];
        if (!alg) {
            // MatrixClient has already checked that this room should be encrypted,
            // so this is an unexpected situation.
            throw new Error(
                "Room was previously configured to use encryption, but is " +
                "no longer. Perhaps the homeserver is hiding the " +
                "configuration event.",
            );
        }

        if (!this.roomDeviceTrackingState[roomId]) {
            this.trackRoomDevices(roomId);
        }
        // wait for all the room devices to be loaded
        await this.roomDeviceTrackingState[roomId];

        let content = event.getContent();
        // If event has an m.relates_to then we need
        // to put this on the wrapping event instead
        const mRelatesTo = content['m.relates_to'];
        if (mRelatesTo) {
            // Clone content here so we don't remove `m.relates_to` from the local-echo
            content = Object.assign({}, content);
            delete content['m.relates_to'];
        }

        // Treat element's performance metrics the same as `m.relates_to` (when present)
        const elementPerfMetrics = content['io.element.performance_metrics'];
        if (elementPerfMetrics) {
            content = Object.assign({}, content);
            delete content['io.element.performance_metrics'];
        }

        const encryptedContent = await alg.encryptMessage(room, event.getType(), content);

        if (mRelatesTo) {
            encryptedContent['m.relates_to'] = mRelatesTo;
        }
        if (elementPerfMetrics) {
            encryptedContent['io.element.performance_metrics'] = elementPerfMetrics;
        }

        event.makeEncrypted(
            "m.room.encrypted",
            encryptedContent,
            this.olmDevice.deviceCurve25519Key,
            this.olmDevice.deviceEd25519Key,
        );
    }

    /**
     * Decrypt a received event
     *
     * @param {MatrixEvent} event
     *
     * @return {Promise<module:crypto~EventDecryptionResult>} resolves once we have
     *  finished decrypting. Rejects with an `algorithms.DecryptionError` if there
     *  is a problem decrypting the event.
     */
    public async decryptEvent(event: MatrixEvent): Promise<IEventDecryptionResult> {
        if (event.isRedacted()) {
            const redactionEvent = new MatrixEvent(event.getUnsigned().redacted_because);
            const decryptedEvent = await this.decryptEvent(redactionEvent);

            return {
                clearEvent: {
                    room_id: event.getRoomId(),
                    type: "m.room.message",
                    content: {},
                    unsigned: {
                        redacted_because: decryptedEvent.clearEvent as IEvent,
                    },
                },
            };
        } else {
            const content = event.getWireContent();
            const alg = this.getRoomDecryptor(event.getRoomId(), content.algorithm);
            return await alg.decryptEvent(event);
        }
    }

    /**
     * Handle the notification from /sync or /keys/changes that device lists have
     * been changed.
     *
     * @param {Object} syncData Object containing sync tokens associated with this sync
     * @param {Object} syncDeviceLists device_lists field from /sync, or response from
     * /keys/changes
     */
    public async handleDeviceListChanges(syncData: ISyncStateData, syncDeviceLists: ISyncDeviceLists): Promise<void> {
        // Initial syncs don't have device change lists. We'll either get the complete list
        // of changes for the interval or will have invalidated everything in willProcessSync
        if (!syncData.oldSyncToken) return;

        // Here, we're relying on the fact that we only ever save the sync data after
        // sucessfully saving the device list data, so we're guaranteed that the device
        // list store is at least as fresh as the sync token from the sync store, ie.
        // any device changes received in sync tokens prior to the 'next' token here
        // have been processed and are reflected in the current device list.
        // If we didn't make this assumption, we'd have to use the /keys/changes API
        // to get key changes between the sync token in the device list and the 'old'
        // sync token used here to make sure we didn't miss any.
        await this.evalDeviceListChanges(syncDeviceLists);
    }

    /**
     * Send a request for some room keys, if we have not already done so
     *
     * @param {module:crypto~RoomKeyRequestBody} requestBody
     * @param {Array<{userId: string, deviceId: string}>} recipients
     * @param {boolean} resend whether to resend the key request if there is
     *    already one
     *
     * @return {Promise} a promise that resolves when the key request is queued
     */
    public requestRoomKey(
        requestBody: IRoomKeyRequestBody,
        recipients: IRoomKeyRequestRecipient[],
        resend = false,
    ): Promise<void> {
        return this.outgoingRoomKeyRequestManager.queueRoomKeyRequest(
            requestBody, recipients, resend,
        ).then(() => {
            if (this.sendKeyRequestsImmediately) {
                this.outgoingRoomKeyRequestManager.sendQueuedRequests();
            }
        }).catch((e) => {
            // this normally means we couldn't talk to the store
            logger.error(
                'Error requesting key for event', e,
            );
        });
    }

    /**
     * Cancel any earlier room key request
     *
     * @param {module:crypto~RoomKeyRequestBody} requestBody
     *    parameters to match for cancellation
     */
    public cancelRoomKeyRequest(requestBody: IRoomKeyRequestBody): void {
        this.outgoingRoomKeyRequestManager.cancelRoomKeyRequest(requestBody)
            .catch((e) => {
                logger.warn("Error clearing pending room key requests", e);
            });
    }

    /**
     * Re-send any outgoing key requests, eg after verification
     * @returns {Promise}
     */
    public async cancelAndResendAllOutgoingKeyRequests(): Promise<void> {
        await this.outgoingRoomKeyRequestManager.cancelAndResendAllOutgoingRequests();
    }

    /**
     * handle an m.room.encryption event
     *
     * @param {module:models/event.MatrixEvent} event encryption event
     */
    public async onCryptoEvent(event: MatrixEvent): Promise<void> {
        const roomId = event.getRoomId();
        const content = event.getContent<IRoomEncryption>();

        try {
            // inhibit the device list refresh for now - it will happen once we've
            // finished processing the sync, in onSyncCompleted.
            await this.setRoomEncryption(roomId, content, true);
        } catch (e) {
            logger.error("Error configuring encryption in room " + roomId +
                ":", e);
        }
    }

    /**
     * Called before the result of a sync is processed
     *
     * @param {Object} syncData  the data from the 'MatrixClient.sync' event
     */
    public async onSyncWillProcess(syncData: ISyncStateData): Promise<void> {
        if (!syncData.oldSyncToken) {
            // If there is no old sync token, we start all our tracking from
            // scratch, so mark everything as untracked. onCryptoEvent will
            // be called for all e2e rooms during the processing of the sync,
            // at which point we'll start tracking all the users of that room.
            logger.log("Initial sync performed - resetting device tracking state");
            this.deviceList.stopTrackingAllDeviceLists();
            // we always track our own device list (for key backups etc)
            this.deviceList.startTrackingDeviceList(this.userId);
            this.roomDeviceTrackingState = {};
        }

        this.sendKeyRequestsImmediately = false;
    }

    /**
     * handle the completion of a /sync
     *
     * This is called after the processing of each successful /sync response.
     * It is an opportunity to do a batch process on the information received.
     *
     * @param {Object} syncData  the data from the 'MatrixClient.sync' event
     */
    public async onSyncCompleted(syncData: ISyncStateData): Promise<void> {
        this.deviceList.setSyncToken(syncData.nextSyncToken);
        this.deviceList.saveIfDirty();

        // we always track our own device list (for key backups etc)
        this.deviceList.startTrackingDeviceList(this.userId);

        this.deviceList.refreshOutdatedDeviceLists();

        // we don't start uploading one-time keys until we've caught up with
        // to-device messages, to help us avoid throwing away one-time-keys that we
        // are about to receive messages for
        // (https://github.com/vector-im/element-web/issues/2782).
        if (!syncData.catchingUp) {
            this.maybeUploadOneTimeKeys();
            this.processReceivedRoomKeyRequests();

            // likewise don't start requesting keys until we've caught up
            // on to_device messages, otherwise we'll request keys that we're
            // just about to get.
            this.outgoingRoomKeyRequestManager.sendQueuedRequests();

            // Sync has finished so send key requests straight away.
            this.sendKeyRequestsImmediately = true;
        }
    }

    /**
     * Trigger the appropriate invalidations and removes for a given
     * device list
     *
     * @param {Object} deviceLists device_lists field from /sync, or response from
     * /keys/changes
     */
    private async evalDeviceListChanges(deviceLists: ISyncDeviceLists): Promise<void> {
        if (deviceLists.changed && Array.isArray(deviceLists.changed)) {
            deviceLists.changed.forEach((u) => {
                this.deviceList.invalidateUserDeviceList(u);
            });
        }

        if (deviceLists.left && Array.isArray(deviceLists.left) &&
            deviceLists.left.length) {
            // Check we really don't share any rooms with these users
            // any more: the server isn't required to give us the
            // exact correct set.
            const e2eUserIds = new Set(await this.getTrackedE2eUsers());

            deviceLists.left.forEach((u) => {
                if (!e2eUserIds.has(u)) {
                    this.deviceList.stopTrackingDeviceList(u);
                }
            });
        }
    }

    /**
     * Get a list of all the IDs of users we share an e2e room with
     * for which we are tracking devices already
     *
     * @returns {string[]} List of user IDs
     */
    private async getTrackedE2eUsers(): Promise<string[]> {
        const e2eUserIds = [];
        for (const room of this.getTrackedE2eRooms()) {
            const members = await room.getEncryptionTargetMembers();
            for (const member of members) {
                e2eUserIds.push(member.userId);
            }
        }
        return e2eUserIds;
    }

    /**
     * Get a list of the e2e-enabled rooms we are members of,
     * and for which we are already tracking the devices
     *
     * @returns {module:models.Room[]}
     */
    private getTrackedE2eRooms(): Room[] {
        return this.clientStore.getRooms().filter((room) => {
            // check for rooms with encryption enabled
            const alg = this.roomEncryptors[room.roomId];
            if (!alg) {
                return false;
            }
            if (!this.roomDeviceTrackingState[room.roomId]) {
                return false;
            }

            // ignore any rooms which we have left
            const myMembership = room.getMyMembership();
            return myMembership === "join" || myMembership === "invite";
        });
    }

    private onMembership = (event: MatrixEvent, member: RoomMember, oldMembership?: string) => {
        try {
            this.onRoomMembership(event, member, oldMembership);
        } catch (e) {
            logger.error("Error handling membership change:", e);
        }
    };

    private onToDeviceEvent = (event: MatrixEvent): void => {
        try {
            logger.log(`received to_device ${event.getType()} from: ` +
                `${event.getSender()} id: ${event.getId()}`);

            if (event.getType() == "m.room_key"
                || event.getType() == "m.forwarded_room_key") {
                this.onRoomKeyEvent(event);
            } else if (event.getType() == "m.room_key_request") {
                this.onRoomKeyRequestEvent(event);
            } else if (event.getType() === "m.secret.request") {
                this.secretStorage.onRequestReceived(event);
            } else if (event.getType() === "m.secret.send") {
                this.secretStorage.onSecretReceived(event);
            } else if (event.getType() === "m.room_key.withheld"
                || event.getType() === "org.matrix.room_key.withheld") {
                this.onRoomKeyWithheldEvent(event);
            } else if (event.getContent().transaction_id) {
                this.onKeyVerificationMessage(event);
            } else if (event.getContent().msgtype === "m.bad.encrypted") {
                this.onToDeviceBadEncrypted(event);
            } else if (event.isBeingDecrypted() || event.shouldAttemptDecryption()) {
                if (!event.isBeingDecrypted()) {
                    event.attemptDecryption(this);
                }
                // once the event has been decrypted, try again
                event.once(MatrixEventEvent.Decrypted, (ev) => {
                    this.onToDeviceEvent(ev);
                });
            }
        } catch (e) {
            logger.error("Error handling toDeviceEvent:", e);
        }
    };

    /**
     * Handle a key event
     *
     * @private
     * @param {module:models/event.MatrixEvent} event key event
     */
    private onRoomKeyEvent(event: MatrixEvent): void {
        const content = event.getContent();

        if (!content.room_id || !content.algorithm) {
            logger.error("key event is missing fields");
            return;
        }

        if (!this.backupManager.checkedForBackup) {
            // don't bother awaiting on this - the important thing is that we retry if we
            // haven't managed to check before
            this.backupManager.checkAndStart();
        }

        const alg = this.getRoomDecryptor(content.room_id, content.algorithm);
        alg.onRoomKeyEvent(event);
    }

    /**
     * Handle a key withheld event
     *
     * @private
     * @param {module:models/event.MatrixEvent} event key withheld event
     */
    private onRoomKeyWithheldEvent(event: MatrixEvent): void {
        const content = event.getContent();

        if ((content.code !== "m.no_olm" && (!content.room_id || !content.session_id))
            || !content.algorithm || !content.sender_key) {
            logger.error("key withheld event is missing fields");
            return;
        }

        logger.info(
            `Got room key withheld event from ${event.getSender()} (${content.sender_key}) `
            + `for ${content.algorithm}/${content.room_id}/${content.session_id} `
            + `with reason ${content.code} (${content.reason})`,
        );

        const alg = this.getRoomDecryptor(content.room_id, content.algorithm);
        if (alg.onRoomKeyWithheldEvent) {
            alg.onRoomKeyWithheldEvent(event);
        }
        if (!content.room_id) {
            // retry decryption for all events sent by the sender_key.  This will
            // update the events to show a message indicating that the olm session was
            // wedged.
            const roomDecryptors = this.getRoomDecryptors(content.algorithm);
            for (const decryptor of roomDecryptors) {
                decryptor.retryDecryptionFromSender(content.sender_key);
            }
        }
    }

    /**
     * Handle a general key verification event.
     *
     * @private
     * @param {module:models/event.MatrixEvent} event verification start event
     */
    private onKeyVerificationMessage(event: MatrixEvent): void {
        if (!ToDeviceChannel.validateEvent(event, this.baseApis)) {
            return;
        }
        const createRequest = (event: MatrixEvent) => {
            if (!ToDeviceChannel.canCreateRequest(ToDeviceChannel.getEventType(event))) {
                return;
            }
            const content = event.getContent();
            const deviceId = content && content.from_device;
            if (!deviceId) {
                return;
            }
            const userId = event.getSender();
            const channel = new ToDeviceChannel(
                this.baseApis,
                userId,
                [deviceId],
            );
            return new VerificationRequest(
                channel, this.verificationMethods, this.baseApis);
        };
        this.handleVerificationEvent(event, this.toDeviceVerificationRequests, createRequest);
    }

    /**
     * Handle key verification requests sent as timeline events
     *
     * @private
     * @param {module:models/event.MatrixEvent} event the timeline event
     * @param {module:models/Room} room not used
     * @param {boolean} atStart not used
     * @param {boolean} removed not used
     * @param {boolean} { liveEvent } whether this is a live event
     */
    private onTimelineEvent = (
        event: MatrixEvent,
        room: Room,
        atStart: boolean,
        removed: boolean,
        { liveEvent = true } = {},
    ): void => {
        if (!InRoomChannel.validateEvent(event, this.baseApis)) {
            return;
        }
        const createRequest = (event: MatrixEvent) => {
            const channel = new InRoomChannel(
                this.baseApis,
                event.getRoomId(),
            );
            return new VerificationRequest(
                channel, this.verificationMethods, this.baseApis);
        };
        this.handleVerificationEvent(event, this.inRoomVerificationRequests, createRequest, liveEvent);
    };

    private async handleVerificationEvent(
        event: MatrixEvent,
        requestsMap: IRequestsMap,
        createRequest: (event: MatrixEvent) => VerificationRequest,
        isLiveEvent = true,
    ): Promise<void> {
        // Wait for event to get its final ID with pendingEventOrdering: "chronological", since DM channels depend on it.
        if (event.isSending() && event.status != EventStatus.SENT) {
            let eventIdListener;
            let statusListener;
            try {
                await new Promise((resolve, reject) => {
                    eventIdListener = resolve;
                    statusListener = () => {
                        if (event.status == EventStatus.CANCELLED) {
                            reject(new Error("Event status set to CANCELLED."));
                        }
                    };
                    event.once(MatrixEventEvent.LocalEventIdReplaced, eventIdListener);
                    event.on(MatrixEventEvent.Status, statusListener);
                });
            } catch (err) {
                logger.error("error while waiting for the verification event to be sent: " + err.message);
                return;
            } finally {
                event.removeListener(MatrixEventEvent.LocalEventIdReplaced, eventIdListener);
                event.removeListener(MatrixEventEvent.Status, statusListener);
            }
        }
        let request = requestsMap.getRequest(event);
        let isNewRequest = false;
        if (!request) {
            request = createRequest(event);
            // a request could not be made from this event, so ignore event
            if (!request) {
                logger.log(`Crypto: could not find VerificationRequest for ` +
                    `${event.getType()}, and could not create one, so ignoring.`);
                return;
            }
            isNewRequest = true;
            requestsMap.setRequest(event, request);
        }
        event.setVerificationRequest(request);
        try {
            await request.channel.handleEvent(event, request, isLiveEvent);
        } catch (err) {
            logger.error("error while handling verification event: " + err.message);
        }
        const shouldEmit = isNewRequest &&
            !request.initiatedByMe &&
            !request.invalid && // check it has enough events to pass the UNSENT stage
            !request.observeOnly;
        if (shouldEmit) {
            this.baseApis.emit(CryptoEvent.VerificationRequest, request);
        }
    }

    /**
     * Handle a toDevice event that couldn't be decrypted
     *
     * @private
     * @param {module:models/event.MatrixEvent} event undecryptable event
     */
    private async onToDeviceBadEncrypted(event: MatrixEvent): Promise<void> {
        const content = event.getWireContent();
        const sender = event.getSender();
        const algorithm = content.algorithm;
        const deviceKey = content.sender_key;

        // retry decryption for all events sent by the sender_key.  This will
        // update the events to show a message indicating that the olm session was
        // wedged.
        const retryDecryption = () => {
            const roomDecryptors = this.getRoomDecryptors(olmlib.MEGOLM_ALGORITHM);
            for (const decryptor of roomDecryptors) {
                decryptor.retryDecryptionFromSender(deviceKey);
            }
        };

        if (sender === undefined || deviceKey === undefined || deviceKey === undefined) {
            return;
        }

        // check when we last forced a new session with this device: if we've already done so
        // recently, don't do it again.
        this.lastNewSessionForced[sender] = this.lastNewSessionForced[sender] || {};
        const lastNewSessionForced = this.lastNewSessionForced[sender][deviceKey] || 0;
        if (lastNewSessionForced + MIN_FORCE_SESSION_INTERVAL_MS > Date.now()) {
            logger.debug(
                "New session already forced with device " + sender + ":" + deviceKey +
                " at " + lastNewSessionForced + ": not forcing another",
            );
            await this.olmDevice.recordSessionProblem(deviceKey, "wedged", true);
            retryDecryption();
            return;
        }

        // establish a new olm session with this device since we're failing to decrypt messages
        // on a current session.
        // Note that an undecryptable message from another device could easily be spoofed -
        // is there anything we can do to mitigate this?
        let device = this.deviceList.getDeviceByIdentityKey(algorithm, deviceKey);
        if (!device) {
            // if we don't know about the device, fetch the user's devices again
            // and retry before giving up
            await this.downloadKeys([sender], false);
            device = this.deviceList.getDeviceByIdentityKey(algorithm, deviceKey);
            if (!device) {
                logger.info(
                    "Couldn't find device for identity key " + deviceKey +
                    ": not re-establishing session",
                );
                await this.olmDevice.recordSessionProblem(deviceKey, "wedged", false);
                retryDecryption();
                return;
            }
        }
        const devicesByUser: Record<string, DeviceInfo[]> = {};
        devicesByUser[sender] = [device];
        await olmlib.ensureOlmSessionsForDevices(this.olmDevice, this.baseApis, devicesByUser, true);

        this.lastNewSessionForced[sender][deviceKey] = Date.now();

        // Now send a blank message on that session so the other side knows about it.
        // (The keyshare request is sent in the clear so that won't do)
        // We send this first such that, as long as the toDevice messages arrive in the
        // same order we sent them, the other end will get this first, set up the new session,
        // then get the keyshare request and send the key over this new session (because it
        // is the session it has most recently received a message on).
        const encryptedContent = {
            algorithm: olmlib.OLM_ALGORITHM,
            sender_key: this.olmDevice.deviceCurve25519Key,
            ciphertext: {},
        };
        await olmlib.encryptMessageForDevice(
            encryptedContent.ciphertext,
            this.userId,
            this.deviceId,
            this.olmDevice,
            sender,
            device,
            { type: "m.dummy" },
        );

        await this.olmDevice.recordSessionProblem(deviceKey, "wedged", true);
        retryDecryption();

        await this.baseApis.sendToDevice("m.room.encrypted", {
            [sender]: {
                [device.deviceId]: encryptedContent,
            },
        });

        // Most of the time this probably won't be necessary since we'll have queued up a key request when
        // we failed to decrypt the message and will be waiting a bit for the key to arrive before sending
        // it. This won't always be the case though so we need to re-send any that have already been sent
        // to avoid races.
        const requestsToResend =
            await this.outgoingRoomKeyRequestManager.getOutgoingSentRoomKeyRequest(sender, device.deviceId);
        for (const keyReq of requestsToResend) {
            this.requestRoomKey(keyReq.requestBody, keyReq.recipients, true);
        }
    }

    /**
     * Handle a change in the membership state of a member of a room
     *
     * @private
     * @param {module:models/event.MatrixEvent} event  event causing the change
     * @param {module:models/room-member} member  user whose membership changed
     * @param {string=} oldMembership  previous membership
     */
    private onRoomMembership(event: MatrixEvent, member: RoomMember, oldMembership?: string): void {
        // this event handler is registered on the *client* (as opposed to the room
        // member itself), which means it is only called on changes to the *live*
        // membership state (ie, it is not called when we back-paginate, nor when
        // we load the state in the initialsync).
        //
        // Further, it is automatically registered and called when new members
        // arrive in the room.

        const roomId = member.roomId;

        const alg = this.roomEncryptors[roomId];
        if (!alg) {
            // not encrypting in this room
            return;
        }
        // only mark users in this room as tracked if we already started tracking in this room
        // this way we don't start device queries after sync on behalf of this room which we won't use
        // the result of anyway, as we'll need to do a query again once all the members are fetched
        // by calling _trackRoomDevices
        if (this.roomDeviceTrackingState[roomId]) {
            if (member.membership == 'join') {
                logger.log('Join event for ' + member.userId + ' in ' + roomId);
                // make sure we are tracking the deviceList for this user
                this.deviceList.startTrackingDeviceList(member.userId);
            } else if (member.membership == 'invite' &&
                this.clientStore.getRoom(roomId).shouldEncryptForInvitedMembers()) {
                logger.log('Invite event for ' + member.userId + ' in ' + roomId);
                this.deviceList.startTrackingDeviceList(member.userId);
            }
        }

        alg.onRoomMembership(event, member, oldMembership);
    }

    /**
     * Called when we get an m.room_key_request event.
     *
     * @private
     * @param {module:models/event.MatrixEvent} event key request event
     */
    private onRoomKeyRequestEvent(event: MatrixEvent): void {
        const content = event.getContent();
        if (content.action === "request") {
            // Queue it up for now, because they tend to arrive before the room state
            // events at initial sync, and we want to see if we know anything about the
            // room before passing them on to the app.
            const req = new IncomingRoomKeyRequest(event);
            this.receivedRoomKeyRequests.push(req);
        } else if (content.action === "request_cancellation") {
            const req = new IncomingRoomKeyRequestCancellation(event);
            this.receivedRoomKeyRequestCancellations.push(req);
        }
    }

    /**
     * Process any m.room_key_request events which were queued up during the
     * current sync.
     *
     * @private
     */
    private async processReceivedRoomKeyRequests(): Promise<void> {
        if (this.processingRoomKeyRequests) {
            // we're still processing last time's requests; keep queuing new ones
            // up for now.
            return;
        }
        this.processingRoomKeyRequests = true;

        try {
            // we need to grab and clear the queues in the synchronous bit of this method,
            // so that we don't end up racing with the next /sync.
            const requests = this.receivedRoomKeyRequests;
            this.receivedRoomKeyRequests = [];
            const cancellations = this.receivedRoomKeyRequestCancellations;
            this.receivedRoomKeyRequestCancellations = [];

            // Process all of the requests, *then* all of the cancellations.
            //
            // This makes sure that if we get a request and its cancellation in the
            // same /sync result, then we process the request before the
            // cancellation (and end up with a cancelled request), rather than the
            // cancellation before the request (and end up with an outstanding
            // request which should have been cancelled.)
            await Promise.all(requests.map((req) =>
                this.processReceivedRoomKeyRequest(req)));
            await Promise.all(cancellations.map((cancellation) =>
                this.processReceivedRoomKeyRequestCancellation(cancellation)));
        } catch (e) {
            logger.error(`Error processing room key requsts: ${e}`);
        } finally {
            this.processingRoomKeyRequests = false;
        }
    }

    /**
     * Helper for processReceivedRoomKeyRequests
     *
     * @param {IncomingRoomKeyRequest} req
     */
    private async processReceivedRoomKeyRequest(req: IncomingRoomKeyRequest): Promise<void> {
        const userId = req.userId;
        const deviceId = req.deviceId;

        const body = req.requestBody;
        const roomId = body.room_id;
        const alg = body.algorithm;

        logger.log(`m.room_key_request from ${userId}:${deviceId}` +
            ` for ${roomId} / ${body.session_id} (id ${req.requestId})`);

        if (userId !== this.userId) {
            if (!this.roomEncryptors[roomId]) {
                logger.debug(`room key request for unencrypted room ${roomId}`);
                return;
            }
            const encryptor = this.roomEncryptors[roomId];
            const device = this.deviceList.getStoredDevice(userId, deviceId);
            if (!device) {
                logger.debug(`Ignoring keyshare for unknown device ${userId}:${deviceId}`);
                return;
            }

            try {
                await encryptor.reshareKeyWithDevice(body.sender_key, body.session_id, userId, device);
            } catch (e) {
                logger.warn(
                    "Failed to re-share keys for session " + body.session_id +
                    " with device " + userId + ":" + device.deviceId, e,
                );
            }
            return;
        }

        if (deviceId === this.deviceId) {
            // We'll always get these because we send room key requests to
            // '*' (ie. 'all devices') which includes the sending device,
            // so ignore requests from ourself because apart from it being
            // very silly, it won't work because an Olm session cannot send
            // messages to itself.
            // The log here is probably superfluous since we know this will
            // always happen, but let's log anyway for now just in case it
            // causes issues.
            logger.log("Ignoring room key request from ourselves");
            return;
        }

        // todo: should we queue up requests we don't yet have keys for,
        // in case they turn up later?

        // if we don't have a decryptor for this room/alg, we don't have
        // the keys for the requested events, and can drop the requests.
        if (!this.roomDecryptors[roomId]) {
            logger.log(`room key request for unencrypted room ${roomId}`);
            return;
        }

        const decryptor = this.roomDecryptors[roomId][alg];
        if (!decryptor) {
            logger.log(`room key request for unknown alg ${alg} in room ${roomId}`);
            return;
        }

        if (!await decryptor.hasKeysForKeyRequest(req)) {
            logger.log(
                `room key request for unknown session ${roomId} / ` +
                body.session_id,
            );
            return;
        }

        req.share = () => {
            decryptor.shareKeysWithDevice(req);
        };

        // if the device is verified already, share the keys
        if (this.checkDeviceTrust(userId, deviceId).isVerified()) {
            logger.log('device is already verified: sharing keys');
            req.share();
            return;
        }

        this.emit(CryptoEvent.RoomKeyRequest, req);
    }

    /**
     * Helper for processReceivedRoomKeyRequests
     *
     * @param {IncomingRoomKeyRequestCancellation} cancellation
     */
    private async processReceivedRoomKeyRequestCancellation(
        cancellation: IncomingRoomKeyRequestCancellation,
    ): Promise<void> {
        logger.log(
            `m.room_key_request cancellation for ${cancellation.userId}:` +
            `${cancellation.deviceId} (id ${cancellation.requestId})`,
        );

        // we should probably only notify the app of cancellations we told it
        // about, but we don't currently have a record of that, so we just pass
        // everything through.
        this.emit(CryptoEvent.RoomKeyRequestCancellation, cancellation);
    }

    /**
     * Get a decryptor for a given room and algorithm.
     *
     * If we already have a decryptor for the given room and algorithm, return
     * it. Otherwise try to instantiate it.
     *
     * @private
     *
     * @param {string?} roomId   room id for decryptor. If undefined, a temporary
     * decryptor is instantiated.
     *
     * @param {string} algorithm  crypto algorithm
     *
     * @return {module:crypto.algorithms.base.DecryptionAlgorithm}
     *
     * @raises {module:crypto.algorithms.DecryptionError} if the algorithm is
     * unknown
     */
    public getRoomDecryptor(roomId: string, algorithm: string): DecryptionAlgorithm {
        let decryptors: Record<string, DecryptionAlgorithm>;
        let alg: DecryptionAlgorithm;

        roomId = roomId || null;
        if (roomId) {
            decryptors = this.roomDecryptors[roomId];
            if (!decryptors) {
                this.roomDecryptors[roomId] = decryptors = {};
            }

            alg = decryptors[algorithm];
            if (alg) {
                return alg;
            }
        }

        const AlgClass = algorithms.DECRYPTION_CLASSES[algorithm];
        if (!AlgClass) {
            throw new algorithms.DecryptionError(
                'UNKNOWN_ENCRYPTION_ALGORITHM',
                'Unknown encryption algorithm "' + algorithm + '".',
            );
        }
        alg = new AlgClass({
            userId: this.userId,
            crypto: this,
            olmDevice: this.olmDevice,
            baseApis: this.baseApis,
            roomId: roomId,
        });

        if (decryptors) {
            decryptors[algorithm] = alg;
        }
        return alg;
    }

    /**
     * Get all the room decryptors for a given encryption algorithm.
     *
     * @param {string} algorithm The encryption algorithm
     *
     * @return {array} An array of room decryptors
     */
    private getRoomDecryptors(algorithm: string): DecryptionAlgorithm[] {
        const decryptors = [];
        for (const d of Object.values(this.roomDecryptors)) {
            if (algorithm in d) {
                decryptors.push(d[algorithm]);
            }
        }
        return decryptors;
    }

    /**
     * sign the given object with our ed25519 key
     *
     * @param {Object} obj  Object to which we will add a 'signatures' property
     */
    public async signObject(obj: object & ISignableObject): Promise<void> {
        const sigs = obj.signatures || {};
        const unsigned = obj.unsigned;

        delete obj.signatures;
        delete obj.unsigned;

        sigs[this.userId] = sigs[this.userId] || {};
        sigs[this.userId]["ed25519:" + this.deviceId] = await this.olmDevice.sign(anotherjson.stringify(obj));
        obj.signatures = sigs;
        if (unsigned !== undefined) obj.unsigned = unsigned;
    }
}

/**
 * Fix up the backup key, that may be in the wrong format due to a bug in a
 * migration step.  Some backup keys were stored as a comma-separated list of
 * integers, rather than a base64-encoded byte array.  If this function is
 * passed a string that looks like a list of integers rather than a base64
 * string, it will attempt to convert it to the right format.
 *
 * @param {string} key the key to check
 * @returns {null | string} If the key is in the wrong format, then the fixed
 * key will be returned. Otherwise null will be returned.
 *
 */
export function fixBackupKey(key: string): string | null {
    if (typeof key !== "string" || key.indexOf(",") < 0) {
        return null;
    }
    const fixedKey = Uint8Array.from(key.split(","), x => parseInt(x));
    return olmlib.encodeBase64(fixedKey);
}

/**
 * The parameters of a room key request. The details of the request may
 * vary with the crypto algorithm, but the management and storage layers for
 * outgoing requests expect it to have 'room_id' and 'session_id' properties.
 *
 * @typedef {Object} RoomKeyRequestBody
 */

/**
 * Represents a received m.room_key_request event
 *
 * @property {string} userId    user requesting the key
 * @property {string} deviceId  device requesting the key
 * @property {string} requestId unique id for the request
 * @property {module:crypto~RoomKeyRequestBody} requestBody
 * @property {function()} share  callback which, when called, will ask
 *    the relevant crypto algorithm implementation to share the keys for
 *    this request.
 */
export class IncomingRoomKeyRequest {
    public readonly userId: string;
    public readonly deviceId: string;
    public readonly requestId: string;
    public readonly requestBody: IRoomKeyRequestBody;
    public share: () => void;

    constructor(event: MatrixEvent) {
        const content = event.getContent();

        this.userId = event.getSender();
        this.deviceId = content.requesting_device_id;
        this.requestId = content.request_id;
        this.requestBody = content.body || {};
        this.share = () => {
            throw new Error("don't know how to share keys for this request yet");
        };
    }
}

/**
 * Represents a received m.room_key_request cancellation
 *
 * @property {string} userId    user requesting the cancellation
 * @property {string} deviceId  device requesting the cancellation
 * @property {string} requestId unique id for the request to be cancelled
 */
class IncomingRoomKeyRequestCancellation {
    public readonly userId: string;
    public readonly deviceId: string;
    public readonly requestId: string;

    constructor(event: MatrixEvent) {
        const content = event.getContent();

        this.userId = event.getSender();
        this.deviceId = content.requesting_device_id;
        this.requestId = content.request_id;
    }
}

/**
 * The result of a (successful) call to decryptEvent.
 *
 * @typedef {Object} EventDecryptionResult
 *
 * @property {Object} clearEvent The plaintext payload for the event
 *     (typically containing <tt>type</tt> and <tt>content</tt> fields).
 *
 * @property {?string} senderCurve25519Key Key owned by the sender of this
 *    event.  See {@link module:models/event.MatrixEvent#getSenderKey}.
 *
 * @property {?string} claimedEd25519Key ed25519 key claimed by the sender of
 *    this event. See
 *    {@link module:models/event.MatrixEvent#getClaimedEd25519Key}.
 *
 * @property {?Array<string>} forwardingCurve25519KeyChain list of curve25519
 *     keys involved in telling us about the senderCurve25519Key and
 *     claimedEd25519Key. See
 *     {@link module:models/event.MatrixEvent#getForwardingCurve25519KeyChain}.
 */

/**
 * Fires when we receive a room key request
 *
 * @event module:client~MatrixClient#"crypto.roomKeyRequest"
 * @param {module:crypto~IncomingRoomKeyRequest} req  request details
 */

/**
 * Fires when we receive a room key request cancellation
 *
 * @event module:client~MatrixClient#"crypto.roomKeyRequestCancellation"
 * @param {module:crypto~IncomingRoomKeyRequestCancellation} req
 */

/**
 * Fires when the app may wish to warn the user about something related
 * the end-to-end crypto.
 *
 * @event module:client~MatrixClient#"crypto.warning"
 * @param {string} type One of the strings listed above
 */<|MERGE_RESOLUTION|>--- conflicted
+++ resolved
@@ -41,9 +41,6 @@
     SecretStorageKeyObject,
     SecretStorageKeyTuple,
 } from './SecretStorage';
-<<<<<<< HEAD
-import { IAddSecretStorageKeyOpts, ICreateSecretStorageOpts, IImportRoomKeysOpts, ISecretStorageKeyInfo } from "./api";
-=======
 import {
     IAddSecretStorageKeyOpts,
     ICreateSecretStorageOpts,
@@ -52,7 +49,6 @@
     IRecoveryKey,
     ISecretStorageKeyInfo,
 } from "./api";
->>>>>>> c3d7a497
 import { OutgoingRoomKeyRequestManager } from './OutgoingRoomKeyRequestManager';
 import { IndexedDBCryptoStore } from './store/indexeddb-crypto-store';
 import { VerificationBase } from "./verification/Base";
@@ -69,13 +65,6 @@
 import { DehydrationManager, IDeviceKeys, IOneTimeKey } from './dehydration';
 import { BackupManager } from "./backup";
 import { IStore } from "../store";
-<<<<<<< HEAD
-import { Room } from "../models/room";
-import { RoomMember } from "../models/room-member";
-import { MatrixEvent, EventStatus } from "../models/event";
-import { MatrixClient, IKeysUploadResponse, SessionStore, ISignedKey, ICrossSigningKey } from "../client";
-import type { EncryptionAlgorithm, DecryptionAlgorithm } from "./algorithms/base";
-=======
 import { Room, RoomEvent } from "../models/room";
 import { RoomMember, RoomMemberEvent } from "../models/room-member";
 import { EventStatus, IClearEvent, IEvent, MatrixEvent, MatrixEventEvent } from "../models/event";
@@ -88,7 +77,6 @@
     MatrixClient,
     SessionStore,
 } from "../client";
->>>>>>> c3d7a497
 import type { IRoomEncryption, RoomList } from "./RoomList";
 import { IKeyBackupInfo } from "./keybackup";
 import { ISyncStateData } from "../sync";
@@ -2677,11 +2665,7 @@
         users: string[],
         force?: boolean,
     ): Promise<Record<string, Record<string, olmlib.IOlmSessionResult>>> {
-<<<<<<< HEAD
-        const devicesByUser = {};
-=======
         const devicesByUser: Record<string, DeviceInfo[]> = {};
->>>>>>> c3d7a497
 
         for (let i = 0; i < users.length; ++i) {
             const userId = users[i];
