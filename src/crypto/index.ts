/*
Copyright 2016 OpenMarket Ltd
Copyright 2017 Vector Creations Ltd
Copyright 2018-2019 New Vector Ltd
Copyright 2019-2021 The Matrix.org Foundation C.I.C.

Licensed under the Apache License, Version 2.0 (the "License");
you may not use this file except in compliance with the License.
You may obtain a copy of the License at

    http://www.apache.org/licenses/LICENSE-2.0

Unless required by applicable law or agreed to in writing, software
distributed under the License is distributed on an "AS IS" BASIS,
WITHOUT WARRANTIES OR CONDITIONS OF ANY KIND, either express or implied.
See the License for the specific language governing permissions and
limitations under the License.
*/

/**
 * @module crypto
 */

import anotherjson from "another-json";

import { EventType } from "../@types/event";
import { TypedReEmitter } from '../ReEmitter';
import { logger } from '../logger';
import { IExportedDevice, OlmDevice } from "./OlmDevice";
import { IOlmDevice } from "./algorithms/megolm";
import * as olmlib from "./olmlib";
import { DeviceInfoMap, DeviceList } from "./DeviceList";
import { DeviceInfo, IDevice } from "./deviceinfo";
import type { DecryptionAlgorithm, EncryptionAlgorithm } from "./algorithms";
import * as algorithms from "./algorithms";
import { createCryptoStoreCacheCallbacks, CrossSigningInfo, DeviceTrustLevel, UserTrustLevel } from './CrossSigning';
import { EncryptionSetupBuilder } from "./EncryptionSetup";
import {
    IAccountDataClient,
    ISecretRequest,
    SECRET_STORAGE_ALGORITHM_V1_AES,
    SecretStorage,
    SecretStorageKeyObject,
    SecretStorageKeyTuple,
} from './SecretStorage';
import {
    IAddSecretStorageKeyOpts,
    ICreateSecretStorageOpts,
    IEncryptedEventInfo,
    IImportRoomKeysOpts,
    IRecoveryKey,
    ISecretStorageKeyInfo,
} from "./api";
import { OutgoingRoomKeyRequestManager } from './OutgoingRoomKeyRequestManager';
import { IndexedDBCryptoStore } from './store/indexeddb-crypto-store';
import { VerificationBase } from "./verification/Base";
import { ReciprocateQRCode, SCAN_QR_CODE_METHOD, SHOW_QR_CODE_METHOD } from './verification/QRCode';
import { SAS as SASVerification } from './verification/SAS';
import { keyFromPassphrase } from './key_passphrase';
import { decodeRecoveryKey, encodeRecoveryKey } from './recoverykey';
import { VerificationRequest } from "./verification/request/VerificationRequest";
import { InRoomChannel, InRoomRequests } from "./verification/request/InRoomChannel";
import { ToDeviceChannel, ToDeviceRequests, Request } from "./verification/request/ToDeviceChannel";
import { IllegalMethod } from "./verification/IllegalMethod";
import { KeySignatureUploadError } from "../errors";
import { calculateKeyCheck, decryptAES, encryptAES } from './aes';
import { DehydrationManager, IDeviceKeys, IOneTimeKey } from './dehydration';
import { BackupManager } from "./backup";
import { IStore } from "../store";
import { Room, RoomEvent } from "../models/room";
import { RoomMember, RoomMemberEvent } from "../models/room-member";
import { EventStatus, IClearEvent, IEvent, MatrixEvent, MatrixEventEvent } from "../models/event";
import { ToDeviceBatch } from "../models/ToDeviceMessage";
import {
    ClientEvent,
    ICrossSigningKey,
    IKeysUploadResponse,
    ISignedKey,
    IUploadKeySignaturesResponse,
    MatrixClient,
} from "../client";
import type { IRoomEncryption, RoomList } from "./RoomList";
import { IKeyBackupInfo } from "./keybackup";
import { ISyncStateData } from "../sync";
import { CryptoStore } from "./store/base";
import { IVerificationChannel } from "./verification/request/Channel";
import { TypedEventEmitter } from "../models/typed-event-emitter";

const DeviceVerification = DeviceInfo.DeviceVerification;

const defaultVerificationMethods = {
    [ReciprocateQRCode.NAME]: ReciprocateQRCode,
    [SASVerification.NAME]: SASVerification,

    // These two can't be used for actual verification, but we do
    // need to be able to define them here for the verification flows
    // to start.
    [SHOW_QR_CODE_METHOD]: IllegalMethod,
    [SCAN_QR_CODE_METHOD]: IllegalMethod,
};

/**
 * verification method names
 */
// legacy export identifier
export const verificationMethods = {
    RECIPROCATE_QR_CODE: ReciprocateQRCode.NAME,
    SAS: SASVerification.NAME,
};

export type VerificationMethod = keyof typeof verificationMethods | string;

export function isCryptoAvailable(): boolean {
    return Boolean(global.Olm);
}

const MIN_FORCE_SESSION_INTERVAL_MS = 60 * 60 * 1000;

interface IInitOpts {
    exportedOlmDevice?: IExportedDevice;
    pickleKey?: string;
}

export interface IBootstrapCrossSigningOpts {
    setupNewCrossSigning?: boolean;
    authUploadDeviceSigningKeys?(makeRequest: (authData: any) => Promise<{}>): Promise<void>;
}

/* eslint-disable camelcase */
interface IRoomKey {
    room_id: string;
    algorithm: string;
}

export interface IRoomKeyRequestBody extends IRoomKey {
    session_id: string;
    sender_key: string;
}

export interface IMegolmSessionData {
    [key: string]: any; // extensible
    sender_key: string;
    forwarding_curve25519_key_chain: string[];
    sender_claimed_keys: Record<string, string>;
    room_id: string;
    session_id: string;
    session_key: string;
    algorithm?: string;
    untrusted?: boolean;
}
/* eslint-enable camelcase */

interface IDeviceVerificationUpgrade {
    devices: DeviceInfo[];
    crossSigningInfo: CrossSigningInfo;
}

export interface ICheckOwnCrossSigningTrustOpts {
    allowPrivateKeyRequests?: boolean;
}

/**
 * @typedef {Object} module:crypto~OlmSessionResult
 * @property {module:crypto/deviceinfo} device  device info
 * @property {string?} sessionId base64 olm session id; null if no session
 *    could be established
 */

interface IUserOlmSession {
    deviceIdKey: string;
    sessions: {
        sessionId: string;
        hasReceivedMessage: boolean;
    }[];
}

interface ISyncDeviceLists {
    changed: string[];
    left: string[];
}

export interface IRoomKeyRequestRecipient {
    userId: string;
    deviceId: string;
}

interface ISignableObject {
    signatures?: object;
    unsigned?: object;
}

export interface IEventDecryptionResult {
    clearEvent: IClearEvent;
    forwardingCurve25519KeyChain?: string[];
    senderCurve25519Key?: string;
    claimedEd25519Key?: string;
    untrusted?: boolean;
}

export interface IRequestsMap {
    getRequest(event: MatrixEvent): VerificationRequest;
    getRequestByChannel(channel: IVerificationChannel): VerificationRequest;
    setRequest(event: MatrixEvent, request: VerificationRequest): void;
    setRequestByChannel(channel: IVerificationChannel, request: VerificationRequest): void;
}

/* eslint-disable camelcase */
export interface IEncryptedContent {
    algorithm: string;
    sender_key: string;
    ciphertext: Record<string, string>;
}
/* eslint-enable camelcase */

<<<<<<< HEAD
export interface IEncryptAndSendToDevicesResult {
    contentMap: Record<string, Record<string, IEncryptedContent>>;
    deviceInfoByUserIdAndDeviceId: Map<string, Map<string, DeviceInfo>>;
}

=======
>>>>>>> 471f1748
export enum CryptoEvent {
    DeviceVerificationChanged = "deviceVerificationChanged",
    UserTrustStatusChanged = "userTrustStatusChanged",
    UserCrossSigningUpdated = "userCrossSigningUpdated",
    RoomKeyRequest = "crypto.roomKeyRequest",
    RoomKeyRequestCancellation = "crypto.roomKeyRequestCancellation",
    KeyBackupStatus = "crypto.keyBackupStatus",
    KeyBackupFailed = "crypto.keyBackupFailed",
    KeyBackupSessionsRemaining = "crypto.keyBackupSessionsRemaining",
    KeySignatureUploadFailure = "crypto.keySignatureUploadFailure",
    VerificationRequest = "crypto.verification.request",
    Warning = "crypto.warning",
    WillUpdateDevices = "crypto.willUpdateDevices",
    DevicesUpdated = "crypto.devicesUpdated",
    KeysChanged = "crossSigning.keysChanged",
}

export type CryptoEventHandlerMap = {
    [CryptoEvent.DeviceVerificationChanged]: (userId: string, deviceId: string, device: DeviceInfo) => void;
    [CryptoEvent.UserTrustStatusChanged]: (userId: string, trustLevel: UserTrustLevel) => void;
    [CryptoEvent.RoomKeyRequest]: (request: IncomingRoomKeyRequest) => void;
    [CryptoEvent.RoomKeyRequestCancellation]: (request: IncomingRoomKeyRequestCancellation) => void;
    [CryptoEvent.KeyBackupStatus]: (enabled: boolean) => void;
    [CryptoEvent.KeyBackupFailed]: (errcode: string) => void;
    [CryptoEvent.KeyBackupSessionsRemaining]: (remaining: number) => void;
    [CryptoEvent.KeySignatureUploadFailure]: (
        failures: IUploadKeySignaturesResponse["failures"],
        source: "checkOwnCrossSigningTrust" | "afterCrossSigningLocalKeyChange" | "setDeviceVerification",
        upload: (opts: { shouldEmit: boolean }) => Promise<void>
    ) => void;
    [CryptoEvent.VerificationRequest]: (request: VerificationRequest<any>) => void;
    [CryptoEvent.Warning]: (type: string) => void;
    [CryptoEvent.KeysChanged]: (data: {}) => void;
    [CryptoEvent.WillUpdateDevices]: (users: string[], initialFetch: boolean) => void;
    [CryptoEvent.DevicesUpdated]: (users: string[], initialFetch: boolean) => void;
    [CryptoEvent.UserCrossSigningUpdated]: (userId: string) => void;
};

export class Crypto extends TypedEventEmitter<CryptoEvent, CryptoEventHandlerMap> {
    /**
     * @return {string} The version of Olm.
     */
    static getOlmVersion(): [number, number, number] {
        return OlmDevice.getOlmVersion();
    }

    public readonly backupManager: BackupManager;
    public readonly crossSigningInfo: CrossSigningInfo;
    public readonly olmDevice: OlmDevice;
    public readonly deviceList: DeviceList;
    public readonly dehydrationManager: DehydrationManager;
    public readonly secretStorage: SecretStorage;

    private readonly reEmitter: TypedReEmitter<CryptoEvent, CryptoEventHandlerMap>;
    private readonly verificationMethods: Map<VerificationMethod, typeof VerificationBase>;
    public readonly supportedAlgorithms: string[];
    private readonly outgoingRoomKeyRequestManager: OutgoingRoomKeyRequestManager;
    private readonly toDeviceVerificationRequests: ToDeviceRequests;
    public readonly inRoomVerificationRequests: InRoomRequests;

    private trustCrossSignedDevices = true;
    // the last time we did a check for the number of one-time-keys on the server.
    private lastOneTimeKeyCheck: number = null;
    private oneTimeKeyCheckInProgress = false;

    // EncryptionAlgorithm instance for each room
    private roomEncryptors: Record<string, EncryptionAlgorithm> = {};
    // map from algorithm to DecryptionAlgorithm instance, for each room
    private roomDecryptors: Record<string, Record<string, DecryptionAlgorithm>> = {};

    private deviceKeys: Record<string, string> = {}; // type: key

    private globalBlacklistUnverifiedDevices = false;
    private globalErrorOnUnknownDevices = true;

    // list of IncomingRoomKeyRequests/IncomingRoomKeyRequestCancellations
    // we received in the current sync.
    private receivedRoomKeyRequests: IncomingRoomKeyRequest[] = [];
    private receivedRoomKeyRequestCancellations: IncomingRoomKeyRequestCancellation[] = [];
    // true if we are currently processing received room key requests
    private processingRoomKeyRequests = false;
    // controls whether device tracking is delayed
    // until calling encryptEvent or trackRoomDevices,
    // or done immediately upon enabling room encryption.
    private lazyLoadMembers = false;
    // in case lazyLoadMembers is true,
    // track if an initial tracking of all the room members
    // has happened for a given room. This is delayed
    // to avoid loading room members as long as possible.
    private roomDeviceTrackingState: Record<string, Promise<void>> = {}; // roomId: Promise<void

    // The timestamp of the last time we forced establishment
    // of a new session for each device, in milliseconds.
    // {
    //     userId: {
    //         deviceId: 1234567890000,
    //     },
    // }
    private lastNewSessionForced: Record<string, Record<string, number>> = {};

    // This flag will be unset whilst the client processes a sync response
    // so that we don't start requesting keys until we've actually finished
    // processing the response.
    private sendKeyRequestsImmediately = false;

    private oneTimeKeyCount: number;
    private needsNewFallback: boolean;
    private fallbackCleanup?: ReturnType<typeof setTimeout>;

    /**
     * Cryptography bits
     *
     * This module is internal to the js-sdk; the public API is via MatrixClient.
     *
     * @constructor
     * @alias module:crypto
     *
     * @internal
     *
     * @param {MatrixClient} baseApis base matrix api interface
     *
     * @param {string} userId The user ID for the local user
     *
     * @param {string} deviceId The identifier for this device.
     *
     * @param {Object} clientStore the MatrixClient data store.
     *
     * @param {module:crypto/store/base~CryptoStore} cryptoStore
     *    storage for the crypto layer.
     *
     * @param {RoomList} roomList An initialised RoomList object
     *
     * @param {Array} verificationMethods Array of verification methods to use.
     *    Each element can either be a string from MatrixClient.verificationMethods
     *    or a class that implements a verification method.
     */
    constructor(
        public readonly baseApis: MatrixClient,
        public readonly userId: string,
        private readonly deviceId: string,
        private readonly clientStore: IStore,
        public readonly cryptoStore: CryptoStore,
        private readonly roomList: RoomList,
        verificationMethods: Array<keyof typeof defaultVerificationMethods | typeof VerificationBase>,
    ) {
        super();
        this.reEmitter = new TypedReEmitter(this);

        if (verificationMethods) {
            this.verificationMethods = new Map();
            for (const method of verificationMethods) {
                if (typeof method === "string") {
                    if (defaultVerificationMethods[method]) {
                        this.verificationMethods.set(
                            method,
                            <typeof VerificationBase>defaultVerificationMethods[method],
                        );
                    }
                } else if (method["NAME"]) {
                    this.verificationMethods.set(
                        method["NAME"],
                        method as typeof VerificationBase,
                    );
                } else {
                    logger.warn(`Excluding unknown verification method ${method}`);
                }
            }
        } else {
            this.verificationMethods =
                new Map(Object.entries(defaultVerificationMethods)) as Map<VerificationMethod, typeof VerificationBase>;
        }

        this.backupManager = new BackupManager(baseApis, async () => {
            // try to get key from cache
            const cachedKey = await this.getSessionBackupPrivateKey();
            if (cachedKey) {
                return cachedKey;
            }

            // try to get key from secret storage
            const storedKey = await this.getSecret("m.megolm_backup.v1");

            if (storedKey) {
                // ensure that the key is in the right format.  If not, fix the key and
                // store the fixed version
                const fixedKey = fixBackupKey(storedKey);
                if (fixedKey) {
                    const [keyId] = await this.getSecretStorageKey();
                    await this.storeSecret("m.megolm_backup.v1", fixedKey, [keyId]);
                }

                return olmlib.decodeBase64(fixedKey || storedKey);
            }

            // try to get key from app
            if (this.baseApis.cryptoCallbacks && this.baseApis.cryptoCallbacks.getBackupKey) {
                return this.baseApis.cryptoCallbacks.getBackupKey();
            }

            throw new Error("Unable to get private key");
        });

        this.olmDevice = new OlmDevice(cryptoStore);
        this.deviceList = new DeviceList(baseApis, cryptoStore, this.olmDevice);

        // XXX: This isn't removed at any point, but then none of the event listeners
        // this class sets seem to be removed at any point... :/
        this.deviceList.on(CryptoEvent.UserCrossSigningUpdated, this.onDeviceListUserCrossSigningUpdated);
        this.reEmitter.reEmit(this.deviceList, [CryptoEvent.DevicesUpdated, CryptoEvent.WillUpdateDevices]);

        this.supportedAlgorithms = Object.keys(algorithms.DECRYPTION_CLASSES);

        this.outgoingRoomKeyRequestManager = new OutgoingRoomKeyRequestManager(
            baseApis, this.deviceId, this.cryptoStore,
        );

        this.toDeviceVerificationRequests = new ToDeviceRequests();
        this.inRoomVerificationRequests = new InRoomRequests();

        const cryptoCallbacks = this.baseApis.cryptoCallbacks || {};
        const cacheCallbacks = createCryptoStoreCacheCallbacks(cryptoStore, this.olmDevice);

        this.crossSigningInfo = new CrossSigningInfo(userId, cryptoCallbacks, cacheCallbacks);
        // Yes, we pass the client twice here: see SecretStorage
        this.secretStorage = new SecretStorage(baseApis as IAccountDataClient, cryptoCallbacks, baseApis);
        this.dehydrationManager = new DehydrationManager(this);

        // Assuming no app-supplied callback, default to getting from SSSS.
        if (!cryptoCallbacks.getCrossSigningKey && cryptoCallbacks.getSecretStorageKey) {
            cryptoCallbacks.getCrossSigningKey = async (type) => {
                return CrossSigningInfo.getFromSecretStorage(type, this.secretStorage);
            };
        }
    }

    /**
     * Initialise the crypto module so that it is ready for use
     *
     * Returns a promise which resolves once the crypto module is ready for use.
     *
     * @param {Object} opts keyword arguments.
     * @param {string} opts.exportedOlmDevice (Optional) data from exported device
     *     that must be re-created.
     */
    public async init({ exportedOlmDevice, pickleKey }: IInitOpts = {}): Promise<void> {
        logger.log("Crypto: initialising Olm...");
        await global.Olm.init();
        logger.log(exportedOlmDevice
            ? "Crypto: initialising Olm device from exported device..."
            : "Crypto: initialising Olm device...",
        );
        await this.olmDevice.init({ fromExportedDevice: exportedOlmDevice, pickleKey });
        logger.log("Crypto: loading device list...");
        await this.deviceList.load();

        // build our device keys: these will later be uploaded
        this.deviceKeys["ed25519:" + this.deviceId] = this.olmDevice.deviceEd25519Key;
        this.deviceKeys["curve25519:" + this.deviceId] = this.olmDevice.deviceCurve25519Key;

        logger.log("Crypto: fetching own devices...");
        let myDevices = this.deviceList.getRawStoredDevicesForUser(this.userId);

        if (!myDevices) {
            myDevices = {};
        }

        if (!myDevices[this.deviceId]) {
            // add our own deviceinfo to the cryptoStore
            logger.log("Crypto: adding this device to the store...");
            const deviceInfo = {
                keys: this.deviceKeys,
                algorithms: this.supportedAlgorithms,
                verified: DeviceVerification.VERIFIED,
                known: true,
            };

            myDevices[this.deviceId] = deviceInfo;
            this.deviceList.storeDevicesForUser(this.userId, myDevices);
            this.deviceList.saveIfDirty();
        }

        await this.cryptoStore.doTxn(
            'readonly', [IndexedDBCryptoStore.STORE_ACCOUNT],
            (txn) => {
                this.cryptoStore.getCrossSigningKeys(txn, (keys) => {
                    // can be an empty object after resetting cross-signing keys, see storeTrustedSelfKeys
                    if (keys && Object.keys(keys).length !== 0) {
                        logger.log("Loaded cross-signing public keys from crypto store");
                        this.crossSigningInfo.setKeys(keys);
                    }
                });
            },
        );
        // make sure we are keeping track of our own devices
        // (this is important for key backups & things)
        this.deviceList.startTrackingDeviceList(this.userId);

        logger.log("Crypto: checking for key backup...");
        this.backupManager.checkAndStart();
    }

    /**
     * Whether to trust a others users signatures of their devices.
     * If false, devices will only be considered 'verified' if we have
     * verified that device individually (effectively disabling cross-signing).
     *
     * Default: true
     *
     * @return {boolean} True if trusting cross-signed devices
     */
    public getCryptoTrustCrossSignedDevices(): boolean {
        return this.trustCrossSignedDevices;
    }

    /**
     * See getCryptoTrustCrossSignedDevices

     * This may be set before initCrypto() is called to ensure no races occur.
     *
     * @param {boolean} val True to trust cross-signed devices
     */
    public setCryptoTrustCrossSignedDevices(val: boolean): void {
        this.trustCrossSignedDevices = val;

        for (const userId of this.deviceList.getKnownUserIds()) {
            const devices = this.deviceList.getRawStoredDevicesForUser(userId);
            for (const deviceId of Object.keys(devices)) {
                const deviceTrust = this.checkDeviceTrust(userId, deviceId);
                // If the device is locally verified then isVerified() is always true,
                // so this will only have caused the value to change if the device is
                // cross-signing verified but not locally verified
                if (
                    !deviceTrust.isLocallyVerified() &&
                    deviceTrust.isCrossSigningVerified()
                ) {
                    const deviceObj = this.deviceList.getStoredDevice(userId, deviceId);
                    this.emit(CryptoEvent.DeviceVerificationChanged, userId, deviceId, deviceObj);
                }
            }
        }
    }

    /**
     * Create a recovery key from a user-supplied passphrase.
     *
     * @param {string} password Passphrase string that can be entered by the user
     *     when restoring the backup as an alternative to entering the recovery key.
     *     Optional.
     * @returns {Promise<Object>} Object with public key metadata, encoded private
     *     recovery key which should be disposed of after displaying to the user,
     *     and raw private key to avoid round tripping if needed.
     */
    public async createRecoveryKeyFromPassphrase(password?: string): Promise<IRecoveryKey> {
        const decryption = new global.Olm.PkDecryption();
        try {
            const keyInfo: Partial<IRecoveryKey["keyInfo"]> = {};
            if (password) {
                const derivation = await keyFromPassphrase(password);
                keyInfo.passphrase = {
                    algorithm: "m.pbkdf2",
                    iterations: derivation.iterations,
                    salt: derivation.salt,
                };
                keyInfo.pubkey = decryption.init_with_private_key(derivation.key);
            } else {
                keyInfo.pubkey = decryption.generate_key();
            }
            const privateKey = decryption.get_private_key();
            const encodedPrivateKey = encodeRecoveryKey(privateKey);
            return {
                keyInfo: keyInfo as IRecoveryKey["keyInfo"],
                encodedPrivateKey,
                privateKey,
            };
        } finally {
            if (decryption) decryption.free();
        }
    }

    /**
     * Checks whether cross signing:
     * - is enabled on this account and trusted by this device
     * - has private keys either cached locally or stored in secret storage
     *
     * If this function returns false, bootstrapCrossSigning() can be used
     * to fix things such that it returns true. That is to say, after
     * bootstrapCrossSigning() completes successfully, this function should
     * return true.
     *
     * The cross-signing API is currently UNSTABLE and may change without notice.
     *
     * @return {boolean} True if cross-signing is ready to be used on this device
     */
    public async isCrossSigningReady(): Promise<boolean> {
        const publicKeysOnDevice = this.crossSigningInfo.getId();
        const privateKeysExistSomewhere = (
            await this.crossSigningInfo.isStoredInKeyCache() ||
            await this.crossSigningInfo.isStoredInSecretStorage(this.secretStorage)
        );

        return !!(publicKeysOnDevice && privateKeysExistSomewhere);
    }

    /**
     * Checks whether secret storage:
     * - is enabled on this account
     * - is storing cross-signing private keys
     * - is storing session backup key (if enabled)
     *
     * If this function returns false, bootstrapSecretStorage() can be used
     * to fix things such that it returns true. That is to say, after
     * bootstrapSecretStorage() completes successfully, this function should
     * return true.
     *
     * The Secure Secret Storage API is currently UNSTABLE and may change without notice.
     *
     * @return {boolean} True if secret storage is ready to be used on this device
     */
    public async isSecretStorageReady(): Promise<boolean> {
        const secretStorageKeyInAccount = await this.secretStorage.hasKey();
        const privateKeysInStorage = await this.crossSigningInfo.isStoredInSecretStorage(
            this.secretStorage,
        );
        const sessionBackupInStorage = (
            !this.backupManager.getKeyBackupEnabled() ||
            await this.baseApis.isKeyBackupKeyStored()
        );

        return !!(
            secretStorageKeyInAccount &&
            privateKeysInStorage &&
            sessionBackupInStorage
        );
    }

    /**
     * Bootstrap cross-signing by creating keys if needed. If everything is already
     * set up, then no changes are made, so this is safe to run to ensure
     * cross-signing is ready for use.
     *
     * This function:
     * - creates new cross-signing keys if they are not found locally cached nor in
     *   secret storage (if it has been setup)
     *
     * The cross-signing API is currently UNSTABLE and may change without notice.
     *
     * @param {function} opts.authUploadDeviceSigningKeys Function
     * called to await an interactive auth flow when uploading device signing keys.
     * @param {boolean} [opts.setupNewCrossSigning] Optional. Reset even if keys
     * already exist.
     * Args:
     *     {function} A function that makes the request requiring auth. Receives the
     *     auth data as an object. Can be called multiple times, first with an empty
     *     authDict, to obtain the flows.
     */
    public async bootstrapCrossSigning({
        authUploadDeviceSigningKeys,
        setupNewCrossSigning,
    }: IBootstrapCrossSigningOpts = {}): Promise<void> {
        logger.log("Bootstrapping cross-signing");

        const delegateCryptoCallbacks = this.baseApis.cryptoCallbacks;
        const builder = new EncryptionSetupBuilder(
            this.baseApis.store.accountData,
            delegateCryptoCallbacks,
        );
        const crossSigningInfo = new CrossSigningInfo(
            this.userId,
            builder.crossSigningCallbacks,
            builder.crossSigningCallbacks,
        );

        // Reset the cross-signing keys
        const resetCrossSigning = async () => {
            crossSigningInfo.resetKeys();
            // Sign master key with device key
            await this.signObject(crossSigningInfo.keys.master);

            // Store auth flow helper function, as we need to call it when uploading
            // to ensure we handle auth errors properly.
            builder.addCrossSigningKeys(authUploadDeviceSigningKeys, crossSigningInfo.keys);

            // Cross-sign own device
            const device = this.deviceList.getStoredDevice(this.userId, this.deviceId);
            const deviceSignature = await crossSigningInfo.signDevice(this.userId, device);
            builder.addKeySignature(this.userId, this.deviceId, deviceSignature);

            // Sign message key backup with cross-signing master key
            if (this.backupManager.backupInfo) {
                await crossSigningInfo.signObject(
                    this.backupManager.backupInfo.auth_data, "master",
                );
                builder.addSessionBackup(this.backupManager.backupInfo);
            }
        };

        const publicKeysOnDevice = this.crossSigningInfo.getId();
        const privateKeysInCache = await this.crossSigningInfo.isStoredInKeyCache();
        const privateKeysInStorage = await this.crossSigningInfo.isStoredInSecretStorage(
            this.secretStorage,
        );
        const privateKeysExistSomewhere = (
            privateKeysInCache ||
            privateKeysInStorage
        );

        // Log all relevant state for easier parsing of debug logs.
        logger.log({
            setupNewCrossSigning,
            publicKeysOnDevice,
            privateKeysInCache,
            privateKeysInStorage,
            privateKeysExistSomewhere,
        });

        if (!privateKeysExistSomewhere || setupNewCrossSigning) {
            logger.log(
                "Cross-signing private keys not found locally or in secret storage, " +
                "creating new keys",
            );
            // If a user has multiple devices, it important to only call bootstrap
            // as part of some UI flow (and not silently during startup), as they
            // may have setup cross-signing on a platform which has not saved keys
            // to secret storage, and this would reset them. In such a case, you
            // should prompt the user to verify any existing devices first (and
            // request private keys from those devices) before calling bootstrap.
            await resetCrossSigning();
        } else if (publicKeysOnDevice && privateKeysInCache) {
            logger.log(
                "Cross-signing public keys trusted and private keys found locally",
            );
        } else if (privateKeysInStorage) {
            logger.log(
                "Cross-signing private keys not found locally, but they are available " +
                "in secret storage, reading storage and caching locally",
            );
            await this.checkOwnCrossSigningTrust({
                allowPrivateKeyRequests: true,
            });
        }

        // Assuming no app-supplied callback, default to storing new private keys in
        // secret storage if it exists. If it does not, it is assumed this will be
        // done as part of setting up secret storage later.
        const crossSigningPrivateKeys = builder.crossSigningCallbacks.privateKeys;
        if (
            crossSigningPrivateKeys.size &&
            !this.baseApis.cryptoCallbacks.saveCrossSigningKeys
        ) {
            const secretStorage = new SecretStorage(
                builder.accountDataClientAdapter,
                builder.ssssCryptoCallbacks);
            if (await secretStorage.hasKey()) {
                logger.log("Storing new cross-signing private keys in secret storage");
                // This is writing to in-memory account data in
                // builder.accountDataClientAdapter so won't fail
                await CrossSigningInfo.storeInSecretStorage(
                    crossSigningPrivateKeys,
                    secretStorage,
                );
            }
        }

        const operation = builder.buildOperation();
        await operation.apply(this);
        // This persists private keys and public keys as trusted,
        // only do this if apply succeeded for now as retry isn't in place yet
        await builder.persist(this);

        logger.log("Cross-signing ready");
    }

    /**
     * Bootstrap Secure Secret Storage if needed by creating a default key. If everything is
     * already set up, then no changes are made, so this is safe to run to ensure secret
     * storage is ready for use.
     *
     * This function
     * - creates a new Secure Secret Storage key if no default key exists
     *   - if a key backup exists, it is migrated to store the key in the Secret
     *     Storage
     * - creates a backup if none exists, and one is requested
     * - migrates Secure Secret Storage to use the latest algorithm, if an outdated
     *   algorithm is found
     *
     * The Secure Secret Storage API is currently UNSTABLE and may change without notice.
     *
     * @param {function} [opts.createSecretStorageKey] Optional. Function
     * called to await a secret storage key creation flow.
     * Returns:
     *     {Promise<Object>} Object with public key metadata, encoded private
     *     recovery key which should be disposed of after displaying to the user,
     *     and raw private key to avoid round tripping if needed.
     * @param {object} [opts.keyBackupInfo] The current key backup object. If passed,
     * the passphrase and recovery key from this backup will be used.
     * @param {boolean} [opts.setupNewKeyBackup] If true, a new key backup version will be
     * created and the private key stored in the new SSSS store. Ignored if keyBackupInfo
     * is supplied.
     * @param {boolean} [opts.setupNewSecretStorage] Optional. Reset even if keys already exist.
     * @param {func} [opts.getKeyBackupPassphrase] Optional. Function called to get the user's
     *     current key backup passphrase. Should return a promise that resolves with a Buffer
     *     containing the key, or rejects if the key cannot be obtained.
     * Returns:
     *     {Promise} A promise which resolves to key creation data for
     *     SecretStorage#addKey: an object with `passphrase` etc fields.
     */
    // TODO this does not resolve with what it says it does
    public async bootstrapSecretStorage({
        createSecretStorageKey = async () => ({} as IRecoveryKey),
        keyBackupInfo,
        setupNewKeyBackup,
        setupNewSecretStorage,
        getKeyBackupPassphrase,
    }: ICreateSecretStorageOpts = {}) {
        logger.log("Bootstrapping Secure Secret Storage");
        const delegateCryptoCallbacks = this.baseApis.cryptoCallbacks;
        const builder = new EncryptionSetupBuilder(
            this.baseApis.store.accountData,
            delegateCryptoCallbacks,
        );
        const secretStorage = new SecretStorage(
            builder.accountDataClientAdapter,
            builder.ssssCryptoCallbacks,
        );

        // the ID of the new SSSS key, if we create one
        let newKeyId = null;

        // create a new SSSS key and set it as default
        const createSSSS = async (opts: IAddSecretStorageKeyOpts, privateKey: Uint8Array) => {
            if (privateKey) {
                opts.key = privateKey;
            }

            const { keyId, keyInfo } = await secretStorage.addKey(SECRET_STORAGE_ALGORITHM_V1_AES, opts);

            if (privateKey) {
                // make the private key available to encrypt 4S secrets
                builder.ssssCryptoCallbacks.addPrivateKey(keyId, keyInfo, privateKey);
            }

            await secretStorage.setDefaultKeyId(keyId);
            return keyId;
        };

        const ensureCanCheckPassphrase = async (keyId: string, keyInfo: ISecretStorageKeyInfo) => {
            if (!keyInfo.mac) {
                const key = await this.baseApis.cryptoCallbacks.getSecretStorageKey(
                    { keys: { [keyId]: keyInfo } }, "",
                );
                if (key) {
                    const privateKey = key[1];
                    builder.ssssCryptoCallbacks.addPrivateKey(keyId, keyInfo, privateKey);
                    const { iv, mac } = await calculateKeyCheck(privateKey);
                    keyInfo.iv = iv;
                    keyInfo.mac = mac;

                    await builder.setAccountData(
                        `m.secret_storage.key.${keyId}`, keyInfo,
                    );
                }
            }
        };

        const signKeyBackupWithCrossSigning = async (keyBackupAuthData: IKeyBackupInfo["auth_data"]) => {
            if (
                this.crossSigningInfo.getId() &&
                await this.crossSigningInfo.isStoredInKeyCache("master")
            ) {
                try {
                    logger.log("Adding cross-signing signature to key backup");
                    await this.crossSigningInfo.signObject(keyBackupAuthData, "master");
                } catch (e) {
                    // This step is not critical (just helpful), so we catch here
                    // and continue if it fails.
                    logger.error("Signing key backup with cross-signing keys failed", e);
                }
            } else {
                logger.warn(
                    "Cross-signing keys not available, skipping signature on key backup",
                );
            }
        };

        const oldSSSSKey = await this.getSecretStorageKey();
        const [oldKeyId, oldKeyInfo] = oldSSSSKey || [null, null];
        const storageExists = (
            !setupNewSecretStorage &&
            oldKeyInfo &&
            oldKeyInfo.algorithm === SECRET_STORAGE_ALGORITHM_V1_AES
        );

        // Log all relevant state for easier parsing of debug logs.
        logger.log({
            keyBackupInfo,
            setupNewKeyBackup,
            setupNewSecretStorage,
            storageExists,
            oldKeyInfo,
        });

        if (!storageExists && !keyBackupInfo) {
            // either we don't have anything, or we've been asked to restart
            // from scratch
            logger.log(
                "Secret storage does not exist, creating new storage key",
            );

            // if we already have a usable default SSSS key and aren't resetting
            // SSSS just use it. otherwise, create a new one
            // Note: we leave the old SSSS key in place: there could be other
            // secrets using it, in theory. We could move them to the new key but a)
            // that would mean we'd need to prompt for the old passphrase, and b)
            // it's not clear that would be the right thing to do anyway.
            const { keyInfo = {} as IAddSecretStorageKeyOpts, privateKey } = await createSecretStorageKey();
            newKeyId = await createSSSS(keyInfo, privateKey);
        } else if (!storageExists && keyBackupInfo) {
            // we have an existing backup, but no SSSS
            logger.log("Secret storage does not exist, using key backup key");

            // if we have the backup key already cached, use it; otherwise use the
            // callback to prompt for the key
            const backupKey = await this.getSessionBackupPrivateKey() || await getKeyBackupPassphrase();

            // create a new SSSS key and use the backup key as the new SSSS key
            const opts = {} as IAddSecretStorageKeyOpts;

            if (
                keyBackupInfo.auth_data.private_key_salt &&
                keyBackupInfo.auth_data.private_key_iterations
            ) {
                // FIXME: ???
                opts.passphrase = {
                    algorithm: "m.pbkdf2",
                    iterations: keyBackupInfo.auth_data.private_key_iterations,
                    salt: keyBackupInfo.auth_data.private_key_salt,
                    bits: 256,
                };
            }

            newKeyId = await createSSSS(opts, backupKey);

            // store the backup key in secret storage
            await secretStorage.store("m.megolm_backup.v1", olmlib.encodeBase64(backupKey), [newKeyId]);

            // The backup is trusted because the user provided the private key.
            // Sign the backup with the cross-signing key so the key backup can
            // be trusted via cross-signing.
            await signKeyBackupWithCrossSigning(keyBackupInfo.auth_data);

            builder.addSessionBackup(keyBackupInfo);
        } else {
            // 4S is already set up
            logger.log("Secret storage exists");

            if (oldKeyInfo && oldKeyInfo.algorithm === SECRET_STORAGE_ALGORITHM_V1_AES) {
                // make sure that the default key has the information needed to
                // check the passphrase
                await ensureCanCheckPassphrase(oldKeyId, oldKeyInfo);
            }
        }

        // If we have cross-signing private keys cached, store them in secret
        // storage if they are not there already.
        if (
            !this.baseApis.cryptoCallbacks.saveCrossSigningKeys &&
            await this.isCrossSigningReady() &&
            (newKeyId || !await this.crossSigningInfo.isStoredInSecretStorage(secretStorage))
        ) {
            logger.log("Copying cross-signing private keys from cache to secret storage");
            const crossSigningPrivateKeys =
                await this.crossSigningInfo.getCrossSigningKeysFromCache();
            // This is writing to in-memory account data in
            // builder.accountDataClientAdapter so won't fail
            await CrossSigningInfo.storeInSecretStorage(crossSigningPrivateKeys, secretStorage);
        }

        if (setupNewKeyBackup && !keyBackupInfo) {
            logger.log("Creating new message key backup version");
            const info = await this.baseApis.prepareKeyBackupVersion(
                null /* random key */,
                // don't write to secret storage, as it will write to this.secretStorage.
                // Here, we want to capture all the side-effects of bootstrapping,
                // and want to write to the local secretStorage object
                { secureSecretStorage: false },
            );
            // write the key ourselves to 4S
            const privateKey = decodeRecoveryKey(info.recovery_key);
            await secretStorage.store("m.megolm_backup.v1", olmlib.encodeBase64(privateKey));

            // create keyBackupInfo object to add to builder
            const data: IKeyBackupInfo = {
                algorithm: info.algorithm,
                auth_data: info.auth_data,
            };

            // Sign with cross-signing master key
            await signKeyBackupWithCrossSigning(data.auth_data);

            // sign with the device fingerprint
            await this.signObject(data.auth_data);

            builder.addSessionBackup(data);
        }

        // Cache the session backup key
        const sessionBackupKey = await secretStorage.get('m.megolm_backup.v1');
        if (sessionBackupKey) {
            logger.info("Got session backup key from secret storage: caching");
            // fix up the backup key if it's in the wrong format, and replace
            // in secret storage
            const fixedBackupKey = fixBackupKey(sessionBackupKey);
            if (fixedBackupKey) {
                await secretStorage.store("m.megolm_backup.v1",
                    fixedBackupKey, [newKeyId || oldKeyId],
                );
            }
            const decodedBackupKey = new Uint8Array(olmlib.decodeBase64(
                fixedBackupKey || sessionBackupKey,
            ));
            builder.addSessionBackupPrivateKeyToCache(decodedBackupKey);
        } else if (this.backupManager.getKeyBackupEnabled()) {
            // key backup is enabled but we don't have a session backup key in SSSS: see if we have one in
            // the cache or the user can provide one, and if so, write it to SSSS
            const backupKey = await this.getSessionBackupPrivateKey() || await getKeyBackupPassphrase();
            if (!backupKey) {
                // This will require user intervention to recover from since we don't have the key
                // backup key anywhere. The user should probably just set up a new key backup and
                // the key for the new backup will be stored. If we hit this scenario in the wild
                // with any frequency, we should do more than just log an error.
                logger.error("Key backup is enabled but couldn't get key backup key!");
                return;
            }
            logger.info("Got session backup key from cache/user that wasn't in SSSS: saving to SSSS");
            await secretStorage.store("m.megolm_backup.v1", olmlib.encodeBase64(backupKey));
        }

        const operation = builder.buildOperation();
        await operation.apply(this);
        // this persists private keys and public keys as trusted,
        // only do this if apply succeeded for now as retry isn't in place yet
        await builder.persist(this);

        logger.log("Secure Secret Storage ready");
    }

    public addSecretStorageKey(
        algorithm: string,
        opts: IAddSecretStorageKeyOpts,
        keyID: string,
    ): Promise<SecretStorageKeyObject> {
        return this.secretStorage.addKey(algorithm, opts, keyID);
    }

    public hasSecretStorageKey(keyID: string): Promise<boolean> {
        return this.secretStorage.hasKey(keyID);
    }

    public getSecretStorageKey(keyID?: string): Promise<SecretStorageKeyTuple> {
        return this.secretStorage.getKey(keyID);
    }

    public storeSecret(name: string, secret: string, keys?: string[]): Promise<void> {
        return this.secretStorage.store(name, secret, keys);
    }

    public getSecret(name: string): Promise<string> {
        return this.secretStorage.get(name);
    }

    public isSecretStored(name: string): Promise<Record<string, ISecretStorageKeyInfo> | null> {
        return this.secretStorage.isStored(name);
    }

    public requestSecret(name: string, devices: string[]): ISecretRequest {
        if (!devices) {
            devices = Object.keys(this.deviceList.getRawStoredDevicesForUser(this.userId));
        }
        return this.secretStorage.request(name, devices);
    }

    public getDefaultSecretStorageKeyId(): Promise<string | null> {
        return this.secretStorage.getDefaultKeyId();
    }

    public setDefaultSecretStorageKeyId(k: string): Promise<void> {
        return this.secretStorage.setDefaultKeyId(k);
    }

    public checkSecretStorageKey(key: Uint8Array, info: ISecretStorageKeyInfo): Promise<boolean> {
        return this.secretStorage.checkKey(key, info);
    }

    /**
     * Checks that a given secret storage private key matches a given public key.
     * This can be used by the getSecretStorageKey callback to verify that the
     * private key it is about to supply is the one that was requested.
     *
     * @param {Uint8Array} privateKey The private key
     * @param {string} expectedPublicKey The public key
     * @returns {boolean} true if the key matches, otherwise false
     */
    public checkSecretStoragePrivateKey(privateKey: Uint8Array, expectedPublicKey: string): boolean {
        let decryption = null;
        try {
            decryption = new global.Olm.PkDecryption();
            const gotPubkey = decryption.init_with_private_key(privateKey);
            // make sure it agrees with the given pubkey
            return gotPubkey === expectedPublicKey;
        } finally {
            if (decryption) decryption.free();
        }
    }

    /**
     * Fetches the backup private key, if cached
     * @returns {Promise} the key, if any, or null
     */
    public async getSessionBackupPrivateKey(): Promise<Uint8Array | null> {
        let key = await new Promise<any>((resolve) => { // TODO types
            this.cryptoStore.doTxn(
                'readonly',
                [IndexedDBCryptoStore.STORE_ACCOUNT],
                (txn) => {
                    this.cryptoStore.getSecretStorePrivateKey(
                        txn,
                        resolve,
                        "m.megolm_backup.v1",
                    );
                },
            );
        });

        // make sure we have a Uint8Array, rather than a string
        if (key && typeof key === "string") {
            key = new Uint8Array(olmlib.decodeBase64(fixBackupKey(key) || key));
            await this.storeSessionBackupPrivateKey(key);
        }
        if (key && key.ciphertext) {
            const pickleKey = Buffer.from(this.olmDevice.pickleKey);
            const decrypted = await decryptAES(key, pickleKey, "m.megolm_backup.v1");
            key = olmlib.decodeBase64(decrypted);
        }
        return key;
    }

    /**
     * Stores the session backup key to the cache
     * @param {Uint8Array} key the private key
     * @returns {Promise} so you can catch failures
     */
    public async storeSessionBackupPrivateKey(key: ArrayLike<number>): Promise<void> {
        if (!(key instanceof Uint8Array)) {
            throw new Error(`storeSessionBackupPrivateKey expects Uint8Array, got ${key}`);
        }
        const pickleKey = Buffer.from(this.olmDevice.pickleKey);
        const encryptedKey = await encryptAES(olmlib.encodeBase64(key), pickleKey, "m.megolm_backup.v1");
        return this.cryptoStore.doTxn(
            'readwrite',
            [IndexedDBCryptoStore.STORE_ACCOUNT],
            (txn) => {
                this.cryptoStore.storeSecretStorePrivateKey(txn, "m.megolm_backup.v1", encryptedKey);
            },
        );
    }

    /**
     * Checks that a given cross-signing private key matches a given public key.
     * This can be used by the getCrossSigningKey callback to verify that the
     * private key it is about to supply is the one that was requested.
     *
     * @param {Uint8Array} privateKey The private key
     * @param {string} expectedPublicKey The public key
     * @returns {boolean} true if the key matches, otherwise false
     */
    public checkCrossSigningPrivateKey(privateKey: Uint8Array, expectedPublicKey: string): boolean {
        let signing = null;
        try {
            signing = new global.Olm.PkSigning();
            const gotPubkey = signing.init_with_seed(privateKey);
            // make sure it agrees with the given pubkey
            return gotPubkey === expectedPublicKey;
        } finally {
            if (signing) signing.free();
        }
    }

    /**
     * Run various follow-up actions after cross-signing keys have changed locally
     * (either by resetting the keys for the account or by getting them from secret
     * storage), such as signing the current device, upgrading device
     * verifications, etc.
     */
    private async afterCrossSigningLocalKeyChange(): Promise<void> {
        logger.info("Starting cross-signing key change post-processing");

        // sign the current device with the new key, and upload to the server
        const device = this.deviceList.getStoredDevice(this.userId, this.deviceId);
        const signedDevice = await this.crossSigningInfo.signDevice(this.userId, device);
        logger.info(`Starting background key sig upload for ${this.deviceId}`);

        const upload = ({ shouldEmit = false }) => {
            return this.baseApis.uploadKeySignatures({
                [this.userId]: {
                    [this.deviceId]: signedDevice,
                },
            }).then((response) => {
                const { failures } = response || {};
                if (Object.keys(failures || []).length > 0) {
                    if (shouldEmit) {
                        this.baseApis.emit(
                            CryptoEvent.KeySignatureUploadFailure,
                            failures,
                            "afterCrossSigningLocalKeyChange",
                            upload, // continuation
                        );
                    }
                    throw new KeySignatureUploadError("Key upload failed", { failures });
                }
                logger.info(`Finished background key sig upload for ${this.deviceId}`);
            }).catch(e => {
                logger.error(
                    `Error during background key sig upload for ${this.deviceId}`,
                    e,
                );
            });
        };
        upload({ shouldEmit: true });

        const shouldUpgradeCb = (
            this.baseApis.cryptoCallbacks.shouldUpgradeDeviceVerifications
        );
        if (shouldUpgradeCb) {
            logger.info("Starting device verification upgrade");

            // Check all users for signatures if upgrade callback present
            // FIXME: do this in batches
            const users: Record<string, IDeviceVerificationUpgrade> = {};
            for (const [userId, crossSigningInfo]
                of Object.entries(this.deviceList.crossSigningInfo)) {
                const upgradeInfo = await this.checkForDeviceVerificationUpgrade(
                    userId, CrossSigningInfo.fromStorage(crossSigningInfo, userId),
                );
                if (upgradeInfo) {
                    users[userId] = upgradeInfo;
                }
            }

            if (Object.keys(users).length > 0) {
                logger.info(`Found ${Object.keys(users).length} verif users to upgrade`);
                try {
                    const usersToUpgrade = await shouldUpgradeCb({ users: users });
                    if (usersToUpgrade) {
                        for (const userId of usersToUpgrade) {
                            if (userId in users) {
                                await this.baseApis.setDeviceVerified(
                                    userId, users[userId].crossSigningInfo.getId(),
                                );
                            }
                        }
                    }
                } catch (e) {
                    logger.log(
                        "shouldUpgradeDeviceVerifications threw an error: not upgrading", e,
                    );
                }
            }

            logger.info("Finished device verification upgrade");
        }

        logger.info("Finished cross-signing key change post-processing");
    }

    /**
     * Check if a user's cross-signing key is a candidate for upgrading from device
     * verification.
     *
     * @param {string} userId the user whose cross-signing information is to be checked
     * @param {object} crossSigningInfo the cross-signing information to check
     */
    private async checkForDeviceVerificationUpgrade(
        userId: string,
        crossSigningInfo: CrossSigningInfo,
    ): Promise<IDeviceVerificationUpgrade> {
        // only upgrade if this is the first cross-signing key that we've seen for
        // them, and if their cross-signing key isn't already verified
        const trustLevel = this.crossSigningInfo.checkUserTrust(crossSigningInfo);
        if (crossSigningInfo.firstUse && !trustLevel.isVerified()) {
            const devices = this.deviceList.getRawStoredDevicesForUser(userId);
            const deviceIds = await this.checkForValidDeviceSignature(
                userId, crossSigningInfo.keys.master, devices,
            );
            if (deviceIds.length) {
                return {
                    devices: deviceIds.map(
                        deviceId => DeviceInfo.fromStorage(devices[deviceId], deviceId),
                    ),
                    crossSigningInfo,
                };
            }
        }
    }

    /**
     * Check if the cross-signing key is signed by a verified device.
     *
     * @param {string} userId the user ID whose key is being checked
     * @param {object} key the key that is being checked
     * @param {object} devices the user's devices.  Should be a map from device ID
     *     to device info
     */
    private async checkForValidDeviceSignature(
        userId: string,
        key: ICrossSigningKey,
        devices: Record<string, IDevice>,
    ): Promise<string[]> {
        const deviceIds: string[] = [];
        if (devices && key.signatures && key.signatures[userId]) {
            for (const signame of Object.keys(key.signatures[userId])) {
                const [, deviceId] = signame.split(':', 2);
                if (deviceId in devices
                    && devices[deviceId].verified === DeviceVerification.VERIFIED) {
                    try {
                        await olmlib.verifySignature(
                            this.olmDevice,
                            key,
                            userId,
                            deviceId,
                            devices[deviceId].keys[signame],
                        );
                        deviceIds.push(deviceId);
                    } catch (e) {}
                }
            }
        }
        return deviceIds;
    }

    /**
     * Get the user's cross-signing key ID.
     *
     * @param {string} [type=master] The type of key to get the ID of.  One of
     *     "master", "self_signing", or "user_signing".  Defaults to "master".
     *
     * @returns {string} the key ID
     */
    public getCrossSigningId(type: string): string {
        return this.crossSigningInfo.getId(type);
    }

    /**
     * Get the cross signing information for a given user.
     *
     * @param {string} userId the user ID to get the cross-signing info for.
     *
     * @returns {CrossSigningInfo} the cross signing information for the user.
     */
    public getStoredCrossSigningForUser(userId: string): CrossSigningInfo {
        return this.deviceList.getStoredCrossSigningForUser(userId);
    }

    /**
     * Check whether a given user is trusted.
     *
     * @param {string} userId The ID of the user to check.
     *
     * @returns {UserTrustLevel}
     */
    public checkUserTrust(userId: string): UserTrustLevel {
        const userCrossSigning = this.deviceList.getStoredCrossSigningForUser(userId);
        if (!userCrossSigning) {
            return new UserTrustLevel(false, false, false);
        }
        return this.crossSigningInfo.checkUserTrust(userCrossSigning);
    }

    /**
     * Check whether a given device is trusted.
     *
     * @param {string} userId The ID of the user whose devices is to be checked.
     * @param {string} deviceId The ID of the device to check
     *
     * @returns {DeviceTrustLevel}
     */
    public checkDeviceTrust(userId: string, deviceId: string): DeviceTrustLevel {
        const device = this.deviceList.getStoredDevice(userId, deviceId);
        return this.checkDeviceInfoTrust(userId, device);
    }

    /**
     * Check whether a given deviceinfo is trusted.
     *
     * @param {string} userId The ID of the user whose devices is to be checked.
     * @param {module:crypto/deviceinfo?} device The device info object to check
     *
     * @returns {DeviceTrustLevel}
     */
    public checkDeviceInfoTrust(userId: string, device: DeviceInfo): DeviceTrustLevel {
        const trustedLocally = !!(device && device.isVerified());

        const userCrossSigning = this.deviceList.getStoredCrossSigningForUser(userId);
        if (device && userCrossSigning) {
            // The trustCrossSignedDevices only affects trust of other people's cross-signing
            // signatures
            const trustCrossSig = this.trustCrossSignedDevices || userId === this.userId;
            return this.crossSigningInfo.checkDeviceTrust(
                userCrossSigning, device, trustedLocally, trustCrossSig,
            );
        } else {
            return new DeviceTrustLevel(false, false, trustedLocally, false);
        }
    }

    /**
     * Check whether one of our own devices is cross-signed by our
     * user's stored keys, regardless of whether we trust those keys yet.
     *
     * @param {string} deviceId The ID of the device to check
     *
     * @returns {boolean} true if the device is cross-signed
     */
    public checkIfOwnDeviceCrossSigned(deviceId: string): boolean {
        const device = this.deviceList.getStoredDevice(this.userId, deviceId);
        const userCrossSigning = this.deviceList.getStoredCrossSigningForUser(this.userId);
        return userCrossSigning.checkDeviceTrust(
            userCrossSigning,
            device,
            false,
            true,
        ).isCrossSigningVerified();
    }

    /*
     * Event handler for DeviceList's userNewDevices event
     */
    private onDeviceListUserCrossSigningUpdated = async (userId: string) => {
        if (userId === this.userId) {
            // An update to our own cross-signing key.
            // Get the new key first:
            const newCrossSigning = this.deviceList.getStoredCrossSigningForUser(userId);
            const seenPubkey = newCrossSigning ? newCrossSigning.getId() : null;
            const currentPubkey = this.crossSigningInfo.getId();
            const changed = currentPubkey !== seenPubkey;

            if (currentPubkey && seenPubkey && !changed) {
                // If it's not changed, just make sure everything is up to date
                await this.checkOwnCrossSigningTrust();
            } else {
                // We'll now be in a state where cross-signing on the account is not trusted
                // because our locally stored cross-signing keys will not match the ones
                // on the server for our account. So we clear our own stored cross-signing keys,
                // effectively disabling cross-signing until the user gets verified by the device
                // that reset the keys
                this.storeTrustedSelfKeys(null);
                // emit cross-signing has been disabled
                this.emit(CryptoEvent.KeysChanged, {});
                // as the trust for our own user has changed,
                // also emit an event for this
                this.emit(CryptoEvent.UserTrustStatusChanged, this.userId, this.checkUserTrust(userId));
            }
        } else {
            await this.checkDeviceVerifications(userId);

            // Update verified before latch using the current state and save the new
            // latch value in the device list store.
            const crossSigning = this.deviceList.getStoredCrossSigningForUser(userId);
            if (crossSigning) {
                crossSigning.updateCrossSigningVerifiedBefore(
                    this.checkUserTrust(userId).isCrossSigningVerified(),
                );
                this.deviceList.setRawStoredCrossSigningForUser(userId, crossSigning.toStorage());
            }

            this.emit(CryptoEvent.UserTrustStatusChanged, userId, this.checkUserTrust(userId));
        }
    };

    /**
     * Check the copy of our cross-signing key that we have in the device list and
     * see if we can get the private key. If so, mark it as trusted.
     */
    async checkOwnCrossSigningTrust({
        allowPrivateKeyRequests = false,
    }: ICheckOwnCrossSigningTrustOpts = {}): Promise<void> {
        const userId = this.userId;

        // Before proceeding, ensure our cross-signing public keys have been
        // downloaded via the device list.
        await this.downloadKeys([this.userId]);

        // Also check which private keys are locally cached.
        const crossSigningPrivateKeys =
            await this.crossSigningInfo.getCrossSigningKeysFromCache();

        // If we see an update to our own master key, check it against the master
        // key we have and, if it matches, mark it as verified

        // First, get the new cross-signing info
        const newCrossSigning = this.deviceList.getStoredCrossSigningForUser(userId);
        if (!newCrossSigning) {
            logger.error(
                "Got cross-signing update event for user " + userId +
                " but no new cross-signing information found!",
            );
            return;
        }

        const seenPubkey = newCrossSigning.getId();
        const masterChanged = this.crossSigningInfo.getId() !== seenPubkey;
        const masterExistsNotLocallyCached =
            newCrossSigning.getId() && !crossSigningPrivateKeys.has("master");
        if (masterChanged) {
            logger.info("Got new master public key", seenPubkey);
        }
        if (
            allowPrivateKeyRequests &&
            (masterChanged || masterExistsNotLocallyCached)
        ) {
            logger.info("Attempting to retrieve cross-signing master private key");
            let signing = null;
            // It's important for control flow that we leave any errors alone for
            // higher levels to handle so that e.g. cancelling access properly
            // aborts any larger operation as well.
            try {
                const ret = await this.crossSigningInfo.getCrossSigningKey(
                    'master', seenPubkey,
                );
                signing = ret[1];
                logger.info("Got cross-signing master private key");
            } finally {
                if (signing) signing.free();
            }
        }

        const oldSelfSigningId = this.crossSigningInfo.getId("self_signing");
        const oldUserSigningId = this.crossSigningInfo.getId("user_signing");

        // Update the version of our keys in our cross-signing object and the local store
        this.storeTrustedSelfKeys(newCrossSigning.keys);

        const selfSigningChanged = oldSelfSigningId !== newCrossSigning.getId("self_signing");
        const userSigningChanged = oldUserSigningId !== newCrossSigning.getId("user_signing");

        const selfSigningExistsNotLocallyCached = (
            newCrossSigning.getId("self_signing") &&
            !crossSigningPrivateKeys.has("self_signing")
        );
        const userSigningExistsNotLocallyCached = (
            newCrossSigning.getId("user_signing") &&
            !crossSigningPrivateKeys.has("user_signing")
        );

        const keySignatures: Record<string, ISignedKey> = {};

        if (selfSigningChanged) {
            logger.info("Got new self-signing key", newCrossSigning.getId("self_signing"));
        }
        if (
            allowPrivateKeyRequests &&
            (selfSigningChanged || selfSigningExistsNotLocallyCached)
        ) {
            logger.info("Attempting to retrieve cross-signing self-signing private key");
            let signing = null;
            try {
                const ret = await this.crossSigningInfo.getCrossSigningKey(
                    "self_signing", newCrossSigning.getId("self_signing"),
                );
                signing = ret[1];
                logger.info("Got cross-signing self-signing private key");
            } finally {
                if (signing) signing.free();
            }

            const device = this.deviceList.getStoredDevice(this.userId, this.deviceId);
            const signedDevice = await this.crossSigningInfo.signDevice(
                this.userId, device,
            );
            keySignatures[this.deviceId] = signedDevice;
        }
        if (userSigningChanged) {
            logger.info("Got new user-signing key", newCrossSigning.getId("user_signing"));
        }
        if (
            allowPrivateKeyRequests &&
            (userSigningChanged || userSigningExistsNotLocallyCached)
        ) {
            logger.info("Attempting to retrieve cross-signing user-signing private key");
            let signing = null;
            try {
                const ret = await this.crossSigningInfo.getCrossSigningKey(
                    "user_signing", newCrossSigning.getId("user_signing"),
                );
                signing = ret[1];
                logger.info("Got cross-signing user-signing private key");
            } finally {
                if (signing) signing.free();
            }
        }

        if (masterChanged) {
            const masterKey = this.crossSigningInfo.keys.master;
            await this.signObject(masterKey);
            const deviceSig = masterKey.signatures[this.userId]["ed25519:" + this.deviceId];
            // Include only the _new_ device signature in the upload.
            // We may have existing signatures from deleted devices, which will cause
            // the entire upload to fail.
            keySignatures[this.crossSigningInfo.getId()] = Object.assign(
                {} as ISignedKey,
                masterKey,
                {
                    signatures: {
                        [this.userId]: {
                            ["ed25519:" + this.deviceId]: deviceSig,
                        },
                    },
                },
            );
        }

        const keysToUpload = Object.keys(keySignatures);
        if (keysToUpload.length) {
            const upload = ({ shouldEmit = false }) => {
                logger.info(`Starting background key sig upload for ${keysToUpload}`);
                return this.baseApis.uploadKeySignatures({ [this.userId]: keySignatures })
                    .then((response) => {
                        const { failures } = response || {};
                        logger.info(`Finished background key sig upload for ${keysToUpload}`);
                        if (Object.keys(failures || []).length > 0) {
                            if (shouldEmit) {
                                this.baseApis.emit(
                                    CryptoEvent.KeySignatureUploadFailure,
                                    failures,
                                    "checkOwnCrossSigningTrust",
                                    upload,
                                );
                            }
                            throw new KeySignatureUploadError("Key upload failed", { failures });
                        }
                    }).catch(e => {
                        logger.error(
                            `Error during background key sig upload for ${keysToUpload}`,
                            e,
                        );
                    });
            };
            upload({ shouldEmit: true });
        }

        this.emit(CryptoEvent.UserTrustStatusChanged, userId, this.checkUserTrust(userId));

        if (masterChanged) {
            this.emit(CryptoEvent.KeysChanged, {});
            await this.afterCrossSigningLocalKeyChange();
        }

        // Now we may be able to trust our key backup
        await this.backupManager.checkKeyBackup();
        // FIXME: if we previously trusted the backup, should we automatically sign
        // the backup with the new key (if not already signed)?
    }

    /**
     * Store a set of keys as our own, trusted, cross-signing keys.
     *
     * @param {object} keys The new trusted set of keys
     */
    private async storeTrustedSelfKeys(keys: Record<string, ICrossSigningKey>): Promise<void> {
        if (keys) {
            this.crossSigningInfo.setKeys(keys);
        } else {
            this.crossSigningInfo.clearKeys();
        }
        await this.cryptoStore.doTxn(
            'readwrite', [IndexedDBCryptoStore.STORE_ACCOUNT],
            (txn) => {
                this.cryptoStore.storeCrossSigningKeys(txn, this.crossSigningInfo.keys);
            },
        );
    }

    /**
     * Check if the master key is signed by a verified device, and if so, prompt
     * the application to mark it as verified.
     *
     * @param {string} userId the user ID whose key should be checked
     */
    private async checkDeviceVerifications(userId: string): Promise<void> {
        const shouldUpgradeCb = (
            this.baseApis.cryptoCallbacks.shouldUpgradeDeviceVerifications
        );
        if (!shouldUpgradeCb) {
            // Upgrading skipped when callback is not present.
            return;
        }
        logger.info(`Starting device verification upgrade for ${userId}`);
        if (this.crossSigningInfo.keys.user_signing) {
            const crossSigningInfo = this.deviceList.getStoredCrossSigningForUser(userId);
            if (crossSigningInfo) {
                const upgradeInfo = await this.checkForDeviceVerificationUpgrade(
                    userId, crossSigningInfo,
                );
                if (upgradeInfo) {
                    const usersToUpgrade = await shouldUpgradeCb({
                        users: {
                            [userId]: upgradeInfo,
                        },
                    });
                    if (usersToUpgrade.includes(userId)) {
                        await this.baseApis.setDeviceVerified(
                            userId, crossSigningInfo.getId(),
                        );
                    }
                }
            }
        }
        logger.info(`Finished device verification upgrade for ${userId}`);
    }

    /**
     */
    public enableLazyLoading(): void {
        this.lazyLoadMembers = true;
    }

    /**
     * Tell the crypto module to register for MatrixClient events which it needs to
     * listen for
     *
     * @param {external:EventEmitter} eventEmitter event source where we can register
     *    for event notifications
     */
    public registerEventHandlers(eventEmitter: TypedEventEmitter<
        RoomMemberEvent.Membership | ClientEvent.ToDeviceEvent | RoomEvent.Timeline | MatrixEventEvent.Decrypted,
        any
    >): void {
        eventEmitter.on(RoomMemberEvent.Membership, this.onMembership);
        eventEmitter.on(ClientEvent.ToDeviceEvent, this.onToDeviceEvent);
        eventEmitter.on(RoomEvent.Timeline, this.onTimelineEvent);
        eventEmitter.on(MatrixEventEvent.Decrypted, this.onTimelineEvent);
    }

    /** Start background processes related to crypto */
    public start(): void {
        this.outgoingRoomKeyRequestManager.start();
    }

    /** Stop background processes related to crypto */
    public stop(): void {
        this.outgoingRoomKeyRequestManager.stop();
        this.deviceList.stop();
        this.dehydrationManager.stop();
    }

    /**
     * Get the Ed25519 key for this device
     *
     * @return {string} base64-encoded ed25519 key.
     */
    public getDeviceEd25519Key(): string {
        return this.olmDevice.deviceEd25519Key;
    }

    /**
     * Get the Curve25519 key for this device
     *
     * @return {string} base64-encoded curve25519 key.
     */
    public getDeviceCurve25519Key(): string {
        return this.olmDevice.deviceCurve25519Key;
    }

    /**
     * Set the global override for whether the client should ever send encrypted
     * messages to unverified devices.  This provides the default for rooms which
     * do not specify a value.
     *
     * @param {boolean} value whether to blacklist all unverified devices by default
     */
    public setGlobalBlacklistUnverifiedDevices(value: boolean): void {
        this.globalBlacklistUnverifiedDevices = value;
    }

    /**
     * @return {boolean} whether to blacklist all unverified devices by default
     */
    public getGlobalBlacklistUnverifiedDevices(): boolean {
        return this.globalBlacklistUnverifiedDevices;
    }

    /**
     * Set whether sendMessage in a room with unknown and unverified devices
     * should throw an error and not send them message. This has 'Global' for
     * symmetry with setGlobalBlacklistUnverifiedDevices but there is currently
     * no room-level equivalent for this setting.
     *
     * This API is currently UNSTABLE and may change or be removed without notice.
     *
     * @param {boolean} value whether error on unknown devices
     */
    public setGlobalErrorOnUnknownDevices(value: boolean): void {
        this.globalErrorOnUnknownDevices = value;
    }

    /**
     * @return {boolean} whether to error on unknown devices
     *
     * This API is currently UNSTABLE and may change or be removed without notice.
     */
    public getGlobalErrorOnUnknownDevices(): boolean {
        return this.globalErrorOnUnknownDevices;
    }

    /**
     * Upload the device keys to the homeserver.
     * @return {object} A promise that will resolve when the keys are uploaded.
     */
    public uploadDeviceKeys(): Promise<IKeysUploadResponse> {
        const deviceKeys = {
            algorithms: this.supportedAlgorithms,
            device_id: this.deviceId,
            keys: this.deviceKeys,
            user_id: this.userId,
        };

        return this.signObject(deviceKeys).then(() => {
            return this.baseApis.uploadKeysRequest({
                device_keys: deviceKeys as Required<IDeviceKeys>,
            });
        });
    }

    /**
     * Stores the current one_time_key count which will be handled later (in a call of
     * onSyncCompleted). The count is e.g. coming from a /sync response.
     *
     * @param {Number} currentCount The current count of one_time_keys to be stored
     */
    public updateOneTimeKeyCount(currentCount: number): void {
        if (isFinite(currentCount)) {
            this.oneTimeKeyCount = currentCount;
        } else {
            throw new TypeError("Parameter for updateOneTimeKeyCount has to be a number");
        }
    }

    public setNeedsNewFallback(needsNewFallback: boolean) {
        this.needsNewFallback = !!needsNewFallback;
    }

    public getNeedsNewFallback(): boolean {
        return this.needsNewFallback;
    }

    // check if it's time to upload one-time keys, and do so if so.
    private maybeUploadOneTimeKeys() {
        // frequency with which to check & upload one-time keys
        const uploadPeriod = 1000 * 60; // one minute

        // max number of keys to upload at once
        // Creating keys can be an expensive operation so we limit the
        // number we generate in one go to avoid blocking the application
        // for too long.
        const maxKeysPerCycle = 5;

        if (this.oneTimeKeyCheckInProgress) {
            return;
        }

        const now = Date.now();
        if (this.lastOneTimeKeyCheck !== null &&
            now - this.lastOneTimeKeyCheck < uploadPeriod
        ) {
            // we've done a key upload recently.
            return;
        }

        this.lastOneTimeKeyCheck = now;

        // We need to keep a pool of one time public keys on the server so that
        // other devices can start conversations with us. But we can only store
        // a finite number of private keys in the olm Account object.
        // To complicate things further then can be a delay between a device
        // claiming a public one time key from the server and it sending us a
        // message. We need to keep the corresponding private key locally until
        // we receive the message.
        // But that message might never arrive leaving us stuck with duff
        // private keys clogging up our local storage.
        // So we need some kind of engineering compromise to balance all of
        // these factors.

        // Check how many keys we can store in the Account object.
        const maxOneTimeKeys = this.olmDevice.maxNumberOfOneTimeKeys();
        // Try to keep at most half that number on the server. This leaves the
        // rest of the slots free to hold keys that have been claimed from the
        // server but we haven't received a message for.
        // If we run out of slots when generating new keys then olm will
        // discard the oldest private keys first. This will eventually clean
        // out stale private keys that won't receive a message.
        const keyLimit = Math.floor(maxOneTimeKeys / 2);

        const uploadLoop = async (keyCount: number) => {
            while (keyLimit > keyCount || this.getNeedsNewFallback()) {
                // Ask olm to generate new one time keys, then upload them to synapse.
                if (keyLimit > keyCount) {
                    logger.info("generating oneTimeKeys");
                    const keysThisLoop = Math.min(keyLimit - keyCount, maxKeysPerCycle);
                    await this.olmDevice.generateOneTimeKeys(keysThisLoop);
                }

                if (this.getNeedsNewFallback()) {
                    const fallbackKeys = await this.olmDevice.getFallbackKey();
                    // if fallbackKeys is non-empty, we've already generated a
                    // fallback key, but it hasn't been published yet, so we
                    // can use that instead of generating a new one
                    if (!fallbackKeys.curve25519 ||
                        Object.keys(fallbackKeys.curve25519).length == 0) {
                        logger.info("generating fallback key");
                        if (this.fallbackCleanup) {
                            // cancel any pending fallback cleanup because generating
                            // a new fallback key will already drop the old fallback
                            // that would have been dropped, and we don't want to kill
                            // the current key
                            clearTimeout(this.fallbackCleanup);
                            delete this.fallbackCleanup;
                        }
                        await this.olmDevice.generateFallbackKey();
                    }
                }

                logger.info("calling uploadOneTimeKeys");
                const res = await this.uploadOneTimeKeys();
                if (res.one_time_key_counts && res.one_time_key_counts.signed_curve25519) {
                    // if the response contains a more up to date value use this
                    // for the next loop
                    keyCount = res.one_time_key_counts.signed_curve25519;
                } else {
                    throw new Error("response for uploading keys does not contain " +
                        "one_time_key_counts.signed_curve25519");
                }
            }
        };

        this.oneTimeKeyCheckInProgress = true;
        Promise.resolve().then(() => {
            if (this.oneTimeKeyCount !== undefined) {
                // We already have the current one_time_key count from a /sync response.
                // Use this value instead of asking the server for the current key count.
                return Promise.resolve(this.oneTimeKeyCount);
            }
            // ask the server how many keys we have
            return this.baseApis.uploadKeysRequest({}).then((res) => {
                return res.one_time_key_counts.signed_curve25519 || 0;
            });
        }).then((keyCount) => {
            // Start the uploadLoop with the current keyCount. The function checks if
            // we need to upload new keys or not.
            // If there are too many keys on the server then we don't need to
            // create any more keys.
            return uploadLoop(keyCount);
        }).catch((e) => {
            logger.error("Error uploading one-time keys", e.stack || e);
        }).finally(() => {
            // reset oneTimeKeyCount to prevent start uploading based on old data.
            // it will be set again on the next /sync-response
            this.oneTimeKeyCount = undefined;
            this.oneTimeKeyCheckInProgress = false;
        });
    }

    // returns a promise which resolves to the response
    private async uploadOneTimeKeys() {
        const promises = [];

        let fallbackJson: Record<string, IOneTimeKey>;
        if (this.getNeedsNewFallback()) {
            fallbackJson = {};
            const fallbackKeys = await this.olmDevice.getFallbackKey();
            for (const [keyId, key] of Object.entries(fallbackKeys.curve25519)) {
                const k = { key, fallback: true };
                fallbackJson["signed_curve25519:" + keyId] = k;
                promises.push(this.signObject(k));
            }
            this.setNeedsNewFallback(false);
        }

        const oneTimeKeys = await this.olmDevice.getOneTimeKeys();
        const oneTimeJson: Record<string, { key: string }> = {};

        for (const keyId in oneTimeKeys.curve25519) {
            if (oneTimeKeys.curve25519.hasOwnProperty(keyId)) {
                const k = {
                    key: oneTimeKeys.curve25519[keyId],
                };
                oneTimeJson["signed_curve25519:" + keyId] = k;
                promises.push(this.signObject(k));
            }
        }

        await Promise.all(promises);

        const requestBody: Record<string, any> = {
            "one_time_keys": oneTimeJson,
        };

        if (fallbackJson) {
            requestBody["org.matrix.msc2732.fallback_keys"] = fallbackJson;
            requestBody["fallback_keys"] = fallbackJson;
        }

        const res = await this.baseApis.uploadKeysRequest(requestBody);

        if (fallbackJson) {
            this.fallbackCleanup = setTimeout(() => {
                delete this.fallbackCleanup;
                this.olmDevice.forgetOldFallbackKey();
            }, 60*60*1000);
        }

        await this.olmDevice.markKeysAsPublished();
        return res;
    }

    /**
     * Download the keys for a list of users and stores the keys in the session
     * store.
     * @param {Array} userIds The users to fetch.
     * @param {boolean} forceDownload Always download the keys even if cached.
     *
     * @return {Promise} A promise which resolves to a map userId->deviceId->{@link
        * module:crypto/deviceinfo|DeviceInfo}.
     */
    public downloadKeys(userIds: string[], forceDownload?: boolean): Promise<DeviceInfoMap> {
        return this.deviceList.downloadKeys(userIds, forceDownload);
    }

    /**
     * Get the stored device keys for a user id
     *
     * @param {string} userId the user to list keys for.
     *
     * @return {module:crypto/deviceinfo[]|null} list of devices, or null if we haven't
     * managed to get a list of devices for this user yet.
     */
    public getStoredDevicesForUser(userId: string): Array<DeviceInfo> | null {
        return this.deviceList.getStoredDevicesForUser(userId);
    }

    /**
     * Get the stored keys for a single device
     *
     * @param {string} userId
     * @param {string} deviceId
     *
     * @return {module:crypto/deviceinfo?} device, or undefined
     * if we don't know about this device
     */
    public getStoredDevice(userId: string, deviceId: string): DeviceInfo | undefined {
        return this.deviceList.getStoredDevice(userId, deviceId);
    }

    /**
     * Save the device list, if necessary
     *
     * @param {number} delay Time in ms before which the save actually happens.
     *     By default, the save is delayed for a short period in order to batch
     *     multiple writes, but this behaviour can be disabled by passing 0.
     *
     * @return {Promise<boolean>} true if the data was saved, false if
     *     it was not (eg. because no changes were pending). The promise
     *     will only resolve once the data is saved, so may take some time
     *     to resolve.
     */
    public saveDeviceList(delay: number): Promise<boolean> {
        return this.deviceList.saveIfDirty(delay);
    }

    /**
     * Update the blocked/verified state of the given device
     *
     * @param {string} userId owner of the device
     * @param {string} deviceId unique identifier for the device or user's
     * cross-signing public key ID.
     *
     * @param {?boolean} verified whether to mark the device as verified. Null to
     *     leave unchanged.
     *
     * @param {?boolean} blocked whether to mark the device as blocked. Null to
     *      leave unchanged.
     *
     * @param {?boolean} known whether to mark that the user has been made aware of
     *      the existence of this device. Null to leave unchanged
     *
     * @return {Promise<module:crypto/deviceinfo>} updated DeviceInfo
     */
    public async setDeviceVerification(
        userId: string,
        deviceId: string,
        verified?: boolean,
        blocked?: boolean,
        known?: boolean,
    ): Promise<DeviceInfo | CrossSigningInfo> {
        // get rid of any `undefined`s here so we can just check
        // for null rather than null or undefined
        if (verified === undefined) verified = null;
        if (blocked === undefined) blocked = null;
        if (known === undefined) known = null;

        // Check if the 'device' is actually a cross signing key
        // The js-sdk's verification treats cross-signing keys as devices
        // and so uses this method to mark them verified.
        const xsk = this.deviceList.getStoredCrossSigningForUser(userId);
        if (xsk && xsk.getId() === deviceId) {
            if (blocked !== null || known !== null) {
                throw new Error("Cannot set blocked or known for a cross-signing key");
            }
            if (!verified) {
                throw new Error("Cannot set a cross-signing key as unverified");
            }

            if (!this.crossSigningInfo.getId() && userId === this.crossSigningInfo.userId) {
                this.storeTrustedSelfKeys(xsk.keys);
                // This will cause our own user trust to change, so emit the event
                this.emit(CryptoEvent.UserTrustStatusChanged, this.userId, this.checkUserTrust(userId));
            }

            // Now sign the master key with our user signing key (unless it's ourself)
            if (userId !== this.userId) {
                logger.info(
                    "Master key " + xsk.getId() + " for " + userId +
                    " marked verified. Signing...",
                );
                const device = await this.crossSigningInfo.signUser(xsk);
                if (device) {
                    const upload = async ({ shouldEmit = false }) => {
                        logger.info("Uploading signature for " + userId + "...");
                        const response = await this.baseApis.uploadKeySignatures({
                            [userId]: {
                                [deviceId]: device,
                            },
                        });
                        const { failures } = response || {};
                        if (Object.keys(failures || []).length > 0) {
                            if (shouldEmit) {
                                this.baseApis.emit(
                                    CryptoEvent.KeySignatureUploadFailure,
                                    failures,
                                    "setDeviceVerification",
                                    upload,
                                );
                            }
                            /* Throwing here causes the process to be cancelled and the other
                            * user to be notified */
                            throw new KeySignatureUploadError(
                                "Key upload failed",
                                { failures },
                            );
                        }
                    };
                    await upload({ shouldEmit: true });

                    // This will emit events when it comes back down the sync
                    // (we could do local echo to speed things up)
                }
                return device as any; // TODO types
            } else {
                return xsk;
            }
        }

        const devices = this.deviceList.getRawStoredDevicesForUser(userId);
        if (!devices || !devices[deviceId]) {
            throw new Error("Unknown device " + userId + ":" + deviceId);
        }

        const dev = devices[deviceId];
        let verificationStatus = dev.verified;

        if (verified) {
            verificationStatus = DeviceVerification.VERIFIED;
        } else if (verified !== null && verificationStatus == DeviceVerification.VERIFIED) {
            verificationStatus = DeviceVerification.UNVERIFIED;
        }

        if (blocked) {
            verificationStatus = DeviceVerification.BLOCKED;
        } else if (blocked !== null && verificationStatus == DeviceVerification.BLOCKED) {
            verificationStatus = DeviceVerification.UNVERIFIED;
        }

        let knownStatus = dev.known;
        if (known !== null) {
            knownStatus = known;
        }

        if (dev.verified !== verificationStatus || dev.known !== knownStatus) {
            dev.verified = verificationStatus;
            dev.known = knownStatus;
            this.deviceList.storeDevicesForUser(userId, devices);
            this.deviceList.saveIfDirty();
        }

        // do cross-signing
        if (verified && userId === this.userId) {
            logger.info("Own device " + deviceId + " marked verified: signing");

            // Signing only needed if other device not already signed
            let device: ISignedKey;
            const deviceTrust = this.checkDeviceTrust(userId, deviceId);
            if (deviceTrust.isCrossSigningVerified()) {
                logger.log(`Own device ${deviceId} already cross-signing verified`);
            } else {
                device = await this.crossSigningInfo.signDevice(
                    userId, DeviceInfo.fromStorage(dev, deviceId),
                );
            }

            if (device) {
                const upload = async ({ shouldEmit = false }) => {
                    logger.info("Uploading signature for " + deviceId);
                    const response = await this.baseApis.uploadKeySignatures({
                        [userId]: {
                            [deviceId]: device,
                        },
                    });
                    const { failures } = response || {};
                    if (Object.keys(failures || []).length > 0) {
                        if (shouldEmit) {
                            this.baseApis.emit(
                                CryptoEvent.KeySignatureUploadFailure,
                                failures,
                                "setDeviceVerification",
                                upload, // continuation
                            );
                        }
                        throw new KeySignatureUploadError("Key upload failed", { failures });
                    }
                };
                await upload({ shouldEmit: true });
                // XXX: we'll need to wait for the device list to be updated
            }
        }

        const deviceObj = DeviceInfo.fromStorage(dev, deviceId);
        this.emit(CryptoEvent.DeviceVerificationChanged, userId, deviceId, deviceObj);
        return deviceObj;
    }

    public findVerificationRequestDMInProgress(roomId: string): VerificationRequest {
        return this.inRoomVerificationRequests.findRequestInProgress(roomId);
    }

    public getVerificationRequestsToDeviceInProgress(userId: string): VerificationRequest[] {
        return this.toDeviceVerificationRequests.getRequestsInProgress(userId);
    }

    public requestVerificationDM(userId: string, roomId: string): Promise<VerificationRequest> {
        const existingRequest = this.inRoomVerificationRequests.findRequestInProgress(roomId);
        if (existingRequest) {
            return Promise.resolve(existingRequest);
        }
        const channel = new InRoomChannel(this.baseApis, roomId, userId);
        return this.requestVerificationWithChannel(userId, channel, this.inRoomVerificationRequests);
    }

    public requestVerification(userId: string, devices: string[]): Promise<VerificationRequest> {
        if (!devices) {
            devices = Object.keys(this.deviceList.getRawStoredDevicesForUser(userId));
        }
        const existingRequest = this.toDeviceVerificationRequests.findRequestInProgress(userId, devices);
        if (existingRequest) {
            return Promise.resolve(existingRequest);
        }
        const channel = new ToDeviceChannel(this.baseApis, userId, devices, ToDeviceChannel.makeTransactionId());
        return this.requestVerificationWithChannel(userId, channel, this.toDeviceVerificationRequests);
    }

    private async requestVerificationWithChannel(
        userId: string,
        channel: IVerificationChannel,
        requestsMap: IRequestsMap,
    ): Promise<VerificationRequest> {
        let request = new VerificationRequest(channel, this.verificationMethods, this.baseApis);
        // if transaction id is already known, add request
        if (channel.transactionId) {
            requestsMap.setRequestByChannel(channel, request);
        }
        await request.sendRequest();
        // don't replace the request created by a racing remote echo
        const racingRequest = requestsMap.getRequestByChannel(channel);
        if (racingRequest) {
            request = racingRequest;
        } else {
            logger.log(`Crypto: adding new request to ` +
                `requestsByTxnId with id ${channel.transactionId} ${channel.roomId}`);
            requestsMap.setRequestByChannel(channel, request);
        }
        return request;
    }

    public beginKeyVerification(
        method: string,
        userId: string,
        deviceId: string,
        transactionId: string = null,
    ): VerificationBase<any, any> {
        let request: Request;
        if (transactionId) {
            request = this.toDeviceVerificationRequests.getRequestBySenderAndTxnId(userId, transactionId);
            if (!request) {
                throw new Error(
                    `No request found for user ${userId} with ` +
                    `transactionId ${transactionId}`);
            }
        } else {
            transactionId = ToDeviceChannel.makeTransactionId();
            const channel = new ToDeviceChannel(this.baseApis, userId, [deviceId], transactionId, deviceId);
            request = new VerificationRequest(channel, this.verificationMethods, this.baseApis);
            this.toDeviceVerificationRequests.setRequestBySenderAndTxnId(userId, transactionId, request);
        }
        return request.beginKeyVerification(method, { userId, deviceId });
    }

    public async legacyDeviceVerification(
        userId: string,
        deviceId: string,
        method: VerificationMethod,
    ): Promise<VerificationRequest> {
        const transactionId = ToDeviceChannel.makeTransactionId();
        const channel = new ToDeviceChannel(this.baseApis, userId, [deviceId], transactionId, deviceId);
        const request = new VerificationRequest(channel, this.verificationMethods, this.baseApis);
        this.toDeviceVerificationRequests.setRequestBySenderAndTxnId(userId, transactionId, request);
        const verifier = request.beginKeyVerification(method, { userId, deviceId });
        // either reject by an error from verify() while sending .start
        // or resolve when the request receives the
        // local (fake remote) echo for sending the .start event
        await Promise.race([
            verifier.verify(),
            request.waitFor(r => r.started),
        ]);
        return request;
    }

    /**
     * Get information on the active olm sessions with a user
     * <p>
     * Returns a map from device id to an object with keys 'deviceIdKey' (the
     * device's curve25519 identity key) and 'sessions' (an array of objects in the
     * same format as that returned by
     * {@link module:crypto/OlmDevice#getSessionInfoForDevice}).
     * <p>
     * This method is provided for debugging purposes.
     *
     * @param {string} userId id of user to inspect
     *
     * @return {Promise<Object.<string, {deviceIdKey: string, sessions: object[]}>>}
     */
    public async getOlmSessionsForUser(userId: string): Promise<Record<string, IUserOlmSession>> {
        const devices = this.getStoredDevicesForUser(userId) || [];
        const result = {};
        for (let j = 0; j < devices.length; ++j) {
            const device = devices[j];
            const deviceKey = device.getIdentityKey();
            const sessions = await this.olmDevice.getSessionInfoForDevice(deviceKey);

            result[device.deviceId] = {
                deviceIdKey: deviceKey,
                sessions: sessions,
            };
        }
        return result;
    }

    /**
     * Get the device which sent an event
     *
     * @param {module:models/event.MatrixEvent} event event to be checked
     *
     * @return {module:crypto/deviceinfo?}
     */
    public getEventSenderDeviceInfo(event: MatrixEvent): DeviceInfo | null {
        const senderKey = event.getSenderKey();
        const algorithm = event.getWireContent().algorithm;

        if (!senderKey || !algorithm) {
            return null;
        }

        const forwardingChain = event.getForwardingCurve25519KeyChain();
        if (forwardingChain.length > 0) {
            // we got the key this event from somewhere else
            // TODO: check if we can trust the forwarders.
            return null;
        }

        if (event.isKeySourceUntrusted()) {
            // we got the key for this event from a source that we consider untrusted
            return null;
        }

        // senderKey is the Curve25519 identity key of the device which the event
        // was sent from. In the case of Megolm, it's actually the Curve25519
        // identity key of the device which set up the Megolm session.

        const device = this.deviceList.getDeviceByIdentityKey(
            algorithm, senderKey,
        );

        if (device === null) {
            // we haven't downloaded the details of this device yet.
            return null;
        }

        // so far so good, but now we need to check that the sender of this event
        // hadn't advertised someone else's Curve25519 key as their own. We do that
        // by checking the Ed25519 claimed by the event (or, in the case of megolm,
        // the event which set up the megolm session), to check that it matches the
        // fingerprint of the purported sending device.
        //
        // (see https://github.com/vector-im/vector-web/issues/2215)

        const claimedKey = event.getClaimedEd25519Key();
        if (!claimedKey) {
            logger.warn("Event " + event.getId() + " claims no ed25519 key: " +
                "cannot verify sending device");
            return null;
        }

        if (claimedKey !== device.getFingerprint()) {
            logger.warn(
                "Event " + event.getId() + " claims ed25519 key " + claimedKey +
                " but sender device has key " + device.getFingerprint());
            return null;
        }

        return device;
    }

    /**
     * Get information about the encryption of an event
     *
     * @param {module:models/event.MatrixEvent} event event to be checked
     *
     * @return {object} An object with the fields:
     *    - encrypted: whether the event is encrypted (if not encrypted, some of the
     *      other properties may not be set)
     *    - senderKey: the sender's key
     *    - algorithm: the algorithm used to encrypt the event
     *    - authenticated: whether we can be sure that the owner of the senderKey
     *      sent the event
     *    - sender: the sender's device information, if available
     *    - mismatchedSender: if the event's ed25519 and curve25519 keys don't match
     *      (only meaningful if `sender` is set)
     */
    public getEventEncryptionInfo(event: MatrixEvent): IEncryptedEventInfo {
        const ret: Partial<IEncryptedEventInfo> = {};

        ret.senderKey = event.getSenderKey();
        ret.algorithm = event.getWireContent().algorithm;

        if (!ret.senderKey || !ret.algorithm) {
            ret.encrypted = false;
            return ret as IEncryptedEventInfo;
        }
        ret.encrypted = true;

        const forwardingChain = event.getForwardingCurve25519KeyChain();
        if (forwardingChain.length > 0 || event.isKeySourceUntrusted()) {
            // we got the key this event from somewhere else
            // TODO: check if we can trust the forwarders.
            ret.authenticated = false;
        } else {
            ret.authenticated = true;
        }

        // senderKey is the Curve25519 identity key of the device which the event
        // was sent from. In the case of Megolm, it's actually the Curve25519
        // identity key of the device which set up the Megolm session.

        ret.sender = this.deviceList.getDeviceByIdentityKey(ret.algorithm, ret.senderKey);

        // so far so good, but now we need to check that the sender of this event
        // hadn't advertised someone else's Curve25519 key as their own. We do that
        // by checking the Ed25519 claimed by the event (or, in the case of megolm,
        // the event which set up the megolm session), to check that it matches the
        // fingerprint of the purported sending device.
        //
        // (see https://github.com/vector-im/vector-web/issues/2215)

        const claimedKey = event.getClaimedEd25519Key();
        if (!claimedKey) {
            logger.warn("Event " + event.getId() + " claims no ed25519 key: " +
                "cannot verify sending device");
            ret.mismatchedSender = true;
        }

        if (ret.sender && claimedKey !== ret.sender.getFingerprint()) {
            logger.warn(
                "Event " + event.getId() + " claims ed25519 key " + claimedKey +
                "but sender device has key " + ret.sender.getFingerprint());
            ret.mismatchedSender = true;
        }

        return ret as IEncryptedEventInfo;
    }

    /**
     * Forces the current outbound group session to be discarded such
     * that another one will be created next time an event is sent.
     *
     * @param {string} roomId The ID of the room to discard the session for
     *
     * This should not normally be necessary.
     */
    public forceDiscardSession(roomId: string): void {
        const alg = this.roomEncryptors[roomId];
        if (alg === undefined) throw new Error("Room not encrypted");
        if (alg.forceDiscardSession === undefined) {
            throw new Error("Room encryption algorithm doesn't support session discarding");
        }
        alg.forceDiscardSession();
    }

    /**
     * Configure a room to use encryption (ie, save a flag in the cryptoStore).
     *
     * @param {string} roomId The room ID to enable encryption in.
     *
     * @param {object} config The encryption config for the room.
     *
     * @param {boolean=} inhibitDeviceQuery true to suppress device list query for
     *   users in the room (for now). In case lazy loading is enabled,
     *   the device query is always inhibited as the members are not tracked.
     */
    public async setRoomEncryption(
        roomId: string,
        config: IRoomEncryption,
        inhibitDeviceQuery?: boolean,
    ): Promise<void> {
        // ignore crypto events with no algorithm defined
        // This will happen if a crypto event is redacted before we fetch the room state
        // It would otherwise just throw later as an unknown algorithm would, but we may
        // as well catch this here
        if (!config.algorithm) {
            logger.log("Ignoring setRoomEncryption with no algorithm");
            return;
        }

        // if state is being replayed from storage, we might already have a configuration
        // for this room as they are persisted as well.
        // We just need to make sure the algorithm is initialized in this case.
        // However, if the new config is different,
        // we should bail out as room encryption can't be changed once set.
        const existingConfig = this.roomList.getRoomEncryption(roomId);
        if (existingConfig) {
            if (JSON.stringify(existingConfig) != JSON.stringify(config)) {
                logger.error("Ignoring m.room.encryption event which requests " +
                    "a change of config in " + roomId);
                return;
            }
        }
        // if we already have encryption in this room, we should ignore this event,
        // as it would reset the encryption algorithm.
        // This is at least expected to be called twice, as sync calls onCryptoEvent
        // for both the timeline and state sections in the /sync response,
        // the encryption event would appear in both.
        // If it's called more than twice though,
        // it signals a bug on client or server.
        const existingAlg = this.roomEncryptors[roomId];
        if (existingAlg) {
            return;
        }

        // _roomList.getRoomEncryption will not race with _roomList.setRoomEncryption
        // because it first stores in memory. We should await the promise only
        // after all the in-memory state (roomEncryptors and _roomList) has been updated
        // to avoid races when calling this method multiple times. Hence keep a hold of the promise.
        let storeConfigPromise: Promise<void> = null;
        if (!existingConfig) {
            storeConfigPromise = this.roomList.setRoomEncryption(roomId, config);
        }

        const AlgClass = algorithms.ENCRYPTION_CLASSES[config.algorithm];
        if (!AlgClass) {
            throw new Error("Unable to encrypt with " + config.algorithm);
        }

        const alg = new AlgClass({
            userId: this.userId,
            deviceId: this.deviceId,
            crypto: this,
            olmDevice: this.olmDevice,
            baseApis: this.baseApis,
            roomId,
            config,
        });
        this.roomEncryptors[roomId] = alg;

        if (storeConfigPromise) {
            await storeConfigPromise;
        }

        if (!this.lazyLoadMembers) {
            logger.log("Enabling encryption in " + roomId + "; " +
                "starting to track device lists for all users therein");

            await this.trackRoomDevices(roomId);
            // TODO: this flag is only not used from MatrixClient::setRoomEncryption
            // which is never used (inside Element at least)
            // but didn't want to remove it as it technically would
            // be a breaking change.
            if (!inhibitDeviceQuery) {
                this.deviceList.refreshOutdatedDeviceLists();
            }
        } else {
            logger.log("Enabling encryption in " + roomId);
        }
    }

    /**
     * Make sure we are tracking the device lists for all users in this room.
     *
     * @param {string} roomId The room ID to start tracking devices in.
     * @returns {Promise} when all devices for the room have been fetched and marked to track
     */
    public trackRoomDevices(roomId: string): Promise<void> {
        const trackMembers = async () => {
            // not an encrypted room
            if (!this.roomEncryptors[roomId]) {
                return;
            }
            const room = this.clientStore.getRoom(roomId);
            if (!room) {
                throw new Error(`Unable to start tracking devices in unknown room ${roomId}`);
            }
            logger.log(`Starting to track devices for room ${roomId} ...`);
            const members = await room.getEncryptionTargetMembers();
            members.forEach((m) => {
                this.deviceList.startTrackingDeviceList(m.userId);
            });
        };

        let promise = this.roomDeviceTrackingState[roomId];
        if (!promise) {
            promise = trackMembers();
            this.roomDeviceTrackingState[roomId] = promise.catch(err => {
                this.roomDeviceTrackingState[roomId] = null;
                throw err;
            });
        }
        return promise;
    }

    /**
     * Try to make sure we have established olm sessions for all known devices for
     * the given users.
     *
     * @param {string[]} users list of user ids
     * @param {boolean} force If true, force a new Olm session to be created. Default false.
     *
     * @return {Promise} resolves once the sessions are complete, to
     *    an Object mapping from userId to deviceId to
     *    {@link module:crypto~OlmSessionResult}
     */
    public ensureOlmSessionsForUsers(
        users: string[],
        force?: boolean,
    ): Promise<Record<string, Record<string, olmlib.IOlmSessionResult>>> {
        const devicesByUser: Record<string, DeviceInfo[]> = {};

        for (let i = 0; i < users.length; ++i) {
            const userId = users[i];
            devicesByUser[userId] = [];

            const devices = this.getStoredDevicesForUser(userId) || [];
            for (let j = 0; j < devices.length; ++j) {
                const deviceInfo = devices[j];

                const key = deviceInfo.getIdentityKey();
                if (key == this.olmDevice.deviceCurve25519Key) {
                    // don't bother setting up session to ourself
                    continue;
                }
                if (deviceInfo.verified == DeviceVerification.BLOCKED) {
                    // don't bother setting up sessions with blocked users
                    continue;
                }

                devicesByUser[userId].push(deviceInfo);
            }
        }

        return olmlib.ensureOlmSessionsForDevices(this.olmDevice, this.baseApis, devicesByUser, force);
    }

    /**
     * Get a list containing all of the room keys
     *
     * @return {module:crypto/OlmDevice.MegolmSessionData[]} a list of session export objects
     */
    public async exportRoomKeys(): Promise<IMegolmSessionData[]> {
        const exportedSessions: IMegolmSessionData[] = [];
        await this.cryptoStore.doTxn(
            'readonly', [IndexedDBCryptoStore.STORE_INBOUND_GROUP_SESSIONS], (txn) => {
                this.cryptoStore.getAllEndToEndInboundGroupSessions(txn, (s) => {
                    if (s === null) return;

                    const sess = this.olmDevice.exportInboundGroupSession(
                        s.senderKey, s.sessionId, s.sessionData,
                    );
                    delete sess.first_known_index;
                    sess.algorithm = olmlib.MEGOLM_ALGORITHM;
                    exportedSessions.push(sess);
                });
            },
        );

        return exportedSessions;
    }

    /**
     * Import a list of room keys previously exported by exportRoomKeys
     *
     * @param {Object[]} keys a list of session export objects
     * @param {Object} opts
     * @param {Function} opts.progressCallback called with an object which has a stage param
     * @return {Promise} a promise which resolves once the keys have been imported
     */
    public importRoomKeys(keys: IMegolmSessionData[], opts: IImportRoomKeysOpts = {}): Promise<void> {
        let successes = 0;
        let failures = 0;
        const total = keys.length;

        function updateProgress() {
            opts.progressCallback({
                stage: "load_keys",
                successes,
                failures,
                total,
            });
        }

        return Promise.all(keys.map((key) => {
            if (!key.room_id || !key.algorithm) {
                logger.warn("ignoring room key entry with missing fields", key);
                failures++;
                if (opts.progressCallback) { updateProgress(); }
                return null;
            }

            const alg = this.getRoomDecryptor(key.room_id, key.algorithm);
            return alg.importRoomKey(key, opts).finally(() => {
                successes++;
                if (opts.progressCallback) { updateProgress(); }
            });
        })).then();
    }

    /**
     * Counts the number of end to end session keys that are waiting to be backed up
     * @returns {Promise<number>} Resolves to the number of sessions requiring backup
     */
    public countSessionsNeedingBackup(): Promise<number> {
        return this.backupManager.countSessionsNeedingBackup();
    }

    /**
     * Perform any background tasks that can be done before a message is ready to
     * send, in order to speed up sending of the message.
     *
     * @param {module:models/room} room the room the event is in
     */
    public prepareToEncrypt(room: Room): void {
        const alg = this.roomEncryptors[room.roomId];
        if (alg) {
            alg.prepareToEncrypt(room);
        }
    }

    /**
     * Encrypt an event according to the configuration of the room.
     *
     * @param {module:models/event.MatrixEvent} event  event to be sent
     *
     * @param {module:models/room} room destination room.
     *
     * @return {Promise?} Promise which resolves when the event has been
     *     encrypted, or null if nothing was needed
     */
    public async encryptEvent(event: MatrixEvent, room: Room): Promise<void> {
        if (!room) {
            throw new Error("Cannot send encrypted messages in unknown rooms");
        }

        const roomId = event.getRoomId();

        const alg = this.roomEncryptors[roomId];
        if (!alg) {
            // MatrixClient has already checked that this room should be encrypted,
            // so this is an unexpected situation.
            throw new Error(
                "Room was previously configured to use encryption, but is " +
                "no longer. Perhaps the homeserver is hiding the " +
                "configuration event.",
            );
        }

        if (!this.roomDeviceTrackingState[roomId]) {
            this.trackRoomDevices(roomId);
        }
        // wait for all the room devices to be loaded
        await this.roomDeviceTrackingState[roomId];

        let content = event.getContent();
        // If event has an m.relates_to then we need
        // to put this on the wrapping event instead
        const mRelatesTo = content['m.relates_to'];
        if (mRelatesTo) {
            // Clone content here so we don't remove `m.relates_to` from the local-echo
            content = Object.assign({}, content);
            delete content['m.relates_to'];
        }

        // Treat element's performance metrics the same as `m.relates_to` (when present)
        const elementPerfMetrics = content['io.element.performance_metrics'];
        if (elementPerfMetrics) {
            content = Object.assign({}, content);
            delete content['io.element.performance_metrics'];
        }

        const encryptedContent = await alg.encryptMessage(room, event.getType(), content);

        if (mRelatesTo) {
            encryptedContent['m.relates_to'] = mRelatesTo;
        }
        if (elementPerfMetrics) {
            encryptedContent['io.element.performance_metrics'] = elementPerfMetrics;
        }

        event.makeEncrypted(
            "m.room.encrypted",
            encryptedContent,
            this.olmDevice.deviceCurve25519Key,
            this.olmDevice.deviceEd25519Key,
        );
    }

    /**
     * Decrypt a received event
     *
     * @param {MatrixEvent} event
     *
     * @return {Promise<module:crypto~EventDecryptionResult>} resolves once we have
     *  finished decrypting. Rejects with an `algorithms.DecryptionError` if there
     *  is a problem decrypting the event.
     */
    public async decryptEvent(event: MatrixEvent): Promise<IEventDecryptionResult> {
        if (event.isRedacted()) {
            const redactionEvent = new MatrixEvent({
                room_id: event.getRoomId(),
                ...event.getUnsigned().redacted_because,
            });
            const decryptedEvent = await this.decryptEvent(redactionEvent);

            return {
                clearEvent: {
                    room_id: event.getRoomId(),
                    type: "m.room.message",
                    content: {},
                    unsigned: {
                        redacted_because: decryptedEvent.clearEvent as IEvent,
                    },
                },
            };
        } else {
            const content = event.getWireContent();
            const alg = this.getRoomDecryptor(event.getRoomId(), content.algorithm);
            return alg.decryptEvent(event);
        }
    }

    /**
     * Handle the notification from /sync or /keys/changes that device lists have
     * been changed.
     *
     * @param {Object} syncData Object containing sync tokens associated with this sync
     * @param {Object} syncDeviceLists device_lists field from /sync, or response from
     * /keys/changes
     */
    public async handleDeviceListChanges(syncData: ISyncStateData, syncDeviceLists: ISyncDeviceLists): Promise<void> {
        // Initial syncs don't have device change lists. We'll either get the complete list
        // of changes for the interval or will have invalidated everything in willProcessSync
        if (!syncData.oldSyncToken) return;

        // Here, we're relying on the fact that we only ever save the sync data after
        // sucessfully saving the device list data, so we're guaranteed that the device
        // list store is at least as fresh as the sync token from the sync store, ie.
        // any device changes received in sync tokens prior to the 'next' token here
        // have been processed and are reflected in the current device list.
        // If we didn't make this assumption, we'd have to use the /keys/changes API
        // to get key changes between the sync token in the device list and the 'old'
        // sync token used here to make sure we didn't miss any.
        await this.evalDeviceListChanges(syncDeviceLists);
    }

    /**
     * Send a request for some room keys, if we have not already done so
     *
     * @param {module:crypto~RoomKeyRequestBody} requestBody
     * @param {Array<{userId: string, deviceId: string}>} recipients
     * @param {boolean} resend whether to resend the key request if there is
     *    already one
     *
     * @return {Promise} a promise that resolves when the key request is queued
     */
    public requestRoomKey(
        requestBody: IRoomKeyRequestBody,
        recipients: IRoomKeyRequestRecipient[],
        resend = false,
    ): Promise<void> {
        return this.outgoingRoomKeyRequestManager.queueRoomKeyRequest(
            requestBody, recipients, resend,
        ).then(() => {
            if (this.sendKeyRequestsImmediately) {
                this.outgoingRoomKeyRequestManager.sendQueuedRequests();
            }
        }).catch((e) => {
            // this normally means we couldn't talk to the store
            logger.error(
                'Error requesting key for event', e,
            );
        });
    }

    /**
     * Cancel any earlier room key request
     *
     * @param {module:crypto~RoomKeyRequestBody} requestBody
     *    parameters to match for cancellation
     */
    public cancelRoomKeyRequest(requestBody: IRoomKeyRequestBody): void {
        this.outgoingRoomKeyRequestManager.cancelRoomKeyRequest(requestBody)
            .catch((e) => {
                logger.warn("Error clearing pending room key requests", e);
            });
    }

    /**
     * Re-send any outgoing key requests, eg after verification
     * @returns {Promise}
     */
    public async cancelAndResendAllOutgoingKeyRequests(): Promise<void> {
        await this.outgoingRoomKeyRequestManager.cancelAndResendAllOutgoingRequests();
    }

    /**
     * handle an m.room.encryption event
     *
     * @param {module:models/event.MatrixEvent} event encryption event
     */
    public async onCryptoEvent(event: MatrixEvent): Promise<void> {
        const roomId = event.getRoomId();
        const content = event.getContent<IRoomEncryption>();

        try {
            // inhibit the device list refresh for now - it will happen once we've
            // finished processing the sync, in onSyncCompleted.
            await this.setRoomEncryption(roomId, content, true);
        } catch (e) {
            logger.error("Error configuring encryption in room " + roomId +
                ":", e);
        }
    }

    /**
     * Called before the result of a sync is processed
     *
     * @param {Object} syncData  the data from the 'MatrixClient.sync' event
     */
    public async onSyncWillProcess(syncData: ISyncStateData): Promise<void> {
        if (!syncData.oldSyncToken) {
            // If there is no old sync token, we start all our tracking from
            // scratch, so mark everything as untracked. onCryptoEvent will
            // be called for all e2e rooms during the processing of the sync,
            // at which point we'll start tracking all the users of that room.
            logger.log("Initial sync performed - resetting device tracking state");
            this.deviceList.stopTrackingAllDeviceLists();
            // we always track our own device list (for key backups etc)
            this.deviceList.startTrackingDeviceList(this.userId);
            this.roomDeviceTrackingState = {};
        }

        this.sendKeyRequestsImmediately = false;
    }

    /**
     * handle the completion of a /sync
     *
     * This is called after the processing of each successful /sync response.
     * It is an opportunity to do a batch process on the information received.
     *
     * @param {Object} syncData  the data from the 'MatrixClient.sync' event
     */
    public async onSyncCompleted(syncData: ISyncStateData): Promise<void> {
        this.deviceList.setSyncToken(syncData.nextSyncToken);
        this.deviceList.saveIfDirty();

        // we always track our own device list (for key backups etc)
        this.deviceList.startTrackingDeviceList(this.userId);

        this.deviceList.refreshOutdatedDeviceLists();

        // we don't start uploading one-time keys until we've caught up with
        // to-device messages, to help us avoid throwing away one-time-keys that we
        // are about to receive messages for
        // (https://github.com/vector-im/element-web/issues/2782).
        if (!syncData.catchingUp) {
            this.maybeUploadOneTimeKeys();
            this.processReceivedRoomKeyRequests();

            // likewise don't start requesting keys until we've caught up
            // on to_device messages, otherwise we'll request keys that we're
            // just about to get.
            this.outgoingRoomKeyRequestManager.sendQueuedRequests();

            // Sync has finished so send key requests straight away.
            this.sendKeyRequestsImmediately = true;
        }
    }

    /**
     * Trigger the appropriate invalidations and removes for a given
     * device list
     *
     * @param {Object} deviceLists device_lists field from /sync, or response from
     * /keys/changes
     */
    private async evalDeviceListChanges(deviceLists: ISyncDeviceLists): Promise<void> {
        if (deviceLists.changed && Array.isArray(deviceLists.changed)) {
            deviceLists.changed.forEach((u) => {
                this.deviceList.invalidateUserDeviceList(u);
            });
        }

        if (deviceLists.left && Array.isArray(deviceLists.left) &&
            deviceLists.left.length) {
            // Check we really don't share any rooms with these users
            // any more: the server isn't required to give us the
            // exact correct set.
            const e2eUserIds = new Set(await this.getTrackedE2eUsers());

            deviceLists.left.forEach((u) => {
                if (!e2eUserIds.has(u)) {
                    this.deviceList.stopTrackingDeviceList(u);
                }
            });
        }
    }

    /**
     * Get a list of all the IDs of users we share an e2e room with
     * for which we are tracking devices already
     *
     * @returns {string[]} List of user IDs
     */
    private async getTrackedE2eUsers(): Promise<string[]> {
        const e2eUserIds = [];
        for (const room of this.getTrackedE2eRooms()) {
            const members = await room.getEncryptionTargetMembers();
            for (const member of members) {
                e2eUserIds.push(member.userId);
            }
        }
        return e2eUserIds;
    }

    /**
     * Get a list of the e2e-enabled rooms we are members of,
     * and for which we are already tracking the devices
     *
     * @returns {module:models.Room[]}
     */
    private getTrackedE2eRooms(): Room[] {
        return this.clientStore.getRooms().filter((room) => {
            // check for rooms with encryption enabled
            const alg = this.roomEncryptors[room.roomId];
            if (!alg) {
                return false;
            }
            if (!this.roomDeviceTrackingState[room.roomId]) {
                return false;
            }

            // ignore any rooms which we have left
            const myMembership = room.getMyMembership();
            return myMembership === "join" || myMembership === "invite";
        });
    }

    /**
     * Encrypts and sends a given object via Olm to-device messages to a given
<<<<<<< HEAD
     * set of devices. Factored out from encryptAndSendKeysToDevices in
     * megolm.ts.
     *
     * @param {object[]} userDeviceInfoArr
     *   mapping from userId to deviceInfo
     *
     * @param {object} payload fields to include in the encrypted payload
     *      *
=======
     * set of devices.
     * @param {object[]} userDeviceInfoArr the devices to send to
     * @param {object} payload fields to include in the encrypted payload
>>>>>>> 471f1748
     * @return {Promise<{contentMap, deviceInfoByDeviceId}>} Promise which
     *     resolves once the message has been encrypted and sent to the given
     *     userDeviceMap, and returns the { contentMap, deviceInfoByDeviceId }
     *     of the successfully sent messages.
     */
<<<<<<< HEAD
    public encryptAndSendToDevices(
        userDeviceInfoArr: IOlmDevice<DeviceInfo>[],
        payload: object,
    ): Promise<IEncryptAndSendToDevicesResult> {
        const contentMap: Record<string, Record<string, IEncryptedContent>> = {};
        const deviceInfoByUserIdAndDeviceId = new Map<string, Map<string, DeviceInfo>>();

        const promises: Promise<unknown>[] = [];
        for (const { userId, deviceInfo } of userDeviceInfoArr) {
            const deviceId = deviceInfo.deviceId;
            const encryptedContent: IEncryptedContent = {
                algorithm: olmlib.OLM_ALGORITHM,
                sender_key: this.olmDevice.deviceCurve25519Key,
                ciphertext: {},
            };

            // Assign to temp value to make type-checking happy
            let userIdDeviceInfo = deviceInfoByUserIdAndDeviceId.get(userId);

            if (userIdDeviceInfo === undefined) {
                userIdDeviceInfo = new Map<string, DeviceInfo>();
                deviceInfoByUserIdAndDeviceId.set(userId, userIdDeviceInfo);
            }

            // We hold by reference, this updates deviceInfoByUserIdAndDeviceId[userId]
            userIdDeviceInfo.set(deviceId, deviceInfo);

            if (!contentMap[userId]) {
                contentMap[userId] = {};
            }
            contentMap[userId][deviceId] = encryptedContent;

            promises.push(
                olmlib.ensureOlmSessionsForDevices(
                    this.olmDevice,
                    this.baseApis,
                    { [userId]: [deviceInfo] },
                ).then(() =>
                    olmlib.encryptMessageForDevice(
                        encryptedContent.ciphertext,
                        this.userId,
                        this.deviceId,
                        this.olmDevice,
                        userId,
                        deviceInfo,
                        payload,
                    ),
                ),
            );
        }

        return Promise.all(promises).then(() => {
=======
    public async encryptAndSendToDevices(
        userDeviceInfoArr: IOlmDevice<DeviceInfo>[],
        payload: object,
    ): Promise<void> {
        const toDeviceBatch: ToDeviceBatch = {
            eventType: EventType.RoomMessageEncrypted,
            batch: [],
        };

        try {
            await Promise.all(userDeviceInfoArr.map(async ({ userId, deviceInfo }) => {
                const deviceId = deviceInfo.deviceId;
                const encryptedContent: IEncryptedContent = {
                    algorithm: olmlib.OLM_ALGORITHM,
                    sender_key: this.olmDevice.deviceCurve25519Key,
                    ciphertext: {},
                };

                toDeviceBatch.batch.push({
                    userId,
                    deviceId,
                    payload: encryptedContent,
                });

                await olmlib.ensureOlmSessionsForDevices(
                    this.olmDevice,
                    this.baseApis,
                    { [userId]: [deviceInfo] },
                );
                await olmlib.encryptMessageForDevice(
                    encryptedContent.ciphertext,
                    this.userId,
                    this.deviceId,
                    this.olmDevice,
                    userId,
                    deviceInfo,
                    payload,
                );
            }));

>>>>>>> 471f1748
            // prune out any devices that encryptMessageForDevice could not encrypt for,
            // in which case it will have just not added anything to the ciphertext object.
            // There's no point sending messages to devices if we couldn't encrypt to them,
            // since that's effectively a blank message.
<<<<<<< HEAD
            for (const userId of Object.keys(contentMap)) {
                for (const deviceId of Object.keys(contentMap[userId])) {
                    if (Object.keys(contentMap[userId][deviceId].ciphertext).length === 0) {
                        logger.log(`No ciphertext for device ${userId}:${deviceId}: pruning`);
                        delete contentMap[userId][deviceId];
                    }
                }
                // No devices left for that user? Strip that too.
                if (Object.keys(contentMap[userId]).length === 0) {
                    logger.log(`Pruned all devices for user ${userId}`);
                    delete contentMap[userId];
                }
            }

            // Is there anything left?
            if (Object.keys(contentMap).length === 0) {
                logger.log("No users left to send to: aborting");
                return;
            }

            return this.baseApis.sendToDevice("m.room.encrypted", contentMap).then(
                (response) => ({ contentMap, deviceInfoByUserIdAndDeviceId }),
            ).catch(error => {
                logger.error("sendToDevice failed", error);
                throw error;
            });
        }).catch(error => {
            logger.error("encryptAndSendToDevices promises failed", error);
            throw error;
        });
=======
            toDeviceBatch.batch = toDeviceBatch.batch.filter(msg => {
                if (Object.keys(msg.payload.ciphertext).length > 0) {
                    return true;
                } else {
                    logger.log(`No ciphertext for device ${msg.userId}:${msg.deviceId}: pruning`);
                    return false;
                }
            });

            try {
                await this.baseApis.queueToDevice(toDeviceBatch);
            } catch (e) {
                logger.error("sendToDevice failed", e);
                throw e;
            }
        } catch (e) {
            logger.error("encryptAndSendToDevices promises failed", e);
            throw e;
        }
>>>>>>> 471f1748
    }

    private onMembership = (event: MatrixEvent, member: RoomMember, oldMembership?: string) => {
        try {
            this.onRoomMembership(event, member, oldMembership);
        } catch (e) {
            logger.error("Error handling membership change:", e);
        }
    };

    private onToDeviceEvent = (event: MatrixEvent): void => {
        try {
            logger.log(`received to_device ${event.getType()} from: ` +
                `${event.getSender()} id: ${event.getId()}`);

            if (event.getType() == "m.room_key"
                || event.getType() == "m.forwarded_room_key") {
                this.onRoomKeyEvent(event);
            } else if (event.getType() == "m.room_key_request") {
                this.onRoomKeyRequestEvent(event);
            } else if (event.getType() === "m.secret.request") {
                this.secretStorage.onRequestReceived(event);
            } else if (event.getType() === "m.secret.send") {
                this.secretStorage.onSecretReceived(event);
            } else if (event.getType() === "m.room_key.withheld") {
                this.onRoomKeyWithheldEvent(event);
            } else if (event.getContent().transaction_id) {
                this.onKeyVerificationMessage(event);
            } else if (event.getContent().msgtype === "m.bad.encrypted") {
                this.onToDeviceBadEncrypted(event);
            } else if (event.isBeingDecrypted() || event.shouldAttemptDecryption()) {
                if (!event.isBeingDecrypted()) {
                    event.attemptDecryption(this);
                }
                // once the event has been decrypted, try again
                event.once(MatrixEventEvent.Decrypted, (ev) => {
                    this.onToDeviceEvent(ev);
                });
            }
        } catch (e) {
            logger.error("Error handling toDeviceEvent:", e);
        }
    };

    /**
     * Handle a key event
     *
     * @private
     * @param {module:models/event.MatrixEvent} event key event
     */
    private onRoomKeyEvent(event: MatrixEvent): void {
        const content = event.getContent();

        if (!content.room_id || !content.algorithm) {
            logger.error("key event is missing fields");
            return;
        }

        if (!this.backupManager.checkedForBackup) {
            // don't bother awaiting on this - the important thing is that we retry if we
            // haven't managed to check before
            this.backupManager.checkAndStart();
        }

        const alg = this.getRoomDecryptor(content.room_id, content.algorithm);
        alg.onRoomKeyEvent(event);
    }

    /**
     * Handle a key withheld event
     *
     * @private
     * @param {module:models/event.MatrixEvent} event key withheld event
     */
    private onRoomKeyWithheldEvent(event: MatrixEvent): void {
        const content = event.getContent();

        if ((content.code !== "m.no_olm" && (!content.room_id || !content.session_id))
            || !content.algorithm || !content.sender_key) {
            logger.error("key withheld event is missing fields");
            return;
        }

        logger.info(
            `Got room key withheld event from ${event.getSender()} (${content.sender_key}) `
            + `for ${content.algorithm}/${content.room_id}/${content.session_id} `
            + `with reason ${content.code} (${content.reason})`,
        );

        const alg = this.getRoomDecryptor(content.room_id, content.algorithm);
        if (alg.onRoomKeyWithheldEvent) {
            alg.onRoomKeyWithheldEvent(event);
        }
        if (!content.room_id) {
            // retry decryption for all events sent by the sender_key.  This will
            // update the events to show a message indicating that the olm session was
            // wedged.
            const roomDecryptors = this.getRoomDecryptors(content.algorithm);
            for (const decryptor of roomDecryptors) {
                decryptor.retryDecryptionFromSender(content.sender_key);
            }
        }
    }

    /**
     * Handle a general key verification event.
     *
     * @private
     * @param {module:models/event.MatrixEvent} event verification start event
     */
    private onKeyVerificationMessage(event: MatrixEvent): void {
        if (!ToDeviceChannel.validateEvent(event, this.baseApis)) {
            return;
        }
        const createRequest = (event: MatrixEvent) => {
            if (!ToDeviceChannel.canCreateRequest(ToDeviceChannel.getEventType(event))) {
                return;
            }
            const content = event.getContent();
            const deviceId = content && content.from_device;
            if (!deviceId) {
                return;
            }
            const userId = event.getSender();
            const channel = new ToDeviceChannel(
                this.baseApis,
                userId,
                [deviceId],
            );
            return new VerificationRequest(
                channel, this.verificationMethods, this.baseApis);
        };
        this.handleVerificationEvent(event, this.toDeviceVerificationRequests, createRequest);
    }

    /**
     * Handle key verification requests sent as timeline events
     *
     * @private
     * @param {module:models/event.MatrixEvent} event the timeline event
     * @param {module:models/Room} room not used
     * @param {boolean} atStart not used
     * @param {boolean} removed not used
     * @param {boolean} { liveEvent } whether this is a live event
     */
    private onTimelineEvent = (
        event: MatrixEvent,
        room: Room,
        atStart: boolean,
        removed: boolean,
        { liveEvent = true } = {},
    ): void => {
        if (!InRoomChannel.validateEvent(event, this.baseApis)) {
            return;
        }
        const createRequest = (event: MatrixEvent) => {
            const channel = new InRoomChannel(
                this.baseApis,
                event.getRoomId(),
            );
            return new VerificationRequest(
                channel, this.verificationMethods, this.baseApis);
        };
        this.handleVerificationEvent(event, this.inRoomVerificationRequests, createRequest, liveEvent);
    };

    private async handleVerificationEvent(
        event: MatrixEvent,
        requestsMap: IRequestsMap,
        createRequest: (event: MatrixEvent) => VerificationRequest,
        isLiveEvent = true,
    ): Promise<void> {
        // Wait for event to get its final ID with pendingEventOrdering: "chronological", since DM channels depend on it.
        if (event.isSending() && event.status != EventStatus.SENT) {
            let eventIdListener;
            let statusListener;
            try {
                await new Promise((resolve, reject) => {
                    eventIdListener = resolve;
                    statusListener = () => {
                        if (event.status == EventStatus.CANCELLED) {
                            reject(new Error("Event status set to CANCELLED."));
                        }
                    };
                    event.once(MatrixEventEvent.LocalEventIdReplaced, eventIdListener);
                    event.on(MatrixEventEvent.Status, statusListener);
                });
            } catch (err) {
                logger.error("error while waiting for the verification event to be sent: ", err);
                return;
            } finally {
                event.removeListener(MatrixEventEvent.LocalEventIdReplaced, eventIdListener);
                event.removeListener(MatrixEventEvent.Status, statusListener);
            }
        }
        let request = requestsMap.getRequest(event);
        let isNewRequest = false;
        if (!request) {
            request = createRequest(event);
            // a request could not be made from this event, so ignore event
            if (!request) {
                logger.log(`Crypto: could not find VerificationRequest for ` +
                    `${event.getType()}, and could not create one, so ignoring.`);
                return;
            }
            isNewRequest = true;
            requestsMap.setRequest(event, request);
        }
        event.setVerificationRequest(request);
        try {
            await request.channel.handleEvent(event, request, isLiveEvent);
        } catch (err) {
            logger.error("error while handling verification event", err);
        }
        const shouldEmit = isNewRequest &&
            !request.initiatedByMe &&
            !request.invalid && // check it has enough events to pass the UNSENT stage
            !request.observeOnly;
        if (shouldEmit) {
            this.baseApis.emit(CryptoEvent.VerificationRequest, request);
        }
    }

    /**
     * Handle a toDevice event that couldn't be decrypted
     *
     * @private
     * @param {module:models/event.MatrixEvent} event undecryptable event
     */
    private async onToDeviceBadEncrypted(event: MatrixEvent): Promise<void> {
        const content = event.getWireContent();
        const sender = event.getSender();
        const algorithm = content.algorithm;
        const deviceKey = content.sender_key;

        // retry decryption for all events sent by the sender_key.  This will
        // update the events to show a message indicating that the olm session was
        // wedged.
        const retryDecryption = () => {
            const roomDecryptors = this.getRoomDecryptors(olmlib.MEGOLM_ALGORITHM);
            for (const decryptor of roomDecryptors) {
                decryptor.retryDecryptionFromSender(deviceKey);
            }
        };

        if (sender === undefined || deviceKey === undefined || deviceKey === undefined) {
            return;
        }

        // check when we last forced a new session with this device: if we've already done so
        // recently, don't do it again.
        this.lastNewSessionForced[sender] = this.lastNewSessionForced[sender] || {};
        const lastNewSessionForced = this.lastNewSessionForced[sender][deviceKey] || 0;
        if (lastNewSessionForced + MIN_FORCE_SESSION_INTERVAL_MS > Date.now()) {
            logger.debug(
                "New session already forced with device " + sender + ":" + deviceKey +
                " at " + lastNewSessionForced + ": not forcing another",
            );
            await this.olmDevice.recordSessionProblem(deviceKey, "wedged", true);
            retryDecryption();
            return;
        }

        // establish a new olm session with this device since we're failing to decrypt messages
        // on a current session.
        // Note that an undecryptable message from another device could easily be spoofed -
        // is there anything we can do to mitigate this?
        let device = this.deviceList.getDeviceByIdentityKey(algorithm, deviceKey);
        if (!device) {
            // if we don't know about the device, fetch the user's devices again
            // and retry before giving up
            await this.downloadKeys([sender], false);
            device = this.deviceList.getDeviceByIdentityKey(algorithm, deviceKey);
            if (!device) {
                logger.info(
                    "Couldn't find device for identity key " + deviceKey +
                    ": not re-establishing session",
                );
                await this.olmDevice.recordSessionProblem(deviceKey, "wedged", false);
                retryDecryption();
                return;
            }
        }
        const devicesByUser: Record<string, DeviceInfo[]> = {};
        devicesByUser[sender] = [device];
        await olmlib.ensureOlmSessionsForDevices(this.olmDevice, this.baseApis, devicesByUser, true);

        this.lastNewSessionForced[sender][deviceKey] = Date.now();

        // Now send a blank message on that session so the other side knows about it.
        // (The keyshare request is sent in the clear so that won't do)
        // We send this first such that, as long as the toDevice messages arrive in the
        // same order we sent them, the other end will get this first, set up the new session,
        // then get the keyshare request and send the key over this new session (because it
        // is the session it has most recently received a message on).
        const encryptedContent = {
            algorithm: olmlib.OLM_ALGORITHM,
            sender_key: this.olmDevice.deviceCurve25519Key,
            ciphertext: {},
        };
        await olmlib.encryptMessageForDevice(
            encryptedContent.ciphertext,
            this.userId,
            this.deviceId,
            this.olmDevice,
            sender,
            device,
            { type: "m.dummy" },
        );

        await this.olmDevice.recordSessionProblem(deviceKey, "wedged", true);
        retryDecryption();

        await this.baseApis.sendToDevice("m.room.encrypted", {
            [sender]: {
                [device.deviceId]: encryptedContent,
            },
        });

        // Most of the time this probably won't be necessary since we'll have queued up a key request when
        // we failed to decrypt the message and will be waiting a bit for the key to arrive before sending
        // it. This won't always be the case though so we need to re-send any that have already been sent
        // to avoid races.
        const requestsToResend =
            await this.outgoingRoomKeyRequestManager.getOutgoingSentRoomKeyRequest(sender, device.deviceId);
        for (const keyReq of requestsToResend) {
            this.requestRoomKey(keyReq.requestBody, keyReq.recipients, true);
        }
    }

    /**
     * Handle a change in the membership state of a member of a room
     *
     * @private
     * @param {module:models/event.MatrixEvent} event  event causing the change
     * @param {module:models/room-member} member  user whose membership changed
     * @param {string=} oldMembership  previous membership
     */
    private onRoomMembership(event: MatrixEvent, member: RoomMember, oldMembership?: string): void {
        // this event handler is registered on the *client* (as opposed to the room
        // member itself), which means it is only called on changes to the *live*
        // membership state (ie, it is not called when we back-paginate, nor when
        // we load the state in the initialsync).
        //
        // Further, it is automatically registered and called when new members
        // arrive in the room.

        const roomId = member.roomId;

        const alg = this.roomEncryptors[roomId];
        if (!alg) {
            // not encrypting in this room
            return;
        }
        // only mark users in this room as tracked if we already started tracking in this room
        // this way we don't start device queries after sync on behalf of this room which we won't use
        // the result of anyway, as we'll need to do a query again once all the members are fetched
        // by calling _trackRoomDevices
        if (this.roomDeviceTrackingState[roomId]) {
            if (member.membership == 'join') {
                logger.log('Join event for ' + member.userId + ' in ' + roomId);
                // make sure we are tracking the deviceList for this user
                this.deviceList.startTrackingDeviceList(member.userId);
            } else if (member.membership == 'invite' &&
                this.clientStore.getRoom(roomId).shouldEncryptForInvitedMembers()) {
                logger.log('Invite event for ' + member.userId + ' in ' + roomId);
                this.deviceList.startTrackingDeviceList(member.userId);
            }
        }

        alg.onRoomMembership(event, member, oldMembership);
    }

    /**
     * Called when we get an m.room_key_request event.
     *
     * @private
     * @param {module:models/event.MatrixEvent} event key request event
     */
    private onRoomKeyRequestEvent(event: MatrixEvent): void {
        const content = event.getContent();
        if (content.action === "request") {
            // Queue it up for now, because they tend to arrive before the room state
            // events at initial sync, and we want to see if we know anything about the
            // room before passing them on to the app.
            const req = new IncomingRoomKeyRequest(event);
            this.receivedRoomKeyRequests.push(req);
        } else if (content.action === "request_cancellation") {
            const req = new IncomingRoomKeyRequestCancellation(event);
            this.receivedRoomKeyRequestCancellations.push(req);
        }
    }

    /**
     * Process any m.room_key_request events which were queued up during the
     * current sync.
     *
     * @private
     */
    private async processReceivedRoomKeyRequests(): Promise<void> {
        if (this.processingRoomKeyRequests) {
            // we're still processing last time's requests; keep queuing new ones
            // up for now.
            return;
        }
        this.processingRoomKeyRequests = true;

        try {
            // we need to grab and clear the queues in the synchronous bit of this method,
            // so that we don't end up racing with the next /sync.
            const requests = this.receivedRoomKeyRequests;
            this.receivedRoomKeyRequests = [];
            const cancellations = this.receivedRoomKeyRequestCancellations;
            this.receivedRoomKeyRequestCancellations = [];

            // Process all of the requests, *then* all of the cancellations.
            //
            // This makes sure that if we get a request and its cancellation in the
            // same /sync result, then we process the request before the
            // cancellation (and end up with a cancelled request), rather than the
            // cancellation before the request (and end up with an outstanding
            // request which should have been cancelled.)
            await Promise.all(requests.map((req) =>
                this.processReceivedRoomKeyRequest(req)));
            await Promise.all(cancellations.map((cancellation) =>
                this.processReceivedRoomKeyRequestCancellation(cancellation)));
        } catch (e) {
            logger.error(`Error processing room key requsts: ${e}`);
        } finally {
            this.processingRoomKeyRequests = false;
        }
    }

    /**
     * Helper for processReceivedRoomKeyRequests
     *
     * @param {IncomingRoomKeyRequest} req
     */
    private async processReceivedRoomKeyRequest(req: IncomingRoomKeyRequest): Promise<void> {
        const userId = req.userId;
        const deviceId = req.deviceId;

        const body = req.requestBody;
        const roomId = body.room_id;
        const alg = body.algorithm;

        logger.log(`m.room_key_request from ${userId}:${deviceId}` +
            ` for ${roomId} / ${body.session_id} (id ${req.requestId})`);

        if (userId !== this.userId) {
            if (!this.roomEncryptors[roomId]) {
                logger.debug(`room key request for unencrypted room ${roomId}`);
                return;
            }
            const encryptor = this.roomEncryptors[roomId];
            const device = this.deviceList.getStoredDevice(userId, deviceId);
            if (!device) {
                logger.debug(`Ignoring keyshare for unknown device ${userId}:${deviceId}`);
                return;
            }

            try {
                await encryptor.reshareKeyWithDevice(body.sender_key, body.session_id, userId, device);
            } catch (e) {
                logger.warn(
                    "Failed to re-share keys for session " + body.session_id +
                    " with device " + userId + ":" + device.deviceId, e,
                );
            }
            return;
        }

        if (deviceId === this.deviceId) {
            // We'll always get these because we send room key requests to
            // '*' (ie. 'all devices') which includes the sending device,
            // so ignore requests from ourself because apart from it being
            // very silly, it won't work because an Olm session cannot send
            // messages to itself.
            // The log here is probably superfluous since we know this will
            // always happen, but let's log anyway for now just in case it
            // causes issues.
            logger.log("Ignoring room key request from ourselves");
            return;
        }

        // todo: should we queue up requests we don't yet have keys for,
        // in case they turn up later?

        // if we don't have a decryptor for this room/alg, we don't have
        // the keys for the requested events, and can drop the requests.
        if (!this.roomDecryptors[roomId]) {
            logger.log(`room key request for unencrypted room ${roomId}`);
            return;
        }

        const decryptor = this.roomDecryptors[roomId][alg];
        if (!decryptor) {
            logger.log(`room key request for unknown alg ${alg} in room ${roomId}`);
            return;
        }

        if (!await decryptor.hasKeysForKeyRequest(req)) {
            logger.log(
                `room key request for unknown session ${roomId} / ` +
                body.session_id,
            );
            return;
        }

        req.share = () => {
            decryptor.shareKeysWithDevice(req);
        };

        // if the device is verified already, share the keys
        if (this.checkDeviceTrust(userId, deviceId).isVerified()) {
            logger.log('device is already verified: sharing keys');
            req.share();
            return;
        }

        this.emit(CryptoEvent.RoomKeyRequest, req);
    }

    /**
     * Helper for processReceivedRoomKeyRequests
     *
     * @param {IncomingRoomKeyRequestCancellation} cancellation
     */
    private async processReceivedRoomKeyRequestCancellation(
        cancellation: IncomingRoomKeyRequestCancellation,
    ): Promise<void> {
        logger.log(
            `m.room_key_request cancellation for ${cancellation.userId}:` +
            `${cancellation.deviceId} (id ${cancellation.requestId})`,
        );

        // we should probably only notify the app of cancellations we told it
        // about, but we don't currently have a record of that, so we just pass
        // everything through.
        this.emit(CryptoEvent.RoomKeyRequestCancellation, cancellation);
    }

    /**
     * Get a decryptor for a given room and algorithm.
     *
     * If we already have a decryptor for the given room and algorithm, return
     * it. Otherwise try to instantiate it.
     *
     * @private
     *
     * @param {string?} roomId   room id for decryptor. If undefined, a temporary
     * decryptor is instantiated.
     *
     * @param {string} algorithm  crypto algorithm
     *
     * @return {module:crypto.algorithms.base.DecryptionAlgorithm}
     *
     * @raises {module:crypto.algorithms.DecryptionError} if the algorithm is
     * unknown
     */
    public getRoomDecryptor(roomId: string, algorithm: string): DecryptionAlgorithm {
        let decryptors: Record<string, DecryptionAlgorithm>;
        let alg: DecryptionAlgorithm;

        roomId = roomId || null;
        if (roomId) {
            decryptors = this.roomDecryptors[roomId];
            if (!decryptors) {
                this.roomDecryptors[roomId] = decryptors = {};
            }

            alg = decryptors[algorithm];
            if (alg) {
                return alg;
            }
        }

        const AlgClass = algorithms.DECRYPTION_CLASSES[algorithm];
        if (!AlgClass) {
            throw new algorithms.DecryptionError(
                'UNKNOWN_ENCRYPTION_ALGORITHM',
                'Unknown encryption algorithm "' + algorithm + '".',
            );
        }
        alg = new AlgClass({
            userId: this.userId,
            crypto: this,
            olmDevice: this.olmDevice,
            baseApis: this.baseApis,
            roomId: roomId,
        });

        if (decryptors) {
            decryptors[algorithm] = alg;
        }
        return alg;
    }

    /**
     * Get all the room decryptors for a given encryption algorithm.
     *
     * @param {string} algorithm The encryption algorithm
     *
     * @return {array} An array of room decryptors
     */
    private getRoomDecryptors(algorithm: string): DecryptionAlgorithm[] {
        const decryptors = [];
        for (const d of Object.values(this.roomDecryptors)) {
            if (algorithm in d) {
                decryptors.push(d[algorithm]);
            }
        }
        return decryptors;
    }

    /**
     * sign the given object with our ed25519 key
     *
     * @param {Object} obj  Object to which we will add a 'signatures' property
     */
    public async signObject(obj: object & ISignableObject): Promise<void> {
        const sigs = obj.signatures || {};
        const unsigned = obj.unsigned;

        delete obj.signatures;
        delete obj.unsigned;

        sigs[this.userId] = sigs[this.userId] || {};
        sigs[this.userId]["ed25519:" + this.deviceId] = await this.olmDevice.sign(anotherjson.stringify(obj));
        obj.signatures = sigs;
        if (unsigned !== undefined) obj.unsigned = unsigned;
    }
}

/**
 * Fix up the backup key, that may be in the wrong format due to a bug in a
 * migration step.  Some backup keys were stored as a comma-separated list of
 * integers, rather than a base64-encoded byte array.  If this function is
 * passed a string that looks like a list of integers rather than a base64
 * string, it will attempt to convert it to the right format.
 *
 * @param {string} key the key to check
 * @returns {null | string} If the key is in the wrong format, then the fixed
 * key will be returned. Otherwise null will be returned.
 *
 */
export function fixBackupKey(key: string): string | null {
    if (typeof key !== "string" || key.indexOf(",") < 0) {
        return null;
    }
    const fixedKey = Uint8Array.from(key.split(","), x => parseInt(x));
    return olmlib.encodeBase64(fixedKey);
}

/**
 * The parameters of a room key request. The details of the request may
 * vary with the crypto algorithm, but the management and storage layers for
 * outgoing requests expect it to have 'room_id' and 'session_id' properties.
 *
 * @typedef {Object} RoomKeyRequestBody
 */

/**
 * Represents a received m.room_key_request event
 *
 * @property {string} userId    user requesting the key
 * @property {string} deviceId  device requesting the key
 * @property {string} requestId unique id for the request
 * @property {module:crypto~RoomKeyRequestBody} requestBody
 * @property {function()} share  callback which, when called, will ask
 *    the relevant crypto algorithm implementation to share the keys for
 *    this request.
 */
export class IncomingRoomKeyRequest {
    public readonly userId: string;
    public readonly deviceId: string;
    public readonly requestId: string;
    public readonly requestBody: IRoomKeyRequestBody;
    public share: () => void;

    constructor(event: MatrixEvent) {
        const content = event.getContent();

        this.userId = event.getSender();
        this.deviceId = content.requesting_device_id;
        this.requestId = content.request_id;
        this.requestBody = content.body || {};
        this.share = () => {
            throw new Error("don't know how to share keys for this request yet");
        };
    }
}

/**
 * Represents a received m.room_key_request cancellation
 *
 * @property {string} userId    user requesting the cancellation
 * @property {string} deviceId  device requesting the cancellation
 * @property {string} requestId unique id for the request to be cancelled
 */
class IncomingRoomKeyRequestCancellation {
    public readonly userId: string;
    public readonly deviceId: string;
    public readonly requestId: string;

    constructor(event: MatrixEvent) {
        const content = event.getContent();

        this.userId = event.getSender();
        this.deviceId = content.requesting_device_id;
        this.requestId = content.request_id;
    }
}

/**
 * The result of a (successful) call to decryptEvent.
 *
 * @typedef {Object} EventDecryptionResult
 *
 * @property {Object} clearEvent The plaintext payload for the event
 *     (typically containing <tt>type</tt> and <tt>content</tt> fields).
 *
 * @property {?string} senderCurve25519Key Key owned by the sender of this
 *    event.  See {@link module:models/event.MatrixEvent#getSenderKey}.
 *
 * @property {?string} claimedEd25519Key ed25519 key claimed by the sender of
 *    this event. See
 *    {@link module:models/event.MatrixEvent#getClaimedEd25519Key}.
 *
 * @property {?Array<string>} forwardingCurve25519KeyChain list of curve25519
 *     keys involved in telling us about the senderCurve25519Key and
 *     claimedEd25519Key. See
 *     {@link module:models/event.MatrixEvent#getForwardingCurve25519KeyChain}.
 */

/**
 * Fires when we receive a room key request
 *
 * @event module:client~MatrixClient#"crypto.roomKeyRequest"
 * @param {module:crypto~IncomingRoomKeyRequest} req  request details
 */

/**
 * Fires when we receive a room key request cancellation
 *
 * @event module:client~MatrixClient#"crypto.roomKeyRequestCancellation"
 * @param {module:crypto~IncomingRoomKeyRequestCancellation} req
 */

/**
 * Fires when the app may wish to warn the user about something related
 * the end-to-end crypto.
 *
 * @event module:client~MatrixClient#"crypto.warning"
 * @param {string} type One of the strings listed above
 */<|MERGE_RESOLUTION|>--- conflicted
+++ resolved
@@ -212,14 +212,6 @@
 }
 /* eslint-enable camelcase */
 
-<<<<<<< HEAD
-export interface IEncryptAndSendToDevicesResult {
-    contentMap: Record<string, Record<string, IEncryptedContent>>;
-    deviceInfoByUserIdAndDeviceId: Map<string, Map<string, DeviceInfo>>;
-}
-
-=======
->>>>>>> 471f1748
 export enum CryptoEvent {
     DeviceVerificationChanged = "deviceVerificationChanged",
     UserTrustStatusChanged = "userTrustStatusChanged",
@@ -3121,79 +3113,14 @@
 
     /**
      * Encrypts and sends a given object via Olm to-device messages to a given
-<<<<<<< HEAD
-     * set of devices. Factored out from encryptAndSendKeysToDevices in
-     * megolm.ts.
-     *
-     * @param {object[]} userDeviceInfoArr
-     *   mapping from userId to deviceInfo
-     *
-     * @param {object} payload fields to include in the encrypted payload
-     *      *
-=======
      * set of devices.
      * @param {object[]} userDeviceInfoArr the devices to send to
      * @param {object} payload fields to include in the encrypted payload
->>>>>>> 471f1748
      * @return {Promise<{contentMap, deviceInfoByDeviceId}>} Promise which
      *     resolves once the message has been encrypted and sent to the given
      *     userDeviceMap, and returns the { contentMap, deviceInfoByDeviceId }
      *     of the successfully sent messages.
      */
-<<<<<<< HEAD
-    public encryptAndSendToDevices(
-        userDeviceInfoArr: IOlmDevice<DeviceInfo>[],
-        payload: object,
-    ): Promise<IEncryptAndSendToDevicesResult> {
-        const contentMap: Record<string, Record<string, IEncryptedContent>> = {};
-        const deviceInfoByUserIdAndDeviceId = new Map<string, Map<string, DeviceInfo>>();
-
-        const promises: Promise<unknown>[] = [];
-        for (const { userId, deviceInfo } of userDeviceInfoArr) {
-            const deviceId = deviceInfo.deviceId;
-            const encryptedContent: IEncryptedContent = {
-                algorithm: olmlib.OLM_ALGORITHM,
-                sender_key: this.olmDevice.deviceCurve25519Key,
-                ciphertext: {},
-            };
-
-            // Assign to temp value to make type-checking happy
-            let userIdDeviceInfo = deviceInfoByUserIdAndDeviceId.get(userId);
-
-            if (userIdDeviceInfo === undefined) {
-                userIdDeviceInfo = new Map<string, DeviceInfo>();
-                deviceInfoByUserIdAndDeviceId.set(userId, userIdDeviceInfo);
-            }
-
-            // We hold by reference, this updates deviceInfoByUserIdAndDeviceId[userId]
-            userIdDeviceInfo.set(deviceId, deviceInfo);
-
-            if (!contentMap[userId]) {
-                contentMap[userId] = {};
-            }
-            contentMap[userId][deviceId] = encryptedContent;
-
-            promises.push(
-                olmlib.ensureOlmSessionsForDevices(
-                    this.olmDevice,
-                    this.baseApis,
-                    { [userId]: [deviceInfo] },
-                ).then(() =>
-                    olmlib.encryptMessageForDevice(
-                        encryptedContent.ciphertext,
-                        this.userId,
-                        this.deviceId,
-                        this.olmDevice,
-                        userId,
-                        deviceInfo,
-                        payload,
-                    ),
-                ),
-            );
-        }
-
-        return Promise.all(promises).then(() => {
-=======
     public async encryptAndSendToDevices(
         userDeviceInfoArr: IOlmDevice<DeviceInfo>[],
         payload: object,
@@ -3234,43 +3161,10 @@
                 );
             }));
 
->>>>>>> 471f1748
             // prune out any devices that encryptMessageForDevice could not encrypt for,
             // in which case it will have just not added anything to the ciphertext object.
             // There's no point sending messages to devices if we couldn't encrypt to them,
             // since that's effectively a blank message.
-<<<<<<< HEAD
-            for (const userId of Object.keys(contentMap)) {
-                for (const deviceId of Object.keys(contentMap[userId])) {
-                    if (Object.keys(contentMap[userId][deviceId].ciphertext).length === 0) {
-                        logger.log(`No ciphertext for device ${userId}:${deviceId}: pruning`);
-                        delete contentMap[userId][deviceId];
-                    }
-                }
-                // No devices left for that user? Strip that too.
-                if (Object.keys(contentMap[userId]).length === 0) {
-                    logger.log(`Pruned all devices for user ${userId}`);
-                    delete contentMap[userId];
-                }
-            }
-
-            // Is there anything left?
-            if (Object.keys(contentMap).length === 0) {
-                logger.log("No users left to send to: aborting");
-                return;
-            }
-
-            return this.baseApis.sendToDevice("m.room.encrypted", contentMap).then(
-                (response) => ({ contentMap, deviceInfoByUserIdAndDeviceId }),
-            ).catch(error => {
-                logger.error("sendToDevice failed", error);
-                throw error;
-            });
-        }).catch(error => {
-            logger.error("encryptAndSendToDevices promises failed", error);
-            throw error;
-        });
-=======
             toDeviceBatch.batch = toDeviceBatch.batch.filter(msg => {
                 if (Object.keys(msg.payload.ciphertext).length > 0) {
                     return true;
@@ -3290,7 +3184,6 @@
             logger.error("encryptAndSendToDevices promises failed", e);
             throw e;
         }
->>>>>>> 471f1748
     }
 
     private onMembership = (event: MatrixEvent, member: RoomMember, oldMembership?: string) => {
