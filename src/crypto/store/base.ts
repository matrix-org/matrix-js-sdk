/*
Copyright 2021 The Matrix.org Foundation C.I.C.

Licensed under the Apache License, Version 2.0 (the "License");
you may not use this file except in compliance with the License.
You may obtain a copy of the License at

    http://www.apache.org/licenses/LICENSE-2.0

Unless required by applicable law or agreed to in writing, software
distributed under the License is distributed on an "AS IS" BASIS,
WITHOUT WARRANTIES OR CONDITIONS OF ANY KIND, either express or implied.
See the License for the specific language governing permissions and
limitations under the License.
*/

<<<<<<< HEAD
import { Logger } from "../../logger.ts";
import { CrossSigningKeyInfo } from "../../crypto-api/index.ts";
import { AESEncryptedSecretStoragePayload } from "../../@types/AESEncryptedSecretStoragePayload.ts";
import { ISignatures } from "../../@types/signed.ts";
=======
import { type IRoomKeyRequestBody, type IRoomKeyRequestRecipient } from "../index.ts";
import { type RoomKeyRequestState } from "../OutgoingRoomKeyRequestManager.ts";
import { type IOlmDevice } from "../algorithms/megolm.ts";
import { type TrackingStatus } from "../DeviceList.ts";
import { type IRoomEncryption } from "../RoomList.ts";
import { type IDevice } from "../deviceinfo.ts";
import { type ICrossSigningInfo } from "../CrossSigning.ts";
import { type Logger } from "../../logger.ts";
import { type InboundGroupSessionData } from "../OlmDevice.ts";
import { type MatrixEvent } from "../../models/event.ts";
import { type DehydrationManager } from "../dehydration.ts";
import { type CrossSigningKeyInfo } from "../../crypto-api/index.ts";
import { type AESEncryptedSecretStoragePayload } from "../../@types/AESEncryptedSecretStoragePayload.ts";
>>>>>>> ff1db2b5

/**
 * Internal module. Definitions for storage for the crypto module
 */

export interface SecretStorePrivateKeys {
    "m.megolm_backup.v1": AESEncryptedSecretStoragePayload;
}

/**
 * Abstraction of things that can store data required for end-to-end encryption
 */
export interface CryptoStore {
    /**
     * Returns true if this CryptoStore has ever been initialised (ie, it might contain data).
     *
     * Unlike the rest of the methods in this interface, can be called before {@link CryptoStore#startup}.
     *
     * @internal
     */
    containsData(): Promise<boolean>;

    /**
     * Initialise this crypto store.
     *
     * Typically, this involves provisioning storage, and migrating any existing data to the current version of the
     * storage schema where appropriate.
     *
     * Must be called before any of the rest of the methods in this interface.
     */
    startup(): Promise<CryptoStore>;

    deleteAllData(): Promise<void>;

    /**
     * Get data on how much of the libolm to Rust Crypto migration has been done.
     *
     * @internal
     */
    getMigrationState(): Promise<MigrationState>;

    /**
     * Set data on how much of the libolm to Rust Crypto migration has been done.
     *
     * @internal
     */
    setMigrationState(migrationState: MigrationState): Promise<void>;

    // Olm Account
    getAccount(txn: unknown, func: (accountPickle: string | null) => void): void;
    storeAccount(txn: unknown, accountPickle: string): void;
    getCrossSigningKeys(txn: unknown, func: (keys: Record<string, CrossSigningKeyInfo> | null) => void): void;
    getSecretStorePrivateKey<K extends keyof SecretStorePrivateKeys>(
        txn: unknown,
        func: (key: SecretStorePrivateKeys[K] | null) => void,
        type: K,
    ): void;
    storeSecretStorePrivateKey<K extends keyof SecretStorePrivateKeys>(
        txn: unknown,
        type: K,
        key: SecretStorePrivateKeys[K],
    ): void;

    // Olm Sessions
    countEndToEndSessions(txn: unknown, func: (count: number) => void): void;
    getEndToEndSession(
        deviceKey: string,
        sessionId: string,
        txn: unknown,
        func: (session: ISessionInfo | null) => void,
    ): void;
    getEndToEndSessions(
        deviceKey: string,
        txn: unknown,
        func: (sessions: { [sessionId: string]: ISessionInfo }) => void,
    ): void;

    storeEndToEndSession(deviceKey: string, sessionId: string, sessionInfo: ISessionInfo, txn: unknown): void;

    /**
     * Get a batch of end-to-end sessions from the database.
     *
     * @returns A batch of Olm Sessions, or `null` if no sessions are left.
     * @internal
     */
    getEndToEndSessionsBatch(): Promise<ISessionInfo[] | null>;

    /**
     * Delete a batch of end-to-end sessions from the database.
     *
     * Any sessions in the list which are not found are silently ignored.
     *
     * @internal
     */
    deleteEndToEndSessionsBatch(sessions: { deviceKey?: string; sessionId?: string }[]): Promise<void>;

    // Inbound Group Sessions
    getEndToEndInboundGroupSession(
        senderCurve25519Key: string,
        sessionId: string,
        txn: unknown,
        func: (groupSession: InboundGroupSessionData | null, groupSessionWithheld: IWithheld | null) => void,
    ): void;
    storeEndToEndInboundGroupSession(
        senderCurve25519Key: string,
        sessionId: string,
        sessionData: InboundGroupSessionData,
        txn: unknown,
    ): void;

    /**
     * Count the number of Megolm sessions in the database.
     *
     * @internal
     */
    countEndToEndInboundGroupSessions(): Promise<number>;

    /**
     * Get a batch of Megolm sessions from the database.
     *
     * @returns A batch of Megolm Sessions, or `null` if no sessions are left.
     * @internal
     */
    getEndToEndInboundGroupSessionsBatch(): Promise<SessionExtended[] | null>;

    /**
     * Delete a batch of Megolm sessions from the database.
     *
     * Any sessions in the list which are not found are silently ignored.
     *
     * @internal
     */
    deleteEndToEndInboundGroupSessionsBatch(sessions: { senderKey: string; sessionId: string }[]): Promise<void>;

    // Device Data
    getEndToEndRooms(txn: unknown, func: (rooms: Record<string, IRoomEncryption>) => void): void;
    markSessionsNeedingBackup(sessions: ISession[], txn?: unknown): Promise<void>;

    // Session key backups
    doTxn<T>(mode: Mode, stores: Iterable<string>, func: (txn: unknown) => T, log?: Logger): Promise<T>;
}

export type Mode = "readonly" | "readwrite";

/** Data on a Megolm session */
export interface ISession {
    senderKey: string;
    sessionId: string;
    sessionData?: InboundGroupSessionData;
}

/** Extended data on a Megolm session */
export interface SessionExtended extends ISession {
    needsBackup: boolean;
}

/** Data on an Olm session */
export interface ISessionInfo {
    deviceKey?: string;
    sessionId?: string;
    session?: string;
    lastReceivedMessageTs?: number;
}

export interface IDeviceData {
    devices: {
        [userId: string]: {
            [deviceId: string]: IDevice;
        };
    };
    trackingStatus: {
        [userId: string]: TrackingStatus;
    };
    crossSigningInfo?: Record<string, ICrossSigningInfo>;
    syncToken?: string;
}

export interface IWithheld {
    // eslint-disable-next-line camelcase
    room_id: string;
    code: string;
    reason: string;
}

/**
 * Represents an outgoing room key request
 */
export interface OutgoingRoomKeyRequest {
    /**
     * Unique id for this request. Used for both an id within the request for later pairing with a cancellation,
     * and for the transaction id when sending the to_device messages to our local server.
     */
    requestId: string;
    requestTxnId?: string;
    /**
     * Transaction id for the cancellation, if any
     */
    cancellationTxnId?: string;
    /**
     * List of recipients for the request
     */
    recipients: IRoomKeyRequestRecipient[];
    /**
     * Parameters for the request
     */
    requestBody: IRoomKeyRequestBody;
    /**
     * current state of this request
     */
    state: RoomKeyRequestState;
}

/**
 * Keys for the `account` object store to store the migration state.
 * Values are defined in `MigrationState`.
 * @internal
 */
export const ACCOUNT_OBJECT_KEY_MIGRATION_STATE = "migrationState";

/**
 * A record of which steps have been completed in the libolm to Rust Crypto migration.
 *
 * Used by {@link CryptoStore#getMigrationState} and {@link CryptoStore#setMigrationState}.
 *
 * @internal
 */
export enum MigrationState {
    /** No migration steps have yet been completed. */
    NOT_STARTED,

    /** We have migrated the account data, cross-signing keys, etc. */
    INITIAL_DATA_MIGRATED,

    /** INITIAL_DATA_MIGRATED, and in addition, we have migrated all the Olm sessions. */
    OLM_SESSIONS_MIGRATED,

    /** OLM_SESSIONS_MIGRATED, and in addition, we have migrated all the Megolm sessions. */
    MEGOLM_SESSIONS_MIGRATED,

    /** MEGOLM_SESSIONS_MIGRATED, and in addition, we have migrated all the room settings. */
    ROOM_SETTINGS_MIGRATED,

    /** ROOM_SETTINGS_MIGRATED, and in addition, we have done the first own keys query in order to
     * load the public part of the keys that have been migrated */
    INITIAL_OWN_KEY_QUERY_DONE,
}

/**
 * The size of batches to be returned by {@link CryptoStore#getEndToEndSessionsBatch} and
 * {@link CryptoStore#getEndToEndInboundGroupSessionsBatch}.
 */
export const SESSION_BATCH_SIZE = 50;

export interface InboundGroupSessionData {
    room_id: string; // eslint-disable-line camelcase
    /** pickled Olm.InboundGroupSession */
    session: string;
    keysClaimed?: Record<string, string>;
    /** Devices involved in forwarding this session to us (normally empty). */
    forwardingCurve25519KeyChain: string[];
    /** whether this session is untrusted. */
    untrusted?: boolean;
    /** whether this session exists during the room being set to shared history. */
    sharedHistory?: boolean;
}

export interface ICrossSigningInfo {
    keys: Record<string, CrossSigningKeyInfo>;
    firstUse: boolean;
    crossSigningVerifiedBefore: boolean;
}

/* eslint-disable camelcase */
export interface IRoomEncryption {
    algorithm: string;
    rotation_period_ms?: number;
    rotation_period_msgs?: number;
}
/* eslint-enable camelcase */

export enum TrackingStatus {
    NotTracked,
    PendingDownload,
    DownloadInProgress,
    UpToDate,
}

/**
 *  possible states for a room key request
 *
 * The state machine looks like:
 * ```
 *
 *     |         (cancellation sent)
 *     | .-------------------------------------------------.
 *     | |                                                 |
 *     V V       (cancellation requested)                  |
 *   UNSENT  -----------------------------+                |
 *     |                                  |                |
 *     |                                  |                |
 *     | (send successful)                |  CANCELLATION_PENDING_AND_WILL_RESEND
 *     V                                  |                Λ
 *    SENT                                |                |
 *     |--------------------------------  |  --------------'
 *     |                                  |  (cancellation requested with intent
 *     |                                  |   to resend the original request)
 *     |                                  |
 *     | (cancellation requested)         |
 *     V                                  |
 * CANCELLATION_PENDING                   |
 *     |                                  |
 *     | (cancellation sent)              |
 *     V                                  |
 * (deleted)  <---------------------------+
 * ```
 */
export enum RoomKeyRequestState {
    /** request not yet sent */
    Unsent,
    /** request sent, awaiting reply */
    Sent,
    /** reply received, cancellation not yet sent */
    CancellationPending,
    /**
     * Cancellation not yet sent and will transition to UNSENT instead of
     * being deleted once the cancellation has been sent.
     */
    CancellationPendingAndWillResend,
}

/* eslint-disable camelcase */
interface IRoomKey {
    room_id: string;
    algorithm: string;
}

/**
 * The parameters of a room key request. The details of the request may
 * vary with the crypto algorithm, but the management and storage layers for
 * outgoing requests expect it to have 'room_id' and 'session_id' properties.
 */
export interface IRoomKeyRequestBody extends IRoomKey {
    session_id: string;
    sender_key: string;
}

/* eslint-enable camelcase */

export interface IRoomKeyRequestRecipient {
    userId: string;
    deviceId: string;
}

interface IDevice {
    keys: Record<string, string>;
    algorithms: string[];
    verified: DeviceVerification;
    known: boolean;
    unsigned?: Record<string, any>;
    signatures?: ISignatures;
}

/** State of the verification of the device. */
export enum DeviceVerification {
    Blocked = -1,
    Unverified = 0,
    Verified = 1,
}<|MERGE_RESOLUTION|>--- conflicted
+++ resolved
@@ -14,26 +14,10 @@
 limitations under the License.
 */
 
-<<<<<<< HEAD
-import { Logger } from "../../logger.ts";
-import { CrossSigningKeyInfo } from "../../crypto-api/index.ts";
-import { AESEncryptedSecretStoragePayload } from "../../@types/AESEncryptedSecretStoragePayload.ts";
-import { ISignatures } from "../../@types/signed.ts";
-=======
-import { type IRoomKeyRequestBody, type IRoomKeyRequestRecipient } from "../index.ts";
-import { type RoomKeyRequestState } from "../OutgoingRoomKeyRequestManager.ts";
-import { type IOlmDevice } from "../algorithms/megolm.ts";
-import { type TrackingStatus } from "../DeviceList.ts";
-import { type IRoomEncryption } from "../RoomList.ts";
-import { type IDevice } from "../deviceinfo.ts";
-import { type ICrossSigningInfo } from "../CrossSigning.ts";
 import { type Logger } from "../../logger.ts";
-import { type InboundGroupSessionData } from "../OlmDevice.ts";
-import { type MatrixEvent } from "../../models/event.ts";
-import { type DehydrationManager } from "../dehydration.ts";
 import { type CrossSigningKeyInfo } from "../../crypto-api/index.ts";
 import { type AESEncryptedSecretStoragePayload } from "../../@types/AESEncryptedSecretStoragePayload.ts";
->>>>>>> ff1db2b5
+import { type ISignatures } from "../../@types/signed.ts";
 
 /**
  * Internal module. Definitions for storage for the crypto module
