--- conflicted
+++ resolved
@@ -14,47 +14,22 @@
 limitations under the License.
 */
 
-<<<<<<< HEAD
-import { Logger, logger } from "../../logger.ts";
-import {
-    CryptoStore,
-    IDeviceData,
-    ISession,
-    SessionExtended,
-    ISessionInfo,
-    IWithheld,
-    MigrationState,
-    Mode,
-    SecretStorePrivateKeys,
-=======
 import { type Logger, logger } from "../../logger.ts";
-import { deepCompare } from "../../utils.ts";
 import {
     type CryptoStore,
     type IDeviceData,
-    type IProblem,
     type ISession,
     type SessionExtended,
     type ISessionInfo,
     type IWithheld,
     MigrationState,
     type Mode,
-    type OutgoingRoomKeyRequest,
-    type ParkedSharedHistory,
     type SecretStorePrivateKeys,
->>>>>>> ff1db2b5
     SESSION_BATCH_SIZE,
     ACCOUNT_OBJECT_KEY_MIGRATION_STATE,
-    InboundGroupSessionData,
-    IRoomEncryption,
+    type InboundGroupSessionData,
+    type IRoomEncryption,
 } from "./base.ts";
-<<<<<<< HEAD
-=======
-import { type IRoomKeyRequestBody, type IRoomKeyRequestRecipient } from "../index.ts";
-import { type IOlmDevice } from "../algorithms/megolm.ts";
-import { type IRoomEncryption } from "../RoomList.ts";
-import { type InboundGroupSessionData } from "../OlmDevice.ts";
->>>>>>> ff1db2b5
 import { IndexedDBCryptoStore } from "./indexeddb-crypto-store.ts";
 import { type CrossSigningKeyInfo } from "../../crypto-api/index.ts";
 
