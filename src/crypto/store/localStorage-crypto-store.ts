--- conflicted
+++ resolved
@@ -17,21 +17,11 @@
 import { logger } from "../../logger.ts";
 import { MemoryCryptoStore } from "./memory-crypto-store.ts";
 import {
-<<<<<<< HEAD
-    CryptoStore,
-    ISession,
-    SessionExtended,
-    ISessionInfo,
-    IWithheld,
-=======
     type CryptoStore,
-    type IDeviceData,
-    type IProblem,
     type ISession,
     type SessionExtended,
     type ISessionInfo,
     type IWithheld,
->>>>>>> ff1db2b5
     MigrationState,
     type Mode,
     type SecretStorePrivateKeys,
@@ -39,15 +29,7 @@
     InboundGroupSessionData,
     IRoomEncryption,
 } from "./base.ts";
-<<<<<<< HEAD
-import { CrossSigningKeyInfo } from "../../crypto-api/index.ts";
-=======
-import { type IOlmDevice } from "../algorithms/megolm.ts";
-import { type IRoomEncryption } from "../RoomList.ts";
-import { type InboundGroupSessionData } from "../OlmDevice.ts";
-import { safeSet } from "../../utils.ts";
 import { type CrossSigningKeyInfo } from "../../crypto-api/index.ts";
->>>>>>> ff1db2b5
 
 /**
  * Internal module. Partial localStorage backed storage for e2e.
