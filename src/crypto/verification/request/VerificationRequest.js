/*
Copyright 2018 New Vector Ltd
Copyright 2019 The Matrix.org Foundation C.I.C.

Licensed under the Apache License, Version 2.0 (the "License");
you may not use this file except in compliance with the License.
You may obtain a copy of the License at

    http://www.apache.org/licenses/LICENSE-2.0

Unless required by applicable law or agreed to in writing, software
distributed under the License is distributed on an "AS IS" BASIS,
WITHOUT WARRANTIES OR CONDITIONS OF ANY KIND, either express or implied.
See the License for the specific language governing permissions and
limitations under the License.
*/

<<<<<<< HEAD
import logger from '../../../logger';
=======
import {logger} from '../../../logger';
import {RequestCallbackChannel} from "./RequestCallbackChannel";
>>>>>>> 8217c0f0
import {EventEmitter} from 'events';
import {
    errorFactory,
    errorFromEvent,
    newUnexpectedMessageError,
    newUnknownMethodError,
} from "../Error";

// the recommended amount of time before a verification request
// should be (automatically) cancelled without user interaction
// and ignored.
const VERIFICATION_REQUEST_TIMEOUT = 10 * 60 * 1000; //10m
// to avoid almost expired verification notifications
// from showing a notification and almost immediately
// disappearing, also ignore verification requests that
// are this amount of time away from expiring.
const VERIFICATION_REQUEST_MARGIN = 3 * 1000; //3s


export const EVENT_PREFIX = "m.key.verification.";
export const REQUEST_TYPE = EVENT_PREFIX + "request";
export const START_TYPE = EVENT_PREFIX + "start";
export const CANCEL_TYPE = EVENT_PREFIX + "cancel";
export const DONE_TYPE = EVENT_PREFIX + "done";
export const READY_TYPE = EVENT_PREFIX + "ready";

export const PHASE_UNSENT = 1;
export const PHASE_REQUESTED = 2;
export const PHASE_READY = 3;
export const PHASE_STARTED = 4;
export const PHASE_CANCELLED = 5;
export const PHASE_DONE = 6;


/**
 * State machine for verification requests.
 * Things that differ based on what channel is used to
 * send and receive verification events are put in `InRoomChannel` or `ToDeviceChannel`.
 * @event "change" whenever the state of the request object has changed.
 */
<<<<<<< HEAD
export default class VerificationRequest extends EventEmitter {
    constructor(channel, verificationMethods, client) {
=======
export class VerificationRequest extends EventEmitter {
    constructor(channel, verificationMethods, userId, client) {
>>>>>>> 8217c0f0
        super();
        this.channel = channel;
        this.channel._request = this;
        this._verificationMethods = verificationMethods;
        this._client = client;
        this._commonMethods = [];
        this._setPhase(PHASE_UNSENT, false);
        this._eventsByUs = new Map();
        this._eventsByThem = new Map();
        this._observeOnly = false;
        this._timeoutTimer = null;
    }

    /**
     * Stateless validation logic not specific to the channel.
     * Invoked by the same static method in either channel.
     * @param {string} type the "symbolic" event type, as returned by the `getEventType` function on the channel.
     * @param {MatrixEvent} event the event to validate. Don't call getType() on it but use the `type` parameter instead.
     * @param {MatrixClient} client the client to get the current user and device id from
     * @returns {bool} whether the event is valid and should be passed to handleEvent
     */
    static validateEvent(type, event, client) {
        const content = event.getContent();

        if (!content) {
            console.log("VerificationRequest: validateEvent: no content", type);
        }

        if (!type.startsWith(EVENT_PREFIX)) {
            console.log("VerificationRequest: validateEvent: fail because type doesnt start with " + EVENT_PREFIX, type);
            return false;
        }

        if (type === REQUEST_TYPE || type === READY_TYPE) {
            if (!Array.isArray(content.methods)) {
                console.log("VerificationRequest: validateEvent: fail because methods", type);
                return false;
            }
        }

        if (type === REQUEST_TYPE || type === READY_TYPE || type === START_TYPE) {
            if (typeof content.from_device !== "string" ||
                content.from_device.length === 0
            ) {
                console.log("VerificationRequest: validateEvent: fail because from_device", type);
                return false;
            }
        }

        return true;
    }

    get invalid() {
        return this.phase === PHASE_UNSENT;
    }

    /** returns whether the phase is PHASE_REQUESTED */
    get requested() {
        return this.phase === PHASE_REQUESTED;
    }

    /** returns whether the phase is PHASE_CANCELLED */
    get cancelled() {
        return this.phase === PHASE_CANCELLED;
    }

    /** returns whether the phase is PHASE_READY */
    get ready() {
        return this.phase === PHASE_READY;
    }

    /** returns whether the phase is PHASE_STARTED */
    get started() {
        return this.phase === PHASE_STARTED;
    }

    /** returns whether the phase is PHASE_DONE */
    get done() {
        return this.phase === PHASE_DONE;
    }

    /** once the phase is PHASE_STARTED (and !initiatedByMe) or PHASE_READY: common methods supported by both sides */
    get methods() {
        return this._commonMethods;
    }

    /** the current remaining amount of ms before the request should be automatically cancelled */
    get timeout() {
        const requestEvent = this._getEventByEither(REQUEST_TYPE);
        if (requestEvent) {
            const elapsed = Date.now() - this.channel.getTimestamp(requestEvent);
            return Math.max(0, VERIFICATION_REQUEST_TIMEOUT - elapsed);
        }
        return 0;
    }

    /** the m.key.verification.request event that started this request, provided for compatibility with previous verification code */
    get event() {
        return this._getEventByEither(REQUEST_TYPE) || this._getEventByEither(START_TYPE);
    }

    /** current phase of the request. Some properties might only be defined in a current phase. */
    get phase() {
        return this._phase;
    }

    /** The verifier to do the actual verification, once the method has been established. Only defined when the `phase` is PHASE_STARTED. */
    get verifier() {
        return this._verifier;
    }

    /** whether this request has sent it's initial event and needs more events to complete */
    get pending() {
        return this._phase !== PHASE_DONE
            && this._phase !== PHASE_CANCELLED;
    }

    /** Whether this request was initiated by the syncing user.
     * For InRoomChannel, this is who sent the .request event.
     * For ToDeviceChannel, this is who sent the .start event
     */
    get initiatedByMe() {
        // event created by us but no remote echo has been received yet
        const noEventsYet = (this._eventsByUs.size + this._eventsByThem.size) === 0;
        if (this._phase === PHASE_UNSENT && noEventsYet) {
            return true;
        }
        const hasMyRequest = this._eventsByUs.has(REQUEST_TYPE);
        const hasTheirRequest = this._eventsByThem.has(REQUEST_TYPE);
        if (hasMyRequest && !hasTheirRequest) {
            return true;
        }
        if (!hasMyRequest && hasTheirRequest) {
            return false;
        }
        const hasMyStart = this._eventsByUs.has(START_TYPE);
        const hasTheirStart = this._eventsByThem.has(START_TYPE);
        if (hasMyStart && !hasTheirStart) {
            return true;
        }
        return false;
    }

    /** the id of the user that initiated the request */
    get requestingUserId() {
        if (this.initiatedByMe) {
            return this._client.getUserId();
        } else {
            return this.otherUserId;
        }
    }

    /** the id of the user that (will) receive(d) the request */
    get receivingUserId() {
        if (this.initiatedByMe) {
            return this.otherUserId;
        } else {
            return this._client.getUserId();
        }
    }

    /** the user id of the other party in this request */
    get otherUserId() {
        return this.channel.userId;
    }

    /**
     * the id of the user that cancelled the request,
     * only defined when phase is PHASE_CANCELLED
     */
    get cancellingUserId() {
        const myCancel = this._eventsByUs.get(CANCEL_TYPE);
        const theirCancel = this._eventsByThem.get(CANCEL_TYPE);

        if (myCancel && (!theirCancel || myCancel.getId() < theirCancel.getId())) {
            return myCancel.getSender();
        }
        if (theirCancel) {
            return theirCancel.getSender();
        }
        return undefined;
    }

    get observeOnly() {
        return this._observeOnly;
    }

    /* Start the key verification, creating a verifier and sending a .start event.
     * If no previous events have been sent, pass in `targetDevice` to set who to direct this request to.
     * @param {string} method the name of the verification method to use.
     * @param {string?} targetDevice.userId the id of the user to direct this request to
     * @param {string?} targetDevice.deviceId the id of the device to direct this request to
     * @returns {VerifierBase} the verifier of the given method
     */
    beginKeyVerification(method, targetDevice = null) {
        // need to allow also when unsent in case of to_device
        if (!this.observeOnly && !this._verifier) {
            const validStartPhase =
                this.phase === PHASE_REQUESTED ||
                this.phase === PHASE_READY ||
                (this.phase === PHASE_UNSENT &&
                    this.channel.constructor.canCreateRequest(START_TYPE));
            if (validStartPhase) {
                // when called on a request that was initiated with .request event
                // check the method is supported by both sides
                if (this._commonMethods.length && !this._commonMethods.includes(method)) {
                    throw newUnknownMethodError();
                }
                this._verifier = this._createVerifier(method, null, targetDevice);
                if (!this._verifier) {
                    throw newUnknownMethodError();
                }
            }
        }
        return this._verifier;
    }

    /**
     * sends the initial .request event.
     * @returns {Promise} resolves when the event has been sent.
     */
    async sendRequest() {
        if (!this.observeOnly && this._phase === PHASE_UNSENT) {
            const methods = [...this._verificationMethods.keys()];
            await this.channel.send(REQUEST_TYPE, {methods});
        }
    }

    /**
     * Cancels the request, sending a cancellation to the other party
     * @param {string?} error.reason the error reason to send the cancellation with
     * @param {string?} error.code the error code to send the cancellation with
     * @returns {Promise} resolves when the event has been sent.
     */
    async cancel({reason = "User declined", code = "m.user"} = {}) {
        if (!this.observeOnly && this._phase !== PHASE_CANCELLED) {
            if (this._verifier) {
                return this._verifier.cancel(errorFactory(code, reason));
            } else {
                this._cancellingUserId = this._client.getUserId();
                await this.channel.send(CANCEL_TYPE, {code, reason});
            }
        }
    }

    /**
     * Accepts the request, sending a .ready event to the other party
     * @returns {Promise} resolves when the event has been sent.
     */
    async accept() {
        if (!this.observeOnly && this.phase === PHASE_REQUESTED && !this.initiatedByMe) {
            const methods = [...this._verificationMethods.keys()];
            await this.channel.send(READY_TYPE, {methods});
        }
    }

    /**
     * Can be used to listen for state changes until the callback returns true.
     * @param {Function} fn callback to evaluate whether the request is in the desired state.
     *                      Takes the request as an argument.
     * @returns {Promise} that resolves once the callback returns true
     * @throws {Error} when the request is cancelled
     */
    waitFor(fn) {
        return new Promise((resolve, reject) => {
            const check = () => {
                let handled = false;
                if (fn(this)) {
                    resolve(this);
                    handled = true;
                } else if (this.cancelled) {
                    reject(new Error("cancelled"));
                    handled = true;
                }
                if (handled) {
                    this.off("change", check);
                }
                return handled;
            };
            if (!check()) {
                this.on("change", check);
            }
        });
    }

    _setPhase(phase, notify = true) {
        this._phase = phase;
        if (notify) {
            this.emit("change");
        }
    }

    _getEventByEither(type) {
        return this._eventsByThem.get(type) || this._eventsByUs.get(type);
    }

    _getEventByOther(type, notSender) {
        if (notSender === this._client.getUserId()) {
            return this._eventsByThem.get(type);
        } else {
            return this._eventsByUs.get(type);
        }
    }

    _getEventBy(type, sender) {
        if (sender === this._client.getUserId()) {
            return this._eventsByUs.get(type);
        } else {
            return this._eventsByThem.get(type);
        }
    }

    _calculatePhaseTransitions() {
        const transitions = [{phase: PHASE_UNSENT}];
        const phase = () => transitions[transitions.length - 1].phase;

        // always pass by .request first to be sure channel.userId has been set
        const requestEvent = this._getEventByEither(REQUEST_TYPE);
        if (requestEvent) {
            transitions.push({phase: PHASE_REQUESTED, event: requestEvent});
        }

        const readyEvent =
            requestEvent && this._getEventByOther(READY_TYPE, requestEvent.getSender());
        if (readyEvent && phase() === PHASE_REQUESTED) {
            transitions.push({phase: PHASE_READY, event: readyEvent});
        }

        const startEvent = readyEvent || !requestEvent ?
            this._getEventByEither(START_TYPE) : // any party can send .start after a .ready or unsent
            this._getEventByOther(START_TYPE, requestEvent.getSender());
        if (startEvent) {
            const fromRequestPhase = phase() === PHASE_REQUESTED &&
                requestEvent.getSender() !== startEvent.getSender();
            const fromUnsentPhase = phase() === PHASE_UNSENT &&
                this.channel.constructor.canCreateRequest(START_TYPE);
            if (fromRequestPhase || phase() === PHASE_READY || fromUnsentPhase) {
                transitions.push({phase: PHASE_STARTED, event: startEvent});
            }
        }

        const ourDoneEvent = this._eventsByUs.get(DONE_TYPE);
        const theirDoneEvent = this._eventsByThem.get(DONE_TYPE);
        if (ourDoneEvent && theirDoneEvent && phase() === PHASE_STARTED) {
            transitions.push({phase: PHASE_DONE});
        }

        const cancelEvent = this._getEventByEither(CANCEL_TYPE);
        if (cancelEvent && phase() !== PHASE_DONE) {
            transitions.push({phase: PHASE_CANCELLED, event: cancelEvent});
            return transitions;
        }

        return transitions;
    }

    _transitionToPhase(transition) {
        const {phase, event} = transition;
        // get common methods
        if (phase === PHASE_REQUESTED || phase === PHASE_READY) {
            if (!this._wasSentByOwnDevice(event)) {
                const content = event.getContent();
                this._commonMethods =
                    content.methods.filter(m => this._verificationMethods.has(m));
            }
        }
        // detect if we're not a party in the request, and we should just observe
        if (!this.observeOnly) {
            // if requested or accepted by one of my other devices
            if (phase === PHASE_REQUESTED ||
                phase === PHASE_STARTED ||
                phase === PHASE_READY
            ) {
                if (
                    this.channel.receiveStartFromOtherDevices &&
                    this._wasSentByOwnUser(event) &&
                    !this._wasSentByOwnDevice(event)
                ) {
                    this._observeOnly = true;
                }
            }
        }
        // create verifier
        if (phase === PHASE_STARTED) {
            const {method} = event.getContent();
            if (!this._verifier && !this.observeOnly) {
                this._verifier = this._createVerifier(method, event);
            }
        }
    }

    /**
     * Changes the state of the request and verifier in response to a key verification event.
     * @param {string} type the "symbolic" event type, as returned by the `getEventType` function on the channel.
     * @param {MatrixEvent} event the event to handle. Don't call getType() on it but use the `type` parameter instead.
     * @param {bool} isLiveEvent whether this is an even received through sync or not
     * @param {bool} isRemoteEcho whether this is the remote echo of an event sent by the same device
     * @returns {Promise} a promise that resolves when any requests as an anwser to the passed-in event are sent.
     */
    async handleEvent(type, event, isLiveEvent, isRemoteEcho) {
        // if reached phase cancelled or done, ignore anything else that comes
        if (!this.pending) {
            return;
        }

        this._adjustObserveOnly(event, isLiveEvent);

        if (!this.observeOnly && !isRemoteEcho) {
            if (await this._cancelOnError(type, event)) {
                return;
            }
        }

        this._addEvent(type, event, isRemoteEcho);

        const transitions = this._calculatePhaseTransitions();
        const existingIdx = transitions.findIndex(t => t.phase === this.phase);
        // trim off phases we already went through, if any
        const newTransitions = transitions.slice(existingIdx + 1);
        // transition to all new phases
        for (const transition of newTransitions) {
            this._transitionToPhase(transition);
        }
        // only pass events from the other side to the verifier,
        // no remote echos of our own events
        if (this._verifier && !isRemoteEcho) {
            if (type === CANCEL_TYPE || (this._verifier.events
                && this._verifier.events.includes(type))) {
                this._verifier.handleEvent(event);
            }
        }

        if (newTransitions.length) {
            const lastTransition = newTransitions[newTransitions.length - 1];
            const {phase} = lastTransition;

            this._setupTimeout(phase);
            // set phase as last thing as this emits the "change" event
            this._setPhase(phase);
        }
    }

    _setupTimeout(phase) {
        const shouldTimeout = !this._timeoutTimer && !this.observeOnly &&
            phase === PHASE_REQUESTED && this.initiatedByMe;

        if (shouldTimeout) {
            this._timeoutTimer = setInterval(this._cancelOnTimeout, this.timeout);
        }
        if (this._timeoutTimer) {
            const shouldClear = phase === PHASE_STARTED ||
                phase === PHASE_READY ||
                phase === PHASE_DONE ||
                phase === PHASE_CANCELLED;
            if (shouldClear) {
                clearInterval(this._timeoutTimer);
                this._timeoutTimer = null;
            }
        }
    }

    _cancelOnTimeout = () => {
        try {
            this.cancel({reason: "Other party didn't accept in time", code: "m.timeout"});
        } catch (err) {
            console.error("Error while cancelling verification request", err);
        }
    };

    async _cancelOnError(type, event) {
        if (type === START_TYPE) {
            const method = event.getContent().method;
            if (!this._verificationMethods.has(method)) {
                await this.cancel(errorFromEvent(newUnknownMethodError()));
                return true;
            }
        }

        /* FIXME: https://github.com/vector-im/riot-web/issues/11765 */
        const isUnexpectedRequest = type === REQUEST_TYPE && this.phase !== PHASE_UNSENT;
        const isUnexpectedReady = type === READY_TYPE && this.phase !== PHASE_REQUESTED;
        if (isUnexpectedRequest || isUnexpectedReady) {
            logger.warn(`Cancelling, unexpected ${type} verification ` +
                `event from ${event.getSender()}`);
            const reason = `Unexpected ${type} event in phase ${this.phase}`;
            await this.cancel(errorFromEvent(newUnexpectedMessageError({reason})));
            return true;
        }
        return false;
    }

    _adjustObserveOnly(event, isLiveEvent) {
        // don't send out events for historical requests
        if (!isLiveEvent) {
            this._observeOnly = true;
        }
        // a timestamp is not provided on all to_device events
        const timestamp = this.channel.getTimestamp(event);
        if (Number.isFinite(timestamp)) {
            const elapsed = Date.now() - timestamp;
            // don't allow interaction on old requests
            if (elapsed > (VERIFICATION_REQUEST_TIMEOUT - VERIFICATION_REQUEST_MARGIN) ||
                elapsed < -(VERIFICATION_REQUEST_TIMEOUT / 2)
            ) {
                this._observeOnly = true;
            }
        }
    }

    _addEvent(type, event, isRemoteEcho) {
        if (isRemoteEcho || this._wasSentByOwnDevice(event)) {
            this._eventsByUs.set(type, event);
        } else {
            this._eventsByThem.set(type, event);
        }

        // once we know the userId of the other party (from the .request event)
        // see if any event by anyone else crept into this._eventsByThem
        if (type === REQUEST_TYPE) {
            for (const [type, event] of this._eventsByThem.entries()) {
                if (event.getSender() !== this.otherUserId) {
                    this._eventsByThem.delete(type);
                }
            }
        }
    }

    _createVerifier(method, startEvent = null, targetDevice = null) {
        const startedByMe = !startEvent || this._wasSentByOwnDevice(startEvent);
        if (!targetDevice) {
            const theirFirstEvent =
                this._eventsByThem.get(REQUEST_TYPE) ||
                this._eventsByThem.get(READY_TYPE) ||
                this._eventsByThem.get(START_TYPE);
            const theirFirstContent = theirFirstEvent.getContent();
            const fromDevice = theirFirstContent.from_device;
            targetDevice = {
                userId: this.otherUserId,
                deviceId: fromDevice,
            };
        }
        const {userId, deviceId} = targetDevice;

        const VerifierCtor = this._verificationMethods.get(method);
        if (!VerifierCtor) {
            console.warn("could not find verifier constructor for method", method);
            return;
        }
        return new VerifierCtor(
            this.channel,
            this._client,
            userId,
            deviceId,
            startedByMe ? null : startEvent,
        );
    }

    _wasSentByOwnUser(event) {
        return event.getSender() === this._client.getUserId();
    }

    // only for .request, .ready or .start
    _wasSentByOwnDevice(event) {
        if (!this._wasSentByOwnUser(event)) {
            return false;
        }
        const content = event.getContent();
        if (!content || content.from_device !== this._client.getDeviceId()) {
            return false;
        }
        return true;
    }
}<|MERGE_RESOLUTION|>--- conflicted
+++ resolved
@@ -15,12 +15,7 @@
 limitations under the License.
 */
 
-<<<<<<< HEAD
-import logger from '../../../logger';
-=======
 import {logger} from '../../../logger';
-import {RequestCallbackChannel} from "./RequestCallbackChannel";
->>>>>>> 8217c0f0
 import {EventEmitter} from 'events';
 import {
     errorFactory,
@@ -61,13 +56,8 @@
  * send and receive verification events are put in `InRoomChannel` or `ToDeviceChannel`.
  * @event "change" whenever the state of the request object has changed.
  */
-<<<<<<< HEAD
-export default class VerificationRequest extends EventEmitter {
+export class VerificationRequest extends EventEmitter {
     constructor(channel, verificationMethods, client) {
-=======
-export class VerificationRequest extends EventEmitter {
-    constructor(channel, verificationMethods, userId, client) {
->>>>>>> 8217c0f0
         super();
         this.channel = channel;
         this.channel._request = this;
