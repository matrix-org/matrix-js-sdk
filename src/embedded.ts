/*
Copyright 2022 The Matrix.org Foundation C.I.C.

Licensed under the Apache License, Version 2.0 (the "License");
you may not use this file except in compliance with the License.
You may obtain a copy of the License at

    http://www.apache.org/licenses/LICENSE-2.0

Unless required by applicable law or agreed to in writing, software
distributed under the License is distributed on an "AS IS" BASIS,
WITHOUT WARRANTIES OR CONDITIONS OF ANY KIND, either express or implied.
See the License for the specific language governing permissions and
limitations under the License.
*/

import {
    type WidgetApi,
    WidgetApiToWidgetAction,
    WidgetApiResponseError,
    MatrixCapabilities,
    type IWidgetApiRequest,
    type IWidgetApiAcknowledgeResponseData,
    type ISendEventToWidgetActionRequest,
    type ISendToDeviceToWidgetActionRequest,
    type ISendEventFromWidgetResponseData,
    type IWidgetApiRequestData,
    type WidgetApiAction,
    type IWidgetApiResponse,
    type IWidgetApiResponseData,
} from "matrix-widget-api";

import { MatrixEvent, type IEvent, type IContent, EventStatus } from "./models/event.ts";
import {
    type ISendEventResponse,
    type SendDelayedEventRequestOpts,
    type SendDelayedEventResponse,
    type UpdateDelayedEventAction,
} from "./@types/requests.ts";
import { EventType, type StateEvents } from "./@types/event.ts";
import { logger } from "./logger.ts";
import {
    MatrixClient,
    ClientEvent,
    type IMatrixClientCreateOpts,
    type IStartClientOpts,
    type SendToDeviceContentMap,
    type IOpenIDToken,
    UNSTABLE_MSC4140_DELAYED_EVENTS,
} from "./client.ts";
import { SyncApi, SyncState } from "./sync.ts";
import { SlidingSyncSdk } from "./sliding-sync-sdk.ts";
import { MatrixError } from "./http-api/errors.ts";
import { User } from "./models/user.ts";
<<<<<<< HEAD
import { Room } from "./models/room.ts";
import { ToDeviceBatch, ToDevicePayload } from "./models/ToDeviceMessage.ts";
=======
import { type Room } from "./models/room.ts";
import { type ToDeviceBatch, type ToDevicePayload } from "./models/ToDeviceMessage.ts";
import { type DeviceInfo } from "./crypto/deviceinfo.ts";
import { type IOlmDevice } from "./crypto/algorithms/megolm.ts";
>>>>>>> ff1db2b5
import { MapWithDefault, recursiveMapToObject } from "./utils.ts";
import { type EmptyObject, TypedEventEmitter } from "./matrix.ts";

interface IStateEventRequest {
    eventType: string;
    stateKey?: string;
}

export interface OlmDevice {
    /**
     * The user ID of the device owner.
     */
    userId: string;
    /**
     * The device ID of the device.
     */
    deviceId: string;
}

export interface ICapabilities {
    /**
     * Event types that this client expects to send.
     */
    sendEvent?: string[];
    /**
     * Event types that this client expects to receive.
     */
    receiveEvent?: string[];

    /**
     * Message types that this client expects to send, or true for all message
     * types.
     */
    sendMessage?: string[] | true;
    /**
     * Message types that this client expects to receive, or true for all
     * message types.
     */
    receiveMessage?: string[] | true;

    /**
     * Types of state events that this client expects to send.
     */
    sendState?: IStateEventRequest[];
    /**
     * Types of state events that this client expects to receive.
     */
    receiveState?: IStateEventRequest[];

    /**
     * To-device event types that this client expects to send.
     */
    sendToDevice?: string[];
    /**
     * To-device event types that this client expects to receive.
     */
    receiveToDevice?: string[];

    /**
     * Whether this client needs access to TURN servers.
     * @defaultValue false
     */
    turnServers?: boolean;

    /**
     * Whether this client needs to be able to send delayed events.
     * @experimental Part of MSC4140 & MSC4157
     * @defaultValue false
     */
    sendDelayedEvents?: boolean;

    /**
     * Whether this client needs to be able to update delayed events.
     * @experimental Part of MSC4140 & MSC4157
     * @defaultValue false
     */
    updateDelayedEvents?: boolean;
}

export enum RoomWidgetClientEvent {
    PendingEventsChanged = "PendingEvent.pendingEventsChanged",
}
export type EventHandlerMap = { [RoomWidgetClientEvent.PendingEventsChanged]: () => void };

/**
 * A MatrixClient that routes its requests through the widget API instead of the
 * real CS API.
 * @experimental This class is considered unstable!
 */
export class RoomWidgetClient extends MatrixClient {
    private room?: Room;
    private readonly widgetApiReady: Promise<void>;
    private lifecycle?: AbortController;
    private syncState: SyncState | null = null;

    private pendingSendingEventsTxId: { type: string; id: string | undefined; txId: string }[] = [];
    private eventEmitter = new TypedEventEmitter<keyof EventHandlerMap, EventHandlerMap>();

    /**
     *
     * @param widgetApi - The widget api to use for communication.
     * @param capabilities - The capabilities the widget client will request.
     * @param roomId - The room id the widget is associated with.
     * @param opts - The configuration options for this client.
     * @param sendContentLoaded - Whether to send a content loaded widget action immediately after initial setup.
     *   Set to `false` if the widget uses `waitForIFrameLoad=true` (in this case the client does not expect a content loaded action at all),
     *   or if the the widget wants to send the `ContentLoaded` action at a later point in time after the initial setup.
     */
    public constructor(
        private readonly widgetApi: WidgetApi,
        private readonly capabilities: ICapabilities,
        private readonly roomId: string,
        opts: IMatrixClientCreateOpts,
        sendContentLoaded: boolean,
    ) {
        super(opts);

        const transportSend = this.widgetApi.transport.send.bind(this.widgetApi.transport);
        this.widgetApi.transport.send = async <
            T extends IWidgetApiRequestData,
            R extends IWidgetApiResponseData = IWidgetApiAcknowledgeResponseData,
        >(
            action: WidgetApiAction,
            data: T,
        ): Promise<R> => {
            try {
                return await transportSend(action, data);
            } catch (error) {
                processAndThrow(error);
            }
        };

        const transportSendComplete = this.widgetApi.transport.sendComplete.bind(this.widgetApi.transport);
        this.widgetApi.transport.sendComplete = async <T extends IWidgetApiRequestData, R extends IWidgetApiResponse>(
            action: WidgetApiAction,
            data: T,
        ): Promise<R> => {
            try {
                return await transportSendComplete(action, data);
            } catch (error) {
                processAndThrow(error);
            }
        };

        this.widgetApiReady = new Promise<void>((resolve) => this.widgetApi.once("ready", resolve));

        // Request capabilities for the functionality this client needs to support
        if (
            capabilities.sendEvent?.length ||
            capabilities.receiveEvent?.length ||
            capabilities.sendMessage === true ||
            (Array.isArray(capabilities.sendMessage) && capabilities.sendMessage.length) ||
            capabilities.receiveMessage === true ||
            (Array.isArray(capabilities.receiveMessage) && capabilities.receiveMessage.length) ||
            capabilities.sendState?.length ||
            capabilities.receiveState?.length
        ) {
            widgetApi.requestCapabilityForRoomTimeline(roomId);
        }
        capabilities.sendEvent?.forEach((eventType) => widgetApi.requestCapabilityToSendEvent(eventType));
        capabilities.receiveEvent?.forEach((eventType) => widgetApi.requestCapabilityToReceiveEvent(eventType));
        if (capabilities.sendMessage === true) {
            widgetApi.requestCapabilityToSendMessage();
        } else if (Array.isArray(capabilities.sendMessage)) {
            capabilities.sendMessage.forEach((msgType) => widgetApi.requestCapabilityToSendMessage(msgType));
        }
        if (capabilities.receiveMessage === true) {
            widgetApi.requestCapabilityToReceiveMessage();
        } else if (Array.isArray(capabilities.receiveMessage)) {
            capabilities.receiveMessage.forEach((msgType) => widgetApi.requestCapabilityToReceiveMessage(msgType));
        }
        capabilities.sendState?.forEach(({ eventType, stateKey }) =>
            widgetApi.requestCapabilityToSendState(eventType, stateKey),
        );
        capabilities.receiveState?.forEach(({ eventType, stateKey }) =>
            widgetApi.requestCapabilityToReceiveState(eventType, stateKey),
        );
        capabilities.sendToDevice?.forEach((eventType) => widgetApi.requestCapabilityToSendToDevice(eventType));
        capabilities.receiveToDevice?.forEach((eventType) => widgetApi.requestCapabilityToReceiveToDevice(eventType));
        if (
            capabilities.sendDelayedEvents &&
            (capabilities.sendEvent?.length ||
                capabilities.sendMessage === true ||
                (Array.isArray(capabilities.sendMessage) && capabilities.sendMessage.length) ||
                capabilities.sendState?.length)
        ) {
            widgetApi.requestCapability(MatrixCapabilities.MSC4157SendDelayedEvent);
        }
        if (capabilities.updateDelayedEvents) {
            widgetApi.requestCapability(MatrixCapabilities.MSC4157UpdateDelayedEvent);
        }
        if (capabilities.turnServers) {
            widgetApi.requestCapability(MatrixCapabilities.MSC3846TurnServers);
        }

        widgetApi.on(`action:${WidgetApiToWidgetAction.SendEvent}`, this.onEvent);
        widgetApi.on(`action:${WidgetApiToWidgetAction.SendToDevice}`, this.onToDevice);

        // Open communication with the host
        widgetApi.start();
        // Send a content loaded event now we've started the widget API
        // Note that element-web currently does not use waitForIFrameLoad=false and so
        // does *not* (yes, that is the right way around) wait for this event. Let's
        // start sending this, then once this has rolled out, we can change element-web to
        // use waitForIFrameLoad=false and have a widget API that's less racy.
        if (sendContentLoaded) widgetApi.sendContentLoaded();
    }

    public async startClient(opts: IStartClientOpts = {}): Promise<void> {
        this.lifecycle = new AbortController();

        // Create our own user object artificially (instead of waiting for sync)
        // so it's always available, even if the user is not in any rooms etc.
        const userId = this.getUserId();
        if (userId) {
            this.store.storeUser(new User(userId));
        }

        // Even though we have no access token and cannot sync, the sync class
        // still has some valuable helper methods that we make use of, so we
        // instantiate it anyways
        if (opts.slidingSync) {
            this.syncApi = new SlidingSyncSdk(opts.slidingSync, this, opts, this.buildSyncApiOptions());
        } else {
            this.syncApi = new SyncApi(this, opts, this.buildSyncApiOptions());
        }

        this.room = this.syncApi.createRoom(this.roomId);
        this.store.storeRoom(this.room);

        await this.widgetApiReady;

        // Backfill the requested events
        // We only get the most recent event for every type + state key combo,
        // so it doesn't really matter what order we inject them in
        await Promise.all(
            this.capabilities.receiveState?.map(async ({ eventType, stateKey }) => {
                const rawEvents = await this.widgetApi.readStateEvents(eventType, undefined, stateKey, [this.roomId]);
                const events = rawEvents.map((rawEvent) => new MatrixEvent(rawEvent as Partial<IEvent>));

                if (this.syncApi instanceof SyncApi) {
                    // Passing undefined for `stateAfterEventList` allows will make `injectRoomEvents` run in legacy mode
                    // -> state events in `timelineEventList` will update the state.
                    await this.syncApi.injectRoomEvents(this.room!, undefined, events);
                } else {
                    await this.syncApi!.injectRoomEvents(this.room!, events); // Sliding Sync
                }
                events.forEach((event) => {
                    this.emit(ClientEvent.Event, event);
                    logger.info(`Backfilled event ${event.getId()} ${event.getType()} ${event.getStateKey()}`);
                });
            }) ?? [],
        );

        if (opts.clientWellKnownPollPeriod !== undefined) {
            this.clientWellKnownIntervalID = setInterval(() => {
                this.fetchClientWellKnown();
            }, 1000 * opts.clientWellKnownPollPeriod);
            this.fetchClientWellKnown();
        }

        this.setSyncState(SyncState.Syncing);
        logger.info("Finished backfilling events");

        this.matrixRTC.start();

        // Watch for TURN servers, if requested
        if (this.capabilities.turnServers) this.watchTurnServers();
    }

    public stopClient(): void {
        this.widgetApi.off(`action:${WidgetApiToWidgetAction.SendEvent}`, this.onEvent);
        this.widgetApi.off(`action:${WidgetApiToWidgetAction.SendToDevice}`, this.onToDevice);

        super.stopClient();
        this.lifecycle!.abort(); // Signal to other async tasks that the client has stopped
    }

    public async joinRoom(roomIdOrAlias: string): Promise<Room> {
        if (roomIdOrAlias === this.roomId) return this.room!;
        throw new Error(`Unknown room: ${roomIdOrAlias}`);
    }

    protected async encryptAndSendEvent(room: Room, event: MatrixEvent): Promise<ISendEventResponse>;
    protected async encryptAndSendEvent(
        room: Room,
        event: MatrixEvent,
        delayOpts: SendDelayedEventRequestOpts,
    ): Promise<SendDelayedEventResponse>;
    protected async encryptAndSendEvent(
        room: Room,
        event: MatrixEvent,
        delayOpts?: SendDelayedEventRequestOpts,
    ): Promise<ISendEventResponse | SendDelayedEventResponse> {
        // We need to extend the content with the redacts parameter
        // The js sdk uses event.redacts but the widget api uses event.content.redacts
        // This will be converted back to event.redacts in the widget driver.
        const content = event.event.redacts
            ? { ...event.getContent(), redacts: event.event.redacts }
            : event.getContent();

        // Delayed event special case.
        if (delayOpts) {
            // TODO: updatePendingEvent for delayed events?
            const response = await this.widgetApi.sendRoomEvent(
                event.getType(),
                content,
                room.roomId,
                "delay" in delayOpts ? delayOpts.delay : undefined,
                "parent_delay_id" in delayOpts ? delayOpts.parent_delay_id : undefined,
            );
            return this.validateSendDelayedEventResponse(response);
        }

        const txId = event.getTxnId();
        // Add the txnId to the pending list (still with unknown evID)
        if (txId) this.pendingSendingEventsTxId.push({ type: event.getType(), id: undefined, txId });

        let response: ISendEventFromWidgetResponseData;
        try {
            response = await this.widgetApi.sendRoomEvent(event.getType(), content, room.roomId);
        } catch (e) {
            this.updatePendingEventStatus(room, event, EventStatus.NOT_SENT);
            throw e;
        }
        // This also checks for an event id on the response
        room.updatePendingEvent(event, EventStatus.SENT, response.event_id);

        // Update the pending events list with the eventId
        this.pendingSendingEventsTxId.forEach((p) => {
            if (p.txId === txId) p.id = response.event_id;
        });
        this.eventEmitter.emit(RoomWidgetClientEvent.PendingEventsChanged);

        return { event_id: response.event_id! };
    }

    public async sendStateEvent(
        roomId: string,
        eventType: string,
        content: any,
        stateKey = "",
    ): Promise<ISendEventResponse> {
        const response = await this.widgetApi.sendStateEvent(eventType, stateKey, content, roomId);
        if (response.event_id === undefined) {
            throw new Error("'event_id' absent from response to an event request");
        }
        return { event_id: response.event_id };
    }

    /**
     * @experimental This currently relies on an unstable MSC (MSC4140).
     */
    // eslint-disable-next-line
    public async _unstable_sendDelayedStateEvent<K extends keyof StateEvents>(
        roomId: string,
        delayOpts: SendDelayedEventRequestOpts,
        eventType: K,
        content: StateEvents[K],
        stateKey = "",
    ): Promise<SendDelayedEventResponse> {
        if (!(await this.doesServerSupportUnstableFeature(UNSTABLE_MSC4140_DELAYED_EVENTS))) {
            throw Error("Server does not support the delayed events API");
        }

        const response = await this.widgetApi.sendStateEvent(
            eventType,
            stateKey,
            content,
            roomId,
            "delay" in delayOpts ? delayOpts.delay : undefined,
            "parent_delay_id" in delayOpts ? delayOpts.parent_delay_id : undefined,
        );
        return this.validateSendDelayedEventResponse(response);
    }

    private validateSendDelayedEventResponse(response: ISendEventFromWidgetResponseData): SendDelayedEventResponse {
        if (response.delay_id === undefined) {
            throw new Error("'delay_id' absent from response to a delayed event request");
        }
        return { delay_id: response.delay_id };
    }

    /**
     * @experimental This currently relies on an unstable MSC (MSC4140).
     */
    // eslint-disable-next-line
    public async _unstable_updateDelayedEvent(delayId: string, action: UpdateDelayedEventAction): Promise<EmptyObject> {
        if (!(await this.doesServerSupportUnstableFeature(UNSTABLE_MSC4140_DELAYED_EVENTS))) {
            throw Error("Server does not support the delayed events API");
        }

        await this.widgetApi.updateDelayedEvent(delayId, action);
        return {};
    }

    public async sendToDevice(eventType: string, contentMap: SendToDeviceContentMap): Promise<EmptyObject> {
        await this.widgetApi.sendToDevice(eventType, false, recursiveMapToObject(contentMap));
        return {};
    }

    public async getOpenIdToken(): Promise<IOpenIDToken> {
        const token = await this.widgetApi.requestOpenIDConnectToken();
        // the IOpenIDCredentials from the widget-api and IOpenIDToken form the matrix-js-sdk are compatible.
        // we still recreate the token to make this transparent and catch'able by the linter in case the types change in the future.
        return <IOpenIDToken>{
            access_token: token.access_token,
            expires_in: token.expires_in,
            matrix_server_name: token.matrix_server_name,
            token_type: token.token_type,
        };
    }

    public async queueToDevice({ eventType, batch }: ToDeviceBatch): Promise<void> {
        // map: user Id → device Id → payload
        const contentMap: MapWithDefault<string, Map<string, ToDevicePayload>> = new MapWithDefault(() => new Map());
        for (const { userId, deviceId, payload } of batch) {
            contentMap.getOrCreate(userId).set(deviceId, payload);
        }

        await this.widgetApi.sendToDevice(eventType, false, recursiveMapToObject(contentMap));
    }

    public async encryptAndSendToDevices(userDeviceInfoArr: OlmDevice[], payload: object): Promise<void> {
        // map: user Id → device Id → payload
        const contentMap: MapWithDefault<string, Map<string, object>> = new MapWithDefault(() => new Map());
        for (const { userId, deviceId } of userDeviceInfoArr) {
            contentMap.getOrCreate(userId).set(deviceId, payload);
        }

        await this.widgetApi.sendToDevice((payload as { type: string }).type, true, recursiveMapToObject(contentMap));
    }

    /**
     * Send an event to a specific list of devices via the widget API. Optionally encrypts the event.
     *
     * If you are using a full MatrixClient you would be calling {@link MatrixClient.getCrypto().encryptToDeviceMessages()} followed
     * by {@link MatrixClient.queueToDevice}.
     *
     * However, this is combined into a single step when running as an embedded widget client. So, we expose this method for those
     * that need it.
     *
     * @param eventType - Type of the event to send.
     * @param encrypted - Whether the event should be encrypted.
     * @param contentMap - The content to send. Map from user_id to device_id to content object.
     */
    public async sendToDeviceViaWidgetApi(
        eventType: string,
        encrypted: boolean,
        contentMap: SendToDeviceContentMap,
    ): Promise<void> {
        await this.widgetApi.sendToDevice(eventType, encrypted, recursiveMapToObject(contentMap));
    }

    // Overridden since we get TURN servers automatically over the widget API,
    // and this method would otherwise complain about missing an access token
    public async checkTurnServers(): Promise<boolean> {
        return this.turnServers.length > 0;
    }

    // Overridden since we 'sync' manually without the sync API
    public getSyncState(): SyncState | null {
        return this.syncState;
    }

    private setSyncState(state: SyncState): void {
        const oldState = this.syncState;
        this.syncState = state;
        this.emit(ClientEvent.Sync, state, oldState);
    }

    private async ack(ev: CustomEvent<IWidgetApiRequest>): Promise<void> {
        await this.widgetApi.transport.reply<IWidgetApiAcknowledgeResponseData>(ev.detail, {});
    }

    private updateTxId = async (event: MatrixEvent): Promise<void> => {
        // We update the txId for remote echos that originate from this client.
        // This happens with the help of `pendingSendingEventsTxId` where we store all events that are currently sending
        // with their widget txId and once ready the final evId.
        if (
            // This could theoretically be an event send by this device
            // In that case we need to update the txId of the event because the embedded client/widget
            // knows this event with a different transaction Id than what was used by the host client.
            event.getSender() === this.getUserId() &&
            // We optimize by not blocking events from types that we have not send
            // with this client.
            this.pendingSendingEventsTxId.some((p) => event.getType() === p.type)
        ) {
            // Compare by event Id if we have a matching pending event where we know the txId.
            let matchingTxId = this.pendingSendingEventsTxId.find((p) => p.id === event.getId())?.txId;
            // Block any further processing of this event until we have received the sending response.
            // -> until we know the event id.
            // -> until we have not pending events anymore.
            while (!matchingTxId && this.pendingSendingEventsTxId.length > 0) {
                // Recheck whenever the PendingEventsChanged
                await new Promise<void>((resolve) =>
                    this.eventEmitter.once(RoomWidgetClientEvent.PendingEventsChanged, () => resolve()),
                );
                matchingTxId = this.pendingSendingEventsTxId.find((p) => p.id === event.getId())?.txId;
            }

            // We found the correct txId: we update the event and delete the entry of the pending events.
            if (matchingTxId) {
                event.setTxnId(matchingTxId);
                event.setUnsigned({ ...event.getUnsigned(), transaction_id: matchingTxId });
            }
            this.pendingSendingEventsTxId = this.pendingSendingEventsTxId.filter((p) => p.id !== event.getId());

            // Emit once there are no pending events anymore to release all other events that got
            // awaited in the `while (!matchingTxId && this.pendingSendingEventsTxId.length > 0)` loop
            // but are not send by this client.
            if (this.pendingSendingEventsTxId.length === 0) {
                this.eventEmitter.emit(RoomWidgetClientEvent.PendingEventsChanged);
            }
        }
    };

    private onEvent = async (ev: CustomEvent<ISendEventToWidgetActionRequest>): Promise<void> => {
        ev.preventDefault();

        // Verify the room ID matches, since it's possible for the client to
        // send us events from other rooms if this widget is always on screen
        if (ev.detail.data.room_id === this.roomId) {
            const event = new MatrixEvent(ev.detail.data as Partial<IEvent>);

            // Only inject once we have update the txId
            await this.updateTxId(event);

            // The widget API does not tell us whether a state event came from `state_after` or not so we assume legacy behaviour for now.
            if (this.syncApi instanceof SyncApi) {
                // The code will want to be something like:
                // ```
                // if (!params.addToTimeline && !params.addToState) {
                // // Passing undefined for `stateAfterEventList` makes `injectRoomEvents` run in "legacy mode"
                // // -> state events part of the `timelineEventList` parameter will update the state.
                //     this.injectRoomEvents(this.room!, [], undefined, [event]);
                // } else {
                //     this.injectRoomEvents(this.room!, undefined, params.addToState ? [event] : [], params.addToTimeline ? [event] : []);
                // }
                // ```

                // Passing undefined for `stateAfterEventList` allows will make `injectRoomEvents` run in legacy mode
                // -> state events in `timelineEventList` will update the state.
                await this.syncApi.injectRoomEvents(this.room!, [], undefined, [event]);
            } else {
                // The code will want to be something like:
                // ```
                // if (!params.addToTimeline && !params.addToState) {
                //     this.injectRoomEvents(this.room!, [], [event]);
                // } else {
                //     this.injectRoomEvents(this.room!, params.addToState ? [event] : [], params.addToTimeline ? [event] : []);
                // }
                // ```
                await this.syncApi!.injectRoomEvents(this.room!, [], [event]); // Sliding Sync
            }
            this.emit(ClientEvent.Event, event);
            this.setSyncState(SyncState.Syncing);
            logger.info(`Received event ${event.getId()} ${event.getType()} ${event.getStateKey()}`);
        } else {
            const { event_id: eventId, room_id: roomId } = ev.detail.data;
            logger.info(`Received event ${eventId} for a different room ${roomId}; discarding`);
        }

        await this.ack(ev);
    };

    private onToDevice = async (ev: CustomEvent<ISendToDeviceToWidgetActionRequest>): Promise<void> => {
        ev.preventDefault();

        const event = new MatrixEvent({
            type: ev.detail.data.type,
            sender: ev.detail.data.sender,
            content: ev.detail.data.content as IContent,
        });
        // Mark the event as encrypted if it was, using fake contents and keys since those are unknown to us
        if (ev.detail.data.encrypted) event.makeEncrypted(EventType.RoomMessageEncrypted, {}, "", "");

        this.emit(ClientEvent.ToDeviceEvent, event);
        this.setSyncState(SyncState.Syncing);
        await this.ack(ev);
    };

    private async watchTurnServers(): Promise<void> {
        const servers = this.widgetApi.getTurnServers();
        const onClientStopped = (): void => {
            servers.return(undefined);
        };
        this.lifecycle!.signal.addEventListener("abort", onClientStopped);

        try {
            for await (const server of servers) {
                this.turnServers = [
                    {
                        urls: server.uris,
                        username: server.username,
                        credential: server.password,
                    },
                ];
                this.emit(ClientEvent.TurnServers, this.turnServers);
                logger.log(`Received TURN server: ${server.uris}`);
            }
        } catch (e) {
            logger.warn("Error watching TURN servers", e);
        } finally {
            this.lifecycle!.signal.removeEventListener("abort", onClientStopped);
        }
    }
}

function processAndThrow(error: unknown): never {
    if (error instanceof WidgetApiResponseError && error.data.matrix_api_error) {
        throw MatrixError.fromWidgetApiErrorData(error.data.matrix_api_error);
    } else {
        throw error;
    }
}<|MERGE_RESOLUTION|>--- conflicted
+++ resolved
@@ -52,15 +52,8 @@
 import { SlidingSyncSdk } from "./sliding-sync-sdk.ts";
 import { MatrixError } from "./http-api/errors.ts";
 import { User } from "./models/user.ts";
-<<<<<<< HEAD
-import { Room } from "./models/room.ts";
-import { ToDeviceBatch, ToDevicePayload } from "./models/ToDeviceMessage.ts";
-=======
 import { type Room } from "./models/room.ts";
 import { type ToDeviceBatch, type ToDevicePayload } from "./models/ToDeviceMessage.ts";
-import { type DeviceInfo } from "./crypto/deviceinfo.ts";
-import { type IOlmDevice } from "./crypto/algorithms/megolm.ts";
->>>>>>> ff1db2b5
 import { MapWithDefault, recursiveMapToObject } from "./utils.ts";
 import { type EmptyObject, TypedEventEmitter } from "./matrix.ts";
 
