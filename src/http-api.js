--- conflicted
+++ resolved
@@ -407,33 +407,10 @@
                     });
                 }
             });
-<<<<<<< HEAD
-
+          
             const url = this.opts.baseUrl + "/_matrix/media/v1/upload";
             this.authedXHR(xhr, "POST", url, { filename: encodeURIComponent(fileName) });
-=======
-            let url = this.opts.baseUrl + "/_matrix/media/v1/upload";
-
-            const queryArgs = [];
-
-            if (includeFilename && fileName) {
-                queryArgs.push("filename=" + encodeURIComponent(fileName));
-            }
-
-            if (!this.useAuthorizationHeader) {
-                queryArgs.push("access_token="
-                    + encodeURIComponent(this.opts.accessToken));
-            }
-
-            if (queryArgs.length > 0) {
-                url += "?" + queryArgs.join("&");
-            }
-
-            xhr.open("POST", url);
-            if (this.useAuthorizationHeader) {
-                xhr.setRequestHeader("Authorization", "Bearer " + this.opts.accessToken);
-            }
->>>>>>> c6b500bc
+
             xhr.setRequestHeader("Content-Type", contentType);
             xhr.send(body);
             promise = defer.promise;
