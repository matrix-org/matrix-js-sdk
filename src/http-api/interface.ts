/*
Copyright 2022 The Matrix.org Foundation C.I.C.

Licensed under the Apache License, Version 2.0 (the "License");
you may not use this file except in compliance with the License.
You may obtain a copy of the License at

    http://www.apache.org/licenses/LICENSE-2.0

Unless required by applicable law or agreed to in writing, software
distributed under the License is distributed on an "AS IS" BASIS,
WITHOUT WARRANTIES OR CONDITIONS OF ANY KIND, either express or implied.
See the License for the specific language governing permissions and
limitations under the License.
*/

import { MatrixError } from "./errors";

export type Body = Record<string, any> | BodyInit;

/**
 * @experimental
<<<<<<< HEAD
=======
 * Unencrypted access and (optional) refresh token
>>>>>>> 2c2f0fb9
 */
export type AccessTokens = {
    accessToken: string;
    refreshToken?: string;
};
<<<<<<< HEAD
/**
 * @experimental
=======
// @TODO(kerrya) add link to IHttpOpts and CreateClientOpts when token refresh is added there
/**
 * @experimental
 * Function that performs token refresh using the given refreshToken.
 * Returns a promise that resolves to the refreshed access and (optional) refresh tokens.
>>>>>>> 2c2f0fb9
 */
export type TokenRefreshFunction = (refreshToken: string) => Promise<AccessTokens>;
export interface IHttpOpts {
    fetchFn?: typeof global.fetch;

    baseUrl: string;
    idBaseUrl?: string;
    prefix: string;
    extraParams?: Record<string, string>;

    accessToken?: string;
    refreshToken?: string;
    tokenRefreshFunction?: TokenRefreshFunction;
    useAuthorizationHeader?: boolean; // defaults to true

    onlyData?: boolean;
    localTimeoutMs?: number;
}

export interface IRequestOpts extends Pick<RequestInit, "priority"> {
    /**
     * The alternative base url to use.
     * If not specified, uses this.opts.baseUrl
     */
    baseUrl?: string;
    /**
     * The full prefix to use e.g.
     * "/_matrix/client/v2_alpha". If not specified, uses this.opts.prefix.
     */
    prefix?: string;
    /**
     * map of additional request headers
     */
    headers?: Record<string, string>;
    abortSignal?: AbortSignal;
    /**
     * The maximum amount of time to wait before
     * timing out the request. If not specified, there is no timeout.
     */
    localTimeoutMs?: number;
    keepAlive?: boolean; // defaults to false
    json?: boolean; // defaults to true

    // Set to true to prevent the request function from emitting a Session.logged_out event.
    // This is intended for use on endpoints where M_UNKNOWN_TOKEN is a valid/notable error response,
    // such as with token refreshes.
    inhibitLogoutEmit?: boolean;
}

export interface IContentUri {
    base: string;
    path: string;
    params: {
        // eslint-disable-next-line camelcase
        access_token: string;
    };
}

export enum HttpApiEvent {
    SessionLoggedOut = "Session.logged_out",
    NoConsent = "no_consent",
}

export type HttpApiEventHandlerMap = {
    /**
     * Fires whenever the login session the JS SDK is using is no
     * longer valid and the user must log in again.
     * NB. This only fires when action is required from the user, not
     * when then login session can be renewed by using a refresh token.
     * @example
     * ```
     * matrixClient.on("Session.logged_out", function(errorObj){
     *   // show the login screen
     * });
     * ```
     */
    [HttpApiEvent.SessionLoggedOut]: (err: MatrixError) => void;
    /**
     * Fires when the JS SDK receives a M_CONSENT_NOT_GIVEN error in response
     * to a HTTP request.
     * @example
     * ```
     * matrixClient.on("no_consent", function(message, contentUri) {
     *     console.info(message + ' Go to ' + contentUri);
     * });
     * ```
     */
    [HttpApiEvent.NoConsent]: (message: string, consentUri: string) => void;
};

export interface UploadProgress {
    loaded: number;
    total: number;
}

export interface UploadOpts {
    /**
     * Name to give the file on the server. Defaults to <tt>file.name</tt>.
     */
    name?: string;
    /**
     * Content-type for the upload. Defaults to
     *   <tt>file.type</tt>, or <tt>applicaton/octet-stream</tt>.
     */
    type?: string;
    /**
     * if false will not send the filename,
     *   e.g for encrypted file uploads where filename leaks are undesirable.
     *   Defaults to true.
     */
    includeFilename?: boolean;
    /**
     * Optional. Called when a chunk of
     *    data has been uploaded, with an object containing the fields `loaded`
     *    (number of bytes transferred) and `total` (total size, if known).
     */
    progressHandler?(progress: UploadProgress): void;
    abortController?: AbortController;
}

export interface Upload {
    loaded: number;
    total: number;
    promise: Promise<UploadResponse>;
    abortController: AbortController;
}

export interface UploadResponse {
    // eslint-disable-next-line camelcase
    content_uri: string;
}

export type FileType = XMLHttpRequestBodyInit;<|MERGE_RESOLUTION|>--- conflicted
+++ resolved
@@ -20,25 +20,17 @@
 
 /**
  * @experimental
-<<<<<<< HEAD
-=======
  * Unencrypted access and (optional) refresh token
->>>>>>> 2c2f0fb9
  */
 export type AccessTokens = {
     accessToken: string;
     refreshToken?: string;
 };
-<<<<<<< HEAD
-/**
- * @experimental
-=======
 // @TODO(kerrya) add link to IHttpOpts and CreateClientOpts when token refresh is added there
 /**
  * @experimental
  * Function that performs token refresh using the given refreshToken.
  * Returns a promise that resolves to the refreshed access and (optional) refresh tokens.
->>>>>>> 2c2f0fb9
  */
 export type TokenRefreshFunction = (refreshToken: string) => Promise<AccessTokens>;
 export interface IHttpOpts {
