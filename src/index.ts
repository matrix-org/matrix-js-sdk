/*
Copyright 2019 The Matrix.org Foundation C.I.C.

Licensed under the Apache License, Version 2.0 (the "License");
you may not use this file except in compliance with the License.
You may obtain a copy of the License at

    http://www.apache.org/licenses/LICENSE-2.0

Unless required by applicable law or agreed to in writing, software
distributed under the License is distributed on an "AS IS" BASIS,
WITHOUT WARRANTIES OR CONDITIONS OF ANY KIND, either express or implied.
See the License for the specific language governing permissions and
limitations under the License.
*/

import request from "request";

import * as matrixcs from "./matrix";
import * as utils from "./utils";
import { logger } from './logger';

if (matrixcs.getRequest()) {
    throw new Error("Multiple matrix-js-sdk entrypoints detected!");
}

matrixcs.request(request);

try {
    // eslint-disable-next-line @typescript-eslint/no-var-requires
    const crypto = require('crypto');
    utils.setCrypto(crypto);
} catch (err) {
    logger.log('nodejs was compiled without crypto support');
}

export * from "./matrix";
export default matrixcs;
<<<<<<< HEAD

export * from './@types/event';
export * from './@types/PushRules';
export * from './@types/requests';
export * from './@types/search';
export * from './models/room-summary';
=======
>>>>>>> c3d7a497
<|MERGE_RESOLUTION|>--- conflicted
+++ resolved
@@ -36,12 +36,3 @@
 
 export * from "./matrix";
 export default matrixcs;
-<<<<<<< HEAD
-
-export * from './@types/event';
-export * from './@types/PushRules';
-export * from './@types/requests';
-export * from './@types/search';
-export * from './models/room-summary';
-=======
->>>>>>> c3d7a497
