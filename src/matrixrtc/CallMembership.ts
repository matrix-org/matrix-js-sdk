/*
Copyright 2023 The Matrix.org Foundation C.I.C.

Licensed under the Apache License, Version 2.0 (the "License");
you may not use this file except in compliance with the License.
You may obtain a copy of the License at

    http://www.apache.org/licenses/LICENSE-2.0

Unless required by applicable law or agreed to in writing, software
distributed under the License is distributed on an "AS IS" BASIS,
WITHOUT WARRANTIES OR CONDITIONS OF ANY KIND, either express or implied.
See the License for the specific language governing permissions and
limitations under the License.
*/

import { type MatrixEvent } from "../matrix.ts";
import { deepCompare } from "../utils.ts";
import { type Focus } from "./focus.ts";
import { type SessionDescription } from "./MatrixRTCSession.ts";
import { type RTCCallIntent } from "./types.ts";

/**
 * The default duration in milliseconds that a membership is considered valid for.
 * Ordinarily the client responsible for the session will update the membership before it expires.
 * We use this duration as the fallback case where stale sessions are present for some reason.
 */
export const DEFAULT_EXPIRE_DURATION = 1000 * 60 * 60 * 4;

type CallScope = "m.room" | "m.user";

/**
 * MSC4143 (MatrixRTC) session membership data.
 * Represents the `session` in the memberships section of an m.call.member event as it is on the wire.
 **/
export type SessionMembershipData = {
    /**
     * The RTC application defines the type of the RTC session.
     */
    "application": string;

    /**
     * The id of this session.
     * A session can never span over multiple rooms so this id is to distinguish between
     * multiple session in one room. A room wide session that is not associated with a user,
     * and therefore immune to creation race conflicts, uses the `call_id: ""`.
     */
    "call_id": string;

    /**
     * The Matrix device ID of this session. A single user can have multiple sessions on different devices.
     */
    "device_id": string;

    /**
     * The focus selection system this user/membership is using.
     */
    "focus_active": Focus;

    /**
     * A list of possible foci this uses knows about. One of them might be used based on the focus_active
     * selection system.
     */
<<<<<<< HEAD
    foci_preferred?: Focus[];
=======
    "foci_preferred": Focus[];
>>>>>>> 41d70d0b

    /**
     * Optional field that contains the creation of the session. If it is undefined the creation
     * is the `origin_server_ts` of the event itself. For updates to the event this property tracks
     * the `origin_server_ts` of the initial join event.
     *  - If it is undefined it can be interpreted as a "Join".
     *  - If it is defined it can be interpreted as an "Update"
     */
    "created_ts"?: number;

    // Application specific data

    /**
     * If the `application` = `"m.call"` this defines if it is a room or user owned call.
     * There can always be one room scroped call but multiple user owned calls (breakout sessions)
     */
    "scope"?: CallScope;

    /**
     * Optionally we allow to define a delta to the `created_ts` that defines when the event is expired/invalid.
     * This should be set to multiple hours. The only reason it exist is to deal with failed delayed events.
     * (for example caused by a homeserver crashes)
     **/
    "expires"?: number;

    /**
     * The intent of the call from the perspective of this user. This may be an audio call, video call or
     * something else.
     */
    "m.call.intent"?: RTCCallIntent;
};

const checkSessionsMembershipData = (
    data: Partial<Record<keyof SessionMembershipData, any>>,
    errors: string[],
): data is SessionMembershipData => {
    const prefix = "Malformed session membership event: ";
    if (typeof data.device_id !== "string") errors.push(prefix + "device_id must be string");
    if (typeof data.call_id !== "string") errors.push(prefix + "call_id must be string");
    if (typeof data.application !== "string") errors.push(prefix + "application must be a string");
    if (typeof data.focus_active?.type !== "string") errors.push(prefix + "focus_active.type must be a string");
    if (data.foci_preferred !== undefined && !Array.isArray(data.foci_preferred)) errors.push(prefix + "foci_preferred must be an array");
    // optional parameters
    if (data.created_ts !== undefined && typeof data.created_ts !== "number") {
        errors.push(prefix + "created_ts must be number");
    }

    // application specific data (we first need to check if they exist)
    if (data.scope !== undefined && typeof data.scope !== "string") errors.push(prefix + "scope must be string");

    if (data["m.call.intent"] !== undefined && typeof data["m.call.intent"] !== "string") {
        errors.push(prefix + "m.call.intent must be a string");
    }

    return errors.length === 0;
};

export class CallMembership {
    public static equal(a: CallMembership, b: CallMembership): boolean {
        return deepCompare(a.membershipData, b.membershipData);
    }
    private membershipData: SessionMembershipData;

    public constructor(
        private parentEvent: MatrixEvent,
        data: any,
    ) {
        const sessionErrors: string[] = [];
        if (!checkSessionsMembershipData(data, sessionErrors)) {
            throw Error(
                `unknown CallMembership data. Does not match MSC4143 call.member (${sessionErrors.join(" & ")}) events this could be a legacy membership event: (${data})`,
            );
        } else {
            this.membershipData = data;
        }
    }

    public get sender(): string | undefined {
        return this.parentEvent.getSender();
    }

    public get eventId(): string | undefined {
        return this.parentEvent.getId();
    }

    /**
     *  @deprecated Use sessionDescription.id instead.
     */
    public get callId(): string {
        return this.membershipData.call_id;
    }

    public get deviceId(): string {
        return this.membershipData.device_id;
    }

    public get callIntent(): RTCCallIntent | undefined {
        return this.membershipData["m.call.intent"];
    }

    public get sessionDescription(): SessionDescription {
        return {
            application: this.membershipData.application,
            id: this.membershipData.call_id,
        };
    }

    public get application(): string | undefined {
        return this.membershipData.application;
    }

    public get scope(): CallScope | undefined {
        return this.membershipData.scope;
    }

    public get membershipID(): string {
        // the createdTs behaves equivalent to the membershipID.
        // we only need the field for the legacy member envents where we needed to update them
        // synapse ignores sending state events if they have the same content.
        return this.createdTs().toString();
    }

    public createdTs(): number {
        return this.membershipData.created_ts ?? this.parentEvent.getTs();
    }

    /**
     * Gets the absolute expiry timestamp of the membership.
     * @returns The absolute expiry time of the membership as a unix timestamp in milliseconds or undefined if not applicable
     */
    public getAbsoluteExpiry(): number {
        // TODO: calculate this from the MatrixRTCSession join configuration directly
        return this.createdTs() + (this.membershipData.expires ?? DEFAULT_EXPIRE_DURATION);
    }

    /**
     * @returns The number of milliseconds until the membership expires or undefined if applicable
     */
    public getMsUntilExpiry(): number {
        // Assume that local clock is sufficiently in sync with other clocks in the distributed system.
        // We used to try and adjust for the local clock being skewed, but there are cases where this is not accurate.
        // The current implementation allows for the local clock to be -infinity to +MatrixRTCSession.MEMBERSHIP_EXPIRY_TIME/2
        return this.getAbsoluteExpiry() - Date.now();
    }

    /**
     * @returns true if the membership has expired, otherwise false
     */
    public isExpired(): boolean {
        return this.getMsUntilExpiry() <= 0;
    }

    public getPreferredFoci(): Focus[] {
        return this.membershipData.foci_preferred ?? [];
    }

    public getFocusActive(): Focus {
        return this.membershipData.focus_active;
    }
}<|MERGE_RESOLUTION|>--- conflicted
+++ resolved
@@ -61,11 +61,7 @@
      * A list of possible foci this uses knows about. One of them might be used based on the focus_active
      * selection system.
      */
-<<<<<<< HEAD
-    foci_preferred?: Focus[];
-=======
-    "foci_preferred": Focus[];
->>>>>>> 41d70d0b
+    "foci_preferred"?: Focus[];
 
     /**
      * Optional field that contains the creation of the session. If it is undefined the creation
@@ -107,7 +103,8 @@
     if (typeof data.call_id !== "string") errors.push(prefix + "call_id must be string");
     if (typeof data.application !== "string") errors.push(prefix + "application must be a string");
     if (typeof data.focus_active?.type !== "string") errors.push(prefix + "focus_active.type must be a string");
-    if (data.foci_preferred !== undefined && !Array.isArray(data.foci_preferred)) errors.push(prefix + "foci_preferred must be an array");
+    if (data.foci_preferred !== undefined && !Array.isArray(data.foci_preferred))
+        {errors.push(prefix + "foci_preferred must be an array");}
     // optional parameters
     if (data.created_ts !== undefined && typeof data.created_ts !== "number") {
         errors.push(prefix + "created_ts must be number");
