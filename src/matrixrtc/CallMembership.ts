--- conflicted
+++ resolved
@@ -19,11 +19,13 @@
 import { Focus } from "./focus.ts";
 import { isLivekitFocusActive } from "./LivekitFocus.ts";
 
-<<<<<<< HEAD
-export const DEFAULT_EXPIRE_DURATION = 1000 * 60 * 60 * 4; // 4 hours
+/**
+ * The default duration in milliseconds that a membership is considered valid for.
+ * Ordinarily the client responsible for the session will update the membership before it expires.
+ * We use this duration as the fallback case where stale sessions are present for some reason.
+ */
+export const DEFAULT_EXPIRE_DURATION = 1000 * 60 * 60 * 4;
 
-=======
->>>>>>> ffd3c957
 type CallScope = "m.room" | "m.user";
 
 /**
@@ -159,50 +161,26 @@
      * Gets the absolute expiry timestamp of the membership.
      * @returns The absolute expiry time of the membership as a unix timestamp in milliseconds or undefined if not applicable
      */
-<<<<<<< HEAD
     public getAbsoluteExpiry(): number {
         // TODO: calculate this from the MatrixRTCSession join configuration directly
         return this.createdTs() + (this.membershipData.expires ?? DEFAULT_EXPIRE_DURATION);
-=======
-    public getAbsoluteExpiry(): number | undefined {
-        // TODO: implement this in a future PR. Something like:
-        // TODO: calculate this from the MatrixRTCSession join configuration directly
-        // return this.createdTs() + (this.membershipData.expires ?? DEFAULT_EXPIRE_DURATION);
-
-        return undefined;
->>>>>>> ffd3c957
     }
 
     /**
      * @returns The number of milliseconds until the membership expires or undefined if applicable
      */
-<<<<<<< HEAD
     public getMsUntilExpiry(): number {
         // Assume that local clock is sufficiently in sync with other clocks in the distributed system.
         // We used to try and adjust for the local clock being skewed, but there are cases where this is not accurate.
         // The current implementation allows for the local clock to be -infinity to +MatrixRTCSession.MEMBERSHIP_EXPIRY_TIME/2
         return this.getAbsoluteExpiry() - Date.now();
-=======
-    public getMsUntilExpiry(): number | undefined {
-        // TODO: implement this in a future PR. Something like:
-        // return this.getAbsoluteExpiry() - Date.now();
-
-        return undefined;
->>>>>>> ffd3c957
     }
 
     /**
      * @returns true if the membership has expired, otherwise false
      */
     public isExpired(): boolean {
-<<<<<<< HEAD
         return this.getMsUntilExpiry() <= 0;
-=======
-        // TODO: implement this in a future PR. Something like:
-        // return this.getMsUntilExpiry() <= 0;
-
-        return false;
->>>>>>> ffd3c957
     }
 
     public getPreferredFoci(): Focus[] {
