/*
Copyright 2023 The Matrix.org Foundation C.I.C.

Licensed under the Apache License, Version 2.0 (the "License");
you may not use this file except in compliance with the License.
You may obtain a copy of the License at

    http://www.apache.org/licenses/LICENSE-2.0

Unless required by applicable law or agreed to in writing, software
distributed under the License is distributed on an "AS IS" BASIS,
WITHOUT WARRANTIES OR CONDITIONS OF ANY KIND, either express or implied.
See the License for the specific language governing permissions and
limitations under the License.
*/

import { MXID_PATTERN } from "../models/room-member.ts";
import { deepCompare } from "../utils.ts";
<<<<<<< HEAD
import { isLivekitFocusSelection, type LivekitFocusSelection } from "./LivekitTransport.ts";
import { slotDescriptionToId, slotIdToDescription, type SlotDescription } from "./MatrixRTCSession.ts";
import type { RTCCallIntent, Transport } from "./types.ts";
import { type MatrixEvent } from "../models/event.ts";
import { type RelationType } from "../@types/event.ts";
=======
import { type LivekitFocusSelection } from "./LivekitTransport.ts";
import { slotDescriptionToId, slotIdToDescription, type SlotDescription } from "./MatrixRTCSession.ts";
import type { RTCCallIntent, Transport } from "./types.ts";
import { type IContent, type MatrixEvent } from "../models/event.ts";
import { type RelationType } from "../@types/event.ts";
import { logger } from "../logger.ts";
>>>>>>> fd949fe4

/**
 * The default duration in milliseconds that a membership is considered valid for.
 * Ordinarily the client responsible for the session will update the membership before it expires.
 * We use this duration as the fallback case where stale sessions are present for some reason.
 */
export const DEFAULT_EXPIRE_DURATION = 1000 * 60 * 60 * 4;

type CallScope = "m.room" | "m.user";
type Member = { user_id: string; device_id: string; id: string };

export interface RtcMembershipData {
    "slot_id": string;
    "member": Member;
    "m.relates_to"?: {
        event_id: string;
        rel_type: RelationType.Reference;
    };
    "application": {
        type: string;
        // other application specific keys
<<<<<<< HEAD
        [key: string]: any;
=======
        [key: string]: unknown;
>>>>>>> fd949fe4
    };
    "rtc_transports": Transport[];
    "versions": string[];
    "msc4354_sticky_key"?: string;
    "sticky_key"?: string;
<<<<<<< HEAD
    /**
     * The intent of the call from the perspective of this user. This may be an audio call, video call or
     * something else.
     */
    "m.call.intent"?: RTCCallIntent;
}

const checkRtcMembershipData = (
    data: Partial<Record<keyof RtcMembershipData, any>>,
    errors: string[],
): data is RtcMembershipData => {
    const prefix = "Malformed rtc membership event: ";

    // required fields
    if (typeof data.slot_id !== "string") errors.push(prefix + "slot_id must be string");
=======
}

const checkRtcMembershipData = (
    data: IContent,
    errors: string[],
    referenceUserId: string,
): data is RtcMembershipData => {
    const prefix = " - ";

    // required fields
    if (typeof data.slot_id !== "string") {
        errors.push(prefix + "slot_id must be string");
    } else {
        if (data.slot_id.split("#").length !== 2) errors.push(prefix + 'slot_id must include exactly one "#"');
    }
>>>>>>> fd949fe4
    if (typeof data.member !== "object" || data.member === null) {
        errors.push(prefix + "member must be an object");
    } else {
        if (typeof data.member.user_id !== "string") errors.push(prefix + "member.user_id must be string");
        else if (!MXID_PATTERN.test(data.member.user_id)) errors.push(prefix + "member.user_id must be a valid mxid");
<<<<<<< HEAD
=======
        // This is not what the spec enforces but there currently are no rules what power levels are required to
        // send a m.rtc.member event for a other user. So we add this check for simplicity and to avoid possible attacks until there
        // is a proper definition when this is allowed.
        else if (data.member.user_id !== referenceUserId) errors.push(prefix + "member.user_id must match the sender");
>>>>>>> fd949fe4
        if (typeof data.member.device_id !== "string") errors.push(prefix + "member.device_id must be string");
        if (typeof data.member.id !== "string") errors.push(prefix + "member.id must be string");
    }
    if (typeof data.application !== "object" || data.application === null) {
        errors.push(prefix + "application must be an object");
    } else {
<<<<<<< HEAD
        if (typeof data.application.type !== "string") errors.push(prefix + "application.type must be a string");
=======
        if (typeof data.application.type !== "string") {
            errors.push(prefix + "application.type must be a string");
        } else {
            if (data.application.type.includes("#")) errors.push(prefix + 'application.type must not include "#"');
        }
>>>>>>> fd949fe4
    }
    if (data.rtc_transports === undefined || !Array.isArray(data.rtc_transports)) {
        errors.push(prefix + "rtc_transports must be an array");
    } else {
        // validate that each transport has at least a string 'type'
        for (const t of data.rtc_transports) {
<<<<<<< HEAD
            if (typeof t !== "object" || typeof (t as any).type !== "string") {
=======
            if (typeof t !== "object" || t === null || typeof (t as any).type !== "string") {
>>>>>>> fd949fe4
                errors.push(prefix + "rtc_transports entries must be objects with a string type");
                break;
            }
        }
    }
    if (data.versions === undefined || !Array.isArray(data.versions)) {
        errors.push(prefix + "versions must be an array");
    } else if (!data.versions.every((v) => typeof v === "string")) {
        errors.push(prefix + "versions must be an array of strings");
    }

    // optional fields
<<<<<<< HEAD
    const stickyKey = data.sticky_key ?? data.msc4354_sticky_key;
    if (stickyKey !== undefined && typeof stickyKey !== "string") {
        errors.push(prefix + "sticky_key must be a string");
    }
    if (data["m.call.intent"] !== undefined && typeof data["m.call.intent"] !== "string") {
        errors.push(prefix + "m.call.intent must be a string");
=======
    if ((data.sticky_key ?? data.msc4354_sticky_key) === undefined) {
        errors.push(prefix + "sticky_key or msc4354_sticky_key must be a defined");
    }
    if (data.sticky_key !== undefined && typeof data.sticky_key !== "string") {
        errors.push(prefix + "sticky_key must be a string");
    }
    if (data.msc4354_sticky_key !== undefined && typeof data.msc4354_sticky_key !== "string") {
        errors.push(prefix + "msc4354_sticky_key must be a string");
    }
    if (
        data.sticky_key !== undefined &&
        data.msc4354_sticky_key !== undefined &&
        data.sticky_key !== data.msc4354_sticky_key
    ) {
        errors.push(prefix + "sticky_key and msc4354_sticky_key must be equal if both are defined");
>>>>>>> fd949fe4
    }
    if (data["m.relates_to"] !== undefined) {
        const rel = data["m.relates_to"] as RtcMembershipData["m.relates_to"];
        if (typeof rel !== "object" || rel === null) {
            errors.push(prefix + "m.relates_to must be an object if provided");
        } else {
            if (typeof rel.event_id !== "string") errors.push(prefix + "m.relates_to.event_id must be a string");
            if (rel.rel_type !== "m.reference") errors.push(prefix + "m.relates_to.rel_type must be m.reference");
        }
    }

    return errors.length === 0;
};

/**
 * MSC4143 (MatrixRTC) session membership data.
 * Represents the `session` in the memberships section of an m.call.member event as it is on the wire.
 **/
export type SessionMembershipData = {
    /**
     * The RTC application defines the type of the RTC session.
     */
    "application": string;

    /**
     * The id of this session.
     * A session can never span over multiple rooms so this id is to distinguish between
     * multiple session in one room. A room wide session that is not associated with a user,
     * and therefore immune to creation race conflicts, uses the `call_id: ""`.
     */
    "call_id": string;

    /**
     * The Matrix device ID of this session. A single user can have multiple sessions on different devices.
     */
    "device_id": string;

    /**
     * The focus selection system this user/membership is using.
     */
    "focus_active": LivekitFocusSelection;

    /**
     * A list of possible foci this user knows about. One of them might be used based on the focus_active
     * selection system.
     */
    "foci_preferred": Transport[];

    /**
     * Optional field that contains the creation of the session. If it is undefined the creation
     * is the `origin_server_ts` of the event itself. For updates to the event this property tracks
     * the `origin_server_ts` of the initial join event.
     *  - If it is undefined it can be interpreted as a "Join".
     *  - If it is defined it can be interpreted as an "Update"
     */
    "created_ts"?: number;

    // Application specific data

    /**
     * If the `application` = `"m.call"` this defines if it is a room or user owned call.
     * There can always be one room scoped call but multiple user owned calls (breakout sessions)
     */
    "scope"?: CallScope;

    /**
     * Optionally we allow to define a delta to the `created_ts` that defines when the event is expired/invalid.
     * This should be set to multiple hours. The only reason it exist is to deal with failed delayed events.
     * (for example caused by a homeserver crashes)
     **/
    "expires"?: number;

    /**
     * The intent of the call from the perspective of this user. This may be an audio call, video call or
     * something else.
     */
    "m.call.intent"?: RTCCallIntent;
};

const checkSessionsMembershipData = (data: IContent, errors: string[]): data is SessionMembershipData => {
    const prefix = " - ";
    if (typeof data.device_id !== "string") errors.push(prefix + "device_id must be string");
    if (typeof data.call_id !== "string") errors.push(prefix + "call_id must be string");
    if (typeof data.application !== "string") errors.push(prefix + "application must be a string");
    if (typeof data.focus_active?.type !== "string") errors.push(prefix + "focus_active.type must be a string");
<<<<<<< HEAD
    if (data.focus_active !== undefined && !isLivekitFocusSelection(data.focus_active)) {
        errors.push(prefix + "focus_active has an invalid type");
    }
    if (data.foci_preferred !== undefined && !Array.isArray(data.foci_preferred)) {
        errors.push(prefix + "foci_preferred must be an array");
=======
    if (data.focus_active === undefined) {
        errors.push(prefix + "focus_active has an invalid type");
    }
    if (
        data.foci_preferred !== undefined &&
        !(
            Array.isArray(data.foci_preferred) &&
            data.foci_preferred.every(
                (f: Transport) => typeof f === "object" && f !== null && typeof f.type === "string",
            )
        )
    ) {
        errors.push(prefix + "foci_preferred must be an array of transport objects");
>>>>>>> fd949fe4
    }
    // optional parameters
    if (data.created_ts !== undefined && typeof data.created_ts !== "number") {
        errors.push(prefix + "created_ts must be number");
    }

    // application specific data (we first need to check if they exist)
    if (data.scope !== undefined && typeof data.scope !== "string") errors.push(prefix + "scope must be string");

    if (data["m.call.intent"] !== undefined && typeof data["m.call.intent"] !== "string") {
        errors.push(prefix + "m.call.intent must be a string");
    }

    return errors.length === 0;
};

type MembershipData = { kind: "rtc"; data: RtcMembershipData } | { kind: "session"; data: SessionMembershipData };
// TODO: Rename to RtcMembership once we removed the legacy SessionMembership from this file.
export class CallMembership {
    public static equal(a?: CallMembership, b?: CallMembership): boolean {
<<<<<<< HEAD
        if (a === undefined || b === undefined) return a === b;
        return deepCompare(a.membershipData, b.membershipData);
=======
        return deepCompare(a?.membershipData, b?.membershipData);
>>>>>>> fd949fe4
    }

    private membershipData: MembershipData;

    /** The parsed data from the Matrix event.
     * To access checked eventId and sender from the matrixEvent.
     * Class construction will fail if these values cannot get obtained. */
<<<<<<< HEAD
    private matrixEventData: { eventId: string; sender: string };
    /**
     * Constructs a CallMembership from a Matrix event.
     * @param matrixEvent The Matrix event that this membership is based on
     * @param relatedEvent The fetched event linked via the `event_id` from the `m.relates_to` field if present.
     * @throws if the data does not match any known membership format.
     */
    public constructor(
        private readonly matrixEvent: MatrixEvent,
        private readonly relatedEvent?: MatrixEvent,
    ) {
        const data = matrixEvent.getContent() as any;
=======
    private readonly matrixEventData: { eventId: string; sender: string };
    public constructor(
        /** The Matrix event that this membership is based on */
        private readonly matrixEvent: MatrixEvent,
        data: IContent,
    ) {
        const eventId = matrixEvent.getId();
        const sender = matrixEvent.getSender();

        if (eventId === undefined) throw new Error("parentEvent is missing eventId field");
        if (sender === undefined) throw new Error("parentEvent is missing sender field");

>>>>>>> fd949fe4
        const sessionErrors: string[] = [];
        const rtcErrors: string[] = [];
        if (checkSessionsMembershipData(data, sessionErrors)) {
            this.membershipData = { kind: "session", data };
<<<<<<< HEAD
        } else if (checkRtcMembershipData(data, rtcErrors)) {
            this.membershipData = { kind: "rtc", data };
        } else {
            throw Error(
                `unknown CallMembership data.` +
                    `Does not match MSC4143 call.member (${sessionErrors.join(" & ")})\n` +
                    `Does not match MSC4143 rtc.member (${rtcErrors.join(" & ")})\n` +
                    `events this could be a legacy membership event: (${data})`,
            );
        }

        const eventId = matrixEvent.getId();
        const sender = matrixEvent.getSender();

        if (eventId === undefined) throw new Error("CallMembership matrixEvent is missing eventId field");
        if (sender === undefined) throw new Error("CallMembership matrixEvent is missing sender field");
        this.matrixEventData = { eventId, sender };
    }

    public get sender(): string {
=======
        } else if (checkRtcMembershipData(data, rtcErrors, sender)) {
            this.membershipData = { kind: "rtc", data };
        } else {
            const details =
                sessionErrors.length < rtcErrors.length
                    ? `Does not match MSC4143 m.call.member:\n${sessionErrors.join("\n")}\n\n`
                    : `Does not match MSC4143 m.rtc.member:\n${rtcErrors.join("\n")}\n\n`;
            const json = "\nevent:\n" + JSON.stringify(data).replaceAll('"', "'");
            throw Error(`unknown CallMembership data.\n` + details + json);
        }
        this.matrixEventData = { eventId, sender };
    }

    /** @deprecated use userId instead */
    public get sender(): string {
        return this.userId;
    }
    public get userId(): string {
>>>>>>> fd949fe4
        const { kind, data } = this.membershipData;
        switch (kind) {
            case "rtc":
                return data.member.user_id;
            case "session":
            default:
                return this.matrixEventData.sender;
        }
    }

    public get eventId(): string {
        return this.matrixEventData.eventId;
    }

    /**
<<<<<<< HEAD
     * The slot id to find all member building one session `slot_id` (format `{application}#{id}`).
=======
     * The ID of the MatrixRTC slot that this membership belongs to (format `{application}#{id}`).
>>>>>>> fd949fe4
     * This is computed in case SessionMembershipData is used.
     */
    public get slotId(): string {
        const { kind, data } = this.membershipData;
        switch (kind) {
            case "rtc":
                return data.slot_id;
            case "session":
            default:
                return slotDescriptionToId({ application: this.application, id: data.call_id });
        }
    }

    public get deviceId(): string {
        const { kind, data } = this.membershipData;
        switch (kind) {
            case "rtc":
                return data.member.device_id;
            case "session":
            default:
                return data.device_id;
        }
    }

    public get callIntent(): RTCCallIntent | undefined {
<<<<<<< HEAD
        return this.membershipData.data["m.call.intent"];
=======
        const { kind, data } = this.membershipData;
        switch (kind) {
            case "rtc": {
                const intent = data.application["m.call.intent"];
                if (typeof intent === "string") {
                    return intent;
                }
                logger.warn("RTC membership has invalid m.call.intent");
                return undefined;
            }
            case "session":
            default:
                return data["m.call.intent"];
        }
>>>>>>> fd949fe4
    }

    /**
     * Parsed `slot_id` (format `{application}#{id}`) into its components (application and id).
     */
    public get slotDescription(): SlotDescription {
        return slotIdToDescription(this.slotId);
    }

    public get application(): string {
        const { kind, data } = this.membershipData;
        switch (kind) {
            case "rtc":
                return data.application.type;
            case "session":
            default:
                return data.application;
        }
    }
<<<<<<< HEAD
    public get applicationData(): { type: string } & Record<string, any> {
=======
    public get applicationData(): { type: string; [key: string]: unknown } {
>>>>>>> fd949fe4
        const { kind, data } = this.membershipData;
        switch (kind) {
            case "rtc":
                return data.application;
            case "session":
            default:
                return { "type": data.application, "m.call.intent": data["m.call.intent"] };
        }
    }

    /** @deprecated scope is not used and will be removed in future versions. replaced by application specific types.*/
    public get scope(): CallScope | undefined {
        const { kind, data } = this.membershipData;
        switch (kind) {
            case "rtc":
                return undefined;
            case "session":
            default:
                return data.scope;
        }
    }

    public get membershipID(): string {
        // the createdTs behaves equivalent to the membershipID.
        // we only need the field for the legacy member events where we needed to update them
        // synapse ignores sending state events if they have the same content.
        const { kind, data } = this.membershipData;
        switch (kind) {
            case "rtc":
                return data.member.id;
            case "session":
            default:
                return (this.createdTs() ?? "").toString();
        }
    }

    public createdTs(): number {
        const { kind, data } = this.membershipData;
        switch (kind) {
            case "rtc":
<<<<<<< HEAD
                return this.relatedEvent?.getTs() ?? this.matrixEvent.getTs();
=======
                // TODO we need to read the referenced (relation) event if available to get the real created_ts
                return this.matrixEvent.getTs();
>>>>>>> fd949fe4
            case "session":
            default:
                return data.created_ts ?? this.matrixEvent.getTs();
        }
    }

    /**
     * Gets the absolute expiry timestamp of the membership.
     * @returns The absolute expiry time of the membership as a unix timestamp in milliseconds or undefined if not applicable
     */
    public getAbsoluteExpiry(): number | undefined {
        const { kind, data } = this.membershipData;
        switch (kind) {
            case "rtc":
<<<<<<< HEAD
                return this.createdTs() + DEFAULT_EXPIRE_DURATION;
=======
                return undefined;
>>>>>>> fd949fe4
            case "session":
            default:
                // TODO: calculate this from the MatrixRTCSession join configuration directly
                return this.createdTs() + (data.expires ?? DEFAULT_EXPIRE_DURATION);
        }
    }

    /**
     * @returns The number of milliseconds until the membership expires or undefined if applicable
     */
    public getMsUntilExpiry(): number | undefined {
<<<<<<< HEAD
        // Assume that local clock is sufficiently in sync with other clocks in the distributed system.
        // We used to try and adjust for the local clock being skewed, but there are cases where this is not accurate.
        // The current implementation allows for the local clock to be -infinity to +MatrixRTCSession.MEMBERSHIP_EXPIRY_TIME/2
        return this.getAbsoluteExpiry()! - Date.now();
=======
        const { kind } = this.membershipData;
        switch (kind) {
            case "rtc":
                return undefined;
            case "session":
            default:
                // Assume that local clock is sufficiently in sync with other clocks in the distributed system.
                // We used to try and adjust for the local clock being skewed, but there are cases where this is not accurate.
                // The current implementation allows for the local clock to be -infinity to +MatrixRTCSession.MEMBERSHIP_EXPIRY_TIME/2
                return this.getAbsoluteExpiry()! - Date.now();
        }
>>>>>>> fd949fe4
    }

    /**
     * @returns true if the membership has expired, otherwise false
     */
    public isExpired(): boolean {
        const { kind } = this.membershipData;
        switch (kind) {
            case "rtc":
                return false;
            case "session":
            default:
                return this.getMsUntilExpiry()! <= 0;
        }
    }

    /**
     * ## RTC Membership
     * Gets the primary transport to use for this RTC membership (m.rtc.member).
     * This will return the primary transport that is used by this call membership to publish their media.
     * Directly relates to the `rtc_transports` field.
     *
     * ## Legacy session membership
     * In case of a legacy session membership (m.call.member) this will return the selected transport where
     * media is published. How this selection happens depends on the `focus_active` field of the session membership.
     * If the `focus_selection` is `oldest_membership` this will return the transport of the oldest membership
     * in the room (based on the `created_ts` field of the session membership).
     * If the `focus_selection` is `multi_sfu` it will return the first transport of the `foci_preferred` list.
     * (`multi_sfu` is equivalent to how `m.rtc.member` `rtc_transports` work).
     * @param oldestMembership For backwards compatibility with session membership (legacy). Unused in case of RTC membership.
     * Always required to make the consumer not care if it deals with RTC or session memberships.
     * @returns The transport this membership uses to publish media or undefined if no transport is available.
     */
    public getTransport(oldestMembership: CallMembership): Transport | undefined {
        const { kind, data } = this.membershipData;
        switch (kind) {
            case "rtc":
                return data.rtc_transports[0];
            case "session":
                switch (data.focus_active.focus_selection) {
                    case "multi_sfu":
                        return data.foci_preferred[0];
                    case "oldest_membership":
                        if (CallMembership.equal(this, oldestMembership)) return data.foci_preferred[0];
                        if (oldestMembership !== undefined) return oldestMembership.getTransport(oldestMembership);
                        break;
                }
        }
        return undefined;
    }
<<<<<<< HEAD
=======

    /**
     * The focus_active filed of the session membership (m.call.member).
     * @deprecated focus_active is not used and will be removed in future versions.
     */
    public getFocusActive(): LivekitFocusSelection | undefined {
        const { kind, data } = this.membershipData;
        if (kind === "session") return data.focus_active;
        return undefined;
    }
>>>>>>> fd949fe4
    /**
     * The value of the `rtc_transports` field for RTC memberships (m.rtc.member).
     * Or the value of the `foci_preferred` field for legacy session memberships (m.call.member).
     */
    public get transports(): Transport[] {
        const { kind, data } = this.membershipData;
        switch (kind) {
            case "rtc":
                return data.rtc_transports;
            case "session":
            default:
                return data.foci_preferred;
        }
    }
}<|MERGE_RESOLUTION|>--- conflicted
+++ resolved
@@ -16,20 +16,12 @@
 
 import { MXID_PATTERN } from "../models/room-member.ts";
 import { deepCompare } from "../utils.ts";
-<<<<<<< HEAD
-import { isLivekitFocusSelection, type LivekitFocusSelection } from "./LivekitTransport.ts";
-import { slotDescriptionToId, slotIdToDescription, type SlotDescription } from "./MatrixRTCSession.ts";
-import type { RTCCallIntent, Transport } from "./types.ts";
-import { type MatrixEvent } from "../models/event.ts";
-import { type RelationType } from "../@types/event.ts";
-=======
 import { type LivekitFocusSelection } from "./LivekitTransport.ts";
 import { slotDescriptionToId, slotIdToDescription, type SlotDescription } from "./MatrixRTCSession.ts";
 import type { RTCCallIntent, Transport } from "./types.ts";
 import { type IContent, type MatrixEvent } from "../models/event.ts";
 import { type RelationType } from "../@types/event.ts";
 import { logger } from "../logger.ts";
->>>>>>> fd949fe4
 
 /**
  * The default duration in milliseconds that a membership is considered valid for.
@@ -51,33 +43,12 @@
     "application": {
         type: string;
         // other application specific keys
-<<<<<<< HEAD
-        [key: string]: any;
-=======
         [key: string]: unknown;
->>>>>>> fd949fe4
     };
     "rtc_transports": Transport[];
     "versions": string[];
     "msc4354_sticky_key"?: string;
     "sticky_key"?: string;
-<<<<<<< HEAD
-    /**
-     * The intent of the call from the perspective of this user. This may be an audio call, video call or
-     * something else.
-     */
-    "m.call.intent"?: RTCCallIntent;
-}
-
-const checkRtcMembershipData = (
-    data: Partial<Record<keyof RtcMembershipData, any>>,
-    errors: string[],
-): data is RtcMembershipData => {
-    const prefix = "Malformed rtc membership event: ";
-
-    // required fields
-    if (typeof data.slot_id !== "string") errors.push(prefix + "slot_id must be string");
-=======
 }
 
 const checkRtcMembershipData = (
@@ -93,45 +64,33 @@
     } else {
         if (data.slot_id.split("#").length !== 2) errors.push(prefix + 'slot_id must include exactly one "#"');
     }
->>>>>>> fd949fe4
     if (typeof data.member !== "object" || data.member === null) {
         errors.push(prefix + "member must be an object");
     } else {
         if (typeof data.member.user_id !== "string") errors.push(prefix + "member.user_id must be string");
         else if (!MXID_PATTERN.test(data.member.user_id)) errors.push(prefix + "member.user_id must be a valid mxid");
-<<<<<<< HEAD
-=======
         // This is not what the spec enforces but there currently are no rules what power levels are required to
         // send a m.rtc.member event for a other user. So we add this check for simplicity and to avoid possible attacks until there
         // is a proper definition when this is allowed.
         else if (data.member.user_id !== referenceUserId) errors.push(prefix + "member.user_id must match the sender");
->>>>>>> fd949fe4
         if (typeof data.member.device_id !== "string") errors.push(prefix + "member.device_id must be string");
         if (typeof data.member.id !== "string") errors.push(prefix + "member.id must be string");
     }
     if (typeof data.application !== "object" || data.application === null) {
         errors.push(prefix + "application must be an object");
     } else {
-<<<<<<< HEAD
-        if (typeof data.application.type !== "string") errors.push(prefix + "application.type must be a string");
-=======
         if (typeof data.application.type !== "string") {
             errors.push(prefix + "application.type must be a string");
         } else {
             if (data.application.type.includes("#")) errors.push(prefix + 'application.type must not include "#"');
         }
->>>>>>> fd949fe4
     }
     if (data.rtc_transports === undefined || !Array.isArray(data.rtc_transports)) {
         errors.push(prefix + "rtc_transports must be an array");
     } else {
         // validate that each transport has at least a string 'type'
         for (const t of data.rtc_transports) {
-<<<<<<< HEAD
-            if (typeof t !== "object" || typeof (t as any).type !== "string") {
-=======
             if (typeof t !== "object" || t === null || typeof (t as any).type !== "string") {
->>>>>>> fd949fe4
                 errors.push(prefix + "rtc_transports entries must be objects with a string type");
                 break;
             }
@@ -144,14 +103,6 @@
     }
 
     // optional fields
-<<<<<<< HEAD
-    const stickyKey = data.sticky_key ?? data.msc4354_sticky_key;
-    if (stickyKey !== undefined && typeof stickyKey !== "string") {
-        errors.push(prefix + "sticky_key must be a string");
-    }
-    if (data["m.call.intent"] !== undefined && typeof data["m.call.intent"] !== "string") {
-        errors.push(prefix + "m.call.intent must be a string");
-=======
     if ((data.sticky_key ?? data.msc4354_sticky_key) === undefined) {
         errors.push(prefix + "sticky_key or msc4354_sticky_key must be a defined");
     }
@@ -167,7 +118,6 @@
         data.sticky_key !== data.msc4354_sticky_key
     ) {
         errors.push(prefix + "sticky_key and msc4354_sticky_key must be equal if both are defined");
->>>>>>> fd949fe4
     }
     if (data["m.relates_to"] !== undefined) {
         const rel = data["m.relates_to"] as RtcMembershipData["m.relates_to"];
@@ -253,13 +203,6 @@
     if (typeof data.call_id !== "string") errors.push(prefix + "call_id must be string");
     if (typeof data.application !== "string") errors.push(prefix + "application must be a string");
     if (typeof data.focus_active?.type !== "string") errors.push(prefix + "focus_active.type must be a string");
-<<<<<<< HEAD
-    if (data.focus_active !== undefined && !isLivekitFocusSelection(data.focus_active)) {
-        errors.push(prefix + "focus_active has an invalid type");
-    }
-    if (data.foci_preferred !== undefined && !Array.isArray(data.foci_preferred)) {
-        errors.push(prefix + "foci_preferred must be an array");
-=======
     if (data.focus_active === undefined) {
         errors.push(prefix + "focus_active has an invalid type");
     }
@@ -273,7 +216,6 @@
         )
     ) {
         errors.push(prefix + "foci_preferred must be an array of transport objects");
->>>>>>> fd949fe4
     }
     // optional parameters
     if (data.created_ts !== undefined && typeof data.created_ts !== "number") {
@@ -294,12 +236,7 @@
 // TODO: Rename to RtcMembership once we removed the legacy SessionMembership from this file.
 export class CallMembership {
     public static equal(a?: CallMembership, b?: CallMembership): boolean {
-<<<<<<< HEAD
-        if (a === undefined || b === undefined) return a === b;
-        return deepCompare(a.membershipData, b.membershipData);
-=======
         return deepCompare(a?.membershipData, b?.membershipData);
->>>>>>> fd949fe4
     }
 
     private membershipData: MembershipData;
@@ -307,7 +244,6 @@
     /** The parsed data from the Matrix event.
      * To access checked eventId and sender from the matrixEvent.
      * Class construction will fail if these values cannot get obtained. */
-<<<<<<< HEAD
     private matrixEventData: { eventId: string; sender: string };
     /**
      * Constructs a CallMembership from a Matrix event.
@@ -320,46 +256,15 @@
         private readonly relatedEvent?: MatrixEvent,
     ) {
         const data = matrixEvent.getContent() as any;
-=======
-    private readonly matrixEventData: { eventId: string; sender: string };
-    public constructor(
-        /** The Matrix event that this membership is based on */
-        private readonly matrixEvent: MatrixEvent,
-        data: IContent,
-    ) {
+
         const eventId = matrixEvent.getId();
         const sender = matrixEvent.getSender();
-
         if (eventId === undefined) throw new Error("parentEvent is missing eventId field");
         if (sender === undefined) throw new Error("parentEvent is missing sender field");
-
->>>>>>> fd949fe4
         const sessionErrors: string[] = [];
         const rtcErrors: string[] = [];
         if (checkSessionsMembershipData(data, sessionErrors)) {
             this.membershipData = { kind: "session", data };
-<<<<<<< HEAD
-        } else if (checkRtcMembershipData(data, rtcErrors)) {
-            this.membershipData = { kind: "rtc", data };
-        } else {
-            throw Error(
-                `unknown CallMembership data.` +
-                    `Does not match MSC4143 call.member (${sessionErrors.join(" & ")})\n` +
-                    `Does not match MSC4143 rtc.member (${rtcErrors.join(" & ")})\n` +
-                    `events this could be a legacy membership event: (${data})`,
-            );
-        }
-
-        const eventId = matrixEvent.getId();
-        const sender = matrixEvent.getSender();
-
-        if (eventId === undefined) throw new Error("CallMembership matrixEvent is missing eventId field");
-        if (sender === undefined) throw new Error("CallMembership matrixEvent is missing sender field");
-        this.matrixEventData = { eventId, sender };
-    }
-
-    public get sender(): string {
-=======
         } else if (checkRtcMembershipData(data, rtcErrors, sender)) {
             this.membershipData = { kind: "rtc", data };
         } else {
@@ -378,7 +283,6 @@
         return this.userId;
     }
     public get userId(): string {
->>>>>>> fd949fe4
         const { kind, data } = this.membershipData;
         switch (kind) {
             case "rtc":
@@ -394,11 +298,7 @@
     }
 
     /**
-<<<<<<< HEAD
-     * The slot id to find all member building one session `slot_id` (format `{application}#{id}`).
-=======
      * The ID of the MatrixRTC slot that this membership belongs to (format `{application}#{id}`).
->>>>>>> fd949fe4
      * This is computed in case SessionMembershipData is used.
      */
     public get slotId(): string {
@@ -424,9 +324,6 @@
     }
 
     public get callIntent(): RTCCallIntent | undefined {
-<<<<<<< HEAD
-        return this.membershipData.data["m.call.intent"];
-=======
         const { kind, data } = this.membershipData;
         switch (kind) {
             case "rtc": {
@@ -441,7 +338,6 @@
             default:
                 return data["m.call.intent"];
         }
->>>>>>> fd949fe4
     }
 
     /**
@@ -461,11 +357,7 @@
                 return data.application;
         }
     }
-<<<<<<< HEAD
-    public get applicationData(): { type: string } & Record<string, any> {
-=======
     public get applicationData(): { type: string; [key: string]: unknown } {
->>>>>>> fd949fe4
         const { kind, data } = this.membershipData;
         switch (kind) {
             case "rtc":
@@ -506,12 +398,7 @@
         const { kind, data } = this.membershipData;
         switch (kind) {
             case "rtc":
-<<<<<<< HEAD
                 return this.relatedEvent?.getTs() ?? this.matrixEvent.getTs();
-=======
-                // TODO we need to read the referenced (relation) event if available to get the real created_ts
-                return this.matrixEvent.getTs();
->>>>>>> fd949fe4
             case "session":
             default:
                 return data.created_ts ?? this.matrixEvent.getTs();
@@ -526,11 +413,7 @@
         const { kind, data } = this.membershipData;
         switch (kind) {
             case "rtc":
-<<<<<<< HEAD
                 return this.createdTs() + DEFAULT_EXPIRE_DURATION;
-=======
-                return undefined;
->>>>>>> fd949fe4
             case "session":
             default:
                 // TODO: calculate this from the MatrixRTCSession join configuration directly
@@ -542,38 +425,17 @@
      * @returns The number of milliseconds until the membership expires or undefined if applicable
      */
     public getMsUntilExpiry(): number | undefined {
-<<<<<<< HEAD
         // Assume that local clock is sufficiently in sync with other clocks in the distributed system.
         // We used to try and adjust for the local clock being skewed, but there are cases where this is not accurate.
         // The current implementation allows for the local clock to be -infinity to +MatrixRTCSession.MEMBERSHIP_EXPIRY_TIME/2
         return this.getAbsoluteExpiry()! - Date.now();
-=======
-        const { kind } = this.membershipData;
-        switch (kind) {
-            case "rtc":
-                return undefined;
-            case "session":
-            default:
-                // Assume that local clock is sufficiently in sync with other clocks in the distributed system.
-                // We used to try and adjust for the local clock being skewed, but there are cases where this is not accurate.
-                // The current implementation allows for the local clock to be -infinity to +MatrixRTCSession.MEMBERSHIP_EXPIRY_TIME/2
-                return this.getAbsoluteExpiry()! - Date.now();
-        }
->>>>>>> fd949fe4
     }
 
     /**
      * @returns true if the membership has expired, otherwise false
      */
     public isExpired(): boolean {
-        const { kind } = this.membershipData;
-        switch (kind) {
-            case "rtc":
-                return false;
-            case "session":
-            default:
-                return this.getMsUntilExpiry()! <= 0;
-        }
+        return this.getMsUntilExpiry()! <= 0;
     }
 
     /**
@@ -610,8 +472,6 @@
         }
         return undefined;
     }
-<<<<<<< HEAD
-=======
 
     /**
      * The focus_active filed of the session membership (m.call.member).
@@ -622,7 +482,7 @@
         if (kind === "session") return data.focus_active;
         return undefined;
     }
->>>>>>> fd949fe4
+
     /**
      * The value of the `rtc_transports` field for RTC memberships (m.rtc.member).
      * Or the value of the `foci_preferred` field for legacy session memberships (m.call.member).
