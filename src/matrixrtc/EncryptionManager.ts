--- conflicted
+++ resolved
@@ -6,15 +6,12 @@
 import { type CallMembership } from "./CallMembership.ts";
 import { type KeyTransportEventListener, KeyTransportEvents, type IKeyTransport } from "./IKeyTransport.ts";
 import { isMyMembership, type Statistics } from "./types.ts";
-<<<<<<< HEAD
 import { getParticipantId } from "./utils.ts";
-=======
 import {
     type EnabledTransports,
     RoomAndToDeviceEvents,
     RoomAndToDeviceTransport,
 } from "./RoomAndToDeviceKeyTransport.ts";
->>>>>>> a52c64b7
 
 /**
  * This interface is for testing and for making it possible to interchange the encryption manager.
