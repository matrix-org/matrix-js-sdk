/*
Copyright 2025 The Matrix.org Foundation C.I.C.

Licensed under the Apache License, Version 2.0 (the "License");
you may not use this file except in compliance with the License.
You may obtain a copy of the License at

    http://www.apache.org/licenses/LICENSE-2.0

Unless required by applicable law or agreed to in writing, software
distributed under the License is distributed on an "AS IS" BASIS,
WITHOUT WARRANTIES OR CONDITIONS OF ANY KIND, either express or implied.
See the License for the specific language governing permissions and
limitations under the License.
*/

import type { CallMembership } from "./CallMembership.ts";
import type { Focus } from "./focus.ts";
import type { RTCCallIntent, Status } from "./types.ts";
import { type TypedEventEmitter } from "../models/typed-event-emitter.ts";

export enum MembershipManagerEvent {
    StatusChanged = "StatusChanged",
    /**
     * Emitted when the membership manager has not heard back from the server for the duration
     * of the delayed event and hence failed to restart the delayed event.
     * This means that the user is probably not joined anymore and the leave event was distributed to other session members.
     */
    ProbablyLeft = "ProbablyLeft",
}

export type MembershipManagerEventHandlerMap = {
    [MembershipManagerEvent.StatusChanged]: (prefStatus: Status, newStatus: Status) => void;
    [MembershipManagerEvent.ProbablyLeft]: (probablyLeft: boolean) => void;
};

/**
 * This interface defines what a MembershipManager uses and exposes.
 * This interface is what we use to write tests and allows changing the actual implementation
 * without breaking tests because of some internal method renaming.
 *
 * @internal
 */
export interface IMembershipManager
    extends TypedEventEmitter<MembershipManagerEvent, MembershipManagerEventHandlerMap> {
    /**
     * If we are trying to join, or have successfully joined the session.
     * It does not reflect if the room state is already configured to represent us being joined.
     * It only means that the Manager should be trying to connect or to disconnect running.
     * The Manager is still running right after isJoined becomes false to send the disconnect events.
     * @returns true if we intend to be participating in the MatrixRTC session
     * @deprecated This name is confusing and replaced by `isActivated()`. (Returns the same as `isActivated()`)
     */
    isJoined(): boolean;
    /**
     * If the manager is activated. This means it tries to do its job to join the call, resend state events...
     * It does not imply that the room state is already configured to represent being joined.
     * It means that the Manager tries to connect or is connected. ("the manager is still active")
     * Once `leave()` is called the manager is not activated anymore but still running until `leave()` resolves.
     * @returns `true` if we intend to be participating in the MatrixRTC session
     */
    isActivated(): boolean;
    /**
     * Get the actual connection status of the manager.
     */
    get status(): Status;

    /**
     * The Current own state event if the manger is connected.
     * `undefined` if not connected.
     */
    get ownMembership(): CallMembership | undefined;

    /**
     * If the membership manager has reason to believe that the hs sent a leave event
     * and as a consequence the current user is perceived as left for other session participants.
     */
    get probablyLeft(): boolean;

    /**
     * Start sending all necessary events to make this user participate in the RTC session.
     * @param fociPreferred the list of preferred foci to use in the joined RTC membership event.
     * @param fociActive the active focus to use in the joined RTC membership event.
     * @throws can throw if it exceeds a configured maximum retry.
     */
    join(fociPreferred: Focus[], fociActive?: Focus, onError?: (error: unknown) => void): void;
    /**
     * Send all necessary events to make this user leave the RTC session.
     * @param timeout the maximum duration in ms until the promise is forced to resolve.
     * @returns It resolves with true in case the leave was sent successfully.
     * It resolves with false in case we hit the timeout before sending successfully.
     */
    leave(timeout?: number): Promise<boolean>;
    /**
     * Call this if the MatrixRTC session members have changed.
     */
    onRTCSessionMemberUpdate(memberships: CallMembership[]): Promise<void>;
    /**
     * Determines the active focus used by the given session member, or undefined if not joined.
     */
<<<<<<< HEAD
    resolveActiveFocus(member: CallMembership): Focus | undefined;
=======
    getActiveFocus(): Focus | undefined;

    /**
     * Update the intent of a membership on the call (e.g. user is now providing a video feed)
     * @param callIntent The new intent to set.
     */
    updateCallIntent(callIntent: RTCCallIntent): Promise<void>;
>>>>>>> 41d70d0b
}<|MERGE_RESOLUTION|>--- conflicted
+++ resolved
@@ -98,15 +98,11 @@
     /**
      * Determines the active focus used by the given session member, or undefined if not joined.
      */
-<<<<<<< HEAD
     resolveActiveFocus(member: CallMembership): Focus | undefined;
-=======
-    getActiveFocus(): Focus | undefined;
 
     /**
      * Update the intent of a membership on the call (e.g. user is now providing a video feed)
      * @param callIntent The new intent to set.
      */
     updateCallIntent(callIntent: RTCCallIntent): Promise<void>;
->>>>>>> 41d70d0b
 }