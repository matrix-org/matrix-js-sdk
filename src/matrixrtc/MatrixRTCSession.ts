/*
Copyright 2023 - 2024 The Matrix.org Foundation C.I.C.

Licensed under the Apache License, Version 2.0 (the "License");
you may not use this file except in compliance with the License.
You may obtain a copy of the License at

    http://www.apache.org/licenses/LICENSE-2.0

Unless required by applicable law or agreed to in writing, software
distributed under the License is distributed on an "AS IS" BASIS,
WITHOUT WARRANTIES OR CONDITIONS OF ANY KIND, either express or implied.
See the License for the specific language governing permissions and
limitations under the License.
*/

import { logger as rootLogger } from "../logger.ts";
import { TypedEventEmitter } from "../models/typed-event-emitter.ts";
import { EventTimeline } from "../models/event-timeline.ts";
import { type Room } from "../models/room.ts";
import { type MatrixClient } from "../client.ts";
import { EventType } from "../@types/event.ts";
import { CallMembership } from "./CallMembership.ts";
import { RoomStateEvent } from "../models/room-state.ts";
import { type Focus } from "./focus.ts";
import { KnownMembership } from "../@types/membership.ts";
import { type MatrixEvent } from "../models/event.ts";
import { MembershipManager, type IMembershipManager } from "./NewMembershipManager.ts";
import { EncryptionManager, type IEncryptionManager, type Statistics } from "./EncryptionManager.ts";
import { LegacyMembershipManager } from "./LegacyMembershipManager.ts";

const logger = rootLogger.getChild("MatrixRTCSession");

export enum MatrixRTCSessionEvent {
    // A member joined, left, or updated a property of their membership.
    MembershipsChanged = "memberships_changed",
    // We joined or left the session: our own local idea of whether we are joined,
    // separate from MembershipsChanged, ie. independent of whether our member event
    // has successfully gone through.
    JoinStateChanged = "join_state_changed",
    // The key used to encrypt media has changed
    EncryptionKeyChanged = "encryption_key_changed",
    /** The membership manager had to shut down caused by an unrecoverable error */
    MembershipManagerError = "membership_manager_error",
}

export type MatrixRTCSessionEventHandlerMap = {
    [MatrixRTCSessionEvent.MembershipsChanged]: (
        oldMemberships: CallMembership[],
        newMemberships: CallMembership[],
    ) => void;
    [MatrixRTCSessionEvent.JoinStateChanged]: (isJoined: boolean) => void;
    [MatrixRTCSessionEvent.EncryptionKeyChanged]: (
        key: Uint8Array,
        encryptionKeyIndex: number,
        participantId: string,
    ) => void;
    [MatrixRTCSessionEvent.MembershipManagerError]: (error: unknown) => void;
};

export interface MembershipConfig {
    /**
     * Use the new Manager
     */
    useNewMembershipManager?: boolean;

    /**
     * The timeout (in milliseconds) after we joined the call, that our membership should expire
     * unless we have explicitly updated it.
     *
     * This is what goes into the m.rtc.member event expiry field and is typically set to a number of hours.
     */
    membershipExpiryTimeout?: number;

    /**
     * The time in (in milliseconds) which the manager will prematurely send the updated state event before the membership `expires` time to make sure it
     * sends the updated state event early enough.
     *
     * A headroom of 1000ms and a `membershipExpiryTimeout` of 10000ms would result in the first membership event update after 9s and
     * a membership event that would be considered expired after 10s.
     *
     * This value does not have an effect on the value of `SessionMembershipData.expires`.
     */
    membershipExpiryTimeoutHeadroom?: number;

    /**
     * The period (in milliseconds) with which we check that our membership event still exists on the
     * server. If it is not found we create it again.
     */
    memberEventCheckPeriod?: number;

    /**
     * The minimum delay (in milliseconds) after which we will retry sending the membership event if it
     * failed to send.
     */
    callMemberEventRetryDelayMinimum?: number;

    /**
     * The timeout (in milliseconds) with which the deleayed leave event on the server is configured.
     * After this time the server will set the event to the disconnected stat if it has not received a keep-alive from the client.
     */
    membershipServerSideExpiryTimeout?: number;

    /**
     * The interval (in milliseconds) in which the client will send membership keep-alives to the server.
     */
    membershipKeepAlivePeriod?: number;

    /**
     * @deprecated It should be possible to make it stable without this.
     */
    callMemberEventRetryJitter?: number;
    /**
     * The maximum number of retries that the manager will do for delayed event sending/updating and state event sending when a server rate limit has been hit.
     */
    maximumRateLimitRetryCount?: number;
}

export interface EncryptionConfig {
    /**
     *  If true, generate and share a media key for this participant,
     *  and emit MatrixRTCSessionEvent.EncryptionKeyChanged when
     *  media keys for other participants become available.
     */
    manageMediaKeys?: boolean;
    /**
     * The minimum time (in milliseconds) between each attempt to send encryption key(s).
     * e.g. if this is set to 1000, then we will send at most one key event every second.
     */
    updateEncryptionKeyThrottle?: number;
    /**
     * The delay (in milliseconds) after a member leaves before we create and publish a new key, because people
     * tend to leave calls at the same time.
     */
    makeKeyDelay?: number;
    /**
     * The delay (in milliseconds) between creating and sending a new key and starting to encrypt with it. This
     * gives other a chance to receive the new key to minimise the chance they don't get media they can't decrypt.
     * The total time between a member leaving and the call switching to new keys is therefore:
     * makeKeyDelay + useKeyDelay
     */
    useKeyDelay?: number;
}
export type JoinSessionConfig = MembershipConfig & EncryptionConfig;

/**
 * A MatrixRTCSession manages the membership & properties of a MatrixRTC session.
 * This class doesn't deal with media at all, just membership & properties of a session.
 */
export class MatrixRTCSession extends TypedEventEmitter<MatrixRTCSessionEvent, MatrixRTCSessionEventHandlerMap> {
    private membershipManager?: IMembershipManager;
    private encryptionManager: IEncryptionManager;
    // The session Id of the call, this is the call_id of the call Member event.
    private _callId: string | undefined;

    /**
     * This timeout is responsible to track any expiration. We need to know when we have to start
     * to ignore other call members. There is no callback for this. This timeout will always be configured to
     * emit when the next membership expires.
     */
    private expiryTimeout?: ReturnType<typeof setTimeout>;

    /**
     * The statistics for this session.
     */
    public get statistics(): Statistics {
        return this.encryptionManager.statistics;
    }

    /**
     * The callId (sessionId) of the call.
     *
     * It can be undefined since the callId is only known once the first membership joins.
     * The callId is the property that, per definition, groups memberships into one call.
     */
    public get callId(): string | undefined {
        return this._callId;
    }

    /**
     * Returns all the call memberships for a room, oldest first
     */
    public static callMembershipsForRoom(
        room: Pick<Room, "getLiveTimeline" | "roomId" | "hasMembershipState">,
    ): CallMembership[] {
        const roomState = room.getLiveTimeline().getState(EventTimeline.FORWARDS);
        if (!roomState) {
            logger.warn("Couldn't get state for room " + room.roomId);
            throw new Error("Could't get state for room " + room.roomId);
        }
        const callMemberEvents = roomState.getStateEvents(EventType.GroupCallMemberPrefix);

        const callMemberships: CallMembership[] = [];
        for (const memberEvent of callMemberEvents) {
            const content = memberEvent.getContent();
            const eventKeysCount = Object.keys(content).length;
            // Dont even bother about empty events (saves us from costly type/"key in" checks in bigger rooms)
            if (eventKeysCount === 0) continue;

            const membershipContents: any[] = [];

            // We first decide if its a MSC4143 event (per device state key)
            if (eventKeysCount > 1 && "focus_active" in content) {
                // We have a MSC4143 event membership event
                membershipContents.push(content);
            } else if (eventKeysCount === 1 && "memberships" in content) {
                logger.warn(`Legacy event found. Those are ignored, they do not contribute to the MatrixRTC session`);
            }

            if (membershipContents.length === 0) continue;

            for (const membershipData of membershipContents) {
                try {
                    const membership = new CallMembership(memberEvent, membershipData);

                    if (membership.callId !== "" || membership.scope !== "m.room") {
                        // for now, just ignore anything that isn't a room scope call
                        logger.info(`Ignoring user-scoped call`);
                        continue;
                    }

                    if (membership.isExpired()) {
                        logger.info(`Ignoring expired device membership ${membership.sender}/${membership.deviceId}`);
                        continue;
                    }
                    if (!room.hasMembershipState(membership.sender ?? "", KnownMembership.Join)) {
                        logger.info(`Ignoring membership of user ${membership.sender} who is not in the room.`);
                        continue;
                    }
                    callMemberships.push(membership);
                } catch (e) {
                    logger.warn("Couldn't construct call membership: ", e);
                }
            }
        }

        callMemberships.sort((a, b) => a.createdTs() - b.createdTs());
        if (callMemberships.length > 1) {
            logger.debug(
                `Call memberships in room ${room.roomId}, in order: `,
                callMemberships.map((m) => [m.createdTs(), m.sender]),
            );
        }

        return callMemberships;
    }

    /**
     * Return the MatrixRTC session for the room, whether there are currently active members or not
     */
    public static roomSessionForRoom(client: MatrixClient, room: Room): MatrixRTCSession {
        const callMemberships = MatrixRTCSession.callMembershipsForRoom(room);

        return new MatrixRTCSession(client, room, callMemberships);
    }

    /**
     * WARN: this can in theory only be a subset of the room with the properties required by
     * this class.
     * Outside of tests this most likely will be a full room, however.
     * @deprecated Relying on a full Room object being available here is an anti-pattern. You should be tracking
     * the room object in your own code and passing it in when needed.
     */
    public get room(): Room {
        return this.roomSubset as Room;
    }

    /**
     * This constructs a room session. When using MatrixRTC inside the js-sdk this is expected
     * to be used with the MatrixRTCSessionManager exclusively.
     *
     * In cases where you don't use the js-sdk but build on top of another Matrix stack this class can be used standalone
     * to manage a joined MatrixRTC session.
     *
     * @param client A subset of the {@link MatrixClient} that lets the session interact with the Matrix room.
     * @param roomSubset The room this session is attached to. A subset of a js-sdk Room that the session needs.
     * @param memberships The list of memberships this session currently has.
     */
    public constructor(
        private readonly client: Pick<
            MatrixClient,
            | "getUserId"
            | "getDeviceId"
            | "sendStateEvent"
            | "_unstable_sendDelayedStateEvent"
            | "_unstable_updateDelayedEvent"
            | "sendEvent"
            | "cancelPendingEvent"
        >,
        private roomSubset: Pick<Room, "getLiveTimeline" | "roomId" | "getVersion" | "hasMembershipState">,
        public memberships: CallMembership[],
    ) {
        super();
        this._callId = memberships[0]?.callId;
        const roomState = this.roomSubset.getLiveTimeline().getState(EventTimeline.FORWARDS);
        // TODO: double check if this is actually needed. Should be covered by refreshRoom in MatrixRTCSessionManager
        roomState?.on(RoomStateEvent.Members, this.onRoomMemberUpdate);
        this.setExpiryTimer();
        this.encryptionManager = new EncryptionManager(
            this.client,
            this.roomSubset,
            () => this.memberships,
            (keyBin: Uint8Array<ArrayBufferLike>, encryptionKeyIndex: number, participantId: string) => {
                this.emit(MatrixRTCSessionEvent.EncryptionKeyChanged, keyBin, encryptionKeyIndex, participantId);
            },
        );
    }

    /*
     * Returns true if we intend to be participating in the MatrixRTC session.
     * This is determined by checking if the relativeExpiry has been set.
     */
    public isJoined(): boolean {
        return this.membershipManager?.isJoined() ?? false;
    }

    /**
     * Performs cleanup & removes timers for client shutdown
     */
    public async stop(): Promise<void> {
        await this.membershipManager?.leave(1000);
        if (this.expiryTimeout) {
            clearTimeout(this.expiryTimeout);
            this.expiryTimeout = undefined;
        }
        const roomState = this.roomSubset.getLiveTimeline().getState(EventTimeline.FORWARDS);
        roomState?.off(RoomStateEvent.Members, this.onRoomMemberUpdate);
    }

    /**
     * Announces this user and device as joined to the MatrixRTC session,
     * and continues to update the membership event to keep it valid until
     * leaveRoomSession() is called
     * This will not subscribe to updates: remember to call subscribe() separately if
     * desired.
     * This method will return immediately and the session will be joined in the background.
     *
     * @param fociActive - The object representing the active focus. (This depends on the focus type.)
     * @param fociPreferred - The list of preferred foci this member proposes to use/knows/has access to.
     *                        For the livekit case this is a list of foci generated from the homeserver well-known, the current rtc session,
     *                        or optionally other room members homeserver well known.
     * @param joinConfig - Additional configuration for the joined session.
     */
    public joinRoomSession(fociPreferred: Focus[], fociActive?: Focus, joinConfig?: JoinSessionConfig): void {
        if (this.isJoined()) {
            logger.info(`Already joined to session in room ${this.roomSubset.roomId}: ignoring join call`);
            return;
        } else {
<<<<<<< HEAD
            // Create MembershipManager
            if (joinConfig?.useNewMembershipManager ?? false) {
                this.membershipManager = new MembershipManager(joinConfig, this.room, this.client, () =>
                    this.getOldestMembership(),
                );
            } else {
                this.membershipManager = new LegacyMembershipManager(joinConfig, this.room, this.client, () =>
                    this.getOldestMembership(),
                );
            }
=======
            this.membershipManager = new LegacyMembershipManager(joinConfig, this.roomSubset, this.client, () =>
                this.getOldestMembership(),
            );
>>>>>>> 74f76b44
        }

        // Join!
        this.membershipManager!.join(fociPreferred, fociActive, (e) => {
            logger.error("MembershipManager encountered an unrecoverable error: ", e);
            this.emit(MatrixRTCSessionEvent.MembershipManagerError, e);
        });
        this.encryptionManager!.join(joinConfig);

        this.emit(MatrixRTCSessionEvent.JoinStateChanged, true);
    }

    /**
     * Announces this user and device as having left the MatrixRTC session
     * and stops scheduled updates.
     * This will not unsubscribe from updates: remember to call unsubscribe() separately if
     * desired.
     * The membership update required to leave the session will retry if it fails.
     * Without network connection the promise will never resolve.
     * A timeout can be provided so that there is a guarantee for the promise to resolve.
     * @returns Whether the membership update was attempted and did not time out.
     */
    public async leaveRoomSession(timeout: number | undefined = undefined): Promise<boolean> {
        if (!this.isJoined()) {
            logger.info(`Not joined to session in room ${this.roomSubset.roomId}: ignoring leave call`);
            return false;
        }

        logger.info(`Leaving call session in room ${this.roomSubset.roomId}`);

        this.encryptionManager.leave();

        const leavePromise = this.membershipManager!.leave(timeout);
        this.emit(MatrixRTCSessionEvent.JoinStateChanged, false);

        return await leavePromise;
    }

    /**
     * Get the active focus from the current CallMemberState event
     * @returns The focus that is currently in use to connect to this session. This is undefined
     * if the client is not connected to this session.
     */
    public getActiveFocus(): Focus | undefined {
        return this.membershipManager?.getActiveFocus();
    }

    public getOldestMembership(): CallMembership | undefined {
        return this.memberships[0];
    }

    /**
     * This method is used when the user is not yet connected to the Session but wants to know what focus
     * the users in the session are using to make a decision how it wants/should connect.
     *
     * See also `getActiveFocus`
     * @returns The focus which should be used when joining this session.
     */
    public getFocusInUse(): Focus | undefined {
        const oldestMembership = this.getOldestMembership();
        if (oldestMembership?.getFocusSelection() === "oldest_membership") {
            return oldestMembership.getPreferredFoci()[0];
        }
    }

    /**
     * Re-emit an EncryptionKeyChanged event for each tracked encryption key. This can be used to export
     * the keys.
     */
    public reemitEncryptionKeys(): void {
        this.encryptionManager.getEncryptionKeys().forEach((keys, participantId) => {
            keys.forEach((key, index) => {
                this.emit(MatrixRTCSessionEvent.EncryptionKeyChanged, key.key, index, participantId);
            });
        });
    }

    /**
     * A map of keys used to encrypt and decrypt (we are using a symmetric
     * cipher) given participant's media. This also includes our own key
     *
     * @deprecated This will be made private in a future release.
     */
    public getEncryptionKeys(): IterableIterator<[string, Array<Uint8Array>]> {
        const keys =
            this.encryptionManager.getEncryptionKeys() ??
            new Map<string, Array<{ key: Uint8Array; timestamp: number }>>();
        // the returned array doesn't contain the timestamps
        return Array.from(keys.entries())
            .map(([participantId, keys]): [string, Uint8Array[]] => [participantId, keys.map((k) => k.key)])
            .values();
    }

    /**
     * Sets a timer for the soonest membership expiry
     */
    private setExpiryTimer(): void {
        if (this.expiryTimeout) {
            clearTimeout(this.expiryTimeout);
            this.expiryTimeout = undefined;
        }

        let soonestExpiry;
        for (const membership of this.memberships) {
            const thisExpiry = membership.getMsUntilExpiry();
            // If getMsUntilExpiry is undefined we have a MSC4143 (MatrixRTC) compliant event - it never expires
            // but will be reliably resent on disconnect.
            if (thisExpiry !== undefined && (soonestExpiry === undefined || thisExpiry < soonestExpiry)) {
                soonestExpiry = thisExpiry;
            }
        }

        if (soonestExpiry != undefined) {
            this.expiryTimeout = setTimeout(this.onRTCSessionMemberUpdate, soonestExpiry);
        }
    }

    /**
     * Process `m.call.encryption_keys` events to track the encryption keys for call participants.
     * This should be called each time the relevant event is received from a room timeline.
     * If the event is malformed then it will be logged and ignored.
     *
     * @param event the event to process
     */
    public onCallEncryption = (event: MatrixEvent): void => {
        this.encryptionManager.onCallEncryptionEventReceived(event);
    };

    /**
     * @deprecated use onRoomMemberUpdate or onRTCSessionMemberUpdate instead. this should be called when any membership in the call is updated
     * the old name might have implied to only need to call this when your own membership changes.
     */
    public onMembershipUpdate = (): void => {
        this.recalculateSessionMembers();
    };

    /**
     * Call this when the Matrix room members have changed.
     */
    public onRoomMemberUpdate = (): void => {
        this.recalculateSessionMembers();
    };

    /**
     * Call this when something changed that may impacts the current MatrixRTC members in this session.
     */
    public onRTCSessionMemberUpdate = (): void => {
        this.recalculateSessionMembers();
    };

    /**
     * Call this when anything that could impact rtc memberships has changed: Room Members or RTC members.
     *
     * Examines the latest call memberships and handles any encryption key sending or rotation that is needed.
     *
     * This function should be called when the room members or call memberships might have changed.
     */
    private recalculateSessionMembers = (): void => {
        const oldMemberships = this.memberships;
        this.memberships = MatrixRTCSession.callMembershipsForRoom(this.room);

        this._callId = this._callId ?? this.memberships[0]?.callId;

        const changed =
            oldMemberships.length != this.memberships.length ||
            oldMemberships.some((m, i) => !CallMembership.equal(m, this.memberships[i]));

        if (changed) {
            logger.info(`Memberships for call in room ${this.roomSubset.roomId} have changed: emitting`);
            this.emit(MatrixRTCSessionEvent.MembershipsChanged, oldMemberships, this.memberships);

            void this.membershipManager?.onRTCSessionMemberUpdate(this.memberships);
        }
        // This also needs to be done if `changed` = false
        // A member might have updated their fingerprint (created_ts)
        void this.encryptionManager.onMembershipsUpdate(oldMemberships);

        this.setExpiryTimer();
    };
}<|MERGE_RESOLUTION|>--- conflicted
+++ resolved
@@ -346,22 +346,16 @@
             logger.info(`Already joined to session in room ${this.roomSubset.roomId}: ignoring join call`);
             return;
         } else {
-<<<<<<< HEAD
             // Create MembershipManager
             if (joinConfig?.useNewMembershipManager ?? false) {
-                this.membershipManager = new MembershipManager(joinConfig, this.room, this.client, () =>
+                this.membershipManager = new MembershipManager(joinConfig, this.roomSubset, this.client, () =>
                     this.getOldestMembership(),
                 );
             } else {
-                this.membershipManager = new LegacyMembershipManager(joinConfig, this.room, this.client, () =>
+                this.membershipManager = new LegacyMembershipManager(joinConfig, this.roomSubset, this.client, () =>
                     this.getOldestMembership(),
                 );
             }
-=======
-            this.membershipManager = new LegacyMembershipManager(joinConfig, this.roomSubset, this.client, () =>
-                this.getOldestMembership(),
-            );
->>>>>>> 74f76b44
         }
 
         // Join!
