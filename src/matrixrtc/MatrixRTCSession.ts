--- conflicted
+++ resolved
@@ -23,23 +23,15 @@
 import { CallMembership, CallMembershipData } from "./CallMembership";
 import { Focus } from "./focus";
 import { MatrixError, MatrixEvent } from "../matrix";
-<<<<<<< HEAD
-import { randomString, secureRandomBase64 } from "../randomstring";
-import { EncryptionKeysEventContent } from "./types";
-import { decodeBase64, encodeUnpaddedBase64 } from "../base64";
-=======
 import { randomString, secureRandomBase64Url } from "../randomstring";
 import { EncryptionKeysEventContent } from "./types";
 import { decodeBase64, encodeUnpaddedBase64 } from "../base64";
-import { isNumber } from "../utils";
->>>>>>> bf81c4bf
 
 const MEMBERSHIP_EXPIRY_TIME = 60 * 60 * 1000;
 const MEMBER_EVENT_CHECK_PERIOD = 2 * 60 * 1000; // How often we check to see if we need to re-send our member event
 const CALL_MEMBER_EVENT_RETRY_DELAY_MIN = 3000;
 const UPDATE_ENCRYPTION_KEY_THROTTLE = 3000;
 
-<<<<<<< HEAD
 // A delay after a member leaves before we create and publish a new key, because people
 // tend to leave calls at the same time
 const MAKE_KEY_DELAY = 3000;
@@ -49,8 +41,6 @@
 // MAKE_KEY_DELAY + SEND_KEY_DELAY
 const USE_KEY_DELAY = 5000;
 
-=======
->>>>>>> bf81c4bf
 const getParticipantId = (userId: string, deviceId: string): string => `${userId}:${deviceId}`;
 const getParticipantIdFromMembership = (m: CallMembership): string => getParticipantId(m.sender!, m.deviceId);
 
@@ -103,11 +93,8 @@
     private memberEventTimeout?: ReturnType<typeof setTimeout>;
     private expiryTimeout?: ReturnType<typeof setTimeout>;
     private keysEventUpdateTimeout?: ReturnType<typeof setTimeout>;
-<<<<<<< HEAD
     private makeNewKeyTimeout?: ReturnType<typeof setTimeout>;
     private setNewKeyTimeouts = new Set<ReturnType<typeof setTimeout>>();
-=======
->>>>>>> bf81c4bf
 
     private activeFoci: Focus[] | undefined;
 
@@ -276,7 +263,6 @@
         // as they may still be using the same ones.
         this.encryptionKeys.set(getParticipantId(userId, deviceId), []);
 
-<<<<<<< HEAD
         if (this.makeNewKeyTimeout !== undefined) {
             clearTimeout(this.makeNewKeyTimeout);
             this.makeNewKeyTimeout = undefined;
@@ -286,8 +272,6 @@
         }
         this.setNewKeyTimeouts.clear();
 
-=======
->>>>>>> bf81c4bf
         logger.info(`Leaving call session in room ${this.room.roomId}`);
         this.relativeExpiry = undefined;
         this.activeFoci = undefined;
@@ -332,7 +316,6 @@
         return (this.getKeysForParticipant(userId, deviceId)?.length ?? 0) % 16;
     }
 
-<<<<<<< HEAD
     /**
      * Sets an encryption key at a specified index for a participant.
      * The encryption keys for the local participanmt are also stored here under the
@@ -345,17 +328,12 @@
      *                         encryption keys for the local participant to allow time for the key to
      *                         be distributed.
      */
-=======
->>>>>>> bf81c4bf
     private setEncryptionKey(
         userId: string,
         deviceId: string,
         encryptionKeyIndex: number,
         encryptionKeyString: string,
-<<<<<<< HEAD
         delayBeforeuse = false,
-=======
->>>>>>> bf81c4bf
     ): void {
         const keyBin = decodeBase64(encryptionKeyString);
 
@@ -366,7 +344,6 @@
 
         encryptionKeys[encryptionKeyIndex] = keyBin;
         this.encryptionKeys.set(participantId, encryptionKeys);
-<<<<<<< HEAD
         if (delayBeforeuse) {
             const useKeyTimeout = setTimeout(() => {
                 this.setNewKeyTimeouts.delete(useKeyTimeout);
@@ -377,39 +354,24 @@
         } else {
             this.emit(MatrixRTCSessionEvent.EncryptionKeyChanged, keyBin, encryptionKeyIndex, participantId);
         }
-=======
-        this.emit(MatrixRTCSessionEvent.EncryptionKeyChanged, keyBin, encryptionKeyIndex, participantId);
->>>>>>> bf81c4bf
     }
 
     /**
      * Generate a new sender key and add it at the next available index
-<<<<<<< HEAD
      * @param delayBeforeUse - If true, wait for a short period before settign the key for the
      *                         media encryptor to use. If false, set the key immediately.
      */
     private makeNewSenderKey(delayBeforeUse = false): void {
-=======
-     */
-    private makeNewSenderKey(): void {
->>>>>>> bf81c4bf
         const userId = this.client.getUserId();
         const deviceId = this.client.getDeviceId();
 
         if (!userId) throw new Error("No userId");
         if (!deviceId) throw new Error("No deviceId");
 
-<<<<<<< HEAD
-        const encryptionKey = secureRandomBase64(16);
+        const encryptionKey = secureRandomBase64Url(16);
         const encryptionKeyIndex = this.getNewEncryptionKeyIndex();
         logger.info("Generated new key at index " + encryptionKeyIndex);
         this.setEncryptionKey(userId, deviceId, encryptionKeyIndex, encryptionKey, delayBeforeUse);
-=======
-        const encryptionKey = secureRandomBase64Url(16);
-        const encryptionKeyIndex = this.getNewEncryptionKeyIndex();
-        logger.info("Generated new key at index " + encryptionKeyIndex);
-        this.setEncryptionKey(userId, deviceId, encryptionKeyIndex, encryptionKey);
->>>>>>> bf81c4bf
     }
 
     /**
@@ -474,10 +436,7 @@
 
             logger.debug(
                 `Embedded-E2EE-LOG updateEncryptionKeyEvent participantId=${userId}:${deviceId} numSent=${myKeys.length}`,
-<<<<<<< HEAD
                 this.encryptionKeys,
-=======
->>>>>>> bf81c4bf
             );
         } catch (error) {
             const matrixError = error as MatrixError;
@@ -542,28 +501,19 @@
             return;
         }
 
-<<<<<<< HEAD
+        if (!Array.isArray(content.keys)) {
+            logger.warn(`Received m.call.encryption_keys where keys wasn't an array: callId=${callId}`);
+            return;
+        }
+
         if (userId === this.client.getUserId() && deviceId === this.client.getDeviceId()) {
             // We store our own sender key in the same set along with keys from others, so it's
             // important we don't allow our own keys to be set by one of these events (apart from
             // the fact that we don't need it anyway because we already know our own keys).
             logger.info("Ignoring our own keys event");
-=======
-        if (!Array.isArray(content.keys)) {
-            logger.warn(`Received m.call.encryption_keys where keys wasn't an array: callId=${callId}`);
->>>>>>> bf81c4bf
-            return;
         }
 
         for (const key of content.keys) {
-<<<<<<< HEAD
-=======
-            if (!key.key || !isNumber(key.index)) {
-                logger.warn(`Received m.call.encryption_keys with invalid entry: callId=${callId}`);
-                continue;
-            }
-
->>>>>>> bf81c4bf
             const encryptionKey = key.key;
             const encryptionKeyIndex = key.index;
 
@@ -606,7 +556,6 @@
 
         const isMyMembership = (m: CallMembership): boolean =>
             m.sender === this.client.getUserId() && m.deviceId === this.client.getDeviceId();
-<<<<<<< HEAD
 
         if (this.isJoined() && this.makeNewKeyTimeout === undefined) {
             const oldMebershipIds = new Set(
@@ -626,22 +575,6 @@
                 logger.debug(`New member(s) have joined: re-sending keys`);
                 this.requestKeyEventSend();
             }
-=======
-        const callMembersChanged =
-            oldMemberships
-                .filter((m) => !isMyMembership(m))
-                .map(getParticipantIdFromMembership)
-                .sort()
-                .join() !==
-            this.memberships
-                .filter((m) => !isMyMembership(m))
-                .map(getParticipantIdFromMembership)
-                .sort()
-                .join();
-
-        if (callMembersChanged && this.isJoined()) {
-            this.requestKeyEventSend();
->>>>>>> bf81c4bf
         }
 
         this.setExpiryTimer();
