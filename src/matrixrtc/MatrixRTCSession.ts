--- conflicted
+++ resolved
@@ -369,12 +369,8 @@
 
         const encryptionKey = secureRandomBase64(16);
         const encryptionKeyIndex = this.getNewEncryptionKeyIndex();
-<<<<<<< HEAD
+        logger.info("Generated new key at index " + encryptionKeyIndex);
         this.setEncryptionKey(userId, deviceId, encryptionKeyIndex, encryptionKey, delayBeforeUse);
-=======
-        logger.info("Generated new key at index " + encryptionKeyIndex);
-        this.setEncryptionKey(userId, deviceId, encryptionKeyIndex, encryptionKey);
->>>>>>> 8f4edc72
     }
 
     /**
