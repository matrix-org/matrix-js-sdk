/*
Copyright 2023 - 2024 The Matrix.org Foundation C.I.C.

Licensed under the Apache License, Version 2.0 (the "License");
you may not use this file except in compliance with the License.
You may obtain a copy of the License at

    http://www.apache.org/licenses/LICENSE-2.0

Unless required by applicable law or agreed to in writing, software
distributed under the License is distributed on an "AS IS" BASIS,
WITHOUT WARRANTIES OR CONDITIONS OF ANY KIND, either express or implied.
See the License for the specific language governing permissions and
limitations under the License.
*/

import { type Logger, logger as rootLogger } from "../logger.ts";
import { TypedEventEmitter } from "../models/typed-event-emitter.ts";
import { EventTimeline } from "../models/event-timeline.ts";
import { MatrixEvent } from "../models/event.ts";
import { type Room } from "../models/room.ts";
import { type MatrixClient } from "../client.ts";
import { EventType, RelationType } from "../@types/event.ts";
import { KnownMembership } from "../@types/membership.ts";
import { type ISendEventResponse } from "../@types/requests.ts";
import { CallMembership } from "./CallMembership.ts";
import { RoomStateEvent } from "../models/room-state.ts";
import { MembershipManager, StickyEventMembershipManager } from "./MembershipManager.ts";
import { EncryptionManager, type IEncryptionManager } from "./EncryptionManager.ts";
import { deepCompare, logDurationSync } from "../utils.ts";
import type {
    Statistics,
    RTCNotificationType,
    Status,
    IRTCNotificationContent,
    ICallNotifyContent,
    RTCCallIntent,
    Transport,
} from "./types.ts";
import { RoomKeyTransport } from "./RoomKeyTransport.ts";
import {
    MembershipManagerEvent,
    type MembershipManagerEventHandlerMap,
    type IMembershipManager,
} from "./IMembershipManager.ts";
import { RTCEncryptionManager } from "./RTCEncryptionManager.ts";
import {
    RoomAndToDeviceEvents,
    type RoomAndToDeviceEventsHandlerMap,
    RoomAndToDeviceTransport,
} from "./RoomAndToDeviceKeyTransport.ts";
import { TypedReEmitter } from "../ReEmitter.ts";
import { ToDeviceKeyTransport } from "./ToDeviceKeyTransport.ts";
import { type MatrixEvent } from "../models/event.ts";
import { RoomStickyEventsEvent, type RoomStickyEventsMap } from "../models/room-sticky-events.ts";

/**
 * Events emitted by MatrixRTCSession
 */
export enum MatrixRTCSessionEvent {
    // A member joined, left, or updated a property of their membership.
    MembershipsChanged = "memberships_changed",
    // We joined or left the session: our own local idea of whether we are joined,
    // separate from MembershipsChanged, ie. independent of whether our member event
    // has successfully gone through.
    JoinStateChanged = "join_state_changed",
    // The key used to encrypt media has changed
    EncryptionKeyChanged = "encryption_key_changed",
    /** The membership manager had to shut down caused by an unrecoverable error */
    MembershipManagerError = "membership_manager_error",
    /** The RTCSession did send a call notification caused by joining the call as the first member */
    DidSendCallNotification = "did_send_call_notification",
}

export type MatrixRTCSessionEventHandlerMap = {
    [MatrixRTCSessionEvent.MembershipsChanged]: (
        oldMemberships: CallMembership[],
        newMemberships: CallMembership[],
    ) => void;
    [MatrixRTCSessionEvent.JoinStateChanged]: (isJoined: boolean) => void;
    [MatrixRTCSessionEvent.EncryptionKeyChanged]: (
        key: Uint8Array,
        encryptionKeyIndex: number,
        participantId: string,
    ) => void;
    [MatrixRTCSessionEvent.MembershipManagerError]: (error: unknown) => void;
    [MatrixRTCSessionEvent.DidSendCallNotification]: (
        notificationContentNew: { event_id: string } & IRTCNotificationContent,
        notificationContentLegacy: { event_id: string } & ICallNotifyContent,
    ) => void;
};

export interface SessionConfig {
    /**
     * What kind of notification to send when starting the session.
     * @default `undefined` (no notification)
     */
    notificationType?: RTCNotificationType;

    /**
     * Determines the kind of call this will be.
     */
    callIntent?: RTCCallIntent;
}

/**
 * The session description is used to identify a session. Used in the state event.
 */
export interface SlotDescription {
    id: string;
    application: string;
}
export function slotIdToDescription(slotId: string): SlotDescription {
    const [application, id] = slotId.split("#");
    return { application, id };
}
export function slotDescriptionToId(slotDescription: SlotDescription): string {
    return `${slotDescription.application}#${slotDescription.id}`;
}

// The names follow these principles:
// - we use the technical term delay if the option is related to delayed events.
// - we use delayedLeaveEvent if the option is related to the delayed leave event.
// - we use membershipEvent if the option is related to the rtc member state event.
// - we use the technical term expiry if the option is related to the expiry field of the membership state event.
// - we use a `Ms` postfix if the option is a duration to avoid using words like:
//   `time`, `duration`, `delay`, `timeout`... that might be mistaken/confused with technical terms.
export interface MembershipConfig {
    /**
     * The timeout (in milliseconds) after we joined the call, that our membership should expire
     * unless we have explicitly updated it.
     *
     * This is what goes into the m.rtc.member event expiry field and is typically set to a number of hours.
     */
    membershipEventExpiryMs?: number;

    /**
     * The time in (in milliseconds) which the manager will prematurely send the updated state event before the membership `expires` time to make sure it
     * sends the updated state event early enough.
     *
     * A headroom of 1000ms and a `membershipExpiryTimeout` of 10000ms would result in the first membership event update after 9s and
     * a membership event that would be considered expired after 10s.
     *
     * This value does not have an effect on the value of `SessionMembershipData.expires`.
     */
    membershipEventExpiryHeadroomMs?: number;

    /**
     * The timeout (in milliseconds) with which the deleayed leave event on the server is configured.
     * After this time the server will set the event to the disconnected stat if it has not received a keep-alive from the client.
     */
    delayedLeaveEventDelayMs?: number;

    /**
     * The interval (in milliseconds) in which the client will send membership keep-alives to the server.
     */
    delayedLeaveEventRestartMs?: number;

    /**
     * The maximum number of retries that the manager will do for delayed event sending/updating and state event sending when a server rate limit has been hit.
     */
    maximumRateLimitRetryCount?: number;

    /**
     * The maximum number of retries that the manager will do for delayed event sending/updating and state event sending when a network error occurs.
     */
    maximumNetworkErrorRetryCount?: number;

    /**
     * The time (in milliseconds) after which we will retry a http request if it
     * failed to send due to a network error. (send membership event, send delayed event, restart delayed event...)
     */
    networkErrorRetryMs?: number;

    /**
     * If true, use the new to-device transport for sending encryption keys.
     */
    useExperimentalToDeviceTransport?: boolean;

    /**
     * The time (in milliseconds) after which a we consider a delayed event restart http request to have failed.
     * Setting this to a lower value will result in more frequent retries but also a higher chance of failiour.
     *
     * In the presence of network packet loss (hurting TCP connections), the custom delayedEventRestartLocalTimeoutMs
     * helps by keeping more delayed event reset candidates in flight,
     * improving the chances of a successful reset. (its is equivalent to the js-sdk `localTimeout` configuration,
     * but only applies to calls to the `_unstable_updateDelayedEvent` endpoint with a body of `{action:"restart"}`.)
     */
    delayedLeaveEventRestartLocalTimeoutMs?: number;

    /**
     * Send membership using sticky events rather than state events.
     * This also make the client use the new m.rtc.member MSC4354 event format. (instead of m.call.member)
     *
     * **WARNING**: This is an unstable feature and not all clients will support it.
     */
    unstableSendStickyEvents?: boolean;
}

export interface EncryptionConfig {
    /**
     *  If true, generate and share a media key for this participant,
     *  and emit MatrixRTCSessionEvent.EncryptionKeyChanged when
     *  media keys for other participants become available.
     */
    manageMediaKeys?: boolean;
    /**
     * The minimum time (in milliseconds) between each attempt to send encryption key(s).
     * e.g. if this is set to 1000, then we will send at most one key event every second.
     * @deprecated - Not used by the new encryption manager.
     */
    updateEncryptionKeyThrottle?: number;

    /**
     * Sometimes it is necessary to rotate the encryption key after a membership update.
     * For performance reasons we might not want to rotate the key immediately but allow future memberships to use the same key.
     * If 5 people join in a row in less than 5 seconds, we don't want to rotate the key for each of them.
     * If 5 people leave in a row in less than 5 seconds, we don't want to rotate the key for each of them.
     * So we do share the key which was already used live for <5s to new joiners.
     * This does result in a potential leak up to the configured time of call media.
     * This has to be considered when choosing a value for this property.
     */
    keyRotationGracePeriodMs?: number;

    /**
     * The delay (in milliseconds) after a member leaves before we create and publish a new key, because people
     * tend to leave calls at the same time.
     * @deprecated - Not used by the new encryption manager.
     */
    makeKeyDelay?: number;
    /**
     * The delay (in milliseconds) between sending a new key and starting to encrypt with it. This
     * gives others a chance to receive the new key to minimize the chance they get media they can't decrypt.
     *
     * The higher this value is, the better it is for existing members as they will have a smoother experience.
     * But it impacts new joiners: They will always have to wait `useKeyDelay` before being able to decrypt the media
     * (as it will be encrypted with the new key after the delay only), even if the key has already arrived before the delay.
     */
    useKeyDelay?: number;
}
export type JoinSessionConfig = SessionConfig & MembershipConfig & EncryptionConfig;

interface SessionMembershipsForRoomOpts {
    /**
     * Listen for incoming sticky member events. If disabled, this session will
     * ignore any incoming sticky events.
     */
    listenForStickyEvents: boolean;
    /**
     * Listen for incoming  member state events (legacy). If disabled, this session will
     * ignore any incoming state events.
     */
    listenForMemberStateEvents: boolean;
}

/**
 * A MatrixRTCSession manages the membership & properties of a MatrixRTC session.
 * This class doesn't deal with media at all, just membership & properties of a session.
 */
export class MatrixRTCSession extends TypedEventEmitter<
    MatrixRTCSessionEvent | RoomAndToDeviceEvents | MembershipManagerEvent,
    MatrixRTCSessionEventHandlerMap & RoomAndToDeviceEventsHandlerMap & MembershipManagerEventHandlerMap
> {
    private membershipManager?: IMembershipManager;
    private encryptionManager?: IEncryptionManager;
    private joinConfig?: SessionConfig;
    private logger: Logger;

    private pendingNotificationToSend: undefined | RTCNotificationType;
    /**
     * This timeout is responsible to track any expiration. We need to know when we have to start
     * to ignore other call members. There is no callback for this. This timeout will always be configured to
     * emit when the next membership expires.
     */
    private expiryTimeout?: ReturnType<typeof setTimeout>;

    /**
     * The statistics for this session.
     */
    public statistics: Statistics = {
        counters: {
            roomEventEncryptionKeysSent: 0,
            roomEventEncryptionKeysReceived: 0,
        },
        totals: {
            roomEventEncryptionKeysReceivedTotalAge: 0,
        },
    };

    public get membershipStatus(): Status | undefined {
        return this.membershipManager?.status;
    }

    public get probablyLeft(): boolean | undefined {
        return this.membershipManager?.probablyLeft;
    }

    /**
     * The callId (sessionId) of the call.
     *
     * It can be undefined since the callId is only known once the first membership joins.
     * The callId is the property that, per definition, groups memberships into one call.
     * @deprecated use `slotId` instead.
     */
    public get callId(): string | undefined {
        return this.slotDescription?.id;
    }
    /**
     * The slotId of the call.
     * `{application}#{appSpecificId}`
     * It can be undefined since the slotId is only known once the first membership joins.
     * The slotId is the property that, per definition, groups memberships into one call.
     */
    public get slotId(): string | undefined {
        return slotDescriptionToId(this.slotDescription);
    }

    /**
     * Returns all the call memberships for a room that match the provided `sessionDescription`,
     * oldest first.
     *
     * @deprecated Use `MatrixRTCSession.sessionMembershipsForSlot` instead.
     */
<<<<<<< HEAD
    public static async callMembershipsForRoom(
        room: Pick<Room, "getLiveTimeline" | "roomId" | "hasMembershipState" | "findEventById" | "client">,
        client: Pick<MatrixClient, "fetchRoomEvent">,
    ): Promise<CallMembership[]> {
        return await MatrixRTCSession.sessionMembershipsForSlot(room, client, {
=======
    public static callMembershipsForRoom(
        room: Pick<Room, "getLiveTimeline" | "roomId" | "hasMembershipState" | "_unstable_getStickyEvents">,
    ): CallMembership[] {
        return MatrixRTCSession.sessionMembershipsForSlot(room, {
>>>>>>> b59603d7
            id: "",
            application: "m.call",
        });
    }

    /**
     * @deprecated use `MatrixRTCSession.slotMembershipsForRoom` instead.
     */
<<<<<<< HEAD
    public static async sessionMembershipsForRoom(
        room: Pick<Room, "getLiveTimeline" | "roomId" | "hasMembershipState" | "findEventById" | "client">,
        client: Pick<MatrixClient, "fetchRoomEvent">,
=======
    public static sessionMembershipsForRoom(
        room: Pick<Room, "getLiveTimeline" | "roomId" | "hasMembershipState" | "_unstable_getStickyEvents">,
>>>>>>> b59603d7
        sessionDescription: SlotDescription,
    ): Promise<CallMembership[]> {
        return await this.sessionMembershipsForSlot(room, client, sessionDescription);
    }

    /**
     * Returns all the call memberships for a room that match the provided `sessionDescription`,
     * oldest first.
     *
     * By default, this will return *both* sticky and member state events.
     */
<<<<<<< HEAD
    public static async sessionMembershipsForSlot(
        room: Pick<Room, "getLiveTimeline" | "roomId" | "hasMembershipState" | "findEventById">,
        client: Pick<MatrixClient, "fetchRoomEvent">,
        slotDescription: SlotDescription,
        existingMemberships?: CallMembership[],
    ): Promise<CallMembership[]> {
=======
    public static sessionMembershipsForSlot(
        room: Pick<Room, "getLiveTimeline" | "roomId" | "hasMembershipState" | "_unstable_getStickyEvents">,
        slotDescription: SlotDescription,
        // default both true this implied we combine sticky and state events for the final call state
        // (prefer sticky events in case of a duplicate)
        { listenForStickyEvents, listenForMemberStateEvents }: SessionMembershipsForRoomOpts = {
            listenForStickyEvents: true,
            listenForMemberStateEvents: true,
        },
    ): CallMembership[] {
>>>>>>> b59603d7
        const logger = rootLogger.getChild(`[MatrixRTCSession ${room.roomId}]`);
        let callMemberEvents = [] as MatrixEvent[];
        if (listenForStickyEvents) {
            // prefill with sticky events
            callMemberEvents = [...room._unstable_getStickyEvents()].filter(
                (e) => e.getType() === EventType.RTCMembership,
            );
        }
        if (listenForMemberStateEvents) {
            const roomState = room.getLiveTimeline().getState(EventTimeline.FORWARDS);
            if (!roomState) {
                logger.warn("Couldn't get state for room " + room.roomId);
                throw new Error("Could't get state for room " + room.roomId);
            }
            const callMemberStateEvents = roomState.getStateEvents(EventType.GroupCallMemberPrefix);
            callMemberEvents = callMemberEvents.concat(
                callMemberStateEvents.filter(
                    (callMemberStateEvent) =>
                        !callMemberEvents.some(
                            // only care about state events which have keys which we have not yet seen in the sticky events.
                            (stickyEvent) =>
                                stickyEvent.getContent().msc4354_sticky_key === callMemberStateEvent.getStateKey(),
                        ),
                ),
            );
        }
<<<<<<< HEAD
        const callMemberEvents = roomState.getStateEvents(EventType.GroupCallMemberPrefix);
        const callMemberships: CallMembership[] = [];
=======

        const callMemberships: CallMembership[] = [];
        for (const memberEvent of callMemberEvents) {
            const content = memberEvent.getContent();
            // Ignore sticky keys for the count
            const eventKeysCount = Object.keys(content).filter((k) => k !== "msc4354_sticky_key").length;
            // Dont even bother about empty events (saves us from costly type/"key in" checks in bigger rooms)
            if (eventKeysCount === 0) continue;

            const membershipContents: any[] = [];

            // We first decide if its a MSC4143 event (per device state key)
            if (eventKeysCount > 1 && "application" in content) {
                // We have a MSC4143 event membership event
                membershipContents.push(content);
            } else if (eventKeysCount === 1 && "memberships" in content) {
                logger.warn(`Legacy event found. Those are ignored, they do not contribute to the MatrixRTC session`);
            }
>>>>>>> b59603d7

        const createMembership = async (memberEvent: MatrixEvent): Promise<CallMembership | undefined> => {
            const relatedEventId = memberEvent.relationEventId;
            const fetchRelatedEvent = async (): Promise<MatrixEvent | undefined> => {
                const eventData = await client
                    .fetchRoomEvent(room.roomId, relatedEventId!)
                    .catch((e) => logger.error(`Could not get related event ${relatedEventId} for call membership`, e));

                return eventData ? new MatrixEvent(eventData) : undefined;
            };
            const relatedEvent = relatedEventId
                ? (room.findEventById(relatedEventId) ?? (await fetchRelatedEvent()))
                : undefined;

            let membership = undefined;
            try {
                membership = new CallMembership(memberEvent, relatedEvent);
            } catch (e) {
                logger.warn("Couldn't construct call membership: ", e);
                return undefined;
            }
            // static check for newly created memberships
            if (!deepCompare(membership.slotDescription, slotDescription)) {
                logger.info(
                    `Ignoring membership of user ${membership.sender} for a different session:  ${JSON.stringify(membership.slotDescription)}`,
                );
                return undefined;
            }
            return membership;
        };

        for (const memberEvent of callMemberEvents) {
            let membership = existingMemberships?.find((m) => m.eventId === memberEvent.getId());
            if (!membership) membership = await createMembership(memberEvent);
            if (!membership) continue;

            // Dynamic checks for all (including existing) memberships
            if (membership.isExpired()) {
                logger.info(`Ignoring expired device membership ${membership.sender}/${membership.deviceId}`);
                continue;
            }
            if (!room.hasMembershipState(membership.sender ?? "", KnownMembership.Join)) {
                logger.info(`Ignoring membership of user ${membership.sender} who is not in the room.`);
                continue;
            }
            callMemberships.push(membership);
        }

        callMemberships.sort((a, b) => a.createdTs() - b.createdTs());
        if (callMemberships.length >= 1) {
            logger.debug(
                `Call memberships in room ${room.roomId}, in order: `,
                callMemberships.map((m) => [m.createdTs(), m.sender]),
            );
        }

        return callMemberships;
    }

    /**
     * Return the MatrixRTC session for the room.
     * This returned session can be used to find out if there are active room call sessions
     * for the requested room.
     *
     * This method is an alias for `MatrixRTCSession.sessionForRoom` with
     * sessionDescription `{ id: "", application: "m.call" }`.
     *
     * @deprecated Use `MatrixRTCSession.sessionForSlot` with sessionDescription `{ id: "", application: "m.call" }` instead.
     */
<<<<<<< HEAD
    public static async roomSessionForRoom(client: MatrixClient, room: Room): Promise<MatrixRTCSession> {
        const callMemberships = await MatrixRTCSession.sessionMembershipsForSlot(room, client, {
            id: "",
            application: "m.call",
        });
=======
    public static roomSessionForRoom(
        client: MatrixClient,
        room: Room,
        opts?: SessionMembershipsForRoomOpts,
    ): MatrixRTCSession {
        const callMemberships = MatrixRTCSession.sessionMembershipsForSlot(
            room,
            { id: "", application: "m.call" },
            opts,
        );
>>>>>>> b59603d7
        return new MatrixRTCSession(client, room, callMemberships, { id: "", application: "m.call" });
    }

    /**
     * @deprecated Use `MatrixRTCSession.sessionForSlot` instead.
     */
    public static sessionForRoom(
        client: MatrixClient,
        room: Room,
        slotDescription: SlotDescription,
    ): Promise<MatrixRTCSession> {
        return this.sessionForSlot(client, room, slotDescription);
    }

    /**
     * Return the MatrixRTC session for the room.
     * This returned session can be used to find out if there are active sessions
     * for the requested room and `slotDescription`.
     */
<<<<<<< HEAD
    public static async sessionForSlot(
        client: MatrixClient,
        room: Room,
        slotDescription: SlotDescription,
    ): Promise<MatrixRTCSession> {
        const callMemberships = await MatrixRTCSession.sessionMembershipsForSlot(room, client, slotDescription);

=======
    public static sessionForSlot(
        client: MatrixClient,
        room: Room,
        slotDescription: SlotDescription,
        opts?: SessionMembershipsForRoomOpts,
    ): MatrixRTCSession {
        const callMemberships = MatrixRTCSession.sessionMembershipsForSlot(room, slotDescription, opts);
>>>>>>> b59603d7
        return new MatrixRTCSession(client, room, callMemberships, slotDescription);
    }

    /**
     * WARN: this can in theory only be a subset of the room with the properties required by
     * this class.
     * Outside of tests this most likely will be a full room, however.
     * @deprecated Relying on a full Room object being available here is an anti-pattern. You should be tracking
     * the room object in your own code and passing it in when needed.
     */
    public get room(): Room {
        return this.roomSubset as Room;
    }

    /**
     * This constructs a room session. When using MatrixRTC inside the js-sdk this is expected
     * to be used with the MatrixRTCSessionManager exclusively.
     *
     * In cases where you don't use the js-sdk but build on top of another Matrix stack this class can be used standalone
     * to manage a joined MatrixRTC session.
     *
     * @param client A subset of the {@link MatrixClient} that lets the session interact with the Matrix room.
     * @param roomSubset The room this session is attached to. A subset of a js-sdk Room that the session needs.
     * @param memberships The list of memberships this session currently has.
     */
    public constructor(
        private readonly client: Pick<
            MatrixClient,
            | "on"
            | "off"
            | "getUserId"
            | "getDeviceId"
            | "sendEvent"
            | "sendStateEvent"
            | "_unstable_sendDelayedStateEvent"
            | "_unstable_updateDelayedEvent"
            | "_unstable_sendStickyEvent"
            | "_unstable_sendStickyDelayedEvent"
            | "cancelPendingEvent"
            | "encryptAndSendToDevice"
            | "decryptEventIfNeeded"
            | "fetchRoomEvent"
        >,
        private roomSubset: Pick<
            Room,
            "on" | "off" | "getLiveTimeline" | "roomId" | "getVersion" | "hasMembershipState" | "findEventById"
        >,
        public memberships: CallMembership[],
        /**
         * The slot description is a virtual address where participants are allowed to meet.
         * This session will only manage memberships that match this slot description.
         * Sessions are distinct if any of those properties are distinct: `roomSubset.roomId`, `slotDescription.application`, `slotDescription.id`.
         */
        public readonly slotDescription: SlotDescription,
    ) {
        super();
        this.logger = rootLogger.getChild(`[MatrixRTCSession ${roomSubset.roomId}]`);
        const roomState = this.roomSubset.getLiveTimeline().getState(EventTimeline.FORWARDS);
        // TODO: double check if this is actually needed. Should be covered by refreshRoom in MatrixRTCSessionManager
        roomState?.on(RoomStateEvent.Members, this.onRoomMemberUpdate);
        this.roomSubset.on(RoomStickyEventsEvent.Update, this.onStickyEventUpdate);

        this.setExpiryTimer();
    }
    /*
     * Returns true if we intend to be participating in the MatrixRTC session.
     * This is determined by checking if the relativeExpiry has been set.
     */
    public isJoined(): boolean {
        return this.membershipManager?.isJoined() ?? false;
    }

    /**
     * Performs cleanup & removes timers for client shutdown
     */
    public async stop(): Promise<void> {
        await this.membershipManager?.leave(1000);
        if (this.expiryTimeout) {
            clearTimeout(this.expiryTimeout);
            this.expiryTimeout = undefined;
        }
        const roomState = this.roomSubset.getLiveTimeline().getState(EventTimeline.FORWARDS);
        roomState?.off(RoomStateEvent.Members, this.onRoomMemberUpdate);
        this.roomSubset.off(RoomStickyEventsEvent.Update, this.onStickyEventUpdate);
    }

    private reEmitter = new TypedReEmitter<
        MatrixRTCSessionEvent | RoomAndToDeviceEvents | MembershipManagerEvent,
        MatrixRTCSessionEventHandlerMap & RoomAndToDeviceEventsHandlerMap & MembershipManagerEventHandlerMap
    >(this);

    /**
     * Announces this user and device as joined to the MatrixRTC session,
     * and continues to update the membership event to keep it valid until
     * leaveRoomSession() is called
     * This will not subscribe to updates: remember to call subscribe() separately if
     * desired.
     * This method will return immediately and the session will be joined in the background.
     * @param fociPreferred the list of preferred foci to use in the joined RTC membership event.
     * If multiSfuFocus is set, this is only needed if this client wants to publish to multiple transports simultaneously.
     * @param multiSfuFocus the active focus to use in the joined RTC membership event. Setting this implies the
     * membership manager will operate in a multi-SFU connection mode. If `undefined`, an `oldest_membership`
     * transport selection will be used instead.
     * @param joinConfig - Additional configuration for the joined session.
     */
    public joinRoomSession(
        fociPreferred: Transport[],
        multiSfuFocus?: Transport,
        joinConfig?: JoinSessionConfig,
    ): void {
        if (this.isJoined()) {
            this.logger.info(`Already joined to session in room ${this.roomSubset.roomId}: ignoring join call`);
            return;
        } else {
            // Create MembershipManager and pass the RTCSession logger (with room id info)
            this.membershipManager = joinConfig?.unstableSendStickyEvents
                ? new StickyEventMembershipManager(
                      joinConfig,
                      this.roomSubset,
                      this.client,
                      this.slotDescription,
                      this.logger,
                  )
                : new MembershipManager(joinConfig, this.roomSubset, this.client, this.slotDescription, this.logger);

            this.reEmitter.reEmit(this.membershipManager!, [
                MembershipManagerEvent.ProbablyLeft,
                MembershipManagerEvent.StatusChanged,
            ]);
            // Create Encryption manager
            let transport;
            if (joinConfig?.useExperimentalToDeviceTransport) {
                this.logger.info("Using experimental to-device transport for encryption keys");
                this.logger.info("Using to-device with room fallback transport for encryption keys");
                const [uId, dId] = [this.client.getUserId()!, this.client.getDeviceId()!];
                const [room, client, statistics] = [this.roomSubset, this.client, this.statistics];
                // Deprecate RoomKeyTransport: only ToDeviceKeyTransport is needed once deprecated
                const roomKeyTransport = new RoomKeyTransport(room, client, statistics);
                const toDeviceTransport = new ToDeviceKeyTransport(uId, dId, room.roomId, client, statistics);
                transport = new RoomAndToDeviceTransport(toDeviceTransport, roomKeyTransport, this.logger);

                // Expose the changes so the ui can display the currently used transport.
                this.reEmitter.reEmit(transport, [RoomAndToDeviceEvents.EnabledTransportsChanged]);
                this.encryptionManager = new RTCEncryptionManager(
                    this.client.getUserId()!,
                    this.client.getDeviceId()!,
                    () => this.memberships,
                    transport,
                    this.statistics,
                    (keyBin: Uint8Array, encryptionKeyIndex: number, participantId: string) => {
                        this.emit(
                            MatrixRTCSessionEvent.EncryptionKeyChanged,
                            keyBin,
                            encryptionKeyIndex,
                            participantId,
                        );
                    },
                    this.logger,
                );
            } else {
                transport = new RoomKeyTransport(this.roomSubset, this.client, this.statistics);
                this.encryptionManager = new EncryptionManager(
                    this.client.getUserId()!,
                    this.client.getDeviceId()!,
                    () => this.memberships,
                    transport,
                    this.statistics,
                    (keyBin: Uint8Array, encryptionKeyIndex: number, participantId: string) => {
                        this.emit(
                            MatrixRTCSessionEvent.EncryptionKeyChanged,
                            keyBin,
                            encryptionKeyIndex,
                            participantId,
                        );
                    },
                );
            }
        }

        this.joinConfig = joinConfig;
        this.pendingNotificationToSend = this.joinConfig?.notificationType;

        // Join!
        this.membershipManager!.join(fociPreferred, multiSfuFocus, (e) => {
            this.logger.error("MembershipManager encountered an unrecoverable error: ", e);
            this.emit(MatrixRTCSessionEvent.MembershipManagerError, e);
            this.emit(MatrixRTCSessionEvent.JoinStateChanged, this.isJoined());
        });
        this.encryptionManager!.join(joinConfig);

        this.emit(MatrixRTCSessionEvent.JoinStateChanged, true);
    }

    /**
     * Announces this user and device as having left the MatrixRTC session
     * and stops scheduled updates.
     * This will not unsubscribe from updates: remember to call unsubscribe() separately if
     * desired.
     * The membership update required to leave the session will retry if it fails.
     * Without network connection the promise will never resolve.
     * A timeout can be provided so that there is a guarantee for the promise to resolve.
     * @returns Whether the membership update was attempted and did not time out.
     */
    public async leaveRoomSession(timeout: number | undefined = undefined): Promise<boolean> {
        if (!this.isJoined()) {
            this.logger.info(`Not joined to session in room ${this.roomSubset.roomId}: ignoring leave call`);
            return false;
        }

        this.logger.info(`Leaving call session in room ${this.roomSubset.roomId}`);

        this.encryptionManager!.leave();

        const leavePromise = this.membershipManager!.leave(timeout);
        this.emit(MatrixRTCSessionEvent.JoinStateChanged, false);

        return await leavePromise;
    }
    /**
     * This returns the focus in use by the oldest membership.
     * Do not use since this might be just the focus for the oldest membership. others might use a different focus.
     * @deprecated use `member.getTransport(session.getOldestMembership())` instead for the specific member you want to get the focus for.
     */
    public getFocusInUse(): Transport | undefined {
        const oldestMembership = this.getOldestMembership();
        return oldestMembership?.getTransport(oldestMembership);
    }

    /**
     * The used focusActive of the oldest membership (to find out the selection type multi-sfu or oldest membership active focus)
     * @deprecated does not work with m.rtc.member. Do not rely on it.
     */
    public getActiveFocus(): Transport | undefined {
        return this.getOldestMembership()?.getFocusActive();
    }
    public getOldestMembership(): CallMembership | undefined {
        return this.memberships[0];
    }

    /**
     * Get the call intent for the current call, based on what members are advertising. If one or more
     * members disagree on the current call intent, or nobody specifies one then `undefined` is returned.
     *
     * If all members that specify a call intent agree, that value is returned.
     * @returns A call intent, or `undefined` if no consensus or not given.
     */
    public getConsensusCallIntent(): RTCCallIntent | undefined {
        const getFirstCallIntent = this.memberships.find((m) => !!m.callIntent)?.callIntent;
        if (!getFirstCallIntent) {
            return undefined;
        }
        if (this.memberships.every((m) => !m.callIntent || m.callIntent === getFirstCallIntent)) {
            return getFirstCallIntent;
        }
        return undefined;
    }

    public async updateCallIntent(callIntent: RTCCallIntent): Promise<void> {
        const myMembership = this.membershipManager?.ownMembership;
        if (!myMembership) {
            throw Error("Not connected yet");
        }
        await this.membershipManager?.updateCallIntent(callIntent);
    }

    /**
     * Re-emit an EncryptionKeyChanged event for each tracked encryption key. This can be used to export
     * the keys.
     */
    public reemitEncryptionKeys(): void {
        this.encryptionManager?.getEncryptionKeys().forEach((keyRing, participantId) => {
            keyRing.forEach((keyInfo) => {
                this.emit(MatrixRTCSessionEvent.EncryptionKeyChanged, keyInfo.key, keyInfo.keyIndex, participantId);
            });
        });
    }

    /**
     * Sets a timer for the soonest membership expiry
     */
    private setExpiryTimer(): void {
        if (this.expiryTimeout) {
            clearTimeout(this.expiryTimeout);
            this.expiryTimeout = undefined;
        }

        let soonestExpiry;
        for (const membership of this.memberships) {
            const thisExpiry = membership.getMsUntilExpiry();
            // If getMsUntilExpiry is undefined we have a MSC4143 (MatrixRTC) compliant event - it never expires
            // but will be reliably resent on disconnect.
            if (thisExpiry !== undefined && (soonestExpiry === undefined || thisExpiry < soonestExpiry)) {
                soonestExpiry = thisExpiry;
            }
        }

        if (soonestExpiry != undefined) {
            this.expiryTimeout = setTimeout(() => void this.onRTCSessionMemberUpdate(), soonestExpiry);
        }
    }

    /**
     * Sends notification events to indiciate the call has started.
     * Note: This does not return a promise, instead scheduling the notification events to be sent.
     * @param parentEventId Event id linking to your RTC call membership event.
     * @param notificationType The type of notification to send
     * @param callIntent The type of call this is (e.g. "audio").
     */
    private sendCallNotify(
        parentEventId: string,
        notificationType: RTCNotificationType,
        callIntent?: RTCCallIntent,
    ): void {
        const sendLegacyNotificationEvent = async (): Promise<{
            response: ISendEventResponse;
            content: ICallNotifyContent;
        }> => {
            const content: ICallNotifyContent = {
                "application": "m.call",
                "m.mentions": { user_ids: [], room: true },
                "notify_type": notificationType === "notification" ? "notify" : notificationType,
                "call_id": this.callId!,
            };
            const response = await this.client.sendEvent(this.roomSubset.roomId, EventType.CallNotify, content);
            return { response, content };
        };
        const sendNewNotificationEvent = async (): Promise<{
            response: ISendEventResponse;
            content: IRTCNotificationContent;
        }> => {
            const content: IRTCNotificationContent = {
                "m.mentions": { user_ids: [], room: true },
                "notification_type": notificationType,
                "m.relates_to": {
                    event_id: parentEventId,
                    rel_type: RelationType.Reference,
                },
                "sender_ts": Date.now(),
                "lifetime": 30_000, // 30 seconds
            };
            if (callIntent) {
                content["m.call.intent"] = callIntent;
            }
            const response = await this.client.sendEvent(this.roomSubset.roomId, EventType.RTCNotification, content);
            return { response, content };
        };

        void Promise.all([sendLegacyNotificationEvent(), sendNewNotificationEvent()])
            .then(([legacy, newNotification]) => {
                // Join event_id and origin event content
                const legacyResult = { ...legacy.response, ...legacy.content };
                const newResult = { ...newNotification.response, ...newNotification.content };
                this.emit(MatrixRTCSessionEvent.DidSendCallNotification, newResult, legacyResult);
            })
            .catch(([errorLegacy, errorNew]) =>
                this.logger.error("Failed to send call notification", errorLegacy, errorNew),
            );
    }

    /**
     * Call this when the Matrix room members have changed.
     */
<<<<<<< HEAD
    public onRoomMemberUpdate = (): void => {
        void this.recalculateSessionMembers();
=======
    private readonly onRoomMemberUpdate = (): void => {
        this.recalculateSessionMembers();
>>>>>>> b59603d7
    };

    /**
     * Call this when a sticky event update has occured.
     */
    private readonly onStickyEventUpdate: RoomStickyEventsMap[RoomStickyEventsEvent.Update] = (
        added,
        updated,
        removed,
    ): void => {
        if (
            [...added, ...removed, ...updated.flatMap((v) => [v.current, v.previous])].some(
                (e) => e.getType() === EventType.RTCMembership,
            )
        ) {
            this.recalculateSessionMembers();
        }
    };

    /**
     * Call this when something changed that may impacts the current MatrixRTC members in this session.
     */
    public onRTCSessionMemberUpdate = (): Promise<void> => {
        return this.recalculateSessionMembers();
    };

    /**
     * Call this when anything that could impact rtc memberships has changed: Room Members or RTC members.
     *
     * Examines the latest call memberships and handles any encryption key sending or rotation that is needed.
     *
     * This function should be called when the room members or call memberships might have changed.
     */
    private async recalculateSessionMembers(): Promise<void> {
        const oldMemberships = this.memberships;
        this.memberships = await MatrixRTCSession.sessionMembershipsForSlot(
            this.roomSubset,
            this.client,
            this.slotDescription,
            oldMemberships,
        );

        const changed =
            oldMemberships.length != this.memberships.length ||
            // If they have the same length, this is enough to check "changed"
            oldMemberships.some((m, i) => !CallMembership.equal(m, this.memberships[i]));

        if (changed) {
            this.logger.info(
                `Memberships for call in room ${this.roomSubset.roomId} have changed: emitting (${this.memberships.length} members)`,
            );
            logDurationSync(this.logger, "emit MatrixRTCSessionEvent.MembershipsChanged", () => {
                this.emit(MatrixRTCSessionEvent.MembershipsChanged, oldMemberships, this.memberships);
            });

            await this.membershipManager?.onRTCSessionMemberUpdate(this.memberships);
            // The `ownMembership` will be set when calling `onRTCSessionMemberUpdate`.
            const ownMembership = this.membershipManager?.ownMembership;
            if (this.pendingNotificationToSend && ownMembership && oldMemberships.length === 0) {
                // If we're the first member in the call, we're responsible for
                // sending the notification event
                if (ownMembership.eventId && this.joinConfig?.notificationType) {
                    this.sendCallNotify(
                        ownMembership.eventId,
                        this.joinConfig.notificationType,
                        ownMembership.callIntent,
                    );
                } else {
                    this.logger.warn("Own membership eventId is undefined, cannot send call notification");
                }
            }
            // If anyone else joins the session it is no longer our responsibility to send the notification.
            // (If we were the joiner we already did sent the notification in the block above.)
            if (this.memberships.length > 0) this.pendingNotificationToSend = undefined;
        } else {
            this.logger.debug(`No membership changes detected for room ${this.roomSubset.roomId}`);
        }
        // This also needs to be done if `changed` = false
        // A member might have updated their fingerprint (created_ts)
        void this.encryptionManager?.onMembershipsUpdate(oldMemberships);

        this.setExpiryTimer();
    }
}<|MERGE_RESOLUTION|>--- conflicted
+++ resolved
@@ -17,7 +17,6 @@
 import { type Logger, logger as rootLogger } from "../logger.ts";
 import { TypedEventEmitter } from "../models/typed-event-emitter.ts";
 import { EventTimeline } from "../models/event-timeline.ts";
-import { MatrixEvent } from "../models/event.ts";
 import { type Room } from "../models/room.ts";
 import { type MatrixClient } from "../client.ts";
 import { EventType, RelationType } from "../@types/event.ts";
@@ -51,7 +50,7 @@
 } from "./RoomAndToDeviceKeyTransport.ts";
 import { TypedReEmitter } from "../ReEmitter.ts";
 import { ToDeviceKeyTransport } from "./ToDeviceKeyTransport.ts";
-import { type MatrixEvent } from "../models/event.ts";
+import { MatrixEvent } from "../models/event.ts";
 import { RoomStickyEventsEvent, type RoomStickyEventsMap } from "../models/room-sticky-events.ts";
 
 /**
@@ -321,18 +320,14 @@
      *
      * @deprecated Use `MatrixRTCSession.sessionMembershipsForSlot` instead.
      */
-<<<<<<< HEAD
     public static async callMembershipsForRoom(
-        room: Pick<Room, "getLiveTimeline" | "roomId" | "hasMembershipState" | "findEventById" | "client">,
+        room: Pick<
+            Room,
+            "getLiveTimeline" | "roomId" | "hasMembershipState" | "findEventById" | "_unstable_getStickyEvents"
+        >,
         client: Pick<MatrixClient, "fetchRoomEvent">,
     ): Promise<CallMembership[]> {
         return await MatrixRTCSession.sessionMembershipsForSlot(room, client, {
-=======
-    public static callMembershipsForRoom(
-        room: Pick<Room, "getLiveTimeline" | "roomId" | "hasMembershipState" | "_unstable_getStickyEvents">,
-    ): CallMembership[] {
-        return MatrixRTCSession.sessionMembershipsForSlot(room, {
->>>>>>> b59603d7
             id: "",
             application: "m.call",
         });
@@ -341,14 +336,12 @@
     /**
      * @deprecated use `MatrixRTCSession.slotMembershipsForRoom` instead.
      */
-<<<<<<< HEAD
     public static async sessionMembershipsForRoom(
-        room: Pick<Room, "getLiveTimeline" | "roomId" | "hasMembershipState" | "findEventById" | "client">,
+        room: Pick<
+            Room,
+            "getLiveTimeline" | "roomId" | "hasMembershipState" | "findEventById" | "_unstable_getStickyEvents"
+        >,
         client: Pick<MatrixClient, "fetchRoomEvent">,
-=======
-    public static sessionMembershipsForRoom(
-        room: Pick<Room, "getLiveTimeline" | "roomId" | "hasMembershipState" | "_unstable_getStickyEvents">,
->>>>>>> b59603d7
         sessionDescription: SlotDescription,
     ): Promise<CallMembership[]> {
         return await this.sessionMembershipsForSlot(room, client, sessionDescription);
@@ -360,25 +353,19 @@
      *
      * By default, this will return *both* sticky and member state events.
      */
-<<<<<<< HEAD
     public static async sessionMembershipsForSlot(
-        room: Pick<Room, "getLiveTimeline" | "roomId" | "hasMembershipState" | "findEventById">,
+        room: Pick<
+            Room,
+            "getLiveTimeline" | "roomId" | "hasMembershipState" | "findEventById" | "_unstable_getStickyEvents"
+        >,
         client: Pick<MatrixClient, "fetchRoomEvent">,
         slotDescription: SlotDescription,
         existingMemberships?: CallMembership[],
-    ): Promise<CallMembership[]> {
-=======
-    public static sessionMembershipsForSlot(
-        room: Pick<Room, "getLiveTimeline" | "roomId" | "hasMembershipState" | "_unstable_getStickyEvents">,
-        slotDescription: SlotDescription,
-        // default both true this implied we combine sticky and state events for the final call state
-        // (prefer sticky events in case of a duplicate)
         { listenForStickyEvents, listenForMemberStateEvents }: SessionMembershipsForRoomOpts = {
             listenForStickyEvents: true,
             listenForMemberStateEvents: true,
         },
-    ): CallMembership[] {
->>>>>>> b59603d7
+    ): Promise<CallMembership[]> {
         const logger = rootLogger.getChild(`[MatrixRTCSession ${room.roomId}]`);
         let callMemberEvents = [] as MatrixEvent[];
         if (listenForStickyEvents) {
@@ -405,31 +392,19 @@
                 ),
             );
         }
-<<<<<<< HEAD
-        const callMemberEvents = roomState.getStateEvents(EventType.GroupCallMemberPrefix);
         const callMemberships: CallMembership[] = [];
-=======
-
-        const callMemberships: CallMembership[] = [];
-        for (const memberEvent of callMemberEvents) {
+
+        const createMembership = async (memberEvent: MatrixEvent): Promise<CallMembership | undefined> => {
             const content = memberEvent.getContent();
+
             // Ignore sticky keys for the count
             const eventKeysCount = Object.keys(content).filter((k) => k !== "msc4354_sticky_key").length;
             // Dont even bother about empty events (saves us from costly type/"key in" checks in bigger rooms)
-            if (eventKeysCount === 0) continue;
-
-            const membershipContents: any[] = [];
+            if (eventKeysCount === 0) return undefined;
 
             // We first decide if its a MSC4143 event (per device state key)
-            if (eventKeysCount > 1 && "application" in content) {
-                // We have a MSC4143 event membership event
-                membershipContents.push(content);
-            } else if (eventKeysCount === 1 && "memberships" in content) {
-                logger.warn(`Legacy event found. Those are ignored, they do not contribute to the MatrixRTC session`);
-            }
->>>>>>> b59603d7
-
-        const createMembership = async (memberEvent: MatrixEvent): Promise<CallMembership | undefined> => {
+            if (!(eventKeysCount > 1 && "application" in content)) return undefined;
+
             const relatedEventId = memberEvent.relationEventId;
             const fetchRelatedEvent = async (): Promise<MatrixEvent | undefined> => {
                 const eventData = await client
@@ -497,24 +472,21 @@
      *
      * @deprecated Use `MatrixRTCSession.sessionForSlot` with sessionDescription `{ id: "", application: "m.call" }` instead.
      */
-<<<<<<< HEAD
-    public static async roomSessionForRoom(client: MatrixClient, room: Room): Promise<MatrixRTCSession> {
-        const callMemberships = await MatrixRTCSession.sessionMembershipsForSlot(room, client, {
-            id: "",
-            application: "m.call",
-        });
-=======
-    public static roomSessionForRoom(
+    public static async roomSessionForRoom(
         client: MatrixClient,
         room: Room,
         opts?: SessionMembershipsForRoomOpts,
-    ): MatrixRTCSession {
-        const callMemberships = MatrixRTCSession.sessionMembershipsForSlot(
+    ): Promise<MatrixRTCSession> {
+        const callMemberships = await MatrixRTCSession.sessionMembershipsForSlot(
             room,
-            { id: "", application: "m.call" },
+            client,
+            {
+                id: "",
+                application: "m.call",
+            },
+            undefined,
             opts,
         );
->>>>>>> b59603d7
         return new MatrixRTCSession(client, room, callMemberships, { id: "", application: "m.call" });
     }
 
@@ -534,23 +506,20 @@
      * This returned session can be used to find out if there are active sessions
      * for the requested room and `slotDescription`.
      */
-<<<<<<< HEAD
     public static async sessionForSlot(
         client: MatrixClient,
         room: Room,
         slotDescription: SlotDescription,
+        opts?: SessionMembershipsForRoomOpts,
     ): Promise<MatrixRTCSession> {
-        const callMemberships = await MatrixRTCSession.sessionMembershipsForSlot(room, client, slotDescription);
-
-=======
-    public static sessionForSlot(
-        client: MatrixClient,
-        room: Room,
-        slotDescription: SlotDescription,
-        opts?: SessionMembershipsForRoomOpts,
-    ): MatrixRTCSession {
-        const callMemberships = MatrixRTCSession.sessionMembershipsForSlot(room, slotDescription, opts);
->>>>>>> b59603d7
+        const callMemberships = await MatrixRTCSession.sessionMembershipsForSlot(
+            room,
+            client,
+            slotDescription,
+            undefined,
+            opts,
+        );
+
         return new MatrixRTCSession(client, room, callMemberships, slotDescription);
     }
 
@@ -596,7 +565,14 @@
         >,
         private roomSubset: Pick<
             Room,
-            "on" | "off" | "getLiveTimeline" | "roomId" | "getVersion" | "hasMembershipState" | "findEventById"
+            | "on"
+            | "off"
+            | "getLiveTimeline"
+            | "roomId"
+            | "getVersion"
+            | "hasMembershipState"
+            | "findEventById"
+            | "_unstable_getStickyEvents"
         >,
         public memberships: CallMembership[],
         /**
@@ -913,13 +889,8 @@
     /**
      * Call this when the Matrix room members have changed.
      */
-<<<<<<< HEAD
-    public onRoomMemberUpdate = (): void => {
+    public readonly onRoomMemberUpdate = (): void => {
         void this.recalculateSessionMembers();
-=======
-    private readonly onRoomMemberUpdate = (): void => {
-        this.recalculateSessionMembers();
->>>>>>> b59603d7
     };
 
     /**
@@ -935,7 +906,7 @@
                 (e) => e.getType() === EventType.RTCMembership,
             )
         ) {
-            this.recalculateSessionMembers();
+            void this.recalculateSessionMembers();
         }
     };
 
