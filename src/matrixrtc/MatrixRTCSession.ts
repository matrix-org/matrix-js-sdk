--- conflicted
+++ resolved
@@ -23,11 +23,8 @@
 import { CallMembership, CallMembershipData } from "./CallMembership";
 import { Focus } from "./focus";
 import { MatrixEvent } from "../matrix";
-<<<<<<< HEAD
 import { EncryptionKeyEventContent } from "./types";
-=======
 import { randomString } from "../randomstring";
->>>>>>> 5d233f38
 
 const MEMBERSHIP_EXPIRY_TIME = 60 * 60 * 1000;
 const MEMBER_EVENT_CHECK_PERIOD = 2 * 60 * 1000; // How often we check to see if we need to re-send our member event
@@ -41,7 +38,7 @@
 };
 
 const getParticipantId = (userId: string, deviceId: string): string => `${userId}:${deviceId}`;
-const getParticipantIdFromMembership = (m: CallMembership): string => getParticipantId(m.member.userId, m.deviceId);
+const getParticipantIdFromMembership = (m: CallMembership): string => getParticipantId(m.sender!, m.deviceId);
 
 export enum MatrixRTCSessionEvent {
     // A member joined, left, or updated a property of their membership.
@@ -246,11 +243,8 @@
         logger.info(`Joining call session in room ${this.room.roomId} with encryptMedia=${encryptMedia}`);
         this.activeFoci = activeFoci;
         this.relativeExpiry = MEMBERSHIP_EXPIRY_TIME;
-<<<<<<< HEAD
         this.encryptMedia = encryptMedia ?? false;
-=======
         this.membershipId = randomString(5);
->>>>>>> 5d233f38
         this.emit(MatrixRTCSessionEvent.JoinStateChanged, true);
         this.updateEncryptionKeyEvent();
         // We don't wait for this, mostly because it may fail and schedule a retry, so this
@@ -276,11 +270,8 @@
         logger.info(`Leaving call session in room ${this.room.roomId}`);
         this.relativeExpiry = undefined;
         this.activeFoci = undefined;
-<<<<<<< HEAD
         this.encryptMedia = false;
-=======
         this.membershipId = undefined;
->>>>>>> 5d233f38
         this.emit(MatrixRTCSessionEvent.JoinStateChanged, false);
 
         const timeoutPromise = new Promise((r) => {
@@ -337,7 +328,7 @@
             logger.error("Failed to send m.call.encryption_key", error);
         }
 
-        console.log(
+        logger.debug(
             `Embedded-E2EE-LOG updateEncryptionKeyEvent participantId=${userId}:${deviceId} encryptionKeyIndex=${encryptionKeyIndex} encryptionKey=${encryptionKey}`,
             this.encryptionKeys,
         );
@@ -404,7 +395,7 @@
             return;
         }
 
-        console.log(
+        logger.debug(
             `Embedded-E2EE-LOG onCallEncryption userId=${userId}:${deviceId} encryptionKey=${encryptionKey} encryptionKeyIndex=${encryptionKeyIndex}`,
             this.encryptionKeys,
         );
@@ -425,7 +416,7 @@
         }
 
         const isMyMembership = (m: CallMembership): boolean =>
-            m.member.userId === this.client.getUserId() && m.deviceId === this.client.getDeviceId();
+            m.sender === this.client.getUserId() && m.deviceId === this.client.getDeviceId();
         const callMembersChanged =
             oldMemberships
                 .filter((m) => !isMyMembership(m))
