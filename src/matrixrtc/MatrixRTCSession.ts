/*
Copyright 2023 The Matrix.org Foundation C.I.C.

Licensed under the Apache License, Version 2.0 (the "License");
you may not use this file except in compliance with the License.
You may obtain a copy of the License at

    http://www.apache.org/licenses/LICENSE-2.0

Unless required by applicable law or agreed to in writing, software
distributed under the License is distributed on an "AS IS" BASIS,
WITHOUT WARRANTIES OR CONDITIONS OF ANY KIND, either express or implied.
See the License for the specific language governing permissions and
limitations under the License.
*/

import { logger } from "../logger";
import { TypedEventEmitter } from "../models/typed-event-emitter";
import { EventTimeline } from "../models/event-timeline";
import { Room } from "../models/room";
import { MatrixClient } from "../client";
import { EventType } from "../@types/event";
import { CallMembership, CallMembershipData } from "./CallMembership";
import { Focus } from "./focus";
import { MatrixEvent } from "../matrix";
<<<<<<< HEAD
import { EncryptionKeyEventContent } from "./types";
import { encodeBase64 } from "../crypto/olmlib";
=======
>>>>>>> 861b1e9d

const MEMBERSHIP_EXPIRY_TIME = 60 * 60 * 1000;
const MEMBER_EVENT_CHECK_PERIOD = 2 * 60 * 1000; // How often we check to see if we need to re-send our member event
const CALL_MEMBER_EVENT_RETRY_DELAY_MIN = 3000;

const getNewEncryptionKey = (): string => {
    const key = new Uint8Array(32);
    crypto.getRandomValues(key);
    return encodeBase64(key);
};

const membershipToUserAndDeviceId = (m: CallMembership): string => `${m.member.userId}:${m.deviceId}`;

export enum MatrixRTCSessionEvent {
    // A member joined, left, or updated a proprty of their membership
    MembershipsChanged = "memberships_changed",
    // We joined or left the session (our own local idea of whether we are joined, separate from MembershipsChanged)
    JoinStateChanged = "join_state_changed",
    // The key used to encrypt media has changed
    EncryptionKeyChanged = "encryption_key_changed",
}

export type MatrixRTCSessionEventHandlerMap = {
    [MatrixRTCSessionEvent.MembershipsChanged]: (
        oldMemberships: CallMembership[],
        newMemberships: CallMembership[],
    ) => void;
    [MatrixRTCSessionEvent.JoinStateChanged]: (isJoined: boolean) => void;
    [MatrixRTCSessionEvent.EncryptionKeyChanged]: (key: string, userId: string, deviceId: string) => void;
};

/**
 * A MatrixRTCSession manages the membership & properties of a MatrixRTC session.
 * This class doesn't deal with media at all, just membership & properties of a session.
 */
export class MatrixRTCSession extends TypedEventEmitter<MatrixRTCSessionEvent, MatrixRTCSessionEventHandlerMap> {
    // How many ms after we joined the call, that our membership should expire, or undefined
    // if we're not yet joined
    private relativeExpiry: number | undefined;

    private memberEventTimeout?: ReturnType<typeof setTimeout>;
    private expiryTimeout?: ReturnType<typeof setTimeout>;

    private activeFoci: Focus[] | undefined;

    private encryptMedia = false;
    private _encryptionKeys = new Map<{ userId: string; deviceId: string }, string>();

    /**
     * A map of keys used to encrypt and decrypt (we are using a symmetric
     * cipher) given participant's media. This also includes our own key
     */
    public get encryptionKeys(): Map<{ userId: string; deviceId: string }, string> {
        return new Map(this._encryptionKeys);
    }

    /**
     * Returns all the call memberships for a room, oldest first
     */
    public static callMembershipsForRoom(room: Room): CallMembership[] {
        const roomState = room.getLiveTimeline().getState(EventTimeline.FORWARDS);
        if (!roomState) {
            logger.warn("Couldn't get state for room " + room.roomId);
            throw new Error("Could't get state for room " + room.roomId);
        }
        const callMemberEvents = roomState.getStateEvents(EventType.GroupCallMemberPrefix);

        const callMemberships: CallMembership[] = [];
        for (const memberEvent of callMemberEvents) {
            const eventMemberships: CallMembershipData[] = memberEvent.getContent()["memberships"];
            if (eventMemberships === undefined) {
                logger.warn(`Ignoring malformed member event from ${memberEvent.getSender()}: no memberships section`);
                continue;
            }
            if (!Array.isArray(eventMemberships)) {
                logger.warn(`Malformed member event from ${memberEvent.getSender()}: memberships is not an array`);
                continue;
            }

            for (const membershipData of eventMemberships) {
                try {
                    const membership = new CallMembership(memberEvent, membershipData);

                    if (membership.callId !== "" || membership.scope !== "m.room") {
                        // for now, just ignore anything that isn't the a room scope call
                        logger.info(`Ignoring user-scoped call`);
                        continue;
                    }

                    if (membership.isExpired()) {
                        logger.info(
                            `Ignoring expired device membership ${memberEvent.getSender()}/${membership.deviceId}`,
                        );
                        continue;
                    }
                    callMemberships.push(membership);
                } catch (e) {
                    logger.warn("Couldn't construct call membership: ", e);
                }
            }
        }

        callMemberships.sort((a, b) => a.createdTs() - b.createdTs());
        logger.debug(
            "Call memberships, in order: ",
            callMemberships.map((m) => [m.createdTs(), m.member.userId]),
        );

        return callMemberships;
    }

    /**
     * Return a the MatrixRTC for the room, whether there are currently active members or not
     */
    public static roomSessionForRoom(client: MatrixClient, room: Room): MatrixRTCSession {
        const callMemberships = MatrixRTCSession.callMembershipsForRoom(room);

        return new MatrixRTCSession(client, room, callMemberships);
    }

    private constructor(
        private readonly client: MatrixClient,
        public readonly room: Room,
        public memberships: CallMembership[],
    ) {
        super();
        this.setExpiryTimer();
    }

    public isJoined(): boolean {
        return this.relativeExpiry !== undefined;
    }

    /**
     * Performs cleanup & removes timers for client shutdown
     */
    public stop(): void {
        this.leaveRoomSession();
        if (this.expiryTimeout) {
            clearTimeout(this.expiryTimeout);
            this.expiryTimeout = undefined;
        }
    }

    /**
     * Announces this user and device as joined to the MatrixRTC session,
     * and continues to update the membership event to keep it valid until
     * leaveRoomSession() is called
     * This will not subscribe to updates: remember to call subscribe() separately if
     * desired.
     */
    public joinRoomSession(activeFoci: Focus[], encryptMedia?: boolean): void {
        if (this.isJoined()) {
            logger.info(`Already joined to session in room ${this.room.roomId}: ignoring join call`);
            return;
        }

        logger.info(`Joining call session in room ${this.room.roomId}`);
        this.activeFoci = activeFoci;
        this.relativeExpiry = MEMBERSHIP_EXPIRY_TIME;
        this.encryptMedia = encryptMedia ?? false;
        this.emit(MatrixRTCSessionEvent.JoinStateChanged, true);
        this.updateCallMembershipEvent();
    }

    /**
     * Announces this user and device as having left the MatrixRTC session
     * and stops scheduled updates.
     * This will not unsubscribe from updates: remember to call unsubscribe() separately if
     * desired.
     */
    public leaveRoomSession(): void {
        if (!this.isJoined()) {
            logger.info(`Not joined to session in room ${this.room.roomId}: ignoring leave call`);
            return;
        }

        logger.info(`Leaving call session in room ${this.room.roomId}`);
        this.relativeExpiry = undefined;
        this.activeFoci = undefined;
        this.encryptMedia = false;
        this.emit(MatrixRTCSessionEvent.JoinStateChanged, false);
        this.updateCallMembershipEvent();
    }

    /**
     * Re-sends the encryption key room event with a new key
     */
    private async updateEncryptionKeyEvent(): Promise<void> {
        if (!this.isJoined()) return;
        if (!this.encryptMedia) return;

        const userId = this.client.getUserId();
        const deviceId = this.client.getDeviceId();

        if (!userId) throw new Error("No userId");
        if (!deviceId) throw new Error("No deviceId");

        logger.info(`MatrixRTCSession updating encryption key for room ${this.room.roomId}`);

        const encryptionKey = getNewEncryptionKey();
        await this.client.sendEvent(this.room.roomId, EventType.CallEncryptionPrefix, {
            "m.encryption_key": encryptionKey,
            "m.device_id": deviceId,
            "m.call_id": "",
        } as EncryptionKeyEventContent);

        this._encryptionKeys.set({ userId, deviceId }, encryptionKey);
        this.emit(MatrixRTCSessionEvent.EncryptionKeyChanged, encryptionKey, userId, deviceId);
    }

    /**
     * Sets a timer for the soonest membership expiry
     */
    private setExpiryTimer(): void {
        if (this.expiryTimeout) {
            clearTimeout(this.expiryTimeout);
            this.expiryTimeout = undefined;
        }

        let soonestExpiry;
        for (const membership of this.memberships) {
            const thisExpiry = membership.getMsUntilExpiry();
            if (soonestExpiry === undefined || thisExpiry < soonestExpiry) {
                soonestExpiry = thisExpiry;
            }
        }

        if (soonestExpiry != undefined) {
            this.expiryTimeout = setTimeout(this.onMembershipUpdate, soonestExpiry);
        }
    }

    public getOldestMembership(): CallMembership | undefined {
        return this.memberships[0];
    }

    public onCallEncryption = (event: MatrixEvent): void => {
        const userId = event.getSender();
        const content = event.getContent<EncryptionKeyEventContent>();
        const encryptionKey = content["m.encryption_key"];
        const deviceId = content["m.device_id"];
        const callId = content["m.call_id"];

        if (
            !userId ||
            !deviceId ||
            !callId ||
            !encryptionKey ||
            typeof deviceId !== "string" ||
            typeof callId !== "string" ||
            typeof encryptionKey !== "string"
        ) {
            throw new Error(
                `Malformed m.call.encryption_key: userId=${userId}, deviceId=${deviceId}, callId=${callId}`,
            );
        }

        // We currently only handle callId = ""
        if (callId !== "") {
            logger.warn(
                `Received m.call.encryption_key with unsupported callId: userId=${userId}, deviceId=${deviceId}, callId=${callId}`,
            );
            return;
        }

        this._encryptionKeys.set({ userId, deviceId }, encryptionKey);
        this.emit(MatrixRTCSessionEvent.EncryptionKeyChanged, encryptionKey, userId, deviceId);
        logger.log(`Updated encryption key for userId=${userId}, deviceId=${deviceId}`);
    };

    public onMembershipUpdate = (): void => {
        const oldMemberships = this.memberships;
        this.memberships = MatrixRTCSession.callMembershipsForRoom(this.room);

        const changed =
            oldMemberships.length != this.memberships.length ||
            oldMemberships.some((m, i) => !CallMembership.equal(m, this.memberships[i]));

        if (changed) {
            logger.info(`Memberships for call in room ${this.room.roomId} have changed: emitting`);
            this.emit(MatrixRTCSessionEvent.MembershipsChanged, oldMemberships, this.memberships);
        }

        const callMembersChanged =
            new Set(oldMemberships.map(membershipToUserAndDeviceId)) !==
            new Set(this.memberships.map(membershipToUserAndDeviceId));

        if (callMembersChanged && this.isJoined()) {
            this.updateEncryptionKeyEvent();
        }

        this.setExpiryTimer();
    };

    /**
     * Constructs our own membership
     * @param prevEvent - The previous version of our call membership, if any
     */
    private makeMyMembership(prevMembership?: CallMembership): CallMembershipData {
        if (this.relativeExpiry === undefined) {
            throw new Error("Tried to create our own membership event when we're not joined!");
        }

        const m: CallMembershipData = {
            call_id: "",
            scope: "m.room",
            application: "m.call",
            device_id: this.client.getDeviceId()!,
            expires: this.relativeExpiry,
            foci_active: this.activeFoci,
        };

        if (prevMembership) m.created_ts = prevMembership.createdTs();

        return m;
    }

    /**
     * Returns true if our membership event needs to be updated
     */
    private membershipEventNeedsUpdate(
        myPrevMembershipData?: CallMembershipData,
        myPrevMembership?: CallMembership,
    ): boolean {
        // work out if we need to update our membership event
        let needsUpdate = false;
        // Need to update if there's a membership for us but we're not joined (valid or otherwise)
        if (!this.isJoined() && myPrevMembershipData) needsUpdate = true;
        if (this.isJoined()) {
            // ...or if we are joined, but there's no valid membership event
            if (!myPrevMembership) {
                needsUpdate = true;
            } else if (myPrevMembership.getMsUntilExpiry() < MEMBERSHIP_EXPIRY_TIME / 2) {
                // ...or if the expiry time needs bumping
                needsUpdate = true;
                this.relativeExpiry! += MEMBERSHIP_EXPIRY_TIME;
            }
        }

        return needsUpdate;
    }

    /**
     * Makes a new membership list given the old list alonng with this user's previous membership event
     * (if any) and this device's previous membership (if any)
     */
    private makeNewMemberships(
        oldMemberships: CallMembershipData[],
        myCallMemberEvent?: MatrixEvent,
        myPrevMembership?: CallMembership,
    ): CallMembershipData[] {
        const localDeviceId = this.client.getDeviceId();
        if (!localDeviceId) throw new Error("Local device ID is null!");

        const filterExpired = (m: CallMembershipData): boolean => {
            let membershipObj;
            try {
                membershipObj = new CallMembership(myCallMemberEvent!, m);
            } catch (e) {
                return false;
            }

            return !membershipObj.isExpired();
        };

        const transformMemberships = (m: CallMembershipData): CallMembershipData => {
            if (m.created_ts === undefined) {
                // we need to fill this in with the origin_server_ts from its original event
                m.created_ts = myCallMemberEvent!.getTs();
            }

            return m;
        };

        // Filter our any invalid or expired memberships, and also our own - we'll add that back in next
        let newMemberships = oldMemberships.filter(filterExpired).filter((m) => m.device_id !== localDeviceId);

        // Fix up any memberships that need their created_ts adding
        newMemberships = newMemberships.map(transformMemberships);

        // If we're joined, add our own
        if (this.isJoined()) {
            newMemberships.push(this.makeMyMembership(myPrevMembership));
        }

        return newMemberships;
    }

    private updateCallMembershipEvent = async (): Promise<void> => {
        if (this.memberEventTimeout) {
            clearTimeout(this.memberEventTimeout);
            this.memberEventTimeout = undefined;
        }

        const roomState = this.room.getLiveTimeline().getState(EventTimeline.FORWARDS);
        if (!roomState) throw new Error("Couldn't get room state for room " + this.room.roomId);

        const localUserId = this.client.getUserId();
        const localDeviceId = this.client.getDeviceId();
        if (!localUserId || !localDeviceId) throw new Error("User ID or device ID was null!");

        const myCallMemberEvent = roomState.getStateEvents(EventType.GroupCallMemberPrefix, localUserId) ?? undefined;
        const content = myCallMemberEvent?.getContent<Record<any, unknown>>() ?? {};
        const memberships: CallMembershipData[] = Array.isArray(content["memberships"]) ? content["memberships"] : [];

        const myPrevMembershipData = memberships.find((m) => m.device_id === localDeviceId);
        let myPrevMembership;
        try {
            if (myCallMemberEvent && myPrevMembershipData) {
                myPrevMembership = new CallMembership(myCallMemberEvent, myPrevMembershipData);
            }
        } catch (e) {
            // This would indicate a bug or something weird if our own call membership
            // wasn't valid
            logger.warn("Our previous call membership was invalid - this shouldn't happen.", e);
        }

        if (myPrevMembership) {
            logger.debug(`${myPrevMembership.getMsUntilExpiry()} until our membership expires`);
        }

        if (!this.membershipEventNeedsUpdate(myPrevMembershipData, myPrevMembership)) {
            // nothing to do - reschedule the check again
            setTimeout(this.updateCallMembershipEvent, MEMBER_EVENT_CHECK_PERIOD);
            return;
        }

        const newContent = {
            memberships: this.makeNewMemberships(memberships, myCallMemberEvent, myPrevMembership),
        };

        let resendDelay;
        try {
            await this.client.sendStateEvent(
                this.room.roomId,
                EventType.GroupCallMemberPrefix,
                newContent,
                localUserId,
            );
            logger.info(`Sent updated call member event.`);

            // check periodically to see if we need to refresh our member event
            if (this.isJoined()) resendDelay = MEMBER_EVENT_CHECK_PERIOD;
        } catch (e) {
            resendDelay = CALL_MEMBER_EVENT_RETRY_DELAY_MIN + Math.random() * 2000;
            logger.warn(`Failed to send call member event: retrying in ${resendDelay}`);
        }

        if (resendDelay) this.memberEventTimeout = setTimeout(this.updateCallMembershipEvent, resendDelay);
    };
}<|MERGE_RESOLUTION|>--- conflicted
+++ resolved
@@ -23,11 +23,8 @@
 import { CallMembership, CallMembershipData } from "./CallMembership";
 import { Focus } from "./focus";
 import { MatrixEvent } from "../matrix";
-<<<<<<< HEAD
 import { EncryptionKeyEventContent } from "./types";
 import { encodeBase64 } from "../crypto/olmlib";
-=======
->>>>>>> 861b1e9d
 
 const MEMBERSHIP_EXPIRY_TIME = 60 * 60 * 1000;
 const MEMBER_EVENT_CHECK_PERIOD = 2 * 60 * 1000; // How often we check to see if we need to re-send our member event
