/*
Copyright 2023 - 2024 The Matrix.org Foundation C.I.C.

Licensed under the Apache License, Version 2.0 (the "License");
you may not use this file except in compliance with the License.
You may obtain a copy of the License at

    http://www.apache.org/licenses/LICENSE-2.0

Unless required by applicable law or agreed to in writing, software
distributed under the License is distributed on an "AS IS" BASIS,
WITHOUT WARRANTIES OR CONDITIONS OF ANY KIND, either express or implied.
See the License for the specific language governing permissions and
limitations under the License.
*/

import { logger, type Logger, logger as rootLogger } from "../logger.ts";
import { TypedEventEmitter } from "../models/typed-event-emitter.ts";
import { Direction, EventTimeline } from "../models/event-timeline.ts";
import { type Room } from "../models/room.ts";
import { type MatrixClient } from "../client.ts";
import { EventType, RelationType } from "../@types/event.ts";
import { KnownMembership } from "../@types/membership.ts";
import { type ISendEventResponse } from "../@types/requests.ts";
import { CallMembership } from "./CallMembership.ts";
import { RoomStateEvent } from "../models/room-state.ts";
import { LegacyMembershipManager, StickyEventMembershipManager } from "./MembershipManager.ts";
import { EncryptionManager, type IEncryptionManager } from "./EncryptionManager.ts";
import { deepCompare, logDurationSync } from "../utils.ts";
import {
    type Statistics,
    type RTCNotificationType,
    type Status,
    type IRTCNotificationContent,
    type ICallNotifyContent,
    type RTCCallIntent,
    type Transport,
    type RtcSlotEventContent,
    type SlotDescription,
} from "./types.ts";
import {
    MembershipManagerEvent,
    type MembershipManagerEventHandlerMap,
    type IMembershipManager,
} from "./IMembershipManager.ts";
import { RTCEncryptionManager } from "./RTCEncryptionManager.ts";
import { ToDeviceKeyTransport } from "./ToDeviceKeyTransport.ts";
import { TypedReEmitter } from "../ReEmitter.ts";
import { type MatrixEvent } from "../models/event.ts";
import { RoomStickyEventsEvent, type RoomStickyEventsMap } from "../models/room-sticky-events.ts";
<<<<<<< HEAD
import { DefaultCallApplicationSlot } from "./CallApplication.ts";
import { slotDescriptionToId } from "./utils.ts";
import { RtcMembershipData } from "./membership/rtc.ts";
=======
import { RoomKeyTransport } from "./RoomKeyTransport.ts";
>>>>>>> 4cc4c01d

/**
 * Events emitted by MatrixRTCSession
 */
export enum MatrixRTCSessionEvent {
    // A member joined, left, or updated a property of their membership.
    MembershipsChanged = "memberships_changed",
    // We joined or left the session: our own local idea of whether we are joined,
    // separate from MembershipsChanged, ie. independent of whether our member event
    // has successfully gone through.
    JoinStateChanged = "join_state_changed",
    // The key used to encrypt media has changed
    EncryptionKeyChanged = "encryption_key_changed",
    /** The membership manager had to shut down caused by an unrecoverable error */
    MembershipManagerError = "membership_manager_error",
    /** The RTCSession did send a call notification caused by joining the call as the first member */
    DidSendCallNotification = "did_send_call_notification",
}

export type MatrixRTCSessionEventHandlerMap = {
    [MatrixRTCSessionEvent.MembershipsChanged]: (
        oldMemberships: CallMembership[],
        newMemberships: CallMembership[],
    ) => void;
    [MatrixRTCSessionEvent.JoinStateChanged]: (isJoined: boolean) => void;
    [MatrixRTCSessionEvent.EncryptionKeyChanged]: (
        key: Uint8Array,
        encryptionKeyIndex: number,
        participantId: string,
    ) => void;
    [MatrixRTCSessionEvent.MembershipManagerError]: (error: unknown) => void;
    [MatrixRTCSessionEvent.DidSendCallNotification]: (
        notificationContentNew: { event_id: string } & IRTCNotificationContent,
        notificationContentLegacy: { event_id: string } & ICallNotifyContent,
    ) => void;
};

export interface SessionConfig {
    /**
     * What kind of notification to send when starting the session.
     * @default `undefined` (no notification)
     */
    notificationType?: RTCNotificationType;

    /**
     * Determines the kind of call this will be.
     */
    callIntent?: RTCCallIntent;
}

// The names follow these principles:
// - we use the technical term delay if the option is related to delayed events.
// - we use delayedLeaveEvent if the option is related to the delayed leave event.
// - we use membershipEvent if the option is related to the rtc member state event.
// - we use the technical term expiry if the option is related to the expiry field of the membership state event.
// - we use a `Ms` postfix if the option is a duration to avoid using words like:
//   `time`, `duration`, `delay`, `timeout`... that might be mistaken/confused with technical terms.
export interface MembershipConfig {
    /**
     * The timeout (in milliseconds) after we joined the call, that our membership should expire
     * unless we have explicitly updated it.
     *
     * This is what goes into the m.rtc.member event expiry field and is typically set to a number of hours.
     */
    membershipEventExpiryMs?: number;

    /**
     * The time in (in milliseconds) which the manager will prematurely send the updated state event before the membership `expires` time to make sure it
     * sends the updated state event early enough.
     *
     * A headroom of 1000ms and a `membershipExpiryTimeout` of 10000ms would result in the first membership event update after 9s and
     * a membership event that would be considered expired after 10s.
     *
     * This value does not have an effect on the value of `SessionMembershipData.expires`.
     */
    membershipEventExpiryHeadroomMs?: number;

    /**
     * The timeout (in milliseconds) with which the deleayed leave event on the server is configured.
     * After this time the server will set the event to the disconnected stat if it has not received a keep-alive from the client.
     */
    delayedLeaveEventDelayMs?: number;

    /**
     * The interval (in milliseconds) in which the client will send membership keep-alives to the server.
     */
    delayedLeaveEventRestartMs?: number;

    /**
     * The maximum number of retries that the manager will do for delayed event sending/updating and state event sending when a server rate limit has been hit.
     */
    maximumRateLimitRetryCount?: number;

    /**
     * The maximum number of retries that the manager will do for delayed event sending/updating and state event sending when a network error occurs.
     */
    maximumNetworkErrorRetryCount?: number;

    /**
     * The time (in milliseconds) after which we will retry a http request if it
     * failed to send due to a network error. (send membership event, send delayed event, restart delayed event...)
     */
    networkErrorRetryMs?: number;

    /**
     * If true, use the new to-device transport for sending encryption keys.
     */
    useExperimentalToDeviceTransport?: boolean;

    /**
     * The time (in milliseconds) after which a we consider a delayed event restart http request to have failed.
     * Setting this to a lower value will result in more frequent retries but also a higher chance of failiour.
     *
     * In the presence of network packet loss (hurting TCP connections), the custom delayedEventRestartLocalTimeoutMs
     * helps by keeping more delayed event reset candidates in flight,
     * improving the chances of a successful reset. (its is equivalent to the js-sdk `localTimeout` configuration,
     * but only applies to calls to the `_unstable_updateDelayedEvent` endpoint with a body of `{action:"restart"}`.)
     */
    delayedLeaveEventRestartLocalTimeoutMs?: number;

    /**
     * Send membership using sticky events rather than state events.
     * This also make the client use the new m.rtc.member MSC4354 event format. (instead of m.call.member)
     *
     * **WARNING**: This is an unstable feature and not all clients will support it.
     */
    unstableSendStickyEvents?: boolean;
}

export interface EncryptionConfig {
    /**
     *  If true, generate and share a media key for this participant,
     *  and emit MatrixRTCSessionEvent.EncryptionKeyChanged when
     *  media keys for other participants become available.
     */
    manageMediaKeys?: boolean;
    /**
     * The minimum time (in milliseconds) between each attempt to send encryption key(s).
     * e.g. if this is set to 1000, then we will send at most one key event every second.
     * @deprecated - Not used by the new encryption manager.
     */
    updateEncryptionKeyThrottle?: number;

    /**
     * Sometimes it is necessary to rotate the encryption key after a membership update.
     * For performance reasons we might not want to rotate the key immediately but allow future memberships to use the same key.
     * If 5 people join in a row in less than 5 seconds, we don't want to rotate the key for each of them.
     * If 5 people leave in a row in less than 5 seconds, we don't want to rotate the key for each of them.
     * So we do share the key which was already used live for <5s to new joiners.
     * This does result in a potential leak up to the configured time of call media.
     * This has to be considered when choosing a value for this property.
     */
    keyRotationGracePeriodMs?: number;

    /**
     * The delay (in milliseconds) after a member leaves before we create and publish a new key, because people
     * tend to leave calls at the same time.
     * @deprecated - Not used by the new encryption manager.
     */
    makeKeyDelay?: number;
    /**
     * The delay (in milliseconds) between sending a new key and starting to encrypt with it. This
     * gives others a chance to receive the new key to minimize the chance they get media they can't decrypt.
     *
     * The higher this value is, the better it is for existing members as they will have a smoother experience.
     * But it impacts new joiners: They will always have to wait `useKeyDelay` before being able to decrypt the media
     * (as it will be encrypted with the new key after the delay only), even if the key has already arrived before the delay.
     */
    useKeyDelay?: number;
}
export type JoinSessionConfig = SessionConfig & MembershipConfig & EncryptionConfig;

interface SessionMembershipsForRoomOpts {
    /**
     * Listen for incoming sticky member events. If disabled, this session will
     * ignore any incoming sticky events.
     */
    listenForStickyEvents: boolean;
    /**
     * Listen for incoming  member state events (legacy). If disabled, this session will
     * ignore any incoming state events.
     */
    listenForMemberStateEvents: boolean;
}

/**
 * A MatrixRTCSession manages the membership & properties of a MatrixRTC session.
 * This class doesn't deal with media at all, just membership & properties of a session.
 */
export class MatrixRTCSession extends TypedEventEmitter<
    MatrixRTCSessionEvent | MembershipManagerEvent,
    MatrixRTCSessionEventHandlerMap & MembershipManagerEventHandlerMap
> {
    private membershipManager?: IMembershipManager;
    private encryptionManager?: IEncryptionManager;
    private joinConfig?: SessionConfig;
    private logger: Logger;

    private pendingNotificationToSend: undefined | RTCNotificationType;
    /**
     * This timeout is responsible to track any expiration. We need to know when we have to start
     * to ignore other call members. There is no callback for this. This timeout will always be configured to
     * emit when the next membership expires.
     */
    private expiryTimeout?: ReturnType<typeof setTimeout>;

    /**
     * The statistics for this session.
     */
    public statistics: Statistics = {
        counters: {
            roomEventEncryptionKeysSent: 0,
            roomEventEncryptionKeysReceived: 0,
        },
        totals: {
            roomEventEncryptionKeysReceivedTotalAge: 0,
        },
    };

    public get membershipStatus(): Status | undefined {
        return this.membershipManager?.status;
    }

    public get probablyLeft(): boolean | undefined {
        return this.membershipManager?.probablyLeft;
    }

    /**
     * The callId (sessionId) of the call.
     *
     * It can be undefined since the callId is only known once the first membership joins.
     * The callId is the property that, per definition, groups memberships into one call.
     *
     * This may also be undefined if MSC4143 slots are in use, as calls do not always have an ID if they
     * have a slot.
     * @deprecated use `slotId` instead.
     */
    public get callId(): string | undefined {
        return this.slotDescription?.id;
    }

    /**
     * Get a slot for a given room and description
     * @param room The room which the slot is scoped to.
     * @param slotDescription The description of the slot. The type, ID, and parameters must exactly match.
     * @returns The contents of the slot event, or null if no matching slot found.
     */
    public static getRtcSlot(
        room: Pick<Room, "getLiveTimeline"|"roomId">,
        slotDescription: SlotDescription,
    ): RtcSlotEventContent | null {
        const slotId = slotDescriptionToId(slotDescription);
        const slot = room.getLiveTimeline().getState(Direction.Forward)?.getStateEvents(EventType.RTCSlot, slotId);
        if (!slot) {
            console.log(room.getLiveTimeline().getState(Direction.Forward)?.events);
            logger.debug(`No slot found for ${room.roomId}`);
            return null;
        }
        const slotContent = slot.getContent<Record<keyof RtcSlotEventContent, unknown>>();
        if (!slotContent.application || typeof slotContent.application !== "object") {
            logger.debug(`Invalid app for ${room.roomId}`);
            // Invalid slot content.
            return null;
        }
        if (
            "type" in slotContent.application === false ||
            slotContent.application.type !== slotDescription.application
        ) {
            logger.debug(`Mismatched app for ${room.roomId}`);
            // Mismached or missing application type.
            return null;
        }

        if (
            "slot_id" in slotContent === false || 
            typeof slotContent.slot_id !== "string" || 
            !slotContent.slot_id.startsWith(slotContent.application.type + "#")
        ) {
            logger.debug(`Mismatched app for ${room.roomId}`, slotContent);
            // Mismached or missing application type.
            return null;
        }

        return slotContent as RtcSlotEventContent;
    }

    /**
     * Returns all the call memberships for a room that match the provided `sessionDescription`,
     * oldest first.
     *
     * By default, this will return *both* sticky and member state events.
     */
    public static sessionMembershipsForSlot(
        room: Pick<Room, "getLiveTimeline" | "roomId" | "hasMembershipState" | "_unstable_getStickyEvents">,
        slotDescription: SlotDescription,
        // default both true this implied we combine sticky and state events for the final call state
        // (prefer sticky events in case of a duplicate)
        { listenForStickyEvents, listenForMemberStateEvents }: SessionMembershipsForRoomOpts = {
            listenForStickyEvents: true,
            listenForMemberStateEvents: true,
        },
    ): CallMembership[] {
        const slotId = slotDescriptionToId(slotDescription);
        const logger = rootLogger.getChild(`[MatrixRTCSession ${room.roomId} ${slotId}]`);
        let callMemberEvents = [] as MatrixEvent[];
        // Check that the room has the valid slot.
        if (listenForStickyEvents && this.getRtcSlot(room, slotDescription)) {
            // Has a slot and the application parameters match, fetch sticky members.
            callMemberEvents = [...room._unstable_getStickyEvents()].filter((e) => {
                if (e.getType() !== EventType.RTCMembership) {
                    console.log("Invalid type");
                    return false;
                }
                const content = e.getContent<RtcMembershipData>();
                // Ensure the slot ID of the membership matches the state
                if (content.slot_id !== slotId) {
                    console.log("Invalid slot ID", content.slot_id, slotId);
                    return false;
                }
                if (content.application.type !== slotDescription.application) {
                    console.log("Invalid application.type", content.application.type, slotDescription.application);
                    return false;
                }
                return true;
            });
        } // otherwise, the slot wasn't valid and we can skip these members
        if (listenForMemberStateEvents) {
            const roomState = room.getLiveTimeline().getState(EventTimeline.FORWARDS);
            if (!roomState) {
                logger.warn("Couldn't get state for room " + room.roomId);
                throw new Error("Could't get state for room " + room.roomId);
            }
            const callMemberStateEvents = roomState.getStateEvents(EventType.GroupCallMemberPrefix);
            callMemberEvents = callMemberEvents.concat(
                callMemberStateEvents.filter(
                    (callMemberStateEvent) =>
                        !callMemberEvents.some(
                            // only care about state events which have keys which we have not yet seen in the sticky events.
                            (stickyEvent) =>
                                stickyEvent.getContent().msc4354_sticky_key === callMemberStateEvent.getStateKey(),
                        ),
                ),
            );
        }

        const callMemberships: CallMembership[] = [];
        for (const memberEvent of callMemberEvents) {
            const content = memberEvent.getContent();
            // Ignore sticky keys for the count
            const eventKeysCount = Object.keys(content).filter((k) => k !== "msc4354_sticky_key").length;
            // Dont even bother about empty events (saves us from costly type/"key in" checks in bigger rooms)
            if (eventKeysCount === 0) continue;

            const membershipContents: any[] = [];

            // We first decide if its a MSC4143 event (per device state key)
            if (eventKeysCount > 1 && "application" in content) {
                // We have a MSC4143 event membership event
                membershipContents.push(content);
            } else if (eventKeysCount === 1 && "memberships" in content) {
                logger.warn(`Legacy event found. Those are ignored, they do not contribute to the MatrixRTC session`);
            }

            if (membershipContents.length === 0) continue;

            for (const membershipData of membershipContents) {
                if (!("application" in membershipData)) {
                    // This is a left membership event, ignore it here to not log warnings.
                    continue;
                }
                try {
                    const membership = new CallMembership(memberEvent, membershipData);
                    if (!deepCompare(membership.slotDescription, slotDescription)) {
                        logger.info(
                            `Ignoring membership of user ${membership.sender} for a different slot: ${JSON.stringify(membership.slotDescription)} !== ${JSON.stringify(slotDescription)}`,
                        );
                        continue;
                    }

                    if (membership.isExpired()) {
                        logger.info(`Ignoring expired device membership ${membership.sender}/${membership.deviceId}`);
                        continue;
                    }
                    if (!room.hasMembershipState(membership.sender ?? "", KnownMembership.Join)) {
                        logger.info(`Ignoring membership of user ${membership.sender} who is not in the room.`);
                        continue;
                    }
                    callMemberships.push(membership);
                } catch (e) {
                    logger.warn("Couldn't construct call membership: ", e);
                }
            }
        }

        callMemberships.sort((a, b) => a.createdTs() - b.createdTs());
        if (callMemberships.length > 1) {
            logger.debug(
                `Call memberships in room ${room.roomId}, in order: `,
                callMemberships.map((m) => [m.createdTs(), m.sender]),
            );
        }


        return callMemberships;
    }

    /**
     * Return the MatrixRTC session for the room.
     * This returned session can be used to find out if there are active room call sessions
     * for the requested room.
     *
     * This method is an alias for `MatrixRTCSession.sessionForRoom` with
     * sessionDescription `{ id: "", application: "m.call" }`.
     *
     * @deprecated Use `MatrixRTCSession.sessionForSlot` with sessionDescription `{ id: "", application: "m.call" }` instead.
     */
    public static roomSessionForRoom(
        client: MatrixClient,
        room: Room,
        opts?: SessionMembershipsForRoomOpts,
    ): MatrixRTCSession {
        const sessionDescription = { id: "", application: DefaultCallApplicationSlot.application.type };
        const callMemberships = MatrixRTCSession.sessionMembershipsForSlot(room, sessionDescription, opts);
        return new MatrixRTCSession(client, room, callMemberships, sessionDescription);
    }
    /**
     * Return the MatrixRTC session for the room.
     * This returned session can be used to find out if there are active sessions
     * for the requested room and `slotDescription`.
     */
    public static sessionForSlot(
        client: MatrixClient,
        room: Room,
        slotDescription: SlotDescription,
        opts?: SessionMembershipsForRoomOpts,
    ): MatrixRTCSession {
        const callMemberships = MatrixRTCSession.sessionMembershipsForSlot(room, slotDescription, opts);
        return new MatrixRTCSession(client, room, callMemberships, slotDescription);
    }

    /**
     * WARN: this can in theory only be a subset of the room with the properties required by
     * this class.
     * Outside of tests this most likely will be a full room, however.
     * @deprecated Relying on a full Room object being available here is an anti-pattern. You should be tracking
     * the room object in your own code and passing it in when needed.
     */
    public get room(): Room {
        return this.roomSubset as Room;
    }

    /**
     * This constructs a room session. When using MatrixRTC inside the js-sdk this is expected
     * to be used with the MatrixRTCSessionManager exclusively.
     *
     * In cases where you don't use the js-sdk but build on top of another Matrix stack this class can be used standalone
     * to manage a joined MatrixRTC session.
     *
     * @param client A subset of the {@link MatrixClient} that lets the session interact with the Matrix room.
     * @param roomSubset The room this session is attached to. A subset of a js-sdk Room that the session needs.
     * @param memberships The list of memberships this session currently has.
     */
    public constructor(
        private readonly client: Pick<
            MatrixClient,
            | "getUserId"
            | "getDeviceId"
            | "sendEvent"
            | "sendStateEvent"
            | "_unstable_sendDelayedStateEvent"
            | "_unstable_updateDelayedEvent"
            | "_unstable_sendStickyEvent"
            | "_unstable_sendStickyDelayedEvent"
            | "cancelPendingEvent"
            | "encryptAndSendToDevice"
            | "off"
            | "on"
            | "decryptEventIfNeeded"
        >,
        private roomSubset: Pick<
            Room,
            "getLiveTimeline" | "roomId" | "getVersion" | "hasMembershipState" | "on" | "off"
        >,
        public memberships: CallMembership[],
        /**
         * The slot description is a virtual address where participants are allowed to meet.
         * This session will only manage memberships that match this slot description.
         * Sessions are distinct if any of those properties are distinct: `roomSubset.roomId`, `slotDescription.application`, `slotDescription.id`.
         */
        public readonly slotDescription: SlotDescription,
    ) {
        super();
        this.logger = rootLogger.getChild(
            `[MatrixRTCSession ${roomSubset.roomId} ${slotDescriptionToId(slotDescription)}]`,
        );
        const roomState = this.roomSubset.getLiveTimeline().getState(EventTimeline.FORWARDS);
        // TODO: double check if this is actually needed. Should be covered by refreshRoom in MatrixRTCSessionManager
        roomState?.on(RoomStateEvent.Members, this.onRoomMemberUpdate);
        this.roomSubset.on(RoomStickyEventsEvent.Update, this.onStickyEventUpdate);

        this.setExpiryTimer();
    }
    /*
     * Returns true if we intend to be participating in the MatrixRTC session.
     * This is determined by checking if the relativeExpiry has been set.
     */
    public isJoined(): boolean {
        return this.membershipManager?.isJoined() ?? false;
    }

    /**
     * Performs cleanup & removes timers for client shutdown
     */
    public async stop(): Promise<void> {
        await this.membershipManager?.leave(1000);
        if (this.expiryTimeout) {
            clearTimeout(this.expiryTimeout);
            this.expiryTimeout = undefined;
        }
        const roomState = this.roomSubset.getLiveTimeline().getState(EventTimeline.FORWARDS);
        roomState?.off(RoomStateEvent.Members, this.onRoomMemberUpdate);
        this.roomSubset.off(RoomStickyEventsEvent.Update, this.onStickyEventUpdate);
    }

    private reEmitter = new TypedReEmitter<
        MatrixRTCSessionEvent | MembershipManagerEvent,
        MatrixRTCSessionEventHandlerMap & MembershipManagerEventHandlerMap
    >(this);

    /**
     * Announces this user and device as joined to the MatrixRTC session,
     * and continues to update the membership event to keep it valid until
     * leaveRoomSession() is called
     * This will not subscribe to updates: remember to call subscribe() separately if
     * desired.
     * This method will return immediately and the session will be joined in the background.
     * @param fociPreferred the list of preferred foci to use in the joined RTC membership event.
     * If multiSfuFocus is set, this is only needed if this client wants to publish to multiple transports simultaneously.
     * @param multiSfuFocus the active focus to use in the joined RTC membership event. Setting this implies the
     * membership manager will operate in a multi-SFU connection mode. If `undefined`, an `oldest_membership`
     * transport selection will be used instead.
     * @param joinConfig - Additional configuration for the joined session.
     */
    public joinRoomSession(
        fociPreferred: Transport[],
        multiSfuFocus?: Transport,
        joinConfig?: JoinSessionConfig,
    ): void {
        if (this.isJoined()) {
            this.logger.info(`Already joined to session in room ${this.roomSubset.roomId}: ignoring join call`);
            return;
        } else {
            // Create MembershipManager and pass the RTCSession logger (with room id info)
            this.membershipManager = joinConfig?.unstableSendStickyEvents
                ? new StickyEventMembershipManager(
                      joinConfig,
                      this.roomSubset,
                      this.client,
                      this.slotDescription,
                      this.logger,
                  )
                : new LegacyMembershipManager(joinConfig, this.roomSubset, this.client, this.slotDescription, this.logger);

            this.reEmitter.reEmit(this.membershipManager!, [
                MembershipManagerEvent.ProbablyLeft,
                MembershipManagerEvent.StatusChanged,
            ]);
            // Create Encryption manager
            let transport;
            if (joinConfig?.useExperimentalToDeviceTransport) {
                this.logger.info("Using experimental to-device transport for encryption keys");
                this.logger.info("Using to-device with room fallback transport for encryption keys");
                const [uId, dId] = [this.client.getUserId()!, this.client.getDeviceId()!];
                const [room, client, statistics] = [this.roomSubset, this.client, this.statistics];
                const transport = new ToDeviceKeyTransport(uId, dId, room.roomId, client, statistics);
                this.encryptionManager = new RTCEncryptionManager(
                    this.client.getUserId()!,
                    this.client.getDeviceId()!,
                    () => this.memberships,
                    transport,
                    this.statistics,
                    (keyBin: Uint8Array, encryptionKeyIndex: number, participantId: string) => {
                        this.emit(
                            MatrixRTCSessionEvent.EncryptionKeyChanged,
                            keyBin,
                            encryptionKeyIndex,
                            participantId,
                        );
                    },
                    this.logger,
                );
            } else {
                transport = new RoomKeyTransport(this.roomSubset, this.client, this.statistics);
                this.encryptionManager = new EncryptionManager(
                    this.client.getUserId()!,
                    this.client.getDeviceId()!,
                    () => this.memberships,
                    transport,
                    this.statistics,
                    (keyBin: Uint8Array, encryptionKeyIndex: number, participantId: string) => {
                        this.emit(
                            MatrixRTCSessionEvent.EncryptionKeyChanged,
                            keyBin,
                            encryptionKeyIndex,
                            participantId,
                        );
                    },
                );
            }
        }

        this.joinConfig = joinConfig;
        this.pendingNotificationToSend = this.joinConfig?.notificationType;

        // Join!
        this.membershipManager!.join(fociPreferred, multiSfuFocus, (e) => {
            this.logger.error("MembershipManager encountered an unrecoverable error: ", e);
            this.emit(MatrixRTCSessionEvent.MembershipManagerError, e);
            this.emit(MatrixRTCSessionEvent.JoinStateChanged, this.isJoined());
        });
        this.encryptionManager!.join(joinConfig);

        this.emit(MatrixRTCSessionEvent.JoinStateChanged, true);
    }

    /**
     * Announces this user and device as having left the MatrixRTC session
     * and stops scheduled updates.
     * This will not unsubscribe from updates: remember to call unsubscribe() separately if
     * desired.
     * The membership update required to leave the session will retry if it fails.
     * Without network connection the promise will never resolve.
     * A timeout can be provided so that there is a guarantee for the promise to resolve.
     * @returns Whether the membership update was attempted and did not time out.
     */
    public async leaveRoomSession(timeout: number | undefined = undefined): Promise<boolean> {
        if (!this.isJoined()) {
            this.logger.info(`Not joined to session in room ${this.roomSubset.roomId}: ignoring leave call`);
            return false;
        }

        this.logger.info(`Leaving call session in room ${this.roomSubset.roomId}`);

        this.encryptionManager!.leave();

        const leavePromise = this.membershipManager!.leave(timeout);
        this.emit(MatrixRTCSessionEvent.JoinStateChanged, false);

        return await leavePromise;
    }
    /**
     * This returns the focus in use by the oldest membership.
     * Do not use since this might be just the focus for the oldest membership. others might use a different focus.
     * @deprecated use `member.getTransport(session.getOldestMembership())` instead for the specific member you want to get the focus for.
     */
    public getFocusInUse(): Transport | undefined {
        const oldestMembership = this.getOldestMembership();
        return oldestMembership?.getTransport(oldestMembership);
    }

    public getOldestMembership(): CallMembership | undefined {
        return this.memberships[0];
    }

    /**
     * Get the call intent for the current call, based on what members are advertising. If one or more
     * members disagree on the current call intent, or nobody specifies one then `undefined` is returned.
     *
     * If all members that specify a call intent agree, that value is returned.
     * @returns A call intent, or `undefined` if no consensus or not given.
     */
    public getConsensusCallIntent(): RTCCallIntent | undefined {
        const getFirstCallIntent = this.memberships.find((m) => !!m.callIntent)?.callIntent;
        if (!getFirstCallIntent) {
            return undefined;
        }
        if (this.memberships.every((m) => !m.callIntent || m.callIntent === getFirstCallIntent)) {
            return getFirstCallIntent;
        }
        return undefined;
    }

    public async updateCallIntent(callIntent: RTCCallIntent): Promise<void> {
        const myMembership = this.membershipManager?.ownMembership;
        if (!myMembership) {
            throw Error("Not connected yet");
        }
        await this.membershipManager?.updateCallIntent(callIntent);
    }

    /**
     * Re-emit an EncryptionKeyChanged event for each tracked encryption key. This can be used to export
     * the keys.
     */
    public reemitEncryptionKeys(): void {
        this.encryptionManager?.getEncryptionKeys().forEach((keyRing, participantId) => {
            keyRing.forEach((keyInfo) => {
                this.emit(MatrixRTCSessionEvent.EncryptionKeyChanged, keyInfo.key, keyInfo.keyIndex, participantId);
            });
        });
    }

    /**
     * Sets a timer for the soonest membership expiry
     */
    private setExpiryTimer(): void {
        if (this.expiryTimeout) {
            clearTimeout(this.expiryTimeout);
            this.expiryTimeout = undefined;
        }

        let soonestExpiry;
        for (const membership of this.memberships) {
            const thisExpiry = membership.getMsUntilExpiry();
            // If getMsUntilExpiry is undefined we have a MSC4143 (MatrixRTC) compliant event - it never expires
            // but will be reliably resent on disconnect.
            if (thisExpiry !== undefined && (soonestExpiry === undefined || thisExpiry < soonestExpiry)) {
                soonestExpiry = thisExpiry;
            }
        }

        if (soonestExpiry != undefined) {
            this.expiryTimeout = setTimeout(this.onRTCSessionMemberUpdate, soonestExpiry);
        }
    }

    /**
     * Sends notification events to indiciate the call has started.
     * Note: This does not return a promise, instead scheduling the notification events to be sent.
     * @param parentEventId Event id linking to your RTC call membership event.
     * @param notificationType The type of notification to send
     * @param callIntent The type of call this is (e.g. "audio").
     */
    private sendCallNotify(
        parentEventId: string,
        notificationType: RTCNotificationType,
        callIntent?: RTCCallIntent,
    ): void {
        const sendLegacyNotificationEvent = async (): Promise<{
            response: ISendEventResponse;
            content: ICallNotifyContent;
        }> => {
            const content: ICallNotifyContent = {
                "application": "m.call",
                "m.mentions": { user_ids: [], room: true },
                "notify_type": notificationType === "notification" ? "notify" : notificationType,
                "call_id": this.callId!,
            };
            const response = await this.client.sendEvent(this.roomSubset.roomId, EventType.CallNotify, content);
            return { response, content };
        };
        const sendNewNotificationEvent = async (): Promise<{
            response: ISendEventResponse;
            content: IRTCNotificationContent;
        }> => {
            const content: IRTCNotificationContent = {
                "m.mentions": { user_ids: [], room: true },
                "notification_type": notificationType,
                "m.relates_to": {
                    event_id: parentEventId,
                    rel_type: RelationType.Reference,
                },
                "sender_ts": Date.now(),
                "lifetime": 30_000, // 30 seconds
            };
            if (callIntent) {
                content["m.call.intent"] = callIntent;
            }
            const response = await this.client.sendEvent(this.roomSubset.roomId, EventType.RTCNotification, content);
            return { response, content };
        };

        void Promise.all([sendLegacyNotificationEvent(), sendNewNotificationEvent()])
            .then(([legacy, newNotification]) => {
                // Join event_id and origin event content
                const legacyResult = { ...legacy.response, ...legacy.content };
                const newResult = { ...newNotification.response, ...newNotification.content };
                this.emit(MatrixRTCSessionEvent.DidSendCallNotification, newResult, legacyResult);
            })
            .catch(([errorLegacy, errorNew]) =>
                this.logger.error("Failed to send call notification", errorLegacy, errorNew),
            );
    }

    /**
     * Call this when the Matrix room members have changed.
     */
    private readonly onRoomMemberUpdate = (): void => {
        this.recalculateSessionMembers();
    };

    /**
     * Call this when a sticky event update has occured.
     */
    private readonly onStickyEventUpdate: RoomStickyEventsMap[RoomStickyEventsEvent.Update] = (
        added,
        updated,
        removed,
    ): void => {
        if (
            [...added, ...removed, ...updated.flatMap((v) => [v.current, v.previous])].some(
                (e) => e.getType() === EventType.RTCMembership,
            )
        ) {
            this.recalculateSessionMembers();
        }
    };

    /**
     * Call this when something changed that may impacts the current MatrixRTC members in this session.
     */
    public onRTCSessionMemberUpdate = (): void => {
        this.recalculateSessionMembers();
    };

    /**
     * Call this when anything that could impact rtc memberships has changed: Room Members or RTC members.
     *
     * Examines the latest call memberships and handles any encryption key sending or rotation that is needed.
     *
     * This function should be called when the room members or call memberships might have changed.
     */
    private recalculateSessionMembers = (): void => {
        const oldMemberships = this.memberships;
        this.memberships = MatrixRTCSession.sessionMembershipsForSlot(this.room, this.slotDescription);

        const changed =
            oldMemberships.length != this.memberships.length ||
            oldMemberships.some((m, i) => !CallMembership.equal(m, this.memberships[i]));

        if (changed) {
            this.logger.info(
                `Memberships for call in room ${this.roomSubset.roomId} have changed: emitting (${this.memberships.length} members)`,
            );
            logDurationSync(this.logger, "emit MatrixRTCSessionEvent.MembershipsChanged", () => {
                this.emit(MatrixRTCSessionEvent.MembershipsChanged, oldMemberships, this.memberships);
            });

            void this.membershipManager?.onRTCSessionMemberUpdate(this.memberships);
            // The `ownMembership` will be set when calling `onRTCSessionMemberUpdate`.
            const ownMembership = this.membershipManager?.ownMembership;
            if (this.pendingNotificationToSend && ownMembership && oldMemberships.length === 0) {
                // If we're the first member in the call, we're responsible for
                // sending the notification event
                if (ownMembership.eventId && this.joinConfig?.notificationType) {
                    this.sendCallNotify(
                        ownMembership.eventId,
                        this.joinConfig.notificationType,
                        ownMembership.callIntent,
                    );
                } else {
                    this.logger.warn("Own membership eventId is undefined, cannot send call notification");
                }
            }
            // If anyone else joins the session it is no longer our responsibility to send the notification.
            // (If we were the joiner we already did sent the notification in the block above.)
            if (this.memberships.length > 0) this.pendingNotificationToSend = undefined;
        } else {
            this.logger.debug(`No membership changes detected for room ${this.roomSubset.roomId}`);
        }
        // This also needs to be done if `changed` = false
        // A member might have updated their fingerprint (created_ts)
        void this.encryptionManager?.onMembershipsUpdate(oldMemberships);

        this.setExpiryTimer();
    };
}<|MERGE_RESOLUTION|>--- conflicted
+++ resolved
@@ -48,13 +48,10 @@
 import { TypedReEmitter } from "../ReEmitter.ts";
 import { type MatrixEvent } from "../models/event.ts";
 import { RoomStickyEventsEvent, type RoomStickyEventsMap } from "../models/room-sticky-events.ts";
-<<<<<<< HEAD
 import { DefaultCallApplicationSlot } from "./CallApplication.ts";
 import { slotDescriptionToId } from "./utils.ts";
 import { RtcMembershipData } from "./membership/rtc.ts";
-=======
 import { RoomKeyTransport } from "./RoomKeyTransport.ts";
->>>>>>> 4cc4c01d
 
 /**
  * Events emitted by MatrixRTCSession
