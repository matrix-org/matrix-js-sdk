--- conflicted
+++ resolved
@@ -14,8 +14,7 @@
 limitations under the License.
 */
 
-<<<<<<< HEAD
-import { logger } from "../logger.ts";
+import { logger as rootLogger } from "../logger.ts";
 import { MatrixClient, ClientEvent } from "../client.ts";
 import { TypedEventEmitter } from "../models/typed-event-emitter.ts";
 import { Room, RoomEvent } from "../models/room.ts";
@@ -23,16 +22,6 @@
 import { MatrixEvent } from "../models/event.ts";
 import { MatrixRTCSession } from "./MatrixRTCSession.ts";
 import { EventType } from "../@types/event.ts";
-=======
-import { logger as rootLogger } from "../logger";
-import { MatrixClient, ClientEvent } from "../client";
-import { TypedEventEmitter } from "../models/typed-event-emitter";
-import { Room, RoomEvent } from "../models/room";
-import { RoomState, RoomStateEvent } from "../models/room-state";
-import { MatrixEvent } from "../models/event";
-import { MatrixRTCSession } from "./MatrixRTCSession";
-import { EventType } from "../@types/event";
->>>>>>> e6acfdf2
 
 const logger = rootLogger.getChild("MatrixRTCSessionManager");
 
