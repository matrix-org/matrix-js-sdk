/*
Copyright 2023 The Matrix.org Foundation C.I.C.

Licensed under the Apache License, Version 2.0 (the "License");
you may not use this file except in compliance with the License.
You may obtain a copy of the License at

    http://www.apache.org/licenses/LICENSE-2.0

Unless required by applicable law or agreed to in writing, software
distributed under the License is distributed on an "AS IS" BASIS,
WITHOUT WARRANTIES OR CONDITIONS OF ANY KIND, either express or implied.
See the License for the specific language governing permissions and
limitations under the License.
*/

import { type Logger } from "../logger.ts";
import { type MatrixClient, ClientEvent } from "../client.ts";
import { TypedEventEmitter } from "../models/typed-event-emitter.ts";
import { type Room } from "../models/room.ts";
import { RoomStateEvent } from "../models/room-state.ts";
import { type MatrixEvent } from "../models/event.ts";
import { MatrixRTCSession, type SlotDescription } from "./MatrixRTCSession.ts";
import { EventType } from "../@types/event.ts";

export enum MatrixRTCSessionManagerEvents {
    // A member has joined the MatrixRTC session, creating an active session in a room where there wasn't previously
    SessionStarted = "session_started",
    // All participants have left a given MatrixRTC session.
    SessionEnded = "session_ended",
}

type EventHandlerMap = {
    [MatrixRTCSessionManagerEvents.SessionStarted]: (roomId: string, session: MatrixRTCSession) => void;
    [MatrixRTCSessionManagerEvents.SessionEnded]: (roomId: string, session: MatrixRTCSession) => void;
};

/**
 * Holds all active MatrixRTC session objects and creates new ones as events arrive.
 * One `MatrixRTCSessionManager` is required for each MatrixRTC sessionDescription (application, session id) that the client wants to support.
 * If no application type is specified in the constructor, the default is "m.call".
 *
 * This interface is UNSTABLE and may change without warning.
 */
export class MatrixRTCSessionManager extends TypedEventEmitter<MatrixRTCSessionManagerEvents, EventHandlerMap> {
    // All the room-scoped sessions we know about. This will include any where the app
    // has queried for the MatrixRTC sessions in a room, whether it's ever had any members
    // or not). We keep a (lazily created) session object for every room to ensure that there
    // is only ever one single room session object for any given room for the lifetime of the
    // client: that way there can never be any code holding onto a stale object that is no
    // longer the correct session object for the room.
    private roomSessions = new Map<string, MatrixRTCSession>();

    private readonly logger: Logger;

    public constructor(
        rootLogger: Logger,
        private client: MatrixClient,
        private readonly slotDescription: SlotDescription = { application: "m.call", id: "" }, // Default to the Matrix Call application
    ) {
        super();
        this.logger = rootLogger.getChild("[MatrixRTCSessionManager]");
    }

    public async start(): Promise<void> {
        // We shouldn't need to null-check here, but matrix-client.spec.ts mocks getRooms
        // returning nothing, and breaks tests if you change it to return an empty array :'(
        for (const room of this.client.getRooms() ?? []) {
            const session = await MatrixRTCSession.sessionForSlot(this.client, room, this.slotDescription);
            if (session.memberships.length > 0) {
                this.roomSessions.set(room.roomId, session);
            }
        }

        this.client.on(ClientEvent.Room, this.onRoom);
        this.client.on(ClientEvent.Event, this.onEvent);
        this.client.on(RoomStateEvent.Events, this.onRoomState);
    }

    public stop(): void {
        for (const sess of this.roomSessions.values()) {
            void sess.stop();
        }
        this.roomSessions.clear();

        this.client.off(ClientEvent.Room, this.onRoom);
        this.client.off(ClientEvent.Event, this.onEvent);
        this.client.off(RoomStateEvent.Events, this.onRoomState);
    }

    /**
     * Gets the main MatrixRTC session for a room, or undefined if there is
     * no current session
     */
    public getActiveRoomSession(room: Room): MatrixRTCSession | undefined {
        return this.roomSessions.get(room.roomId)!;
    }

    /**
     * Gets the main MatrixRTC session for a room, returning an empty session
     * if no members are currently participating
     */
    public async getRoomSession(room: Room): Promise<MatrixRTCSession> {
        if (!this.roomSessions.has(room.roomId)) {
            this.roomSessions.set(
                room.roomId,
                await MatrixRTCSession.sessionForSlot(this.client, room, this.slotDescription),
            );
        }

        return this.roomSessions.get(room.roomId)!;
    }

    private onRoom = (room: Room): void => {
        void this.refreshRoom(room);
    };

    private readonly onEvent = (event: MatrixEvent): void => {
        if (!event.unstableStickyExpiresAt) return; // Not sticky, not interested.

        if (event.getType() !== EventType.RTCMembership) return;

        const room = this.client.getRoom(event.getRoomId());
        if (!room) return;

        this.refreshRoom(room);
    };

    private readonly onRoomState = (event: MatrixEvent): void => {
        if (event.getType() !== EventType.GroupCallMemberPrefix) {
            return;
        }
        const room = this.client.getRoom(event.getRoomId());
        if (!room) {
            this.logger.error(`Got room state event for unknown room ${event.getRoomId()}!`);
            return;
        }

<<<<<<< HEAD
        if (event.getType() == EventType.GroupCallMemberPrefix) {
            void this.refreshRoom(room);
        }
=======
        this.refreshRoom(room);
>>>>>>> b59603d7
    };

    private async refreshRoom(room: Room): Promise<void> {
        const isNewSession = !this.roomSessions.has(room.roomId);
        const session = await this.getRoomSession(room);

        const wasActiveAndKnown = session.memberships.length > 0 && !isNewSession;
        // This needs to be here and the event listener cannot be setup in the MatrixRTCSession,
        // because we need the update to happen between:
        // wasActiveAndKnown = session.memberships.length > 0 and
        // nowActive = session.memberships.length
        // Alternatively we would need to setup some event emission when the RTC session ended.
        await session.onRTCSessionMemberUpdate();

        const nowActive = session.memberships.length > 0;

        if (wasActiveAndKnown && !nowActive) {
            this.logger.trace(`Session ended for ${room.roomId} (${session.memberships.length} members)`);
            this.emit(MatrixRTCSessionManagerEvents.SessionEnded, room.roomId, this.roomSessions.get(room.roomId)!);
        } else if (!wasActiveAndKnown && nowActive) {
            this.logger.trace(`Session started for ${room.roomId} (${session.memberships.length} members)`);
            this.emit(MatrixRTCSessionManagerEvents.SessionStarted, room.roomId, this.roomSessions.get(room.roomId)!);
        }
    }
}<|MERGE_RESOLUTION|>--- conflicted
+++ resolved
@@ -123,7 +123,7 @@
         const room = this.client.getRoom(event.getRoomId());
         if (!room) return;
 
-        this.refreshRoom(room);
+        void this.refreshRoom(room);
     };
 
     private readonly onRoomState = (event: MatrixEvent): void => {
@@ -136,13 +136,7 @@
             return;
         }
 
-<<<<<<< HEAD
-        if (event.getType() == EventType.GroupCallMemberPrefix) {
-            void this.refreshRoom(room);
-        }
-=======
-        this.refreshRoom(room);
->>>>>>> b59603d7
+        void this.refreshRoom(room);
     };
 
     private async refreshRoom(room: Room): Promise<void> {
