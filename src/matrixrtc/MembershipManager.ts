--- conflicted
+++ resolved
@@ -176,17 +176,11 @@
     /**
      * Puts the MembershipManager in a state where it tries to be joined.
      * It will send delayed events and membership events
-<<<<<<< HEAD
-     * @param fociPreferred
-     * @param multiSfuFocus the active focus to use in the joined RTC membership event. Setting this implies the
-     * membership manager will use multi sfu. Use `undefined` to not use `oldest_membership` selection based sfu.
-=======
      * @param fociPreferred the list of preferred foci to use in the joined RTC membership event.
      * If multiSfuFocus is set, this is only needed if this client wants to publish to multiple transports simultaneously.
      * @param multiSfuFocus the active focus to use in the joined RTC membership event. Setting this implies the
      * membership manager will operate in a multi-SFU connection mode. If `undefined`, an `oldest_membership`
      * transport selection will be used instead.
->>>>>>> fd949fe4
      * @param onError This will be called once the membership manager encounters an unrecoverable error.
      * This should bubble up the the frontend to communicate that the call does not work in the current environment.
      */
@@ -320,11 +314,8 @@
         if (userId === null) throw Error("Missing userId in client");
         if (deviceId === null) throw Error("Missing deviceId in client");
         this.deviceId = deviceId;
-<<<<<<< HEAD
-=======
         // this needs to become a uuid so that consecutive join/leaves result in a key rotation.
         // we keep it as a string for now for backwards compatibility.
->>>>>>> fd949fe4
         this.memberId = this.makeMembershipStateKey(userId, deviceId);
         this.state = MembershipManager.defaultState;
         this.callIntent = joinConfig?.callIntent;
@@ -733,13 +724,8 @@
                 throw e;
             });
     }
-<<<<<<< HEAD
     private sendFallbackLeaveEvent(): Promise<ActionUpdate> {
         return this.client
-=======
-    private async sendFallbackLeaveEvent(): Promise<ActionUpdate> {
-        return await this.client
->>>>>>> fd949fe4
             .sendStateEvent(
                 this.room.roomId,
                 this.useRtcMemberFormat ? EventType.RTCMembership : EventType.GroupCallMemberPrefix,
@@ -778,14 +764,10 @@
                 ? { "m.relation": { rel_type: RelationType.Reference, event_id: ownMembership?.eventId } }
                 : {};
             return {
-<<<<<<< HEAD
-                application: { type: this.slotDescription.application, id: this.slotDescription.id },
-=======
                 application: {
                     type: this.slotDescription.application,
                     ...(this.callIntent ? { "m.call.intent": this.callIntent } : {}),
                 },
->>>>>>> fd949fe4
                 slot_id: slotDescriptionToId(this.slotDescription),
                 rtc_transports: this.rtcTransport ? [this.rtcTransport] : [],
                 member: { device_id: this.deviceId, user_id: this.client.getUserId()!, id: this.memberId },
