/*
Copyright 2025 The Matrix.org Foundation C.I.C.

Licensed under the Apache License, Version 2.0 (the "License");
you may not use this file except in compliance with the License.
You may obtain a copy of the License at

    http://www.apache.org/licenses/LICENSE-2.0

Unless required by applicable law or agreed to in writing, software
distributed under the License is distributed on an "AS IS" BASIS,
WITHOUT WARRANTIES OR CONDITIONS OF ANY KIND, either express or implied.
See the License for the specific language governing permissions and
limitations under the License.
*/
import { AbortError } from "p-retry";

import { EventType, RelationType } from "../@types/event.ts";
import {
    type ISendEventResponse,
    type SendDelayedEventResponse,
    UpdateDelayedEventAction,
} from "../@types/requests.ts";
import { type EmptyObject } from "../@types/common.ts";
import type { MatrixClient } from "../client.ts";
import { ConnectionError, HTTPError, MatrixError } from "../http-api/errors.ts";
import { type Logger, logger as rootLogger } from "../logger.ts";
import { type Room } from "../models/room.ts";
import {
    type CallMembership,
    DEFAULT_EXPIRE_DURATION,
    type RtcMembershipData,
    type SessionMembershipData,
} from "./CallMembership.ts";
import { type Transport, isMyMembership, type RTCCallIntent, Status } from "./types.ts";
import {
    type SlotDescription,
    type MembershipConfig,
    type SessionConfig,
    slotDescriptionToId,
} from "./MatrixRTCSession.ts";
import { ActionScheduler, type ActionUpdate } from "./MembershipManagerActionScheduler.ts";
import { TypedEventEmitter } from "../models/typed-event-emitter.ts";
import { UnsupportedDelayedEventsEndpointError } from "../errors.ts";
import {
    MembershipManagerEvent,
    type IMembershipManager,
    type MembershipManagerEventHandlerMap,
} from "./IMembershipManager.ts";
import { UNSTABLE_STICKY_KEY } from "../models/room-sticky-events.ts";

/* MembershipActionTypes:
On Join:  ───────────────┐   ┌───────────────(1)───────────┐
                         ▼   ▼                             │
                   ┌────────────────┐                      │
                   │SendDelayedEvent│ ──────(2)───┐        │
                   └────────────────┘             │        │
                           │(3)                   │        │
                           ▼                      │        │
                    ┌─────────────┐               │        │
       ┌──────(4)───│SendJoinEvent│────(4)─────┐  │        │
       │            └─────────────┘            │  │        │
       │  ┌─────┐                  ┌──────┐    │  │        │
       ▼  ▼     │                  │      ▼    ▼  ▼        │
┌────────────┐  │                  │ ┌───────────────────┐ │
│UpdateExpiry│ (s)                (s)|RestartDelayedEvent│ │
└────────────┘  │                  │ └───────────────────┘ │
          │     │                  │      │        │       │
          └─────┘                  └──────┘        └───────┘

On Leave: ─────────  STOP ALL ABOVE
                           ▼
            ┌────────────────────────────────┐
            │ SendScheduledDelayedLeaveEvent │
            └────────────────────────────────┘
                           │(5)
                           ▼
                    ┌──────────────┐
                    │SendLeaveEvent│
                    └──────────────┘
(1) [Not found error] results in resending the delayed event
(2) [hasMemberEvent = true] Sending the delayed event if we
    already have a call member event results jumping to the
    RestartDelayedEvent loop directly
(3) [hasMemberEvent = false] if there is not call member event
    sending it is the next step
(4) Both (UpdateExpiry and RestartDelayedEvent) actions are
    scheduled when successfully sending the state event
(5) Only if delayed event sending failed (fallback)
(s) Successful restart/resend
*/

/**
 * Call membership should always remain sticky for this amount
 * of time.
 */
const MEMBERSHIP_STICKY_DURATION_MS = 60 * 60 * 1000; // 60 minutes

/**
 * The different types of actions the MembershipManager can take.
 * @internal
 */
export enum MembershipActionType {
    SendDelayedEvent = "SendDelayedEvent",
    //  -> MembershipActionType.SendJoinEvent if successful
    //  -> DelayedLeaveActionType.SendDelayedEvent on error, retry sending the first delayed event.
    //  -> DelayedLeaveActionType.RestartDelayedEvent on success start updating the delayed event

    SendJoinEvent = "SendJoinEvent",
    //  -> MembershipActionType.SendJoinEvent if we run into a rate limit and need to retry
    //  -> MembershipActionType.Update if we successfully send the join event then schedule the expire event update
    //  -> DelayedLeaveActionType.RestartDelayedEvent to recheck the delayed event

    RestartDelayedEvent = "RestartDelayedEvent",
    //  -> DelayedLeaveActionType.SendMainDelayedEvent on missing delay id but there is a rtc state event
    //  -> DelayedLeaveActionType.SendDelayedEvent on missing delay id and there is no state event
    //  -> DelayedLeaveActionType.RestartDelayedEvent on success we schedule the next restart

    UpdateExpiry = "UpdateExpiry",
    //  -> MembershipActionType.Update if the timeout has passed so the next update is required.

    SendScheduledDelayedLeaveEvent = "SendScheduledDelayedLeaveEvent",
    //  -> MembershipActionType.SendLeaveEvent on failure (not found) we need to send the leave manually and cannot use the scheduled delayed event
    //  -> DelayedLeaveActionType.SendScheduledDelayedLeaveEvent on error we try again.

    SendLeaveEvent = "SendLeaveEvent",
    // -> MembershipActionType.SendLeaveEvent
}

/**
 * @internal
 */
export interface MembershipManagerState {
    /** The delayId we got when successfully sending the delayed leave event.
     * Gets set to undefined if the server claims it cannot find the delayed event anymore. */
    delayId?: string;
    /** Stores how often we have update the `expires` field.
     * `expireUpdateIterations` * `membershipEventExpiryTimeout` resolves to the value the expires field should contain next */
    expireUpdateIterations: number;
    /** The time at which we send the first state event. The time the call started from the DAG point of view.
     * This is used to compute the local sleep timestamps when to next update the member event with a new expires value. */
    startTime: number;
    /** The manager is in the state where its actually connected to the session. */
    hasMemberStateEvent: boolean;
    // There can be multiple retries at once so we need to store counters per action
    // e.g. the send update membership and the restart delayed could be rate limited at the same time.
    /** Retry counter for rate limits */
    rateLimitRetries: Map<MembershipActionType, number>;
    /** Retry counter for other errors */
    networkErrorRetries: Map<MembershipActionType, number>;
    /** The time at which we expect the server to send the delayed leave event. */
    expectedServerDelayLeaveTs?: number;
    /** This is used to track if the client expects the scheduled delayed leave event to have
     * been sent because restarting failed during the available time.
     * Once we resend the delayed event or successfully restarted it will get unset. */
    probablyLeft: boolean;
}

function createInsertActionUpdate(type: MembershipActionType, offset?: number): ActionUpdate {
    return {
        insert: [{ ts: Date.now() + (offset ?? 0), type }],
    };
}

function createReplaceActionUpdate(type: MembershipActionType, offset?: number): ActionUpdate {
    return {
        replace: [{ ts: Date.now() + (offset ?? 0), type }],
    };
}

type MembershipManagerClient = Pick<
    MatrixClient,
    "getUserId" | "getDeviceId" | "sendStateEvent" | "_unstable_sendDelayedStateEvent" | "_unstable_updateDelayedEvent"
>;

/**
 * This class is responsible for sending all events relating to the own membership of a matrixRTC call.
 * It has the following tasks:
 *  - Send the users leave delayed event before sending the membership
 *  - Send the users membership if the state machine is started
 *  - Check if the delayed event was canceled due to sending the membership
 *  - update the delayed event (`restart`)
 *  - Update the state event every ~5h = `DEFAULT_EXPIRE_DURATION` (so it does not get treated as expired)
 *  - When the state machine is stopped:
 *   - Disconnect the member
 *   - Stop the timer for the delay refresh
 *   - Stop the timer for updating the state event
 */
export class MembershipManager
    extends TypedEventEmitter<MembershipManagerEvent, MembershipManagerEventHandlerMap>
    implements IMembershipManager
{
    private activated = false;
    private readonly logger: Logger;
    protected callIntent: RTCCallIntent | undefined;

    public isActivated(): boolean {
        return this.activated;
    }
    // DEPRECATED use isActivated
    public isJoined(): boolean {
        return this.isActivated();
    }

    /**
     * Puts the MembershipManager in a state where it tries to be joined.
     * It will send delayed events and membership events
     * @param fociPreferred the list of preferred foci to use in the joined RTC membership event.
     * If multiSfuFocus is set, this is only needed if this client wants to publish to multiple transports simultaneously.
     * @param multiSfuFocus the active focus to use in the joined RTC membership event. Setting this implies the
     * membership manager will operate in a multi-SFU connection mode. If `undefined`, an `oldest_membership`
     * transport selection will be used instead.
     * @param onError This will be called once the membership manager encounters an unrecoverable error.
     * This should bubble up the the frontend to communicate that the call does not work in the current environment.
     */
    public join(fociPreferred: Transport[], multiSfuFocus?: Transport, onError?: (error: unknown) => void): void {
        if (this.scheduler.running) {
            this.logger.error("MembershipManager is already running. Ignoring join request.");
            return;
        }
        this.fociPreferred = fociPreferred;
        this.rtcTransport = multiSfuFocus;
        this.leavePromiseResolvers = undefined;
        this.activated = true;
        this.oldStatus = this.status;
        this.state = MembershipManager.defaultState;

        this.scheduler
            .startWithJoin()
            .catch((e) => {
                this.logger.error("MembershipManager stopped because: ", e);
                onError?.(e);
            })
            .finally(() => {
                // Should already be set to false when calling `leave` in non error cases.
                this.activated = false;
                // Here the scheduler is not running anymore so we the `membershipLoopHandler` is not called to emit.
                if (this.oldStatus && this.oldStatus !== this.status) {
                    this.emit(MembershipManagerEvent.StatusChanged, this.oldStatus, this.status);
                }
                if (!this.scheduler.running) {
                    this.leavePromiseResolvers?.resolve(true);
                    this.leavePromiseResolvers = undefined;
                }
            });
    }

    /**
     * Leave from the call (Send an rtc session event with content: `{}`)
     * @param timeout the maximum duration this promise will take to resolve
     * @returns true if it managed to leave and false if the timeout condition happened.
     */
    public leave(timeout?: number): Promise<boolean> {
        if (!this.scheduler.running) {
            this.logger.warn("Called MembershipManager.leave() even though the MembershipManager is not running");
            return Promise.resolve(true);
        }

        // We use the promise to track if we already scheduled a leave event
        // So we do not check scheduler.actions/scheduler.insertions
        if (!this.leavePromiseResolvers) {
            // reset scheduled actions so we will not do any new actions.
            this.leavePromiseResolvers = Promise.withResolvers<boolean>();
            this.activated = false;
            this.scheduler.initiateLeave();
            if (timeout) setTimeout(() => this.leavePromiseResolvers?.resolve(false), timeout);
        }
        return this.leavePromiseResolvers.promise;
    }

    private leavePromiseResolvers?: PromiseWithResolvers<boolean>;

    public onRTCSessionMemberUpdate(memberships: CallMembership[]): Promise<void> {
        if (!this.isActivated()) {
            return Promise.resolve();
        }
        const userId = this.client.getUserId();
        const deviceId = this.client.getDeviceId();
        if (!userId || !deviceId) {
            this.logger.error("MembershipManager.onRTCSessionMemberUpdate called without user or device id");
            return Promise.resolve();
        }
        this._ownMembership = memberships.find((m) => isMyMembership(m, userId, deviceId));

        if (!this._ownMembership) {
            // If one of these actions are scheduled or are getting inserted in the next iteration, we should already
            // take care of our missing membership.
            const sendingMembershipActions = [
                MembershipActionType.SendDelayedEvent,
                MembershipActionType.SendJoinEvent,
            ];
            this.logger.warn("Missing own membership: force re-join");
            this.state.hasMemberStateEvent = false;

            if (this.scheduler.actions.some((a) => sendingMembershipActions.includes(a.type as MembershipActionType))) {
                this.logger.error(
                    "tried adding another `SendDelayedEvent` actions even though we already have one in the Queue\nActionQueueOnMemberUpdate:",
                    this.scheduler.actions,
                );
            } else {
                // Only react to our own membership missing if we have not already scheduled sending a new membership DirectMembershipManagerAction.Join
                this.scheduler.initiateJoin();
            }
        }
        return Promise.resolve();
    }

    public async updateCallIntent(callIntent: RTCCallIntent): Promise<void> {
        if (!this.activated || !this.ownMembership) {
            throw Error("You cannot update your intent before joining the call");
        }
        if (this.ownMembership.callIntent === callIntent) {
            return; // No-op
        }
        this.callIntent = callIntent;
        // Kick off a new membership event as a result.
        await this.sendJoinEvent();
    }

    /**
     * @throws if the client does not return user or device id.
     * @param joinConfig
     * @param room
     * @param client
     */
    public constructor(
        private readonly joinConfig: (SessionConfig & MembershipConfig) | undefined,
        protected readonly room: Pick<Room, "roomId" | "getVersion">,
        protected readonly client: MembershipManagerClient,
        public readonly slotDescription: SlotDescription,
        parentLogger?: Logger,
    ) {
        super();
        this.logger = (parentLogger ?? rootLogger).getChild(`[MembershipManager]`);
        const [userId, deviceId] = [this.client.getUserId(), this.client.getDeviceId()];
        if (userId === null) throw Error("Missing userId in client");
        if (deviceId === null) throw Error("Missing deviceId in client");
        this.deviceId = deviceId;
        // this needs to become a uuid so that consecutive join/leaves result in a key rotation.
        // we keep it as a string for now for backwards compatibility.
        this.memberId = this.makeMembershipStateKey(userId, deviceId);
        this.state = MembershipManager.defaultState;
        this.callIntent = joinConfig?.callIntent;
        this.scheduler = new ActionScheduler((type): Promise<ActionUpdate> => {
            if (this.oldStatus) {
                // we put this at the beginning of the actions scheduler loop handle callback since it is a loop this
                // is equivalent to running it at the end of the loop. (just after applying the status/action list changes)
                // This order is required because this method needs to return the action updates.
                this.logger.debug(
                    `MembershipManager applied action changes. Status: ${this.oldStatus} -> ${this.status}`,
                );
                if (this.oldStatus !== this.status) {
                    this.emit(MembershipManagerEvent.StatusChanged, this.oldStatus, this.status);
                }
            }
            this.oldStatus = this.status;
            this.logger.debug(`MembershipManager before processing action. status=${this.oldStatus}`);
            return this.membershipLoopHandler(type);
        }, this.logger);
    }

    private _ownMembership?: CallMembership;
    public get ownMembership(): CallMembership | undefined {
        return this._ownMembership;
    }

    // scheduler
    private oldStatus?: Status;
    private scheduler: ActionScheduler;

    // MembershipManager mutable state.
    private state: MembershipManagerState;
    private static get defaultState(): MembershipManagerState {
        return {
            hasMemberStateEvent: false,
            delayId: undefined,

            startTime: 0,
            rateLimitRetries: new Map(),
            networkErrorRetries: new Map(),
            expireUpdateIterations: 1,
            probablyLeft: false,
        };
    }
    // Membership Event static parameters:
    protected deviceId: string;
    protected memberId: string;
    protected rtcTransport?: Transport;
    /** @deprecated This will be removed in favor or rtcTransport becoming a list of actively used transports */
    private fociPreferred?: Transport[];

    // Config:
    private delayedLeaveEventDelayMsOverride?: number;

    private get networkErrorRetryMs(): number {
        return this.joinConfig?.networkErrorRetryMs ?? 3_000;
    }
    private get membershipEventExpiryMs(): number {
        return this.joinConfig?.membershipEventExpiryMs ?? DEFAULT_EXPIRE_DURATION;
    }
    private get membershipEventExpiryHeadroomMs(): number {
        return this.joinConfig?.membershipEventExpiryHeadroomMs ?? 5_000;
    }
    private computeNextExpiryActionTs(iteration: number): number {
        return (
            this.state.startTime +
            Math.min(this.membershipEventExpiryMs, MEMBERSHIP_STICKY_DURATION_MS) * iteration -
            this.membershipEventExpiryHeadroomMs
        );
    }
    protected get delayedLeaveEventDelayMs(): number {
        return this.delayedLeaveEventDelayMsOverride ?? this.joinConfig?.delayedLeaveEventDelayMs ?? 8_000;
    }
    private get delayedLeaveEventRestartMs(): number {
        return this.joinConfig?.delayedLeaveEventRestartMs ?? 5_000;
    }
    private get maximumRateLimitRetryCount(): number {
        return this.joinConfig?.maximumRateLimitRetryCount ?? 10;
    }
    private get maximumNetworkErrorRetryCount(): number {
        return this.joinConfig?.maximumNetworkErrorRetryCount ?? 10;
    }
    private get delayedLeaveEventRestartLocalTimeoutMs(): number {
        return this.joinConfig?.delayedLeaveEventRestartLocalTimeoutMs ?? 2000;
    }

    // LOOP HANDLER:
    private membershipLoopHandler(type: MembershipActionType): Promise<ActionUpdate> {
        switch (type) {
            case MembershipActionType.SendDelayedEvent: {
                // Before we start we check if we come from a state where we have a delay id.
                if (!this.state.delayId) {
                    return this.sendOrResendDelayedLeaveEvent(); // Normal case without any previous delayed id.
                } else {
                    // This can happen if someone else (or another client) removes our own membership event.
                    // It will trigger `onRTCSessionMemberUpdate` queue `MembershipActionType.SendDelayedEvent`.
                    // We might still have our delayed event from the previous participation and dependent on the server this might not
                    // get removed automatically if the state changes. Hence, it would remove our membership unexpectedly shortly after the rejoin.
                    //
                    // In this block we will try to cancel this delayed event before setting up a new one.

                    return this.cancelKnownDelayIdBeforeSendDelayedEvent(this.state.delayId);
                }
            }
            case MembershipActionType.RestartDelayedEvent: {
                if (!this.state.delayId) {
                    // Delay id got reset. This action was used to check if the hs canceled the delayed event when the join state got sent.
                    return Promise.resolve(createInsertActionUpdate(MembershipActionType.SendDelayedEvent));
                }
                return this.restartDelayedEvent(this.state.delayId);
            }
            case MembershipActionType.SendScheduledDelayedLeaveEvent: {
                // We are already good
                if (!this.state.hasMemberStateEvent) {
                    return Promise.resolve({ replace: [] });
                }
                if (this.state.delayId) {
                    return this.sendScheduledDelayedLeaveEventOrFallbackToSendLeaveEvent(this.state.delayId);
                } else {
                    return Promise.resolve(createInsertActionUpdate(MembershipActionType.SendLeaveEvent));
                }
            }
            case MembershipActionType.SendJoinEvent: {
                return this.sendJoinEvent();
            }
            case MembershipActionType.UpdateExpiry: {
                return this.updateExpiryOnJoinedEvent();
            }
            case MembershipActionType.SendLeaveEvent: {
                // We are good already
                if (!this.state.hasMemberStateEvent) {
                    return Promise.resolve({ replace: [] });
                }
                // This is only a fallback in case we do not have working delayed events support.
                // first we should try to just send the scheduled leave event
                return this.sendFallbackLeaveEvent();
            }
        }
    }

    // an abstraction to switch between sending state or a sticky event
    protected clientSendDelayedDisconnectMembership: () => Promise<SendDelayedEventResponse> = () =>
        this.client._unstable_sendDelayedStateEvent(
            this.room.roomId,
            { delay: this.delayedLeaveEventDelayMs },
            EventType.GroupCallMemberPrefix,
            {},
            this.memberId,
        );

    // HANDLERS (used in the membershipLoopHandler)
    private sendOrResendDelayedLeaveEvent(): Promise<ActionUpdate> {
        // We can reach this at the start of a call (where we do not yet have a membership: state.hasMemberStateEvent=false)
        // or during a call if the state event canceled our delayed event or caused by an unexpected error that removed our delayed event.
        // (Another client could have canceled it, the homeserver might have removed/lost it due to a restart, ...)
        // In the `then` and `catch` block we treat both cases differently. "if (this.state.hasMemberStateEvent) {} else {}"
<<<<<<< HEAD
        return this.client
            ._unstable_sendDelayedStateEvent(
                this.room.roomId,
                {
                    delay: this.delayedLeaveEventDelayMs,
                },
                this.useRtcMemberFormat ? EventType.RTCMembership : EventType.GroupCallMemberPrefix,
                {}, // leave event
                this.memberId,
            )
=======
        return await this.clientSendDelayedDisconnectMembership()
>>>>>>> b59603d7
            .then((response) => {
                this.state.expectedServerDelayLeaveTs = Date.now() + this.delayedLeaveEventDelayMs;
                this.setAndEmitProbablyLeft(false);
                // On success we reset retries and set delayId.
                this.resetRateLimitCounter(MembershipActionType.SendDelayedEvent);
                this.state.delayId = response.delay_id;
                if (this.state.hasMemberStateEvent) {
                    // This action was scheduled because the previous delayed event was cancelled
                    // due to lack of https://github.com/element-hq/synapse/pull/17810
                    return createInsertActionUpdate(
                        MembershipActionType.RestartDelayedEvent,
                        this.delayedLeaveEventRestartMs,
                    );
                } else {
                    // This action was scheduled because we are in the process of joining
                    return createInsertActionUpdate(MembershipActionType.SendJoinEvent);
                }
            })
            .catch((e) => {
                const repeatActionType = MembershipActionType.SendDelayedEvent;
                if (this.manageMaxDelayExceededSituation(e)) {
                    return createInsertActionUpdate(repeatActionType);
                }
                const update = this.actionUpdateFromErrors(e, repeatActionType, "_unstable_sendDelayedStateEvent");
                if (update) return update;

                if (this.state.hasMemberStateEvent) {
                    // This action was scheduled because the previous delayed event was cancelled
                    // due to lack of https://github.com/element-hq/synapse/pull/17810

                    // Don't do any other delayed event work if its not supported.
                    if (this.isUnsupportedDelayedEndpoint(e)) return {};
                    throw Error("Could not send delayed event, even though delayed events are supported. " + e);
                } else {
                    // This action was scheduled because we are in the process of joining
                    // log and fall through
                    if (this.isUnsupportedDelayedEndpoint(e)) {
                        this.logger.info("Not using delayed event because the endpoint is not supported");
                    } else {
                        this.logger.info("Not using delayed event because: " + e);
                    }
                    // On any other error we fall back to not using delayed events and send the join state event immediately
                    return createInsertActionUpdate(MembershipActionType.SendJoinEvent);
                }
            });
    }

    private cancelKnownDelayIdBeforeSendDelayedEvent(delayId: string): Promise<ActionUpdate> {
        // Remove all running updates and restarts
        return this.client
            ._unstable_updateDelayedEvent(delayId, UpdateDelayedEventAction.Cancel)
            .then(() => {
                this.state.delayId = undefined;
                this.resetRateLimitCounter(MembershipActionType.SendDelayedEvent);
                return createReplaceActionUpdate(MembershipActionType.SendDelayedEvent);
            })
            .catch((e) => {
                const repeatActionType = MembershipActionType.SendDelayedEvent;
                const update = this.actionUpdateFromErrors(e, repeatActionType, "updateDelayedEvent");
                if (update) return update;

                if (this.isNotFoundError(e)) {
                    // If we get a M_NOT_FOUND we know that the delayed event got already removed.
                    // This means we are good and can set it to undefined and run this again.
                    this.state.delayId = undefined;
                    return createReplaceActionUpdate(repeatActionType);
                }
                if (this.isUnsupportedDelayedEndpoint(e)) {
                    return createReplaceActionUpdate(MembershipActionType.SendJoinEvent);
                }
                // We do not just ignore and log this error since we would also need to reset the delayId.

                // This becomes an unrecoverable error case since something is significantly off if we don't hit any of the above cases
                // when state.delayId !== undefined
                // We do not just ignore and log this error since we would also need to reset the delayId.
                // It is cleaner if we, the frontend, rejoins instead of resetting the delayId here and behaving like in the success case.
                throw Error(
                    "We failed to cancel a delayed event where we already had a delay id with an error we cannot automatically handle",
                );
            });
    }

    private setAndEmitProbablyLeft(probablyLeft: boolean): void {
        if (this.state.probablyLeft === probablyLeft) {
            return;
        }
        this.state.probablyLeft = probablyLeft;
        this.emit(MembershipManagerEvent.ProbablyLeft, this.state.probablyLeft);
    }

    private restartDelayedEvent(delayId: string): Promise<ActionUpdate> {
        // Compute the duration until we expect the server to send the delayed leave event.
        const durationUntilServerDelayedLeave = this.state.expectedServerDelayLeaveTs
            ? this.state.expectedServerDelayLeaveTs - Date.now()
            : undefined;
        const abortPromise = new Promise((_, reject) => {
            setTimeout(
                () => {
                    reject(new AbortError("Restart delayed event timed out before the HS responded"));
                },
                // We abort immediately at the time where we expect the server to send the delayed leave event.
                // At this point we want the catch block to run and set the `probablyLeft` state.
                //
                // While we are already in probablyLeft state, we use the unaltered delayedLeaveEventRestartLocalTimeoutMs.
                durationUntilServerDelayedLeave !== undefined && !this.state.probablyLeft
                    ? Math.min(this.delayedLeaveEventRestartLocalTimeoutMs, durationUntilServerDelayedLeave)
                    : this.delayedLeaveEventRestartLocalTimeoutMs,
            );
        });

        // The obvious choice here would be to use the `IRequestOpts` to set the timeout. Since this call might be forwarded
        // to the widget driver this information would get lost. That is why we mimic the AbortError using the race.
        return Promise.race([
            this.client._unstable_updateDelayedEvent(delayId, UpdateDelayedEventAction.Restart),
            abortPromise,
        ])
            .then(() => {
                // Whenever we successfully restart the delayed event we update the `state.expectedServerDelayLeaveTs`
                // which stores the predicted timestamp at which the server will send the delayed leave event if there wont be any further
                // successful restart requests.
                this.state.expectedServerDelayLeaveTs = Date.now() + this.delayedLeaveEventDelayMs;
                this.resetRateLimitCounter(MembershipActionType.RestartDelayedEvent);
                this.setAndEmitProbablyLeft(false);
                return createInsertActionUpdate(
                    MembershipActionType.RestartDelayedEvent,
                    this.delayedLeaveEventRestartMs,
                );
            })
            .catch((e) => {
                if (this.state.expectedServerDelayLeaveTs && this.state.expectedServerDelayLeaveTs <= Date.now()) {
                    // Once we reach this point it's likely that the server is sending the delayed leave event so we emit `probablyLeft = true`.
                    // It will emit `probablyLeft = false` once we notice about our leave through sync and successfully setup a new state event.
                    this.setAndEmitProbablyLeft(true);
                }
                const repeatActionType = MembershipActionType.RestartDelayedEvent;
                if (this.isNotFoundError(e)) {
                    this.state.delayId = undefined;
                    return createInsertActionUpdate(MembershipActionType.SendDelayedEvent);
                }
                // If the HS does not support delayed events we wont reschedule.
                if (this.isUnsupportedDelayedEndpoint(e)) return {};

                // TODO this also needs a test: get rate limit while checking id delayed event is scheduled
                const update = this.actionUpdateFromErrors(e, repeatActionType, "updateDelayedEvent");
                if (update) return update;

                // In other error cases we have no idea what is happening
                throw Error("Could not restart delayed event, even though delayed events are supported. " + e);
            });
    }

    private sendScheduledDelayedLeaveEventOrFallbackToSendLeaveEvent(delayId: string): Promise<ActionUpdate> {
        return this.client
            ._unstable_updateDelayedEvent(delayId, UpdateDelayedEventAction.Send)
            .then(() => {
                this.state.hasMemberStateEvent = false;
                this.resetRateLimitCounter(MembershipActionType.SendScheduledDelayedLeaveEvent);

                return { replace: [] };
            })
            .catch((e) => {
                const repeatActionType = MembershipActionType.SendLeaveEvent;
                if (this.isUnsupportedDelayedEndpoint(e)) return {};
                if (this.isNotFoundError(e)) {
                    this.state.delayId = undefined;
                    return createInsertActionUpdate(repeatActionType);
                }
                const update = this.actionUpdateFromErrors(e, repeatActionType, "updateDelayedEvent");
                if (update) return update;

                // On any other error we fall back to SendLeaveEvent (this includes hard errors from rate limiting)
                this.logger.warn(
                    "Encountered unexpected error during SendScheduledDelayedLeaveEvent. Falling back to SendLeaveEvent",
                    e,
                );
                return createInsertActionUpdate(repeatActionType);
            });
    }

<<<<<<< HEAD
    private sendJoinEvent(): Promise<ActionUpdate> {
        return this.client
            .sendStateEvent(
                this.room.roomId,
                this.useRtcMemberFormat ? EventType.RTCMembership : EventType.GroupCallMemberPrefix,
                this.makeMyMembership(this.membershipEventExpiryMs),
                this.memberId,
            )
=======
    protected clientSendMembership: (
        myMembership: RtcMembershipData | SessionMembershipData | EmptyObject,
    ) => Promise<ISendEventResponse> = (myMembership) => {
        return this.client.sendStateEvent(
            this.room.roomId,
            EventType.GroupCallMemberPrefix,
            myMembership as EmptyObject | SessionMembershipData,
            this.memberId,
        );
    };

    private async sendJoinEvent(): Promise<ActionUpdate> {
        return await this.clientSendMembership(this.makeMyMembership(this.membershipEventExpiryMs))
>>>>>>> b59603d7
            .then(() => {
                this.setAndEmitProbablyLeft(false);
                this.state.startTime = Date.now();
                // The next update should already use twice the membershipEventExpiryTimeout
                this.state.expireUpdateIterations = 1;
                this.state.hasMemberStateEvent = true;
                this.resetRateLimitCounter(MembershipActionType.SendJoinEvent);
                // An UpdateExpiry action might be left over from a previous join event.
                // We can reach sendJoinEvent when the delayed leave event gets send by the HS.
                // The branch where we might have a leftover UpdateExpiry action is:
                // RestartDelayedEvent (cannot find it, server removed it)
                // -> SendDelayedEvent (send new delayed event)
                // -> SendJoinEvent (here with a still scheduled UpdateExpiry action)
                const actionsWithoutUpdateExpiry = this.scheduler.actions.filter(
                    (a) =>
                        a.type !== MembershipActionType.UpdateExpiry && // A new UpdateExpiry action with an updated will be scheduled,
                        a.type !== MembershipActionType.SendJoinEvent, // Manually remove the SendJoinEvent action,
                );
                return {
                    replace: [
                        ...actionsWithoutUpdateExpiry,
                        // To check if the delayed event is still there or got removed by inserting the stateEvent, we need to restart it.
                        { ts: Date.now(), type: MembershipActionType.RestartDelayedEvent },
                        {
                            ts: this.computeNextExpiryActionTs(this.state.expireUpdateIterations),
                            type: MembershipActionType.UpdateExpiry,
                        },
                    ],
                };
            })
            .catch((e) => {
                const update = this.actionUpdateFromErrors(e, MembershipActionType.SendJoinEvent, "sendStateEvent");
                if (update) return update;
                throw e;
            });
    }

    private updateExpiryOnJoinedEvent(): Promise<ActionUpdate> {
        const nextExpireUpdateIteration = this.state.expireUpdateIterations + 1;
<<<<<<< HEAD
        return this.client
            .sendStateEvent(
                this.room.roomId,
                this.useRtcMemberFormat ? EventType.RTCMembership : EventType.GroupCallMemberPrefix,
                this.makeMyMembership(this.membershipEventExpiryMs * nextExpireUpdateIteration),
                this.memberId,
            )
=======
        return await this.clientSendMembership(
            this.makeMyMembership(this.membershipEventExpiryMs * nextExpireUpdateIteration),
        )
>>>>>>> b59603d7
            .then(() => {
                // Success, we reset retries and schedule update.
                this.resetRateLimitCounter(MembershipActionType.UpdateExpiry);
                this.state.expireUpdateIterations = nextExpireUpdateIteration;
                return {
                    insert: [
                        {
                            ts: this.computeNextExpiryActionTs(nextExpireUpdateIteration),
                            type: MembershipActionType.UpdateExpiry,
                        },
                    ],
                };
            })
            .catch((e) => {
                const update = this.actionUpdateFromErrors(e, MembershipActionType.UpdateExpiry, "sendStateEvent");
                if (update) return update;

                throw e;
            });
    }
<<<<<<< HEAD
    private sendFallbackLeaveEvent(): Promise<ActionUpdate> {
        return this.client
            .sendStateEvent(
                this.room.roomId,
                this.useRtcMemberFormat ? EventType.RTCMembership : EventType.GroupCallMemberPrefix,
                {},
                this.memberId,
            )
=======
    private async sendFallbackLeaveEvent(): Promise<ActionUpdate> {
        return await this.clientSendMembership({})
>>>>>>> b59603d7
            .then(() => {
                this.resetRateLimitCounter(MembershipActionType.SendLeaveEvent);
                this.state.hasMemberStateEvent = false;
                return { replace: [] };
            })
            .catch((e) => {
                const update = this.actionUpdateFromErrors(e, MembershipActionType.SendLeaveEvent, "sendStateEvent");
                if (update) return update;
                throw e;
            });
    }

    // HELPERS
    private makeMembershipStateKey(localUserId: string, localDeviceId: string): string {
        const stateKey = `${localUserId}_${localDeviceId}_${this.slotDescription.application}${this.slotDescription.id}`;
        if (/^org\.matrix\.msc(3757|3779)\b/.exec(this.room.getVersion())) {
            return stateKey;
        } else {
            return `_${stateKey}`;
        }
    }

    /**
     * Constructs our own membership
     */
    protected makeMyMembership(expires: number): SessionMembershipData | RtcMembershipData {
        const ownMembership = this.ownMembership;
<<<<<<< HEAD
        if (this.useRtcMemberFormat) {
            const relationObject = ownMembership?.eventId
                ? { "m.relation": { rel_type: RelationType.Reference, event_id: ownMembership?.eventId } }
                : {};
            return {
                application: {
                    type: this.slotDescription.application,
                    ...(this.callIntent ? { "m.call.intent": this.callIntent } : {}),
                },
                slot_id: slotDescriptionToId(this.slotDescription),
                rtc_transports: this.rtcTransport ? [this.rtcTransport] : [],
                member: { device_id: this.deviceId, user_id: this.client.getUserId()!, id: this.memberId },
                versions: [],
                ...relationObject,
                [UNSTABLE_STICKY_KEY.name]: this.memberId,
            };
        } else {
            const focusObjects =
                this.rtcTransport === undefined
                    ? {
                          focus_active: { type: "livekit", focus_selection: "oldest_membership" } as const,
                          foci_preferred: this.fociPreferred ?? [],
                      }
                    : {
                          focus_active: { type: "livekit", focus_selection: "multi_sfu" } as const,
                          foci_preferred: [this.rtcTransport, ...(this.fociPreferred ?? [])],
                      };
            return {
                "application": this.slotDescription.application,
                "call_id": this.slotDescription.id,
                "scope": "m.room",
                "device_id": this.deviceId,
                expires,
                "m.call.intent": this.callIntent,
                ...focusObjects,
                ...(ownMembership !== undefined ? { created_ts: ownMembership.createdTs() } : undefined),
            };
        }
=======

        const focusObjects =
            this.rtcTransport === undefined
                ? {
                      focus_active: { type: "livekit", focus_selection: "oldest_membership" } as const,
                      foci_preferred: this.fociPreferred ?? [],
                  }
                : {
                      focus_active: { type: "livekit", focus_selection: "multi_sfu" } as const,
                      foci_preferred: [this.rtcTransport, ...(this.fociPreferred ?? [])],
                  };
        return {
            "application": this.slotDescription.application,
            "call_id": this.slotDescription.id,
            "scope": "m.room",
            "device_id": this.deviceId,
            expires,
            "m.call.intent": this.callIntent,
            ...focusObjects,
            ...(ownMembership !== undefined ? { created_ts: ownMembership.createdTs() } : undefined),
        };
>>>>>>> b59603d7
    }

    // Error checks and handlers

    /**
     * Check if its a NOT_FOUND error
     * @param error the error causing this handler check/execution
     * @returns true if its a not found error
     */
    private isNotFoundError(error: unknown): boolean {
        return error instanceof MatrixError && error.errcode === "M_NOT_FOUND";
    }

    /**
     * Check if this is a DelayExceeded timeout and update the TimeoutOverride for the next try
     * @param error the error causing this handler check/execution
     * @returns true if its a delay exceeded error and we updated the local TimeoutOverride
     */
    private manageMaxDelayExceededSituation(error: unknown): boolean {
        if (
            error instanceof MatrixError &&
            error.errcode === "M_UNKNOWN" &&
            error.data["org.matrix.msc4140.errcode"] === "M_MAX_DELAY_EXCEEDED"
        ) {
            const maxDelayAllowed = error.data["org.matrix.msc4140.max_delay"];
            if (typeof maxDelayAllowed === "number" && this.delayedLeaveEventDelayMs > maxDelayAllowed) {
                this.delayedLeaveEventDelayMsOverride = maxDelayAllowed;
            }
            this.logger.warn("Retry sending delayed disconnection event due to server timeout limitations:", error);
            return true;
        }
        return false;
    }

    protected actionUpdateFromErrors(
        error: unknown,
        type: MembershipActionType,
        method: string,
    ): ActionUpdate | undefined {
        const updateLimit = this.actionUpdateFromRateLimitError(error, method, type);
        if (updateLimit) return updateLimit;
        const updateNetwork = this.actionUpdateFromNetworkErrorRetry(error, type);
        if (updateNetwork) return updateNetwork;
    }
    /**
     * Check if we have a rate limit error and schedule the same action again if we dont exceed the rate limit retry count yet.
     * @param error the error causing this handler check/execution
     * @param method the method used for the throw message
     * @param type which MembershipActionType we reschedule because of a rate limit.
     * @throws If it is a rate limit error and the retry count got exceeded
     * @returns Returns true if we handled the error by rescheduling the correct next action.
     * Returns false if it is not a network error.
     */
    private actionUpdateFromRateLimitError(
        error: unknown,
        method: string,
        type: MembershipActionType,
    ): ActionUpdate | undefined {
        // "Is rate limit"-boundary
        if (!((error instanceof HTTPError || error instanceof MatrixError) && error.isRateLimitError())) {
            return undefined;
        }

        // retry boundary
        const rateLimitRetries = this.state.rateLimitRetries.get(type) ?? 0;
        if (rateLimitRetries < this.maximumRateLimitRetryCount) {
            let resendDelay: number;
            const defaultMs = 5000;
            try {
                resendDelay = error.getRetryAfterMs() ?? defaultMs;
                this.logger.info(`Rate limited by server, retrying in ${resendDelay}ms`);
            } catch (e) {
                this.logger.warn(
                    `Error while retrieving a rate-limit retry delay, retrying after default delay of ${defaultMs}`,
                    e,
                );
                resendDelay = defaultMs;
            }
            this.state.rateLimitRetries.set(type, rateLimitRetries + 1);
            return createInsertActionUpdate(type, resendDelay);
        }

        throw Error("Exceeded maximum retries for " + type + " attempts (client." + method + ")", { cause: error });
    }

    /**
     * FIXME Don't Check the error and retry the same MembershipAction again in the configured time and for the configured retry count.
     * @param error the error causing this handler check/execution
     * @param type the action type that we need to repeat because of the error
     * @throws If it is a network error and the retry count got exceeded
     * @returns
     * Returns true if we handled the error by rescheduling the correct next action.
     * Returns false if it is not a network error.
     */
    private actionUpdateFromNetworkErrorRetry(error: unknown, type: MembershipActionType): ActionUpdate | undefined {
        // "Is a network error"-boundary
        const retries = this.state.networkErrorRetries.get(type) ?? 0;

        // Strings for error logging
        const retryDurationString = this.networkErrorRetryMs / 1000 + "s";
        const retryCounterString = "(" + retries + "/" + this.maximumNetworkErrorRetryCount + ")";

        // Variables for scheduling the new event
        let retryDuration = this.networkErrorRetryMs;

        if (error instanceof Error && error.name === "AbortError") {
            // We do not wait for the timeout on local timeouts.
            retryDuration = 0;
            this.logger.warn(
                "Network local timeout error while sending event, immediate retry (" + retryCounterString + ")",
                error,
            );
        } else if (error instanceof Error && error.message.includes("updating delayed event")) {
            // TODO: We do not want error message matching here but instead the error should be a typed HTTPError
            // and be handled below automatically (the same as in the SPA case).
            //
            // The error originates because of https://github.com/matrix-org/matrix-widget-api/blob/5d81d4a26ff69e4bd3ddc79a884c9527999fb2f4/src/ClientWidgetApi.ts#L698-L701
            // uses `e` instance of HttpError (and not MatrixError)
            // The element web widget driver (only checks for MatrixError) is then failing to process (`processError`) it as a typed error: https://github.com/element-hq/element-web/blob/471712cbf06a067e5499bd5d2d7a75f693d9a12d/src/stores/widgets/StopGapWidgetDriver.ts#L711-L715
            // So it will not call: `error.asWidgetApiErrorData()` which is also missing for `HttpError`
            //
            // A proper fix would be to either find a place to convert the `HttpError` into a `MatrixError` and the `processError`
            // method to handle it as expected or to adjust `processError` to also process `HttpError`'s.
            this.logger.warn(
                "delayed event update timeout error, retrying in " + retryDurationString + " " + retryCounterString,
                error,
            );
        } else if (error instanceof ConnectionError) {
            this.logger.warn(
                "Network connection error while sending event, retrying in " +
                    retryDurationString +
                    " " +
                    retryCounterString,
                error,
            );
        } else if (
            (error instanceof HTTPError || error instanceof MatrixError) &&
            typeof error.httpStatus === "number" &&
            error.httpStatus >= 500 &&
            error.httpStatus < 600
        ) {
            this.logger.warn(
                "Server error while sending event, retrying in " + retryDurationString + " " + retryCounterString,
                error,
            );
        } else {
            return undefined;
        }

        // retry boundary
        if (retries < this.maximumNetworkErrorRetryCount) {
            this.state.networkErrorRetries.set(type, retries + 1);
            return createInsertActionUpdate(type, retryDuration);
        }

        // Failure
        throw Error(
            "Reached maximum (" + this.maximumNetworkErrorRetryCount + ") retries cause by: " + (error as Error),
        );
    }

    /**
     * Check if its an UnsupportedDelayedEventsEndpointError and which implies that we cannot do any delayed event logic
     * @param error The error to check
     * @returns true it its an UnsupportedDelayedEventsEndpointError
     */
    private isUnsupportedDelayedEndpoint(error: unknown): boolean {
        return error instanceof UnsupportedDelayedEventsEndpointError;
    }

    private resetRateLimitCounter(type: MembershipActionType): void {
        this.state.rateLimitRetries.set(type, 0);
        this.state.networkErrorRetries.set(type, 0);
    }

    public get status(): Status {
        const actions = this.scheduler.actions;
        if (actions.length === 1) {
            const { type } = actions[0];
            switch (type) {
                case MembershipActionType.SendDelayedEvent:
                case MembershipActionType.SendJoinEvent:
                    return Status.Connecting;
                case MembershipActionType.UpdateExpiry: // where no delayed events
                    return Status.Connected;
                case MembershipActionType.SendScheduledDelayedLeaveEvent:
                case MembershipActionType.SendLeaveEvent:
                    return Status.Disconnecting;
                default:
                // pass through as not expected
            }
        } else if (actions.length === 2) {
            const types = actions.map((a) => a.type);
            // normal state for connected with delayed events
            if (
                (types.includes(MembershipActionType.RestartDelayedEvent) ||
                    (types.includes(MembershipActionType.SendDelayedEvent) && this.state.hasMemberStateEvent)) &&
                types.includes(MembershipActionType.UpdateExpiry)
            ) {
                return Status.Connected;
            }
        } else if (actions.length === 3) {
            const types = actions.map((a) => a.type);
            // It is a correct connected state if we already schedule the next Restart but have not yet cleaned up
            // the current restart.
            if (
                types.filter((t) => t === MembershipActionType.RestartDelayedEvent).length === 2 &&
                types.includes(MembershipActionType.UpdateExpiry)
            ) {
                return Status.Connected;
            }
        }

        if (!this.scheduler.running) {
            return Status.Disconnected;
        }

        this.logger.error("MembershipManager has an unknown state. Actions: ", actions);
        return Status.Unknown;
    }

    public get probablyLeft(): boolean {
        return this.state.probablyLeft;
    }
}

/**
 * Implementation of the Membership manager that uses sticky events
 * rather than state events.
 */
export class StickyEventMembershipManager extends MembershipManager {
    public constructor(
        joinConfig: (SessionConfig & MembershipConfig) | undefined,
        room: Pick<Room, "getLiveTimeline" | "roomId" | "getVersion">,
        private readonly clientWithSticky: MembershipManagerClient &
            Pick<MatrixClient, "_unstable_sendStickyEvent" | "_unstable_sendStickyDelayedEvent">,
        sessionDescription: SlotDescription,
        parentLogger?: Logger,
    ) {
        super(joinConfig, room, clientWithSticky, sessionDescription, parentLogger);
    }

    protected clientSendDelayedDisconnectMembership: () => Promise<SendDelayedEventResponse> = () =>
        this.clientWithSticky._unstable_sendStickyDelayedEvent(
            this.room.roomId,
            MEMBERSHIP_STICKY_DURATION_MS,
            { delay: this.delayedLeaveEventDelayMs },
            null,
            EventType.RTCMembership,
            { msc4354_sticky_key: this.memberId },
        );

    protected clientSendMembership: (
        myMembership: RtcMembershipData | SessionMembershipData | EmptyObject,
    ) => Promise<ISendEventResponse> = (myMembership) => {
        return this.clientWithSticky._unstable_sendStickyEvent(
            this.room.roomId,
            MEMBERSHIP_STICKY_DURATION_MS,
            null,
            EventType.RTCMembership,
            { ...myMembership, msc4354_sticky_key: this.memberId },
        );
    };

    private static nameMap = new Map([
        ["sendStateEvent", "_unstable_sendStickyEvent"],
        ["sendDelayedStateEvent", "_unstable_sendStickyDelayedEvent"],
    ]);
    protected actionUpdateFromErrors(e: unknown, t: MembershipActionType, m: string): ActionUpdate | undefined {
        return super.actionUpdateFromErrors(e, t, StickyEventMembershipManager.nameMap.get(m) ?? "unknown");
    }

    protected makeMyMembership(expires: number): SessionMembershipData | RtcMembershipData {
        const ownMembership = this.ownMembership;

        const relationObject = ownMembership?.eventId
            ? { "m.relation": { rel_type: RelationType.Reference, event_id: ownMembership?.eventId } }
            : {};
        return {
            application: {
                type: this.slotDescription.application,
                ...(this.callIntent ? { "m.call.intent": this.callIntent } : {}),
            },
            slot_id: slotDescriptionToId(this.slotDescription),
            rtc_transports: this.rtcTransport ? [this.rtcTransport] : [],
            member: { device_id: this.deviceId, user_id: this.client.getUserId()!, id: this.memberId },
            versions: [],
            ...relationObject,
        };
    }
}<|MERGE_RESOLUTION|>--- conflicted
+++ resolved
@@ -494,20 +494,7 @@
         // or during a call if the state event canceled our delayed event or caused by an unexpected error that removed our delayed event.
         // (Another client could have canceled it, the homeserver might have removed/lost it due to a restart, ...)
         // In the `then` and `catch` block we treat both cases differently. "if (this.state.hasMemberStateEvent) {} else {}"
-<<<<<<< HEAD
-        return this.client
-            ._unstable_sendDelayedStateEvent(
-                this.room.roomId,
-                {
-                    delay: this.delayedLeaveEventDelayMs,
-                },
-                this.useRtcMemberFormat ? EventType.RTCMembership : EventType.GroupCallMemberPrefix,
-                {}, // leave event
-                this.memberId,
-            )
-=======
-        return await this.clientSendDelayedDisconnectMembership()
->>>>>>> b59603d7
+        return this.clientSendDelayedDisconnectMembership()
             .then((response) => {
                 this.state.expectedServerDelayLeaveTs = Date.now() + this.delayedLeaveEventDelayMs;
                 this.setAndEmitProbablyLeft(false);
@@ -687,16 +674,6 @@
             });
     }
 
-<<<<<<< HEAD
-    private sendJoinEvent(): Promise<ActionUpdate> {
-        return this.client
-            .sendStateEvent(
-                this.room.roomId,
-                this.useRtcMemberFormat ? EventType.RTCMembership : EventType.GroupCallMemberPrefix,
-                this.makeMyMembership(this.membershipEventExpiryMs),
-                this.memberId,
-            )
-=======
     protected clientSendMembership: (
         myMembership: RtcMembershipData | SessionMembershipData | EmptyObject,
     ) => Promise<ISendEventResponse> = (myMembership) => {
@@ -709,8 +686,7 @@
     };
 
     private async sendJoinEvent(): Promise<ActionUpdate> {
-        return await this.clientSendMembership(this.makeMyMembership(this.membershipEventExpiryMs))
->>>>>>> b59603d7
+        return this.clientSendMembership(this.makeMyMembership(this.membershipEventExpiryMs))
             .then(() => {
                 this.setAndEmitProbablyLeft(false);
                 this.state.startTime = Date.now();
@@ -750,19 +726,9 @@
 
     private updateExpiryOnJoinedEvent(): Promise<ActionUpdate> {
         const nextExpireUpdateIteration = this.state.expireUpdateIterations + 1;
-<<<<<<< HEAD
-        return this.client
-            .sendStateEvent(
-                this.room.roomId,
-                this.useRtcMemberFormat ? EventType.RTCMembership : EventType.GroupCallMemberPrefix,
-                this.makeMyMembership(this.membershipEventExpiryMs * nextExpireUpdateIteration),
-                this.memberId,
-            )
-=======
-        return await this.clientSendMembership(
+        return this.clientSendMembership(
             this.makeMyMembership(this.membershipEventExpiryMs * nextExpireUpdateIteration),
         )
->>>>>>> b59603d7
             .then(() => {
                 // Success, we reset retries and schedule update.
                 this.resetRateLimitCounter(MembershipActionType.UpdateExpiry);
@@ -783,19 +749,8 @@
                 throw e;
             });
     }
-<<<<<<< HEAD
-    private sendFallbackLeaveEvent(): Promise<ActionUpdate> {
-        return this.client
-            .sendStateEvent(
-                this.room.roomId,
-                this.useRtcMemberFormat ? EventType.RTCMembership : EventType.GroupCallMemberPrefix,
-                {},
-                this.memberId,
-            )
-=======
     private async sendFallbackLeaveEvent(): Promise<ActionUpdate> {
-        return await this.clientSendMembership({})
->>>>>>> b59603d7
+        return this.clientSendMembership({})
             .then(() => {
                 this.resetRateLimitCounter(MembershipActionType.SendLeaveEvent);
                 this.state.hasMemberStateEvent = false;
@@ -823,46 +778,6 @@
      */
     protected makeMyMembership(expires: number): SessionMembershipData | RtcMembershipData {
         const ownMembership = this.ownMembership;
-<<<<<<< HEAD
-        if (this.useRtcMemberFormat) {
-            const relationObject = ownMembership?.eventId
-                ? { "m.relation": { rel_type: RelationType.Reference, event_id: ownMembership?.eventId } }
-                : {};
-            return {
-                application: {
-                    type: this.slotDescription.application,
-                    ...(this.callIntent ? { "m.call.intent": this.callIntent } : {}),
-                },
-                slot_id: slotDescriptionToId(this.slotDescription),
-                rtc_transports: this.rtcTransport ? [this.rtcTransport] : [],
-                member: { device_id: this.deviceId, user_id: this.client.getUserId()!, id: this.memberId },
-                versions: [],
-                ...relationObject,
-                [UNSTABLE_STICKY_KEY.name]: this.memberId,
-            };
-        } else {
-            const focusObjects =
-                this.rtcTransport === undefined
-                    ? {
-                          focus_active: { type: "livekit", focus_selection: "oldest_membership" } as const,
-                          foci_preferred: this.fociPreferred ?? [],
-                      }
-                    : {
-                          focus_active: { type: "livekit", focus_selection: "multi_sfu" } as const,
-                          foci_preferred: [this.rtcTransport, ...(this.fociPreferred ?? [])],
-                      };
-            return {
-                "application": this.slotDescription.application,
-                "call_id": this.slotDescription.id,
-                "scope": "m.room",
-                "device_id": this.deviceId,
-                expires,
-                "m.call.intent": this.callIntent,
-                ...focusObjects,
-                ...(ownMembership !== undefined ? { created_ts: ownMembership.createdTs() } : undefined),
-            };
-        }
-=======
 
         const focusObjects =
             this.rtcTransport === undefined
@@ -884,7 +799,6 @@
             ...focusObjects,
             ...(ownMembership !== undefined ? { created_ts: ownMembership.createdTs() } : undefined),
         };
->>>>>>> b59603d7
     }
 
     // Error checks and handlers
@@ -1173,6 +1087,7 @@
             member: { device_id: this.deviceId, user_id: this.client.getUserId()!, id: this.memberId },
             versions: [],
             ...relationObject,
+            [UNSTABLE_STICKY_KEY.name]: this.memberId,
         };
     }
 }