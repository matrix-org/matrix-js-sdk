/*
Copyright 2021 The Matrix.org Foundation C.I.C.

Licensed under the Apache License, Version 2.0 (the "License");
you may not use this file except in compliance with the License.
You may obtain a copy of the License at

    http://www.apache.org/licenses/LICENSE-2.0

Unless required by applicable law or agreed to in writing, software
distributed under the License is distributed on an "AS IS" BASIS,
WITHOUT WARRANTIES OR CONDITIONS OF ANY KIND, either express or implied.
See the License for the specific language governing permissions and
limitations under the License.
*/

import { MatrixClient } from "../client";
import { IEncryptedFile, RelationType, UNSTABLE_MSC3089_BRANCH } from "../@types/event";
import { IContent, MatrixEvent } from "./event";
import { MSC3089TreeSpace } from "./MSC3089TreeSpace";
<<<<<<< HEAD
import type { ReadStream } from "fs";
=======
import { EventTimeline } from "./event-timeline";
import { FileType } from "../http-api";
import type { ISendEventResponse } from "..";
>>>>>>> c3d7a497

/**
 * Represents a [MSC3089](https://github.com/matrix-org/matrix-doc/pull/3089) branch - a reference
 * to a file (leaf) in the tree. Note that this is UNSTABLE and subject to breaking changes
 * without notice.
 */
export class MSC3089Branch {
    public constructor(
        private client: MatrixClient,
        public readonly indexEvent: MatrixEvent,
        public readonly directory: MSC3089TreeSpace,
    ) {
        // Nothing to do
    }

    /**
     * The file ID.
     */
    public get id(): string {
        const stateKey = this.indexEvent.getStateKey();
        if (!stateKey) {
            throw new Error("State key not found for branch");
        }
        return stateKey;
    }

    /**
     * Whether this branch is active/valid.
     */
    public get isActive(): boolean {
        return this.indexEvent.getContent()["active"] === true;
    }

    /**
     * Version for the file, one-indexed.
     */
    public get version(): number {
        return this.indexEvent.getContent()["version"] ?? 1;
    }

    private get roomId(): string {
        return this.indexEvent.getRoomId();
    }

    /**
     * Deletes the file from the tree, including all prior edits/versions.
     * @returns {Promise<void>} Resolves when complete.
     */
    public async delete(): Promise<void> {
        await this.client.sendStateEvent(this.roomId, UNSTABLE_MSC3089_BRANCH.name, {}, this.id);
        await this.client.redactEvent(this.roomId, this.id);

        const nextVersion = (await this.getVersionHistory())[1]; // [0] will be us
        if (nextVersion) await nextVersion.delete(); // implicit recursion
    }

    /**
     * Gets the name for this file.
     * @returns {string} The name, or "Unnamed File" if unknown.
     */
    public getName(): string {
        return this.indexEvent.getContent()['name'] || "Unnamed File";
    }

    /**
     * Sets the name for this file.
     * @param {string} name The new name for this file.
     * @returns {Promise<void>} Resolves when complete.
     */
    public async setName(name: string): Promise<void> {
        await this.client.sendStateEvent(this.roomId, UNSTABLE_MSC3089_BRANCH.name, {
            ...this.indexEvent.getContent(),
            name: name,
        }, this.id);
    }

    /**
     * Gets whether or not a file is locked.
     * @returns {boolean} True if locked, false otherwise.
     */
    public isLocked(): boolean {
        return this.indexEvent.getContent()['locked'] || false;
    }

    /**
     * Sets a file as locked or unlocked.
     * @param {boolean} locked True to lock the file, false otherwise.
     * @returns {Promise<void>} Resolves when complete.
     */
    public async setLocked(locked: boolean): Promise<void> {
        await this.client.sendStateEvent(this.roomId, UNSTABLE_MSC3089_BRANCH.name, {
            ...this.indexEvent.getContent(),
            locked: locked,
        }, this.id);
    }

    /**
     * Gets information about the file needed to download it.
     * @returns {Promise<{info: IEncryptedFile, httpUrl: string}>} Information about the file.
     */
    public async getFileInfo(): Promise<{ info: IEncryptedFile, httpUrl: string }> {
        const event = await this.getFileEvent();

        const file = event.getOriginalContent()['file'];
        const httpUrl = this.client.mxcUrlToHttp(file['url']);

        if (!httpUrl) {
            throw new Error(`No HTTP URL available for ${file['url']}`);
        }

        return { info: file, httpUrl: httpUrl };
    }

    /**
     * Gets the event the file points to.
     * @returns {Promise<MatrixEvent>} Resolves to the file's event.
     */
    public async getFileEvent(): Promise<MatrixEvent> {
        const room = this.client.getRoom(this.roomId);
        if (!room) throw new Error("Unknown room");

        let event: MatrixEvent | undefined = room.getUnfilteredTimelineSet().findEventById(this.id);

        // keep scrolling back if needed until we find the event or reach the start of the room:
        while (!event && room.getLiveTimeline().getState(EventTimeline.BACKWARDS).paginationToken) {
            await this.client.scrollback(room, 100);
            event = room.getUnfilteredTimelineSet().findEventById(this.id);
        }

        if (!event) throw new Error("Failed to find event");

        // Sometimes the event isn't decrypted for us, so do that. We specifically set `emit: true`
        // to ensure that the relations system in the sdk will function.
        await this.client.decryptEventIfNeeded(event, { emit: true, isRetry: true });

        return event;
    }

    /**
     * Creates a new version of this file with contents in a type that is compatible with MatrixClient.uploadContent().
     * @param {string} name The name of the file.
     * @param {File | String | Buffer | ReadStream | Blob} encryptedContents The encrypted contents.
     * @param {Partial<IEncryptedFile>} info The encrypted file information.
     * @param {IContent} additionalContent Optional event content fields to include in the message.
     * @returns {Promise<ISendEventResponse>} Resolves to the file event's sent response.
     */
    public async createNewVersion(
        name: string,
<<<<<<< HEAD
        encryptedContents: File | String | Buffer | ReadStream | Blob,
=======
        encryptedContents: FileType,
>>>>>>> c3d7a497
        info: Partial<IEncryptedFile>,
        additionalContent?: IContent,
    ): Promise<ISendEventResponse> {
        const fileEventResponse = await this.directory.createFile(name, encryptedContents, info, {
            ...(additionalContent ?? {}),
            "m.new_content": true,
            "m.relates_to": {
                "rel_type": RelationType.Replace,
                "event_id": this.id,
            },
        });

        // Update the version of the new event
        await this.client.sendStateEvent(this.roomId, UNSTABLE_MSC3089_BRANCH.name, {
            active: true,
            name: name,
            version: this.version + 1,
        }, fileEventResponse['event_id']);

        // Deprecate ourselves
        await this.client.sendStateEvent(this.roomId, UNSTABLE_MSC3089_BRANCH.name, {
            ...(this.indexEvent.getContent()),
            active: false,
        }, this.id);

        return fileEventResponse;
    }

    /**
     * Gets the file's version history, starting at this file.
     * @returns {Promise<MSC3089Branch[]>} Resolves to the file's version history, with the
     * first element being the current version and the last element being the first version.
     */
    public async getVersionHistory(): Promise<MSC3089Branch[]> {
        const fileHistory: MSC3089Branch[] = [];
        fileHistory.push(this); // start with ourselves

        const room = this.client.getRoom(this.roomId);
        if (!room) throw new Error("Invalid or unknown room");

        // Clone the timeline to reverse it, getting most-recent-first ordering, hopefully
        // shortening the awful loop below. Without the clone, we can unintentionally mutate
        // the timeline.
        const timelineEvents = [...room.getLiveTimeline().getEvents()].reverse();

        // XXX: This is a very inefficient search, but it's the best we can do with the
        // relations structure we have in the SDK. As of writing, it is not worth the
        // investment in improving the structure.
        let childEvent: MatrixEvent | undefined;
        let parentEvent = await this.getFileEvent();
        do {
            childEvent = timelineEvents.find(e => e.replacingEventId() === parentEvent.getId());
            if (childEvent) {
                const branch = this.directory.getFile(childEvent.getId());
                if (branch) {
                    fileHistory.push(branch);
                    parentEvent = childEvent;
                } else {
                    break; // prevent infinite loop
                }
            }
        } while (childEvent);

        return fileHistory;
    }
}<|MERGE_RESOLUTION|>--- conflicted
+++ resolved
@@ -18,13 +18,9 @@
 import { IEncryptedFile, RelationType, UNSTABLE_MSC3089_BRANCH } from "../@types/event";
 import { IContent, MatrixEvent } from "./event";
 import { MSC3089TreeSpace } from "./MSC3089TreeSpace";
-<<<<<<< HEAD
-import type { ReadStream } from "fs";
-=======
 import { EventTimeline } from "./event-timeline";
 import { FileType } from "../http-api";
 import type { ISendEventResponse } from "..";
->>>>>>> c3d7a497
 
 /**
  * Represents a [MSC3089](https://github.com/matrix-org/matrix-doc/pull/3089) branch - a reference
@@ -173,11 +169,7 @@
      */
     public async createNewVersion(
         name: string,
-<<<<<<< HEAD
-        encryptedContents: File | String | Buffer | ReadStream | Blob,
-=======
         encryptedContents: FileType,
->>>>>>> c3d7a497
         info: Partial<IEncryptedFile>,
         additionalContent?: IContent,
     ): Promise<ISendEventResponse> {
