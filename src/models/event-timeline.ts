/*
Copyright 2016 - 2021 The Matrix.org Foundation C.I.C.

Licensed under the Apache License, Version 2.0 (the "License");
you may not use this file except in compliance with the License.
You may obtain a copy of the License at

    http://www.apache.org/licenses/LICENSE-2.0

Unless required by applicable law or agreed to in writing, software
distributed under the License is distributed on an "AS IS" BASIS,
WITHOUT WARRANTIES OR CONDITIONS OF ANY KIND, either express or implied.
See the License for the specific language governing permissions and
limitations under the License.
*/

/**
 * @module models/event-timeline
 */

import { logger } from '../logger';
import { IMarkerFoundOptions, RoomState } from "./room-state";
import { EventTimelineSet } from "./event-timeline-set";
import { MatrixEvent } from "./event";
import { Filter } from "../filter";
import { EventType } from "../@types/event";

export interface IInitialiseStateOptions extends Pick<IMarkerFoundOptions, 'timelineWasEmpty'> {
    // This is a separate interface without any extra stuff currently added on
    // top of `IMarkerFoundOptions` just because it feels like they have
    // different concerns. One shouldn't necessarily look to add to
    // `IMarkerFoundOptions` just because they want to add an extra option to
    // `initialiseState`.
}

export interface IAddEventOptions extends Pick<IMarkerFoundOptions, 'timelineWasEmpty'> {
    /** Whether to insert the new event at the start of the timeline where the
     * oldest events are (timeline is in chronological order, oldest to most
     * recent) */
    toStartOfTimeline: boolean;
    /** The state events to reconcile metadata from */
    roomState?: RoomState;
}

export enum Direction {
    Backward = "b",
    Forward = "f",
}

export class EventTimeline {
    /**
     * Symbolic constant for methods which take a 'direction' argument:
     * refers to the start of the timeline, or backwards in time.
     */
    public static readonly BACKWARDS = Direction.Backward;

    /**
     * Symbolic constant for methods which take a 'direction' argument:
     * refers to the end of the timeline, or forwards in time.
     */
    public static readonly FORWARDS = Direction.Forward;

    /**
     * Static helper method to set sender and target properties
     *
     * @param {MatrixEvent} event   the event whose metadata is to be set
     * @param {RoomState} stateContext  the room state to be queried
     * @param {boolean} toStartOfTimeline  if true the event's forwardLooking flag is set false
     */
    static setEventMetadata(event: MatrixEvent, stateContext: RoomState, toStartOfTimeline: boolean): void {
        // When we try to generate a sentinel member before we have that member
        // in the members object, we still generate a sentinel but it doesn't
        // have a membership event, so test to see if events.member is set. We
        // check this to avoid overriding non-sentinel members by sentinel ones
        // when adding the event to a filtered timeline
        if (!event.sender?.events?.member) {
            event.sender = stateContext.getSentinelMember(event.getSender()!);
        }
        if (!event.target?.events?.member && event.getType() === EventType.RoomMember) {
            event.target = stateContext.getSentinelMember(event.getStateKey()!);
        }

        if (event.isState()) {
            // room state has no concept of 'old' or 'current', but we want the
            // room state to regress back to previous values if toStartOfTimeline
            // is set, which means inspecting prev_content if it exists. This
            // is done by toggling the forwardLooking flag.
            if (toStartOfTimeline) {
                event.forwardLooking = false;
            }
        }
    }

    private readonly roomId: string | null;
    private readonly name: string;
    private events: MatrixEvent[] = [];
    private baseIndex = 0;
    private startState?: RoomState;
    private endState?: RoomState;
    private prevTimeline: EventTimeline | null = null;
    private nextTimeline: EventTimeline | null = null;
    public paginationRequests: Record<Direction, Promise<boolean> | null> = {
        [Direction.Backward]: null,
        [Direction.Forward]: null,
    };

    /**
     * Construct a new EventTimeline
     *
     * <p>An EventTimeline represents a contiguous sequence of events in a room.
     *
     * <p>As well as keeping track of the events themselves, it stores the state of
     * the room at the beginning and end of the timeline, and pagination tokens for
     * going backwards and forwards in the timeline.
     *
     * <p>In order that clients can meaningfully maintain an index into a timeline,
     * the EventTimeline object tracks a 'baseIndex'. This starts at zero, but is
     * incremented when events are prepended to the timeline. The index of an event
     * relative to baseIndex therefore remains constant.
     *
     * <p>Once a timeline joins up with its neighbour, they are linked together into a
     * doubly-linked list.
     *
     * @param {EventTimelineSet} eventTimelineSet the set of timelines this is part of
     * @constructor
     */
    constructor(private readonly eventTimelineSet: EventTimelineSet) {
        this.roomId = eventTimelineSet.room?.roomId ?? null;
        if (this.roomId) {
            this.startState = new RoomState(this.roomId);
            this.startState.paginationToken = null;
            this.endState = new RoomState(this.roomId);
            this.endState.paginationToken = null;
        }

        // this is used by client.js
        this.paginationRequests = { 'b': null, 'f': null };

        this.name = this.roomId + ":" + new Date().toISOString();
    }

    /**
     * Initialise the start and end state with the given events
     *
     * <p>This can only be called before any events are added.
     *
     * @param {MatrixEvent[]} stateEvents list of state events to initialise the
     * state with.
     * @throws {Error} if an attempt is made to call this after addEvent is called.
     */
    public initialiseState(stateEvents: MatrixEvent[], { timelineWasEmpty }: IInitialiseStateOptions = {}): void {
        if (this.events.length > 0) {
            throw new Error("Cannot initialise state after events are added");
        }

<<<<<<< HEAD
        this.startState.setStateEvents(stateEvents, {
            timelineWasEmpty,
        });
        this.endState.setStateEvents(stateEvents, {
            timelineWasEmpty,
        });
=======
        // We previously deep copied events here and used different copies in
        // the oldState and state events: this decision seems to date back
        // quite a way and was apparently made to fix a bug where modifications
        // made to the start state leaked through to the end state.
        // This really shouldn't be possible though: the events themselves should
        // not change. Duplicating the events uses a lot of extra memory,
        // so we now no longer do it. To assert that they really do never change,
        // freeze them! Note that we can't do this for events in general:
        // although it looks like the only things preventing us are the
        // 'status' flag, forwardLooking (which is only set once when adding to the
        // timeline) and possibly the sender (which seems like it should never be
        // reset but in practice causes a lot of the tests to break).
        for (const e of stateEvents) {
            Object.freeze(e);
        }

        this.startState?.setStateEvents(stateEvents, { timelineWasEmpty });
        this.endState?.setStateEvents(stateEvents, { timelineWasEmpty });
>>>>>>> 6ee185e9
    }

    /**
     * Forks the (live) timeline, taking ownership of the existing directional state of this timeline.
     * All attached listeners will keep receiving state updates from the new live timeline state.
     * The end state of this timeline gets replaced with an independent copy of the current RoomState,
     * and will need a new pagination token if it ever needs to paginate forwards.

     * @param {string} direction   EventTimeline.BACKWARDS to get the state at the
     *   start of the timeline; EventTimeline.FORWARDS to get the state at the end
     *   of the timeline.
     *
     * @return {EventTimeline} the new timeline
     */
    public forkLive(direction: Direction): EventTimeline {
        const forkState = this.getState(direction);
        const timeline = new EventTimeline(this.eventTimelineSet);
        timeline.startState = forkState?.clone();
        // Now clobber the end state of the new live timeline with that from the
        // previous live timeline. It will be identical except that we'll keep
        // using the same RoomMember objects for the 'live' set of members with any
        // listeners still attached
        timeline.endState = forkState;
        // Firstly, we just stole the current timeline's end state, so it needs a new one.
        // Make an immutable copy of the state so back pagination will get the correct sentinels.
        this.endState = forkState?.clone();
        return timeline;
    }

    /**
     * Creates an independent timeline, inheriting the directional state from this timeline.
     *
     * @param {string} direction   EventTimeline.BACKWARDS to get the state at the
     *   start of the timeline; EventTimeline.FORWARDS to get the state at the end
     *   of the timeline.
     *
     * @return {EventTimeline} the new timeline
     */
    public fork(direction: Direction): EventTimeline {
        const forkState = this.getState(direction);
        const timeline = new EventTimeline(this.eventTimelineSet);
        timeline.startState = forkState?.clone();
        timeline.endState = forkState?.clone();
        return timeline;
    }

    /**
     * Get the ID of the room for this timeline
     * @return {string} room ID
     */
    public getRoomId(): string | null {
        return this.roomId;
    }

    /**
     * Get the filter for this timeline's timelineSet (if any)
     * @return {Filter} filter
     */
    public getFilter(): Filter | undefined {
        return this.eventTimelineSet.getFilter();
    }

    /**
     * Get the timelineSet for this timeline
     * @return {EventTimelineSet} timelineSet
     */
    public getTimelineSet(): EventTimelineSet {
        return this.eventTimelineSet;
    }

    /**
     * Get the base index.
     *
     * <p>This is an index which is incremented when events are prepended to the
     * timeline. An individual event therefore stays at the same index in the array
     * relative to the base index (although note that a given event's index may
     * well be less than the base index, thus giving that event a negative relative
     * index).
     *
     * @return {number}
     */
    public getBaseIndex(): number {
        return this.baseIndex;
    }

    /**
     * Get the list of events in this context
     *
     * @return {MatrixEvent[]} An array of MatrixEvents
     */
    public getEvents(): MatrixEvent[] {
        return this.events;
    }

    /**
     * Get the room state at the start/end of the timeline
     *
     * @param {string} direction   EventTimeline.BACKWARDS to get the state at the
     *   start of the timeline; EventTimeline.FORWARDS to get the state at the end
     *   of the timeline.
     *
     * @return {RoomState} state at the start/end of the timeline
     */
    public getState(direction: Direction): RoomState | undefined {
        if (direction == EventTimeline.BACKWARDS) {
            return this.startState;
        } else if (direction == EventTimeline.FORWARDS) {
            return this.endState;
        } else {
            throw new Error("Invalid direction '" + direction + "'");
        }
    }

    /**
     * Get a pagination token
     *
     * @param {string} direction   EventTimeline.BACKWARDS to get the pagination
     *   token for going backwards in time; EventTimeline.FORWARDS to get the
     *   pagination token for going forwards in time.
     *
     * @return {?string} pagination token
     */
    public getPaginationToken(direction: Direction): string | null {
        return this.getState(direction)?.paginationToken ?? null;
    }

    /**
     * Set a pagination token
     *
     * @param {?string} token       pagination token
     *
     * @param {string} direction    EventTimeline.BACKWARDS to set the pagination
     *   token for going backwards in time; EventTimeline.FORWARDS to set the
     *   pagination token for going forwards in time.
     */
    public setPaginationToken(token: string | null, direction: Direction): void {
        const state = this.getState(direction);
        if (state) {
            state.paginationToken = token;
        }
    }

    /**
     * Get the next timeline in the series
     *
     * @param {string} direction EventTimeline.BACKWARDS to get the previous
     *   timeline; EventTimeline.FORWARDS to get the next timeline.
     *
     * @return {?EventTimeline} previous or following timeline, if they have been
     * joined up.
     */
    public getNeighbouringTimeline(direction: Direction): EventTimeline | null {
        if (direction == EventTimeline.BACKWARDS) {
            return this.prevTimeline;
        } else if (direction == EventTimeline.FORWARDS) {
            return this.nextTimeline;
        } else {
            throw new Error("Invalid direction '" + direction + "'");
        }
    }

    /**
     * Set the next timeline in the series
     *
     * @param {EventTimeline} neighbour previous/following timeline
     *
     * @param {string} direction EventTimeline.BACKWARDS to set the previous
     *   timeline; EventTimeline.FORWARDS to set the next timeline.
     *
     * @throws {Error} if an attempt is made to set the neighbouring timeline when
     * it is already set.
     */
    public setNeighbouringTimeline(neighbour: EventTimeline, direction: Direction): void {
        if (this.getNeighbouringTimeline(direction)) {
            throw new Error("timeline already has a neighbouring timeline - " +
                "cannot reset neighbour (direction: " + direction + ")");
        }

        if (direction == EventTimeline.BACKWARDS) {
            this.prevTimeline = neighbour;
        } else if (direction == EventTimeline.FORWARDS) {
            this.nextTimeline = neighbour;
        } else {
            throw new Error("Invalid direction '" + direction + "'");
        }

        // make sure we don't try to paginate this timeline
        this.setPaginationToken(null, direction);
    }

    /**
     * Add a new event to the timeline, and update the state
     *
     * @param {MatrixEvent} event   new event
     * @param {IAddEventOptions} options addEvent options
     */
    public addEvent(
        event: MatrixEvent,
        {
            toStartOfTimeline,
            roomState,
            timelineWasEmpty,
        }: IAddEventOptions,
    ): void;
    /**
     * @deprecated In favor of the overload with `IAddEventOptions`
     */
    public addEvent(
        event: MatrixEvent,
        toStartOfTimeline: boolean,
        roomState?: RoomState
    ): void;
    public addEvent(
        event: MatrixEvent,
        toStartOfTimelineOrOpts: boolean | IAddEventOptions,
        roomState?: RoomState,
    ): void {
        let toStartOfTimeline = !!toStartOfTimelineOrOpts;
        let timelineWasEmpty: boolean | undefined;
        if (typeof (toStartOfTimelineOrOpts) === 'object') {
            ({ toStartOfTimeline, roomState, timelineWasEmpty } = toStartOfTimelineOrOpts);
        } else if (toStartOfTimelineOrOpts !== undefined) {
            // Deprecation warning
            // FIXME: Remove after 2023-06-01 (technical debt)
            logger.warn(
                'Overload deprecated: ' +
                '`EventTimeline.addEvent(event, toStartOfTimeline, roomState?)` ' +
                'is deprecated in favor of the overload with `EventTimeline.addEvent(event, IAddEventOptions)`',
            );
        }

        if (!roomState) {
            roomState = toStartOfTimeline ? this.startState : this.endState;
        }

        const timelineSet = this.getTimelineSet();

        if (timelineSet.room) {
            EventTimeline.setEventMetadata(event, roomState!, toStartOfTimeline);

            // modify state but only on unfiltered timelineSets
            if (
                event.isState() &&
                timelineSet.room.getUnfilteredTimelineSet() === timelineSet
            ) {
                roomState?.setStateEvents([event], { timelineWasEmpty });
                // it is possible that the act of setting the state event means we
                // can set more metadata (specifically sender/target props), so try
                // it again if the prop wasn't previously set. It may also mean that
                // the sender/target is updated (if the event set was a room member event)
                // so we want to use the *updated* member (new avatar/name) instead.
                //
                // However, we do NOT want to do this on member events if we're going
                // back in time, else we'll set the .sender value for BEFORE the given
                // member event, whereas we want to set the .sender value for the ACTUAL
                // member event itself.
                if (!event.sender || (event.getType() === EventType.RoomMember && !toStartOfTimeline)) {
                    EventTimeline.setEventMetadata(event, roomState!, toStartOfTimeline);
                }
            }
        }

        let insertIndex: number;

        if (toStartOfTimeline) {
            insertIndex = 0;
        } else {
            insertIndex = this.events.length;
        }

        this.events.splice(insertIndex, 0, event); // insert element
        if (toStartOfTimeline) {
            this.baseIndex++;
        }
    }

    /**
     * Remove an event from the timeline
     *
     * @param {string} eventId  ID of event to be removed
     * @return {?MatrixEvent} removed event, or null if not found
     */
    public removeEvent(eventId: string): MatrixEvent | null {
        for (let i = this.events.length - 1; i >= 0; i--) {
            const ev = this.events[i];
            if (ev.getId() == eventId) {
                this.events.splice(i, 1);
                if (i < this.baseIndex) {
                    this.baseIndex--;
                }
                return ev;
            }
        }
        return null;
    }

    /**
     * Return a string to identify this timeline, for debugging
     *
     * @return {string} name for this timeline
     */
    public toString(): string {
        return this.name;
    }
}<|MERGE_RESOLUTION|>--- conflicted
+++ resolved
@@ -153,33 +153,8 @@
             throw new Error("Cannot initialise state after events are added");
         }
 
-<<<<<<< HEAD
-        this.startState.setStateEvents(stateEvents, {
-            timelineWasEmpty,
-        });
-        this.endState.setStateEvents(stateEvents, {
-            timelineWasEmpty,
-        });
-=======
-        // We previously deep copied events here and used different copies in
-        // the oldState and state events: this decision seems to date back
-        // quite a way and was apparently made to fix a bug where modifications
-        // made to the start state leaked through to the end state.
-        // This really shouldn't be possible though: the events themselves should
-        // not change. Duplicating the events uses a lot of extra memory,
-        // so we now no longer do it. To assert that they really do never change,
-        // freeze them! Note that we can't do this for events in general:
-        // although it looks like the only things preventing us are the
-        // 'status' flag, forwardLooking (which is only set once when adding to the
-        // timeline) and possibly the sender (which seems like it should never be
-        // reset but in practice causes a lot of the tests to break).
-        for (const e of stateEvents) {
-            Object.freeze(e);
-        }
-
         this.startState?.setStateEvents(stateEvents, { timelineWasEmpty });
         this.endState?.setStateEvents(stateEvents, { timelineWasEmpty });
->>>>>>> 6ee185e9
     }
 
     /**
