/*
Copyright 2015 - 2023 The Matrix.org Foundation C.I.C.

Licensed under the Apache License, Version 2.0 (the "License");
you may not use this file except in compliance with the License.
You may obtain a copy of the License at

    http://www.apache.org/licenses/LICENSE-2.0

Unless required by applicable law or agreed to in writing, software
distributed under the License is distributed on an "AS IS" BASIS,
WITHOUT WARRANTIES OR CONDITIONS OF ANY KIND, either express or implied.
See the License for the specific language governing permissions and
limitations under the License.
*/

/**
 * This is an internal module. See {@link MatrixEvent} and {@link RoomEvent} for
 * the public classes.
 */

import { type ExtensibleEvent, ExtensibleEvents, type Optional } from "matrix-events-sdk";

import type { IEventDecryptionResult } from "../@types/crypto.ts";
import { logger } from "../logger.ts";
import { type VerificationRequest } from "../crypto/verification/request/VerificationRequest.ts";
import {
    EVENT_VISIBILITY_CHANGE_TYPE,
    EventType,
    type MsgType,
    RelationType,
    ToDeviceMessageId,
    UNSIGNED_THREAD_ID_FIELD,
    UNSIGNED_MEMBERSHIP_FIELD,
} from "../@types/event.ts";
import { type Crypto } from "../crypto/index.ts";
import { deepSortedObjectEntries, internaliseString } from "../utils.ts";
import { type RoomMember } from "./room-member.ts";
import { type Thread, THREAD_RELATION_TYPE, ThreadEvent, type ThreadEventHandlerMap } from "./thread.ts";
import { type IActionsObject } from "../pushprocessor.ts";
import { TypedReEmitter } from "../ReEmitter.ts";
import { type MatrixError } from "../http-api/index.ts";
import { TypedEventEmitter } from "./typed-event-emitter.ts";
import { type EventStatus } from "./event-status.ts";
import { type CryptoBackend, DecryptionError } from "../common-crypto/CryptoBackend.ts";
import { type IAnnotatedPushRule } from "../@types/PushRules.ts";
import { type Room } from "./room.ts";
import { EventTimeline } from "./event-timeline.ts";
import { type Membership } from "../@types/membership.ts";
import { DecryptionFailureCode } from "../crypto-api/index.ts";
<<<<<<< HEAD
import { type RoomState } from "./room-state.ts";
=======
import { RoomState } from "./room-state.ts";
import { EmptyObject } from "../@types/common.ts";
>>>>>>> 6e72b355

export { EventStatus } from "./event-status.ts";

/* eslint-disable camelcase */
export interface IContent {
    [key: string]: any;
    "msgtype"?: MsgType | string;
    "membership"?: Membership;
    "avatar_url"?: string;
    "displayname"?: string;
    "m.relates_to"?: IEventRelation;

    "m.mentions"?: IMentions;
}

type StrippedState = Required<Pick<IEvent, "content" | "state_key" | "type" | "sender">>;

export interface IUnsigned {
    [key: string]: any;
    "age"?: number;
    "prev_sender"?: string;
    "prev_content"?: IContent;
    "redacted_because"?: IEvent;
    "replaces_state"?: string;
    "transaction_id"?: string;
    "invite_room_state"?: StrippedState[];
    "m.relations"?: Record<RelationType | string, any>; // No common pattern for aggregated relations
    [UNSIGNED_THREAD_ID_FIELD.name]?: string;
}

export interface IThreadBundledRelationship {
    latest_event: IEvent;
    count: number;
    current_user_participated?: boolean;
}

export interface IEvent {
    event_id: string;
    type: string;
    content: IContent;
    sender: string;
    room_id?: string;
    origin_server_ts: number;
    txn_id?: string;
    state_key?: string;
    membership?: Membership;
    unsigned: IUnsigned;
    redacts?: string;
}

export interface IAggregatedRelation {
    origin_server_ts: number;
    event_id?: string;
    sender?: string;
    type?: string;
    count?: number;
    key?: string;
}

export interface IEventRelation {
    "rel_type"?: RelationType | string;
    "event_id"?: string;
    "is_falling_back"?: boolean;
    "m.in_reply_to"?: {
        event_id?: string;
    };
    "key"?: string;
}

export interface IMentions {
    user_ids?: string[];
    room?: boolean;
}

export interface PushDetails {
    rule?: IAnnotatedPushRule;
    actions?: IActionsObject;
}

/**
 * When an event is a visibility change event, as per MSC3531,
 * the visibility change implied by the event.
 */
export interface IVisibilityChange {
    /**
     * If `true`, the target event should be made visible.
     * Otherwise, it should be hidden.
     */
    visible: boolean;

    /**
     * The event id affected.
     */
    eventId: string;

    /**
     * Optionally, a human-readable reason explaining why
     * the event was hidden. Ignored if the event was made
     * visible.
     */
    reason: string | null;
}

export interface IMarkedUnreadEvent {
    unread: boolean;
}

export interface IClearEvent {
    room_id?: string;
    type: string;
    content: Omit<IContent, "membership" | "avatar_url" | "displayname" | "m.relates_to">;
    unsigned?: IUnsigned;
}
/* eslint-enable camelcase */

interface IKeyRequestRecipient {
    userId: string;
    deviceId: "*" | string;
}

export interface IDecryptOptions {
    /** Whether to emit {@link MatrixEventEvent.Decrypted} events on successful decryption. Defaults to true.
     */
    emit?: boolean;

    /**
     * True if this is a retry, after receiving an update to the session key. (Enables more logging.)
     *
     * This is only intended for use within the js-sdk.
     *
     * @internal
     */
    isRetry?: boolean;

    /**
     * Whether the message should be re-decrypted if it was previously successfully decrypted with an untrusted key.
     * Defaults to `false`.
     */
    forceRedecryptIfUntrusted?: boolean;
}

/**
 * Message hiding, as specified by https://github.com/matrix-org/matrix-doc/pull/3531.
 */
export type MessageVisibility = IMessageVisibilityHidden | IMessageVisibilityVisible;
/**
 * Variant of `MessageVisibility` for the case in which the message should be displayed.
 */
export interface IMessageVisibilityVisible {
    readonly visible: true;
}
/**
 * Variant of `MessageVisibility` for the case in which the message should be hidden.
 */
export interface IMessageVisibilityHidden {
    readonly visible: false;
    /**
     * Optionally, a human-readable reason to show to the user indicating why the
     * message has been hidden (e.g. "Message Pending Moderation").
     */
    readonly reason: string | null;
}
// A singleton implementing `IMessageVisibilityVisible`.
const MESSAGE_VISIBLE: IMessageVisibilityVisible = Object.freeze({ visible: true });

export enum MatrixEventEvent {
    /**
     * An event has been decrypted, or we have failed to decrypt it.
     *
     * The payload consists of:
     *
     *  * `event` - The {@link MatrixEvent} which we attempted to decrypt.
     *
     *  * `err` - The error that occurred during decryption, or `undefined` if no error occurred.
     *     Avoid use of this: {@link MatrixEvent.decryptionFailureReason} is more useful.
     */
    Decrypted = "Event.decrypted",

    BeforeRedaction = "Event.beforeRedaction",
    VisibilityChange = "Event.visibilityChange",
    LocalEventIdReplaced = "Event.localEventIdReplaced",
    Status = "Event.status",
    Replaced = "Event.replaced",
    RelationsCreated = "Event.relationsCreated",
    SentinelUpdated = "Event.sentinelUpdated",
}

export type MatrixEventEmittedEvents = MatrixEventEvent | ThreadEvent.Update;

export type MatrixEventHandlerMap = {
    [MatrixEventEvent.Decrypted]: (event: MatrixEvent, err?: Error) => void;
    [MatrixEventEvent.BeforeRedaction]: (event: MatrixEvent, redactionEvent: MatrixEvent) => void;
    [MatrixEventEvent.VisibilityChange]: (event: MatrixEvent, visible: boolean) => void;
    [MatrixEventEvent.LocalEventIdReplaced]: (event: MatrixEvent) => void;
    [MatrixEventEvent.Status]: (event: MatrixEvent, status: EventStatus | null) => void;
    [MatrixEventEvent.Replaced]: (event: MatrixEvent) => void;
    [MatrixEventEvent.RelationsCreated]: (relationType: string, eventType: string) => void;
    [MatrixEventEvent.SentinelUpdated]: () => void;
} & Pick<ThreadEventHandlerMap, ThreadEvent.Update>;

export class MatrixEvent extends TypedEventEmitter<MatrixEventEmittedEvents, MatrixEventHandlerMap> {
    // applied push rule and action for this event
    private pushDetails: PushDetails = {};
    private _replacingEvent: MatrixEvent | null = null;
    private _localRedactionEvent: MatrixEvent | null = null;
    private _isCancelled = false;
    private clearEvent?: IClearEvent;

    /* Message hiding, as specified by https://github.com/matrix-org/matrix-doc/pull/3531.

    Note: We're returning this object, so any value stored here MUST be frozen.
    */
    private visibility: MessageVisibility = MESSAGE_VISIBLE;

    // Not all events will be extensible-event compatible, so cache a flag in
    // addition to a falsy cached event value. We check the flag later on in
    // a public getter to decide if the cache is valid.
    private _hasCachedExtEv = false;
    private _cachedExtEv: Optional<ExtensibleEvent> = undefined;

    /** If we failed to decrypt this event, the reason for the failure. Otherwise, `null`. */
    private _decryptionFailureReason: DecryptionFailureCode | null = null;

    /* curve25519 key which we believe belongs to the sender of the event. See
     * getSenderKey()
     */
    private senderCurve25519Key: string | null = null;

    /* ed25519 key which the sender of this event (for olm) or the creator of
     * the megolm session (for megolm) claims to own. See getClaimedEd25519Key()
     */
    private claimedEd25519Key: string | null = null;

    /* curve25519 keys of devices involved in telling us about the
     * senderCurve25519Key and claimedEd25519Key.
     * See getForwardingCurve25519KeyChain().
     */
    private forwardingCurve25519KeyChain: string[] = [];

    /* where the decryption key is untrusted
     */
    private untrusted: boolean | null = null;

    /* if we have a process decrypting this event, a Promise which resolves
     * when it is finished. Normally null.
     */
    private decryptionPromise: Promise<void> | null = null;

    /* flag to indicate if we should retry decrypting this event after the
     * first attempt (eg, we have received new data which means that a second
     * attempt may succeed)
     */
    private retryDecryption = false;

    /* The txnId with which this event was sent if it was during this session,
     * allows for a unique ID which does not change when the event comes back down sync.
     */
    private txnId?: string;

    /**
     * A reference to the thread this event belongs to
     */
    private thread?: Thread;
    private threadId?: string;

    /* Set an approximate timestamp for the event relative the local clock.
     * This will inherently be approximate because it doesn't take into account
     * the time between the server putting the 'age' field on the event as it sent
     * it to us and the time we're now constructing this event, but that's better
     * than assuming the local clock is in sync with the origin HS's clock.
     */
    public localTimestamp: number;

    /**
     * The room member who sent this event, or null e.g.
     * this is a presence event. This is only guaranteed to be set for events that
     * appear in a timeline, ie. do not guarantee that it will be set on state
     * events.
     * @privateRemarks
     * Should be read-only
     */
    public sender: RoomMember | null = null;

    /**
     * The room member who is the target of this event, e.g.
     * the invitee, the person being banned, etc.
     * @privateRemarks
     * Should be read-only
     */
    public target: RoomMember | null = null;

    /**
     * Update the sentinels and forwardLooking flag for this event.
     * @param stateContext -  the room state to be queried
     * @param toStartOfTimeline -  if true the event's forwardLooking flag is set false
     * @internal
     */
    public setMetadata(stateContext: RoomState, toStartOfTimeline: boolean): void {
        // If an event is an m.room.member state event then we should set the sentinels again in case setEventMetadata
        // was already called before the state was applied and thus the sentinel points at the member from before this event.
        const affectsSelf =
            this.isState() && this.getType() === EventType.RoomMember && this.getSender() === this.getStateKey();

        let changed = false;
        // When we try to generate a sentinel member before we have that member
        // in the members object, we still generate a sentinel but it doesn't
        // have a membership event, so test to see if events.member is set. We
        // check this to avoid overriding non-sentinel members by sentinel ones
        // when adding the event to a filtered timeline
        if (affectsSelf || !this.sender?.events?.member) {
            const newSender = stateContext.getSentinelMember(this.getSender()!);
            if (newSender !== this.sender) changed = true;
            this.sender = newSender;
        }
        if (affectsSelf || (!this.target?.events?.member && this.getType() === EventType.RoomMember)) {
            const newTarget = stateContext.getSentinelMember(this.getStateKey()!);
            if (newTarget !== this.target) changed = true;
            this.target = newTarget;
        }

        if (this.isState()) {
            // room state has no concept of 'old' or 'current', but we want the
            // room state to regress back to previous values if toStartOfTimeline
            // is set, which means inspecting prev_content if it exists. This
            // is done by toggling the forwardLooking flag.
            if (toStartOfTimeline) {
                this.forwardLooking = false;
            }
        }

        if (changed) {
            this.emit(MatrixEventEvent.SentinelUpdated);
        }
    }

    /**
     * The sending status of the event.
     * @privateRemarks
     * Should be read-only
     */
    public status: EventStatus | null = null;
    /**
     * most recent error associated with sending the event, if any
     * @privateRemarks
     * Should be read-only. May not be a MatrixError.
     */
    public error: MatrixError | null = null;
    /**
     * True if this event is 'forward looking', meaning
     * that getDirectionalContent() will return event.content and not event.prev_content.
     * Only state events may be backwards looking
     * Default: true. <strong>This property is experimental and may change.</strong>
     * @privateRemarks
     * Should be read-only
     */
    public forwardLooking = true;

    /* If the event is a `m.key.verification.request` (or to_device `m.key.verification.start`) event,
     * `Crypto` will set this the `VerificationRequest` for the event
     * so it can be easily accessed from the timeline.
     */
    public verificationRequest?: VerificationRequest;

    private readonly reEmitter: TypedReEmitter<MatrixEventEmittedEvents, MatrixEventHandlerMap>;

    /**
     * Construct a Matrix Event object
     *
     * @param event - The raw (possibly encrypted) event. <b>Do not access
     * this property</b> directly unless you absolutely have to. Prefer the getter
     * methods defined on this class. Using the getter methods shields your app
     * from changes to event JSON between Matrix versions.
     */
    public constructor(public event: Partial<IEvent> = {}) {
        super();

        // intern the values of matrix events to force share strings and reduce the
        // amount of needless string duplication. This can save moderate amounts of
        // memory (~10% on a 350MB heap).
        // 'membership' at the event level (rather than the content level) is a legacy
        // field that Element never otherwise looks at, but it will still take up a lot
        // of space if we don't intern it.
        (["state_key", "type", "sender", "room_id", "membership"] as const).forEach((prop) => {
            if (typeof event[prop] !== "string") return;
            event[prop] = internaliseString(event[prop]!);
        });

        (["membership", "avatar_url", "displayname"] as const).forEach((prop) => {
            if (typeof event.content?.[prop] !== "string") return;
            event.content[prop] = internaliseString(event.content[prop]!);
        });

        (["rel_type"] as const).forEach((prop) => {
            if (typeof event.content?.["m.relates_to"]?.[prop] !== "string") return;
            event.content["m.relates_to"][prop] = internaliseString(event.content["m.relates_to"][prop]!);
        });

        this.txnId = event.txn_id;
        // The localTimestamp is calculated using the age.
        // Some events lack an `age` property, either because they are EDUs such as typing events,
        // or due to server-side bugs such as https://github.com/matrix-org/synapse/issues/8429.
        // The fallback in these cases will be to use the origin_server_ts.
        // For EDUs, the origin_server_ts also is not defined so we use Date.now().
        const age = this.getAge();
        this.localTimestamp = age !== undefined ? Date.now() - age : (this.getTs() ?? Date.now());
        this.reEmitter = new TypedReEmitter(this);
    }

    /**
     * Unstable getter to try and get an extensible event. Note that this might
     * return a falsy value if the event could not be parsed as an extensible
     * event.
     *
     * @deprecated Use stable functions where possible.
     */
    public get unstableExtensibleEvent(): Optional<ExtensibleEvent> {
        if (!this._hasCachedExtEv) {
            this._cachedExtEv = ExtensibleEvents.parse(this.getEffectiveEvent());
        }
        return this._cachedExtEv;
    }

    private invalidateExtensibleEvent(): void {
        // just reset the flag - that'll trick the getter into parsing a new event
        this._hasCachedExtEv = false;
    }

    /**
     * Gets the event as it would appear if it had been sent unencrypted.
     *
     * If the event is encrypted, we attempt to mock up an event as it would have looked had the sender not encrypted it.
     * If the event is not encrypted, a copy of it is simply returned as-is.
     *
     * @returns A shallow copy of the event, in wire format, as it would have been had it not been encrypted.
     */
    public getEffectiveEvent(): IEvent {
        const content = Object.assign({}, this.getContent()); // clone for mutation

        if (this.getWireType() === EventType.RoomMessageEncrypted) {
            // Encrypted events sometimes aren't symmetrical on the `content` so we'll copy
            // that over too, but only for missing properties. We don't copy over mismatches
            // between the plain and decrypted copies of `content` because we assume that the
            // app is relying on the decrypted version, so we want to expose that as a source
            // of truth here too.
            for (const [key, value] of Object.entries(this.getWireContent())) {
                // Skip fields from the encrypted event schema though - we don't want to leak
                // these.
                if (["algorithm", "ciphertext", "device_id", "sender_key", "session_id"].includes(key)) {
                    continue;
                }

                if (content[key] === undefined) content[key] = value;
            }
        }

        // clearEvent doesn't have all the fields, so we'll copy what we can from this.event.
        // We also copy over our "fixed" content key.
        return Object.assign({}, this.event, this.clearEvent, { content }) as IEvent;
    }

    /**
     * Get the event_id for this event.
     * @returns The event ID, e.g. <code>$143350589368169JsLZx:localhost
     * </code>
     */
    public getId(): string | undefined {
        return this.event.event_id;
    }

    /**
     * Get the user_id for this event.
     * @returns The user ID, e.g. `@alice:matrix.org`
     */
    public getSender(): string | undefined {
        return this.event.sender; // v2 / v1
    }

    /**
     * Get the (decrypted, if necessary) type of event.
     *
     * @returns The event type, e.g. `m.room.message`
     */
    public getType(): EventType | string {
        if (this.clearEvent) {
            return this.clearEvent.type;
        }
        return this.event.type!;
    }

    /**
     * Get the (possibly encrypted) type of the event that will be sent to the
     * homeserver.
     *
     * @returns The event type.
     */
    public getWireType(): EventType | string {
        return this.event.type!;
    }

    /**
     * Get the room_id for this event. This will return `undefined`
     * for `m.presence` events.
     * @returns The room ID, e.g. <code>!cURbafjkfsMDVwdRDQ:matrix.org
     * </code>
     */
    public getRoomId(): string | undefined {
        return this.event.room_id;
    }

    /**
     * Get the timestamp of this event.
     * @returns The event timestamp, e.g. `1433502692297`
     */
    public getTs(): number {
        return this.event.origin_server_ts!;
    }

    /**
     * Get the timestamp of this event, as a Date object.
     * @returns The event date, e.g. `new Date(1433502692297)`
     */
    public getDate(): Date | null {
        return this.event.origin_server_ts ? new Date(this.event.origin_server_ts) : null;
    }

    /**
     * Get a string containing details of this event
     *
     * This is intended for logging, to help trace errors. Example output:
     *
     * @example
     * ```
     * id=$HjnOHV646n0SjLDAqFrgIjim7RCpB7cdMXFrekWYAn type=m.room.encrypted
     * sender=@user:example.com room=!room:example.com ts=2022-10-25T17:30:28.404Z
     * ```
     */
    public getDetails(): string {
        const room = this.getRoomId();
        if (room) {
            // in-room event
            return `id=${this.getId()} type=${this.getWireType()} sender=${this.getSender()} room=${room} ts=${this.getDate()?.toISOString()}`;
        } else {
            // to-device event
            const msgid = this.getContent()[ToDeviceMessageId];
            return `msgid=${msgid} type=${this.getWireType()} sender=${this.getSender()}`;
        }
    }

    /**
     * Get the (decrypted, if necessary) event content JSON, even if the event
     * was replaced by another event.
     *
     * @returns The event content JSON, or an empty object.
     */
    public getOriginalContent<T = IContent>(): T {
        if (this._localRedactionEvent) {
            return {} as T;
        }
        if (this.clearEvent) {
            return (this.clearEvent.content ?? {}) as T;
        }
        return (this.event.content ?? {}) as T;
    }

    /**
     * Get the (decrypted, if necessary) event content JSON,
     * or the content from the replacing event, if any.
     * See `makeReplaced`.
     *
     * @returns The event content JSON, or an empty object.
     */
    public getContent<T extends IContent = IContent>(): T {
        if (this._localRedactionEvent) {
            return {} as T;
        } else if (this._replacingEvent) {
            return this._replacingEvent.getContent()["m.new_content"] ?? {};
        } else {
            return this.getOriginalContent();
        }
    }

    /**
     * Get the (possibly encrypted) event content JSON that will be sent to the
     * homeserver.
     *
     * @returns The event content JSON, or an empty object.
     */
    public getWireContent(): IContent {
        return this.event.content || {};
    }

    /**
     * Get the event ID of the thread head
     */
    public get threadRootId(): string | undefined {
        // don't allow state events to be threaded as per the spec
        if (this.isState()) {
            return undefined;
        }
        const relatesTo = this.getWireContent()?.["m.relates_to"];
        if (relatesTo?.rel_type === THREAD_RELATION_TYPE.name) {
            return relatesTo.event_id;
        }
        if (this.thread) {
            return this.thread.id;
        }
        if (this.threadId !== undefined) {
            return this.threadId;
        }
        const unsigned = this.getUnsigned();
        if (typeof unsigned[UNSIGNED_THREAD_ID_FIELD.name] === "string") {
            return unsigned[UNSIGNED_THREAD_ID_FIELD.name];
        }
        return undefined;
    }

    /**
     * A helper to check if an event is a thread's head or not
     */
    public get isThreadRoot(): boolean {
        // don't allow state events to be threaded as per the spec
        if (this.isState()) {
            return false;
        }

        const threadDetails = this.getServerAggregatedRelation<IThreadBundledRelationship>(THREAD_RELATION_TYPE.name);

        // Bundled relationships only returned when the sync response is limited
        // hence us having to check both bundled relation and inspect the thread
        // model
        return !!threadDetails || this.threadRootId === this.getId();
    }

    public get replyEventId(): string | undefined {
        return this.getWireContent()["m.relates_to"]?.["m.in_reply_to"]?.event_id;
    }

    public get relationEventId(): string | undefined {
        return this.getWireContent()?.["m.relates_to"]?.event_id;
    }

    /**
     * Get the previous event content JSON. This will only return something for
     * state events which exist in the timeline.
     * @returns The previous event content JSON, or an empty object.
     */
    public getPrevContent(): IContent {
        // v2 then v1 then default
        return this.getUnsigned().prev_content || {};
    }

    /**
     * Get either 'content' or 'prev_content' depending on if this event is
     * 'forward-looking' or not. This can be modified via event.forwardLooking.
     * In practice, this means we get the chronologically earlier content value
     * for this event (this method should surely be called getEarlierContent)
     * <strong>This method is experimental and may change.</strong>
     * @returns event.content if this event is forward-looking, else
     * event.prev_content.
     */
    public getDirectionalContent(): IContent {
        return this.forwardLooking ? this.getContent() : this.getPrevContent();
    }

    /**
     * Get the age of this event. This represents the age of the event when the
     * event arrived at the device, and not the age of the event when this
     * function was called.
     * Can only be returned once the server has echo'ed back
     * @returns The age of this event in milliseconds.
     */
    public getAge(): number | undefined {
        return this.getUnsigned().age;
    }

    /**
     * Get the age of the event when this function was called.
     * This is the 'age' field adjusted according to how long this client has
     * had the event.
     * @returns The age of this event in milliseconds.
     */
    public getLocalAge(): number {
        return Date.now() - this.localTimestamp;
    }

    /**
     * Get the event state_key if it has one. This will return <code>undefined
     * </code> for message events.
     * @returns The event's `state_key`.
     */
    public getStateKey(): string | undefined {
        return this.event.state_key;
    }

    /**
     * Check if this event is a state event.
     * @returns True if this is a state event.
     */
    public isState(): boolean {
        return this.event.state_key !== undefined;
    }

    /**
     * Get the user's room membership at the time the event was sent, as reported
     * by the server.  This uses MSC4115.
     *
     * @returns The user's room membership, or `undefined` if the server does
     *   not report it.
     */
    public getMembershipAtEvent(): Optional<Membership | string> {
        const unsigned = this.getUnsigned();
        return UNSIGNED_MEMBERSHIP_FIELD.findIn<Membership | string>(unsigned);
    }

    /**
     * Replace the content of this event with encrypted versions.
     * (This is used when sending an event; it should not be used by applications).
     *
     * @internal
     *
     * @param cryptoType - type of the encrypted event - typically
     * <tt>"m.room.encrypted"</tt>
     *
     * @param cryptoContent - raw 'content' for the encrypted event.
     *
     * @param senderCurve25519Key - curve25519 key to record for the
     *   sender of this event.
     *   See {@link MatrixEvent#getSenderKey}.
     *
     * @param claimedEd25519Key - claimed ed25519 key to record for the
     *   sender if this event.
     *   See {@link MatrixEvent#getClaimedEd25519Key}
     */
    public makeEncrypted(
        cryptoType: string,
        cryptoContent: object,
        senderCurve25519Key: string,
        claimedEd25519Key: string,
    ): void {
        // keep the plain-text data for 'view source'
        this.clearEvent = {
            type: this.event.type!,
            content: this.event.content!,
        };
        this.event.type = cryptoType;
        this.event.content = cryptoContent;
        this.senderCurve25519Key = senderCurve25519Key;
        this.claimedEd25519Key = claimedEd25519Key;
    }

    /**
     * Check if this event is currently being decrypted.
     *
     * @returns True if this event is currently being decrypted, else false.
     */
    public isBeingDecrypted(): boolean {
        return this.decryptionPromise != null;
    }

    public getDecryptionPromise(): Promise<void> | null {
        return this.decryptionPromise;
    }

    /**
     * Check if this event is an encrypted event which we failed to decrypt
     *
     * (This implies that we might retry decryption at some point in the future)
     *
     * @returns True if this event is an encrypted event which we
     *     couldn't decrypt.
     */
    public isDecryptionFailure(): boolean {
        return this._decryptionFailureReason !== null;
    }

    /** If we failed to decrypt this event, the reason for the failure. Otherwise, `null`. */
    public get decryptionFailureReason(): DecryptionFailureCode | null {
        return this._decryptionFailureReason;
    }

    /**
     * True if this event is an encrypted event which we failed to decrypt, the receiver's device is unverified and
     * the sender has disabled encrypting to unverified devices.
     *
     * @deprecated: Prefer `event.decryptionFailureReason === DecryptionFailureCode.MEGOLM_KEY_WITHHELD_FOR_UNVERIFIED_DEVICE`.
     */
    public get isEncryptedDisabledForUnverifiedDevices(): boolean {
        return this.decryptionFailureReason === DecryptionFailureCode.MEGOLM_KEY_WITHHELD_FOR_UNVERIFIED_DEVICE;
    }

    public shouldAttemptDecryption(): boolean {
        if (this.isRedacted()) return false;
        if (this.isBeingDecrypted()) return false;
        if (this.clearEvent) return false;
        if (!this.isEncrypted()) return false;

        return true;
    }

    /**
     * Start the process of trying to decrypt this event.
     *
     * (This is used within the SDK: it isn't intended for use by applications)
     *
     * @internal
     *
     * @param crypto - crypto module
     *
     * @returns promise which resolves (to undefined) when the decryption
     * attempt is completed.
     */
    public async attemptDecryption(crypto: CryptoBackend, options: IDecryptOptions = {}): Promise<void> {
        // start with a couple of sanity checks.
        if (!this.isEncrypted()) {
            throw new Error("Attempt to decrypt event which isn't encrypted");
        }

        const alreadyDecrypted = this.clearEvent && !this.isDecryptionFailure();
        const forceRedecrypt = options.forceRedecryptIfUntrusted && this.isKeySourceUntrusted();
        if (alreadyDecrypted && !forceRedecrypt) {
            // we may want to just ignore this? let's start with rejecting it.
            throw new Error("Attempt to decrypt event which has already been decrypted");
        }

        // if we already have a decryption attempt in progress, then it may
        // fail because it was using outdated info. We now have reason to
        // succeed where it failed before, but we don't want to have multiple
        // attempts going at the same time, so just set a flag that says we have
        // new info.
        //
        if (this.decryptionPromise) {
            logger.log(`Event ${this.getId()} already being decrypted; queueing a retry`);
            this.retryDecryption = true;
            return this.decryptionPromise;
        }

        this.decryptionPromise = this.decryptionLoop(crypto, options);
        return this.decryptionPromise;
    }

    /**
     * Cancel any room key request for this event and resend another.
     *
     * @param crypto - crypto module
     * @param userId - the user who received this event
     *
     * @returns a promise that resolves when the request is queued
     */
    public cancelAndResendKeyRequest(crypto: Crypto, userId: string): Promise<void> {
        const wireContent = this.getWireContent();
        return crypto.requestRoomKey(
            {
                algorithm: wireContent.algorithm,
                room_id: this.getRoomId()!,
                session_id: wireContent.session_id,
                sender_key: wireContent.sender_key,
            },
            this.getKeyRequestRecipients(userId),
            true,
        );
    }

    /**
     * Calculate the recipients for keyshare requests.
     *
     * @param userId - the user who received this event.
     *
     * @returns array of recipients
     */
    public getKeyRequestRecipients(userId: string): IKeyRequestRecipient[] {
        // send the request to all of our own devices
        const recipients = [
            {
                userId,
                deviceId: "*",
            },
        ];

        return recipients;
    }

    private async decryptionLoop(crypto: CryptoBackend, options: IDecryptOptions = {}): Promise<void> {
        // make sure that this method never runs completely synchronously.
        // (doing so would mean that we would clear decryptionPromise *before*
        // it is set in attemptDecryption - and hence end up with a stuck
        // `decryptionPromise`).
        await Promise.resolve();

        // eslint-disable-next-line no-constant-condition
        while (true) {
            this.retryDecryption = false;

            let err: Error | undefined = undefined;
            try {
                const res = await crypto.decryptEvent(this);
                if (options.isRetry === true) {
                    logger.info(`Decrypted event on retry (${this.getDetails()})`);
                }
                this.setClearData(res);
                this._decryptionFailureReason = null;
            } catch (e) {
                const detailedError = e instanceof DecryptionError ? (<DecryptionError>e).detailedString : String(e);

                err = e as Error;

                // see if we have a retry queued.
                //
                // NB: make sure to keep this check in the same tick of the
                //   event loop as `decryptionPromise = null` below - otherwise we
                //   risk a race:
                //
                //   * A: we check retryDecryption here and see that it is
                //        false
                //   * B: we get a second call to attemptDecryption, which sees
                //        that decryptionPromise is set so sets
                //        retryDecryption
                //   * A: we continue below, clear decryptionPromise, and
                //        never do the retry.
                //
                if (this.retryDecryption) {
                    // decryption error, but we have a retry queued.
                    logger.log(`Error decrypting event (${this.getDetails()}), but retrying: ${detailedError}`);
                    continue;
                }

                // decryption error, no retries queued. Warn about the error and
                // set it to m.bad.encrypted.
                //
                // the detailedString already includes the name and message of the error, and the stack isn't much use,
                // so we don't bother to log `e` separately.
                logger.warn(`Error decrypting event (${this.getDetails()}): ${detailedError}`);

                this.setClearDataForDecryptionFailure(String(e));
                this._decryptionFailureReason =
                    e instanceof DecryptionError ? (<DecryptionError>e).code : DecryptionFailureCode.UNKNOWN_ERROR;
            }

            // Make sure we clear 'decryptionPromise' before sending the 'Event.decrypted' event,
            // otherwise the app will be confused to see `isBeingDecrypted` still set when
            // there isn't an `Event.decrypted` on the way.
            //
            // see also notes on retryDecryption above.
            //
            this.decryptionPromise = null;
            this.retryDecryption = false;

            // Before we emit the event, clear the push actions so that they can be recalculated
            // by relevant code. We do this because the clear event has now changed, making it
            // so that existing rules can be re-run over the applicable properties. Stuff like
            // highlighting when the user's name is mentioned rely on this happening. We also want
            // to set the push actions before emitting so that any notification listeners don't
            // pick up the wrong contents.
            this.setPushDetails();

            if (options.emit !== false) {
                this.emit(MatrixEventEvent.Decrypted, this, err);
            }

            return;
        }
    }

    /**
     * Update the cleartext data on this event.
     *
     * (This is used after decrypting an event; it should not be used by applications).
     *
     * @internal
     *
     * @param decryptionResult - the decryption result, including the plaintext and some key info
     */
    private setClearData(decryptionResult: IEventDecryptionResult): void {
        this.clearEvent = decryptionResult.clearEvent;
        this.senderCurve25519Key = decryptionResult.senderCurve25519Key ?? null;
        this.claimedEd25519Key = decryptionResult.claimedEd25519Key ?? null;
        this.forwardingCurve25519KeyChain = decryptionResult.forwardingCurve25519KeyChain || [];
        this.untrusted = decryptionResult.untrusted || false;
        this.invalidateExtensibleEvent();
    }

    /**
     * Update the cleartext data on this event after a decryption failure.
     *
     * @param reason - the textual reason for the failure
     */
    private setClearDataForDecryptionFailure(reason: string): void {
        this.clearEvent = {
            type: EventType.RoomMessage,
            content: {
                msgtype: "m.bad.encrypted",
                body: `** Unable to decrypt: ${reason} **`,
            },
        };
        this.senderCurve25519Key = null;
        this.claimedEd25519Key = null;
        this.forwardingCurve25519KeyChain = [];
        this.untrusted = false;
        this.invalidateExtensibleEvent();
    }

    /**
     * Gets the cleartext content for this event. If the event is not encrypted,
     * or encryption has not been completed, this will return null.
     *
     * @returns The cleartext (decrypted) content for the event
     */
    public getClearContent(): IContent | null {
        return this.clearEvent ? this.clearEvent.content : null;
    }

    /**
     * Check if the event is encrypted.
     * @returns True if this event is encrypted.
     */
    public isEncrypted(): boolean {
        return !this.isState() && this.event.type === EventType.RoomMessageEncrypted;
    }

    /**
     * The curve25519 key for the device that we think sent this event
     *
     * For an Olm-encrypted event, this is inferred directly from the DH
     * exchange at the start of the session: the curve25519 key is involved in
     * the DH exchange, so only a device which holds the private part of that
     * key can establish such a session.
     *
     * For a megolm-encrypted event, it is inferred from the Olm message which
     * established the megolm session
     */
    public getSenderKey(): string | null {
        return this.senderCurve25519Key;
    }

    /**
     * The additional keys the sender of this encrypted event claims to possess.
     *
     * Just a wrapper for #getClaimedEd25519Key (q.v.)
     */
    public getKeysClaimed(): Partial<Record<"ed25519", string>> {
        if (!this.claimedEd25519Key) return {};

        return {
            ed25519: this.claimedEd25519Key,
        };
    }

    /**
     * Get the ed25519 the sender of this event claims to own.
     *
     * For Olm messages, this claim is encoded directly in the plaintext of the
     * event itself. For megolm messages, it is implied by the m.room_key event
     * which established the megolm session.
     *
     * Until we download the device list of the sender, it's just a claim: the
     * device list gives a proof that the owner of the curve25519 key used for
     * this event (and returned by #getSenderKey) also owns the ed25519 key by
     * signing the public curve25519 key with the ed25519 key.
     *
     * In general, applications should not use this method directly, but should
     * instead use {@link Crypto.CryptoApi#getEncryptionInfoForEvent}.
     */
    public getClaimedEd25519Key(): string | null {
        return this.claimedEd25519Key;
    }

    /**
     * Get the curve25519 keys of the devices which were involved in telling us
     * about the claimedEd25519Key and sender curve25519 key.
     *
     * Normally this will be empty, but in the case of a forwarded megolm
     * session, the sender keys are sent to us by another device (the forwarding
     * device), which we need to trust to do this. In that case, the result will
     * be a list consisting of one entry.
     *
     * If the device that sent us the key (A) got it from another device which
     * it wasn't prepared to vouch for (B), the result will be [A, B]. And so on.
     *
     * @returns base64-encoded curve25519 keys, from oldest to newest.
     */
    public getForwardingCurve25519KeyChain(): string[] {
        return this.forwardingCurve25519KeyChain;
    }

    /**
     * Whether the decryption key was obtained from an untrusted source. If so,
     * we cannot verify the authenticity of the message.
     */
    public isKeySourceUntrusted(): boolean | undefined {
        return !!this.untrusted;
    }

    public getUnsigned(): IUnsigned {
        return this.event.unsigned || {};
    }

    public setUnsigned(unsigned: IUnsigned): void {
        this.event.unsigned = unsigned;
    }

    public unmarkLocallyRedacted(): boolean {
        const value = this._localRedactionEvent;
        this._localRedactionEvent = null;
        if (this.event.unsigned) {
            this.event.unsigned.redacted_because = undefined;
        }
        return !!value;
    }

    public markLocallyRedacted(redactionEvent: MatrixEvent): void {
        if (this._localRedactionEvent) return;
        this.emit(MatrixEventEvent.BeforeRedaction, this, redactionEvent);
        this._localRedactionEvent = redactionEvent;
        if (!this.event.unsigned) {
            this.event.unsigned = {};
        }
        this.event.unsigned.redacted_because = redactionEvent.event as IEvent;
    }

    /**
     * Change the visibility of an event, as per https://github.com/matrix-org/matrix-doc/pull/3531 .
     *
     * @param visibilityChange - event holding a hide/unhide payload, or nothing
     *   if the event is being reset to its original visibility (presumably
     *   by a visibility event being redacted).
     *
     * @remarks
     * Fires {@link MatrixEventEvent.VisibilityChange} if `visibilityEvent`
     *   caused a change in the actual visibility of this event, either by making it
     *   visible (if it was hidden), by making it hidden (if it was visible) or by
     *   changing the reason (if it was hidden).
     */
    public applyVisibilityEvent(visibilityChange?: IVisibilityChange): void {
        const visible = visibilityChange?.visible ?? true;
        const reason = visibilityChange?.reason ?? null;
        let change = false;
        if (this.visibility.visible !== visible) {
            change = true;
        } else if (!this.visibility.visible && this.visibility["reason"] !== reason) {
            change = true;
        }
        if (change) {
            if (visible) {
                this.visibility = MESSAGE_VISIBLE;
            } else {
                this.visibility = Object.freeze({
                    visible: false,
                    reason,
                });
            }
            this.emit(MatrixEventEvent.VisibilityChange, this, visible);
        }
    }

    /**
     * Return instructions to display or hide the message.
     *
     * @returns Instructions determining whether the message
     * should be displayed.
     */
    public messageVisibility(): MessageVisibility {
        // Note: We may return `this.visibility` without fear, as
        // this is a shallow frozen object.
        return this.visibility;
    }

    /**
     * Update the content of an event in the same way it would be by the server
     * if it were redacted before it was sent to us
     *
     * @param redactionEvent - event causing the redaction
     * @param room - the room in which the event exists
     */
    public makeRedacted(redactionEvent: MatrixEvent, room: Room): void {
        // quick sanity-check
        if (!redactionEvent.event) {
            throw new Error("invalid redactionEvent in makeRedacted");
        }

        this._localRedactionEvent = null;

        this.emit(MatrixEventEvent.BeforeRedaction, this, redactionEvent);

        this._replacingEvent = null;
        // we attempt to replicate what we would see from the server if
        // the event had been redacted before we saw it.
        //
        // The server removes (most of) the content of the event, and adds a
        // "redacted_because" key to the unsigned section containing the
        // redacted event.
        if (!this.event.unsigned) {
            this.event.unsigned = {};
        }
        this.event.unsigned.redacted_because = redactionEvent.event as IEvent;

        for (const key in this.event) {
            if (this.event.hasOwnProperty(key) && !REDACT_KEEP_KEYS.has(key)) {
                delete this.event[key as keyof IEvent];
            }
        }

        // If the event is encrypted prune the decrypted bits
        if (this.isEncrypted()) {
            this.clearEvent = undefined;
        }

        const keeps =
            this.getType() in REDACT_KEEP_CONTENT_MAP
                ? REDACT_KEEP_CONTENT_MAP[this.getType() as keyof typeof REDACT_KEEP_CONTENT_MAP]
                : {};
        const content = this.getContent();
        for (const key in content) {
            if (content.hasOwnProperty(key) && !keeps[key]) {
                delete content[key];
            }
        }

        // If the redacted event was in a thread (but not thread root), move it
        // to the main timeline. This will change if MSC3389 is merged.
        if (!this.isThreadRoot && this.threadRootId && this.threadRootId !== this.getId()) {
            this.moveAllRelatedToMainTimeline(room);
            redactionEvent.moveToMainTimeline(room);
        }

        this.invalidateExtensibleEvent();
    }

    private moveAllRelatedToMainTimeline(room: Room): void {
        const thread = this.thread;
        this.moveToMainTimeline(room);

        // If we dont have access to the thread, we can only move this
        // event, not things related to it.
        if (thread) {
            for (const event of thread.events) {
                if (event.getRelation()?.event_id === this.getId()) {
                    event.moveAllRelatedToMainTimeline(room);
                }
            }
        }
    }

    private moveToMainTimeline(room: Room): void {
        // Remove it from its thread
        this.thread?.timelineSet.removeEvent(this.getId()!);
        this.setThread(undefined);

        // And insert it into the main timeline
        const timeline = room.getLiveTimeline();
        // We use insertEventIntoTimeline to insert it in timestamp order,
        // because we don't know where it should go (until we have MSC4033).
        timeline
            .getTimelineSet()
            .insertEventIntoTimeline(this, timeline, timeline.getState(EventTimeline.FORWARDS)!, false);
    }

    /**
     * Check if this event has been redacted
     *
     * @returns True if this event has been redacted
     */
    public isRedacted(): boolean {
        return Boolean(this.getUnsigned().redacted_because);
    }

    /**
     * Check if this event is a redaction of another event
     *
     * @returns True if this event is a redaction
     */
    public isRedaction(): boolean {
        return this.getType() === EventType.RoomRedaction;
    }

    /**
     * Return the visibility change caused by this event,
     * as per https://github.com/matrix-org/matrix-doc/pull/3531.
     *
     * @returns If the event is a well-formed visibility change event,
     * an instance of `IVisibilityChange`, otherwise `null`.
     */
    public asVisibilityChange(): IVisibilityChange | null {
        if (!EVENT_VISIBILITY_CHANGE_TYPE.matches(this.getType())) {
            // Not a visibility change event.
            return null;
        }
        const relation = this.getRelation();
        if (!relation || relation.rel_type != "m.reference") {
            // Ill-formed, ignore this event.
            return null;
        }
        const eventId = relation.event_id;
        if (!eventId) {
            // Ill-formed, ignore this event.
            return null;
        }
        const content = this.getWireContent();
        const visible = !!content.visible;
        const reason = content.reason;
        if (reason && typeof reason != "string") {
            // Ill-formed, ignore this event.
            return null;
        }
        // Well-formed visibility change event.
        return {
            visible,
            reason,
            eventId,
        };
    }

    /**
     * Check if this event alters the visibility of another event,
     * as per https://github.com/matrix-org/matrix-doc/pull/3531.
     *
     * @returns True if this event alters the visibility
     * of another event.
     */
    public isVisibilityEvent(): boolean {
        return EVENT_VISIBILITY_CHANGE_TYPE.matches(this.getType());
    }

    /**
     * Get the (decrypted, if necessary) redaction event JSON
     * if event was redacted
     *
     * @returns The redaction event JSON, or an empty object
     */
    public getRedactionEvent(): IEvent | EmptyObject | null {
        if (!this.isRedacted()) return null;

        if (this.clearEvent?.unsigned) {
            return this.clearEvent?.unsigned.redacted_because ?? null;
        } else if (this.event.unsigned?.redacted_because) {
            return this.event.unsigned.redacted_because;
        } else {
            return {};
        }
    }

    /**
     * Get the push actions, if known, for this event
     *
     * @returns push actions
     */
    public getPushActions(): IActionsObject | null {
        return this.pushDetails.actions || null;
    }

    /**
     * Get the push details, if known, for this event
     *
     * @returns push actions
     */
    public getPushDetails(): PushDetails {
        return this.pushDetails;
    }

    /**
     * Set the push details for this event.
     *
     * @param pushActions - push actions
     * @param rule - the executed push rule
     */
    public setPushDetails(pushActions?: IActionsObject, rule?: IAnnotatedPushRule): void {
        this.pushDetails = {
            actions: pushActions,
            rule,
        };
    }

    /**
     * Replace the `event` property and recalculate any properties based on it.
     * @param event - the object to assign to the `event` property
     */
    public handleRemoteEcho(event: object): void {
        const oldUnsigned = this.getUnsigned();
        const oldId = this.getId();
        this.event = event;
        // if this event was redacted before it was sent, it's locally marked as redacted.
        // At this point, we've received the remote echo for the event, but not yet for
        // the redaction that we are sending ourselves. Preserve the locally redacted
        // state by copying over redacted_because so we don't get a flash of
        // redacted, not-redacted, redacted as remote echos come in
        if (oldUnsigned.redacted_because) {
            if (!this.event.unsigned) {
                this.event.unsigned = {};
            }
            this.event.unsigned.redacted_because = oldUnsigned.redacted_because;
        }
        // successfully sent.
        this.setStatus(null);
        if (this.getId() !== oldId) {
            // emit the event if it changed
            this.emit(MatrixEventEvent.LocalEventIdReplaced, this);
        }

        this.localTimestamp = Date.now() - (this.getAge() ?? 0);
    }

    /**
     * Whether the event is in any phase of sending, send failure, waiting for
     * remote echo, etc.
     */
    public isSending(): boolean {
        return !!this.status;
    }

    /**
     * Update the event's sending status and emit an event as well.
     *
     * @param status - The new status
     */
    public setStatus(status: EventStatus | null): void {
        this.status = status;
        this.emit(MatrixEventEvent.Status, this, status);
    }

    public replaceLocalEventId(eventId: string): void {
        this.event.event_id = eventId;
        this.emit(MatrixEventEvent.LocalEventIdReplaced, this);
    }

    /**
     * Get whether the event is a relation event, and of a given type if
     * `relType` is passed in. State events cannot be relation events
     *
     * @param relType - if given, checks that the relation is of the
     * given type
     */
    public isRelation(relType?: string): boolean {
        // Relation info is lifted out of the encrypted content when sent to
        // encrypted rooms, so we have to check `getWireContent` for this.
        const relation = this.getWireContent()?.["m.relates_to"];
        if (
            this.isState() &&
            !!relation?.rel_type &&
            ([RelationType.Replace, RelationType.Thread] as string[]).includes(relation.rel_type)
        ) {
            // State events cannot be m.replace or m.thread relations
            return false;
        }
        return !!(relation?.rel_type && relation.event_id && (relType ? relation.rel_type === relType : true));
    }

    /**
     * Get relation info for the event, if any.
     */
    public getRelation(): IEventRelation | null {
        if (!this.isRelation()) {
            return null;
        }
        return this.getWireContent()["m.relates_to"] ?? null;
    }

    /**
     * Set an event that replaces the content of this event, through an m.replace relation.
     *
     * @param newEvent - the event with the replacing content, if any.
     *
     * @remarks
     * Fires {@link MatrixEventEvent.Replaced}
     */
    public makeReplaced(newEvent?: MatrixEvent): void {
        // don't allow redacted events to be replaced.
        // if newEvent is null we allow to go through though,
        // as with local redaction, the replacing event might get
        // cancelled, which should be reflected on the target event.
        if (this.isRedacted() && newEvent) {
            return;
        }
        // don't allow state events to be replaced using this mechanism as per MSC2676
        if (this.isState()) {
            return;
        }
        if (this._replacingEvent !== newEvent) {
            this._replacingEvent = newEvent ?? null;
            this.emit(MatrixEventEvent.Replaced, this);
            this.invalidateExtensibleEvent();
        }
    }

    /**
     * Returns the status of any associated edit or redaction
     * (not for reactions/annotations as their local echo doesn't affect the original event),
     * or else the status of the event.
     */
    public getAssociatedStatus(): EventStatus | null {
        if (this._replacingEvent) {
            return this._replacingEvent.status;
        } else if (this._localRedactionEvent) {
            return this._localRedactionEvent.status;
        }
        return this.status;
    }

    public getServerAggregatedRelation<T>(relType: RelationType | string): T | undefined {
        return this.getUnsigned()["m.relations"]?.[relType];
    }

    /**
     * Returns the event ID of the event replacing the content of this event, if any.
     */
    public replacingEventId(): string | undefined {
        const replaceRelation = this.getServerAggregatedRelation<IAggregatedRelation>(RelationType.Replace);
        if (replaceRelation) {
            return replaceRelation.event_id;
        } else if (this._replacingEvent) {
            return this._replacingEvent.getId();
        }
    }

    /**
     * Returns the event replacing the content of this event, if any.
     * Replacements are aggregated on the server, so this would only
     * return an event in case it came down the sync, or for local echo of edits.
     */
    public replacingEvent(): MatrixEvent | null {
        return this._replacingEvent;
    }

    /**
     * Returns the origin_server_ts of the event replacing the content of this event, if any.
     */
    public replacingEventDate(): Date | undefined {
        const replaceRelation = this.getServerAggregatedRelation<IAggregatedRelation>(RelationType.Replace);
        if (replaceRelation) {
            const ts = replaceRelation.origin_server_ts;
            if (Number.isFinite(ts)) {
                return new Date(ts);
            }
        } else if (this._replacingEvent) {
            return this._replacingEvent.getDate() ?? undefined;
        }
    }

    /**
     * Returns the event that wants to redact this event, but hasn't been sent yet.
     * @returns the event
     */
    public localRedactionEvent(): MatrixEvent | null {
        return this._localRedactionEvent;
    }

    /**
     * For relations and redactions, returns the event_id this event is referring to.
     */
    public getAssociatedId(): string | undefined {
        const relation = this.getRelation();
        if (this.replyEventId) {
            return this.replyEventId;
        } else if (relation) {
            return relation.event_id;
        } else if (this.isRedaction()) {
            return this.event.redacts;
        }
    }

    /**
     * Checks if this event is associated with another event. See `getAssociatedId`.
     */
    public hasAssociation(): boolean {
        return !!this.getAssociatedId();
    }

    /**
     * Update the related id with a new one.
     *
     * Used to replace a local id with remote one before sending
     * an event with a related id.
     *
     * @param eventId - the new event id
     */
    public updateAssociatedId(eventId: string): void {
        const relation = this.getRelation();
        if (relation) {
            relation.event_id = eventId;
        } else if (this.isRedaction()) {
            this.event.redacts = eventId;
        }
    }

    /**
     * Flags an event as cancelled due to future conditions. For example, a verification
     * request event in the same sync transaction may be flagged as cancelled to warn
     * listeners that a cancellation event is coming down the same pipe shortly.
     * @param cancelled - Whether the event is to be cancelled or not.
     */
    public flagCancelled(cancelled = true): void {
        this._isCancelled = cancelled;
    }

    /**
     * Gets whether or not the event is flagged as cancelled. See flagCancelled() for
     * more information.
     * @returns True if the event is cancelled, false otherwise.
     */
    public isCancelled(): boolean {
        return this._isCancelled;
    }

    /**
     * Get a copy/snapshot of this event. The returned copy will be loosely linked
     * back to this instance, though will have "frozen" event information. Other
     * properties of this MatrixEvent instance will be copied verbatim, which can
     * mean they are in reference to this instance despite being on the copy too.
     * The reference the snapshot uses does not change, however members aside from
     * the underlying event will not be deeply cloned, thus may be mutated internally.
     * For example, the sender profile will be copied over at snapshot time, and
     * the sender profile internally may mutate without notice to the consumer.
     *
     * This is meant to be used to snapshot the event details themselves, not the
     * features (such as sender) surrounding the event.
     * @returns A snapshot of this event.
     */
    public toSnapshot(): MatrixEvent {
        const ev = new MatrixEvent(JSON.parse(JSON.stringify(this.event)));
        for (const [p, v] of Object.entries(this)) {
            if (p !== "event") {
                // exclude the thing we just cloned
                // @ts-ignore - XXX: this is just nasty
                ev[p as keyof MatrixEvent] = v;
            }
        }
        return ev;
    }

    /**
     * Determines if this event is equivalent to the given event. This only checks
     * the event object itself, not the other properties of the event. Intended for
     * use with toSnapshot() to identify events changing.
     * @param otherEvent - The other event to check against.
     * @returns True if the events are the same, false otherwise.
     */
    public isEquivalentTo(otherEvent?: MatrixEvent): boolean {
        if (!otherEvent) return false;
        if (otherEvent === this) return true;
        const myProps = deepSortedObjectEntries(this.event);
        const theirProps = deepSortedObjectEntries(otherEvent.event);
        return JSON.stringify(myProps) === JSON.stringify(theirProps);
    }

    /**
     * Summarise the event as JSON.
     *
     * If encrypted, include both the decrypted and encrypted view of the event.
     *
     * This is named `toJSON` for use with `JSON.stringify` which checks objects
     * for functions named `toJSON` and will call them to customise the output
     * if they are defined.
     *
     * **WARNING** Do not log the result of this method; otherwise, it will end up
     * in rageshakes, leading to a privacy violation.
     *
     * @deprecated Prefer to use {@link MatrixEvent#getEffectiveEvent} or similar.
     * This method will be removed soon; it is too easy to use it accidentally
     * and cause a privacy violation (cf https://github.com/vector-im/element-web/issues/26380).
     * In any case, the value it returns is not a faithful serialization of the object.
     */
    public toJSON(): object {
        const event = this.getEffectiveEvent();

        if (!this.isEncrypted()) {
            return event;
        }

        return {
            decrypted: event,
            encrypted: this.event,
        };
    }

    public setVerificationRequest(request: VerificationRequest): void {
        this.verificationRequest = request;
    }

    public setTxnId(txnId: string): void {
        this.txnId = txnId;
    }

    public getTxnId(): string | undefined {
        return this.txnId;
    }

    /**
     * Set the instance of a thread associated with the current event
     * @param thread - the thread
     */
    public setThread(thread?: Thread): void {
        // don't allow state events to be threaded as per the spec
        if (this.isState()) {
            return;
        }
        if (this.thread) {
            this.reEmitter.stopReEmitting(this.thread, [ThreadEvent.Update]);
        }
        this.thread = thread;
        this.setThreadId(thread?.id);
        if (thread) {
            this.reEmitter.reEmit(thread, [ThreadEvent.Update]);
        }
    }

    /**
     * Get the instance of the thread associated with the current event
     */
    public getThread(): Thread | undefined {
        return this.thread;
    }

    public setThreadId(threadId?: string): void {
        this.threadId = threadId;
    }
}

/* REDACT_KEEP_KEYS gives the keys we keep when an event is redacted
 *
 * This is specified here:
 *  http://matrix.org/speculator/spec/HEAD/client_server/latest.html#redactions
 *
 * Also:
 *  - We keep 'unsigned' since that is created by the local server
 *  - We keep user_id for backwards-compat with v1
 */
const REDACT_KEEP_KEYS = new Set([
    "event_id",
    "type",
    "room_id",
    "user_id",
    "sender",
    "state_key",
    "prev_state",
    "content",
    "unsigned",
    "origin_server_ts",
]);

// a map from state event type to the .content keys we keep when an event is redacted
const REDACT_KEEP_CONTENT_MAP: Record<string, Record<string, 1>> = {
    [EventType.RoomMember]: { membership: 1 },
    [EventType.RoomJoinRules]: { join_rule: 1 },
    [EventType.RoomPowerLevels]: {
        ban: 1,
        events: 1,
        events_default: 1,
        kick: 1,
        redact: 1,
        state_default: 1,
        users: 1,
        users_default: 1,
    },
} as const;<|MERGE_RESOLUTION|>--- conflicted
+++ resolved
@@ -19,41 +19,37 @@
  * the public classes.
  */
 
-import { type ExtensibleEvent, ExtensibleEvents, type Optional } from "matrix-events-sdk";
+import { ExtensibleEvent, ExtensibleEvents, Optional } from "matrix-events-sdk";
 
 import type { IEventDecryptionResult } from "../@types/crypto.ts";
 import { logger } from "../logger.ts";
-import { type VerificationRequest } from "../crypto/verification/request/VerificationRequest.ts";
+import { VerificationRequest } from "../crypto/verification/request/VerificationRequest.ts";
 import {
     EVENT_VISIBILITY_CHANGE_TYPE,
     EventType,
-    type MsgType,
+    MsgType,
     RelationType,
     ToDeviceMessageId,
     UNSIGNED_THREAD_ID_FIELD,
     UNSIGNED_MEMBERSHIP_FIELD,
 } from "../@types/event.ts";
-import { type Crypto } from "../crypto/index.ts";
+import { Crypto } from "../crypto/index.ts";
 import { deepSortedObjectEntries, internaliseString } from "../utils.ts";
-import { type RoomMember } from "./room-member.ts";
-import { type Thread, THREAD_RELATION_TYPE, ThreadEvent, type ThreadEventHandlerMap } from "./thread.ts";
-import { type IActionsObject } from "../pushprocessor.ts";
+import { RoomMember } from "./room-member.ts";
+import { Thread, THREAD_RELATION_TYPE, ThreadEvent, ThreadEventHandlerMap } from "./thread.ts";
+import { IActionsObject } from "../pushprocessor.ts";
 import { TypedReEmitter } from "../ReEmitter.ts";
-import { type MatrixError } from "../http-api/index.ts";
+import { MatrixError } from "../http-api/index.ts";
 import { TypedEventEmitter } from "./typed-event-emitter.ts";
-import { type EventStatus } from "./event-status.ts";
-import { type CryptoBackend, DecryptionError } from "../common-crypto/CryptoBackend.ts";
-import { type IAnnotatedPushRule } from "../@types/PushRules.ts";
-import { type Room } from "./room.ts";
+import { EventStatus } from "./event-status.ts";
+import { CryptoBackend, DecryptionError } from "../common-crypto/CryptoBackend.ts";
+import { IAnnotatedPushRule } from "../@types/PushRules.ts";
+import { Room } from "./room.ts";
 import { EventTimeline } from "./event-timeline.ts";
-import { type Membership } from "../@types/membership.ts";
+import { Membership } from "../@types/membership.ts";
 import { DecryptionFailureCode } from "../crypto-api/index.ts";
-<<<<<<< HEAD
-import { type RoomState } from "./room-state.ts";
-=======
 import { RoomState } from "./room-state.ts";
 import { EmptyObject } from "../@types/common.ts";
->>>>>>> 6e72b355
 
 export { EventStatus } from "./event-status.ts";
 
