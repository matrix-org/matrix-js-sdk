/*
Copyright 2015 - 2022 The Matrix.org Foundation C.I.C.

Licensed under the Apache License, Version 2.0 (the "License");
you may not use this file except in compliance with the License.
You may obtain a copy of the License at

    http://www.apache.org/licenses/LICENSE-2.0

Unless required by applicable law or agreed to in writing, software
distributed under the License is distributed on an "AS IS" BASIS,
WITHOUT WARRANTIES OR CONDITIONS OF ANY KIND, either express or implied.
See the License for the specific language governing permissions and
limitations under the License.
*/

/**
 * This is an internal module. See {@link MatrixEvent} and {@link RoomEvent} for
 * the public classes.
 */

import { ExtensibleEvent, ExtensibleEvents, Optional } from "matrix-events-sdk";

import { logger } from '../logger';
import { VerificationRequest } from "../crypto/verification/request/VerificationRequest";
import { EVENT_VISIBILITY_CHANGE_TYPE, EventType, MsgType, RelationType } from "../@types/event";
import { Crypto, IEventDecryptionResult } from "../crypto";
import { deepSortedObjectEntries, internaliseString } from "../utils";
import { RoomMember } from "./room-member";
import { Thread, ThreadEvent, EventHandlerMap as ThreadEventHandlerMap, THREAD_RELATION_TYPE } from "./thread";
import { IActionsObject } from '../pushprocessor';
import { TypedReEmitter } from '../ReEmitter';
import { MatrixError } from "../http-api";
import { TypedEventEmitter } from "./typed-event-emitter";
import { EventStatus } from "./event-status";
import { DecryptionError } from "../crypto/algorithms";

export { EventStatus } from "./event-status";

/* eslint-disable camelcase */
export interface IContent {
    [key: string]: any;
    msgtype?: MsgType | string;
    membership?: string;
    avatar_url?: string;
    displayname?: string;
    "m.relates_to"?: IEventRelation;
}

type StrippedState = Required<Pick<IEvent, "content" | "state_key" | "type" | "sender">>;

export interface IUnsigned {
    age?: number;
    prev_sender?: string;
    prev_content?: IContent;
    redacted_because?: IEvent;
    transaction_id?: string;
    invite_room_state?: StrippedState[];
    "m.relations"?: Record<RelationType | string, any>; // No common pattern for aggregated relations
}

export interface IThreadBundledRelationship {
    latest_event: IEvent;
    count: number;
    current_user_participated?: boolean;
}

export interface IEvent {
    event_id: string;
    type: string;
    content: IContent;
    sender: string;
    room_id?: string;
    origin_server_ts: number;
    txn_id?: string;
    state_key?: string;
    membership?: string;
    unsigned: IUnsigned;
    redacts?: string;

    /**
     * @deprecated in favour of `sender`
     */
    user_id?: string;
    /**
     * @deprecated in favour of `unsigned.prev_content`
     */
    prev_content?: IContent;
    /**
     * @deprecated in favour of `origin_server_ts`
     */
    age?: number;
}

export interface IAggregatedRelation {
    origin_server_ts: number;
    event_id?: string;
    sender?: string;
    type?: string;
    count?: number;
    key?: string;
}

export interface IEventRelation {
    rel_type?: RelationType | string;
    event_id?: string;
    is_falling_back?: boolean;
    "m.in_reply_to"?: {
        event_id?: string;
    };
    key?: string;
}

/**
 * When an event is a visibility change event, as per MSC3531,
 * the visibility change implied by the event.
 */
export interface IVisibilityChange {
    /**
     * If `true`, the target event should be made visible.
     * Otherwise, it should be hidden.
     */
    visible: boolean;

    /**
     * The event id affected.
     */
    eventId: string;

    /**
     * Optionally, a human-readable reason explaining why
     * the event was hidden. Ignored if the event was made
     * visible.
     */
    reason: string | null;
}

export interface IClearEvent {
    room_id?: string;
    type: string;
    content: Omit<IContent, "membership" | "avatar_url" | "displayname" | "m.relates_to">;
    unsigned?: IUnsigned;
}
/* eslint-enable camelcase */

interface IKeyRequestRecipient {
    userId: string;
    deviceId: "*" | string;
}

export interface IDecryptOptions {
    emit?: boolean;
    isRetry?: boolean;
    forceRedecryptIfUntrusted?: boolean;
}

/**
 * Message hiding, as specified by https://github.com/matrix-org/matrix-doc/pull/3531.
 */
export type MessageVisibility = IMessageVisibilityHidden | IMessageVisibilityVisible;
/**
 * Variant of `MessageVisibility` for the case in which the message should be displayed.
 */
export interface IMessageVisibilityVisible {
    readonly visible: true;
}
/**
 * Variant of `MessageVisibility` for the case in which the message should be hidden.
 */
export interface IMessageVisibilityHidden {
    readonly visible: false;
    /**
     * Optionally, a human-readable reason to show to the user indicating why the
     * message has been hidden (e.g. "Message Pending Moderation").
     */
    readonly reason: string | null;
}
// A singleton implementing `IMessageVisibilityVisible`.
const MESSAGE_VISIBLE: IMessageVisibilityVisible = Object.freeze({ visible: true });

export enum MatrixEventEvent {
    Decrypted = "Event.decrypted",
    BeforeRedaction = "Event.beforeRedaction",
    VisibilityChange = "Event.visibilityChange",
    LocalEventIdReplaced = "Event.localEventIdReplaced",
    Status = "Event.status",
    Replaced = "Event.replaced",
    RelationsCreated = "Event.relationsCreated",
}

export type MatrixEventEmittedEvents = MatrixEventEvent | ThreadEvent.Update;

export type MatrixEventHandlerMap = {
    /**
     * Fires when an event is decrypted
     *
     * @param event - The matrix event which has been decrypted
     * @param err - The error that occurred during decryption, or `undefined` if no error occurred.
     */
    [MatrixEventEvent.Decrypted]: (event: MatrixEvent, err?: Error) => void;
    [MatrixEventEvent.BeforeRedaction]: (event: MatrixEvent, redactionEvent: MatrixEvent) => void;
    [MatrixEventEvent.VisibilityChange]: (event: MatrixEvent, visible: boolean) => void;
    [MatrixEventEvent.LocalEventIdReplaced]: (event: MatrixEvent) => void;
    [MatrixEventEvent.Status]: (event: MatrixEvent, status: EventStatus | null) => void;
    [MatrixEventEvent.Replaced]: (event: MatrixEvent) => void;
    [MatrixEventEvent.RelationsCreated]: (relationType: string, eventType: string) => void;
} & Pick<ThreadEventHandlerMap, ThreadEvent.Update>;

export class MatrixEvent extends TypedEventEmitter<MatrixEventEmittedEvents, MatrixEventHandlerMap> {
    private pushActions: IActionsObject | null = null;
    private _replacingEvent: MatrixEvent | null = null;
    private _localRedactionEvent: MatrixEvent | null = null;
    private _isCancelled = false;
    private clearEvent?: IClearEvent;

    /* Message hiding, as specified by https://github.com/matrix-org/matrix-doc/pull/3531.

    Note: We're returning this object, so any value stored here MUST be frozen.
    */
    private visibility: MessageVisibility = MESSAGE_VISIBLE;

    // Not all events will be extensible-event compatible, so cache a flag in
    // addition to a falsy cached event value. We check the flag later on in
    // a public getter to decide if the cache is valid.
    private _hasCachedExtEv = false;
    private _cachedExtEv: Optional<ExtensibleEvent> = undefined;

    /* curve25519 key which we believe belongs to the sender of the event. See
     * getSenderKey()
     */
    private senderCurve25519Key: string | null = null;

    /* ed25519 key which the sender of this event (for olm) or the creator of
     * the megolm session (for megolm) claims to own. See getClaimedEd25519Key()
     */
    private claimedEd25519Key: string | null = null;

    /* curve25519 keys of devices involved in telling us about the
     * senderCurve25519Key and claimedEd25519Key.
     * See getForwardingCurve25519KeyChain().
     */
    private forwardingCurve25519KeyChain: string[] = [];

    /* where the decryption key is untrusted
     */
    private untrusted: boolean | null = null;

    /* if we have a process decrypting this event, a Promise which resolves
     * when it is finished. Normally null.
     */
    private decryptionPromise: Promise<void> | null = null;

    /* flag to indicate if we should retry decrypting this event after the
     * first attempt (eg, we have received new data which means that a second
     * attempt may succeed)
     */
    private retryDecryption = false;

    /* The txnId with which this event was sent if it was during this session,
     * allows for a unique ID which does not change when the event comes back down sync.
     */
    private txnId?: string;

    /**
     * @experimental
     * A reference to the thread this event belongs to
     */
    private thread?: Thread;
    private threadId?: string;

    /* Set an approximate timestamp for the event relative the local clock.
     * This will inherently be approximate because it doesn't take into account
     * the time between the server putting the 'age' field on the event as it sent
     * it to us and the time we're now constructing this event, but that's better
     * than assuming the local clock is in sync with the origin HS's clock.
     */
    public localTimestamp: number;

    // XXX: these should be read-only
    /**
     * The room member who sent this event, or null e.g.
     * this is a presence event. This is only guaranteed to be set for events that
     * appear in a timeline, ie. do not guarantee that it will be set on state
     * events.
     */
    public sender: RoomMember | null = null;
    /**
     * The room member who is the target of this event, e.g.
     * the invitee, the person being banned, etc.
     */
    public target: RoomMember | null = null;
    /**
     * The sending status of the event.
     */
    public status: EventStatus | null = null;
    /**
     * most recent error associated with sending the event, if any
     */
    public error: MatrixError | null = null;
    /**
     * True if this event is 'forward looking', meaning
     * that getDirectionalContent() will return event.content and not event.prev_content.
     * Only state events may be backwards looking
     * Default: true. <strong>This property is experimental and may change.</strong>
     */
    public forwardLooking = true;

    /* If the event is a `m.key.verification.request` (or to_device `m.key.verification.start`) event,
     * `Crypto` will set this the `VerificationRequest` for the event
     * so it can be easily accessed from the timeline.
     */
    public verificationRequest?: VerificationRequest;

    private readonly reEmitter: TypedReEmitter<MatrixEventEmittedEvents, MatrixEventHandlerMap>;

    /**
     * Construct a Matrix Event object
     *
     * @param event - The raw (possibly encrypted) event. <b>Do not access
     * this property</b> directly unless you absolutely have to. Prefer the getter
     * methods defined on this class. Using the getter methods shields your app
     * from changes to event JSON between Matrix versions.
     */
    public constructor(public event: Partial<IEvent> = {}) {
        super();

        // intern the values of matrix events to force share strings and reduce the
        // amount of needless string duplication. This can save moderate amounts of
        // memory (~10% on a 350MB heap).
        // 'membership' at the event level (rather than the content level) is a legacy
        // field that Element never otherwise looks at, but it will still take up a lot
        // of space if we don't intern it.
        (["state_key", "type", "sender", "room_id", "membership"] as const).forEach((prop) => {
            if (typeof event[prop] !== "string") return;
            event[prop] = internaliseString(event[prop]!);
        });

        (["membership", "avatar_url", "displayname"] as const).forEach((prop) => {
            if (typeof event.content?.[prop] !== "string") return;
            event.content[prop] = internaliseString(event.content[prop]!);
        });

        (["rel_type"] as const).forEach((prop) => {
            if (typeof event.content?.["m.relates_to"]?.[prop] !== "string") return;
            event.content["m.relates_to"][prop] = internaliseString(event.content["m.relates_to"][prop]!);
        });

        this.txnId = event.txn_id;
        this.localTimestamp = Date.now() - (this.getAge() ?? 0);
        this.reEmitter = new TypedReEmitter(this);
    }

    /**
     * Unstable getter to try and get an extensible event. Note that this might
     * return a falsy value if the event could not be parsed as an extensible
     * event.
     *
     * @deprecated Use stable functions where possible.
     */
    public get unstableExtensibleEvent(): Optional<ExtensibleEvent> {
        if (!this._hasCachedExtEv) {
            this._cachedExtEv = ExtensibleEvents.parse(this.getEffectiveEvent());
        }
        return this._cachedExtEv;
    }

    private invalidateExtensibleEvent(): void {
        // just reset the flag - that'll trick the getter into parsing a new event
        this._hasCachedExtEv = false;
    }

    /**
     * Gets the event as though it would appear unencrypted. If the event is already not
     * encrypted, it is simply returned as-is.
     * @returns The event in wire format.
     */
    public getEffectiveEvent(): IEvent {
        const content = Object.assign({}, this.getContent()); // clone for mutation

        if (this.getWireType() === EventType.RoomMessageEncrypted) {
            // Encrypted events sometimes aren't symmetrical on the `content` so we'll copy
            // that over too, but only for missing properties. We don't copy over mismatches
            // between the plain and decrypted copies of `content` because we assume that the
            // app is relying on the decrypted version, so we want to expose that as a source
            // of truth here too.
            for (const [key, value] of Object.entries(this.getWireContent())) {
                // Skip fields from the encrypted event schema though - we don't want to leak
                // these.
                if (["algorithm", "ciphertext", "device_id", "sender_key", "session_id"].includes(key)) {
                    continue;
                }

                if (content[key] === undefined) content[key] = value;
            }
        }

        // clearEvent doesn't have all the fields, so we'll copy what we can from this.event.
        // We also copy over our "fixed" content key.
        return Object.assign({}, this.event, this.clearEvent, { content }) as IEvent;
    }

    /**
     * Get the event_id for this event.
     * @returns The event ID, e.g. <code>$143350589368169JsLZx:localhost
     * </code>
     */
    public getId(): string | undefined {
        return this.event.event_id;
    }

    /**
     * Get the user_id for this event.
     * @returns The user ID, e.g. `@alice:matrix.org`
     */
    public getSender(): string | undefined {
        return this.event.sender || this.event.user_id; // v2 / v1
    }

    /**
     * Get the (decrypted, if necessary) type of event.
     *
     * @returns The event type, e.g. `m.room.message`
     */
    public getType(): EventType | string {
        if (this.clearEvent) {
            return this.clearEvent.type;
        }
        return this.event.type!;
    }

    /**
     * Get the (possibly encrypted) type of the event that will be sent to the
     * homeserver.
     *
     * @returns The event type.
     */
    public getWireType(): EventType | string {
        return this.event.type!;
    }

    /**
     * Get the room_id for this event. This will return `undefined`
     * for `m.presence` events.
     * @returns The room ID, e.g. <code>!cURbafjkfsMDVwdRDQ:matrix.org
     * </code>
     */
    public getRoomId(): string | undefined {
        return this.event.room_id;
    }

    /**
     * Get the timestamp of this event.
     * @returns The event timestamp, e.g. `1433502692297`
     */
    public getTs(): number {
        return this.event.origin_server_ts!;
    }

    /**
     * Get the timestamp of this event, as a Date object.
     * @returns The event date, e.g. `new Date(1433502692297)`
     */
    public getDate(): Date | null {
        return this.event.origin_server_ts ? new Date(this.event.origin_server_ts) : null;
    }

    /**
     * Get a string containing details of this event
     *
     * This is intended for logging, to help trace errors. Example output:
     *
     * @example
     * ```
     * id=$HjnOHV646n0SjLDAqFrgIjim7RCpB7cdMXFrekWYAn type=m.room.encrypted
     * sender=@user:example.com room=!room:example.com ts=2022-10-25T17:30:28.404Z
     * ```
     */
    public getDetails(): string {
        let details = `id=${this.getId()} type=${this.getWireType()} sender=${this.getSender()}`;
        const room = this.getRoomId();
        if (room) {
            details += ` room=${room}`;
        }
        const date = this.getDate();
        if (date) {
            details += ` ts=${date.toISOString()}`;
        }
        return details;
    }

    /**
     * Get the (decrypted, if necessary) event content JSON, even if the event
     * was replaced by another event.
     *
     * @returns The event content JSON, or an empty object.
     */
    public getOriginalContent<T = IContent>(): T {
        if (this._localRedactionEvent) {
            return {} as T;
        }
        if (this.clearEvent) {
            return (this.clearEvent.content || {}) as T;
        }
        return (this.event.content || {}) as T;
    }

    /**
     * Get the (decrypted, if necessary) event content JSON,
     * or the content from the replacing event, if any.
     * See `makeReplaced`.
     *
     * @returns The event content JSON, or an empty object.
     */
    public getContent<T extends IContent = IContent>(): T {
        if (this._localRedactionEvent) {
            return {} as T;
        } else if (this._replacingEvent) {
            return this._replacingEvent.getContent()["m.new_content"] || {};
        } else {
            return this.getOriginalContent();
        }
    }

    /**
     * Get the (possibly encrypted) event content JSON that will be sent to the
     * homeserver.
     *
     * @returns The event content JSON, or an empty object.
     */
    public getWireContent(): IContent {
        return this.event.content || {};
    }

    /**
     * @experimental
     * Get the event ID of the thread head
     */
    public get threadRootId(): string | undefined {
        const relatesTo = this.getWireContent()?.["m.relates_to"];
        if (relatesTo?.rel_type === THREAD_RELATION_TYPE.name) {
            return relatesTo.event_id;
        } else {
            return this.getThread()?.id || this.threadId;
        }
    }

    /**
     * @experimental
     */
    public get isThreadRoot(): boolean {
        const threadDetails = this
            .getServerAggregatedRelation<IThreadBundledRelationship>(THREAD_RELATION_TYPE.name);

        // Bundled relationships only returned when the sync response is limited
        // hence us having to check both bundled relation and inspect the thread
        // model
        return !!threadDetails || (this.getThread()?.id === this.getId());
    }

    public get replyEventId(): string | undefined {
        // We're prefer ev.getContent() over ev.getWireContent() to make sure
        // we grab the latest edit with potentially new relations. But we also
        // can't just rely on ev.getContent() by itself because historically we
        // still show the reply from the original message even though the edit
        // event does not include the relation reply.
        const mRelatesTo = this.getContent()['m.relates_to'] || this.getWireContent()['m.relates_to'];
        return mRelatesTo?.['m.in_reply_to']?.event_id;
    }

    public get relationEventId(): string | undefined {
        return this.getWireContent()
            ?.["m.relates_to"]
            ?.event_id;
    }

    /**
     * Get the previous event content JSON. This will only return something for
     * state events which exist in the timeline.
     * @returns The previous event content JSON, or an empty object.
     */
    public getPrevContent(): IContent {
        // v2 then v1 then default
        return this.getUnsigned().prev_content || this.event.prev_content || {};
    }

    /**
     * Get either 'content' or 'prev_content' depending on if this event is
     * 'forward-looking' or not. This can be modified via event.forwardLooking.
     * In practice, this means we get the chronologically earlier content value
     * for this event (this method should surely be called getEarlierContent)
     * <strong>This method is experimental and may change.</strong>
     * @returns event.content if this event is forward-looking, else
     * event.prev_content.
     */
    public getDirectionalContent(): IContent {
        return this.forwardLooking ? this.getContent() : this.getPrevContent();
    }

    /**
     * Get the age of this event. This represents the age of the event when the
     * event arrived at the device, and not the age of the event when this
     * function was called.
     * Can only be returned once the server has echo'ed back
     * @returns The age of this event in milliseconds.
     */
    public getAge(): number | undefined {
        return this.getUnsigned().age || this.event.age; // v2 / v1
    }

    /**
     * Get the age of the event when this function was called.
     * This is the 'age' field adjusted according to how long this client has
     * had the event.
     * @returns The age of this event in milliseconds.
     */
    public getLocalAge(): number {
        return Date.now() - this.localTimestamp;
    }

    /**
     * Get the event state_key if it has one. This will return <code>undefined
     * </code> for message events.
     * @returns The event's `state_key`.
     */
    public getStateKey(): string | undefined {
        return this.event.state_key;
    }

    /**
     * Check if this event is a state event.
     * @returns True if this is a state event.
     */
    public isState(): boolean {
        return this.event.state_key !== undefined;
    }

    /**
     * Replace the content of this event with encrypted versions.
     * (This is used when sending an event; it should not be used by applications).
     *
     * @internal
     *
     * @param cryptoType - type of the encrypted event - typically
     * <tt>"m.room.encrypted"</tt>
     *
     * @param cryptoContent - raw 'content' for the encrypted event.
     *
     * @param senderCurve25519Key - curve25519 key to record for the
     *   sender of this event.
     *   See {@link MatrixEvent#getSenderKey}.
     *
     * @param claimedEd25519Key - claimed ed25519 key to record for the
     *   sender if this event.
     *   See {@link MatrixEvent#getClaimedEd25519Key}
     */
    public makeEncrypted(
        cryptoType: string,
        cryptoContent: object,
        senderCurve25519Key: string,
        claimedEd25519Key: string,
    ): void {
        // keep the plain-text data for 'view source'
        this.clearEvent = {
            type: this.event.type!,
            content: this.event.content!,
        };
        this.event.type = cryptoType;
        this.event.content = cryptoContent;
        this.senderCurve25519Key = senderCurve25519Key;
        this.claimedEd25519Key = claimedEd25519Key;
    }

    /**
     * Check if this event is currently being decrypted.
     *
     * @returns True if this event is currently being decrypted, else false.
     */
    public isBeingDecrypted(): boolean {
        return this.decryptionPromise != null;
    }

    public getDecryptionPromise(): Promise<void> | null {
        return this.decryptionPromise;
    }

    /**
     * Check if this event is an encrypted event which we failed to decrypt
     *
     * (This implies that we might retry decryption at some point in the future)
     *
     * @returns True if this event is an encrypted event which we
     *     couldn't decrypt.
     */
    public isDecryptionFailure(): boolean {
        return this.clearEvent?.content?.msgtype === "m.bad.encrypted";
    }

    public shouldAttemptDecryption(): boolean {
        if (this.isRedacted()) return false;
        if (this.isBeingDecrypted()) return false;
        if (this.clearEvent) return false;
        if (!this.isEncrypted()) return false;

        return true;
    }

    /**
     * Start the process of trying to decrypt this event.
     *
     * (This is used within the SDK: it isn't intended for use by applications)
     *
     * @internal
     *
     * @param crypto - crypto module
     * @param options -
     * @param options -.isRetry True if this is a retry (enables more logging)
     * @param options -.emit Emits "event.decrypted" if set to true
     * @param options -.forceRedecryptIfUntrusted whether the message should be
     *     re-decrypted if it was previously successfully decrypted with an untrusted key
     *
     * @returns promise which resolves (to undefined) when the decryption
     * attempt is completed.
     */
    public async attemptDecryption(crypto: Crypto, options: IDecryptOptions = {}): Promise<void> {
        // start with a couple of sanity checks.
        if (!this.isEncrypted()) {
            throw new Error("Attempt to decrypt event which isn't encrypted");
        }

        const alreadyDecrypted = this.clearEvent && !this.isDecryptionFailure();
        const forceRedecrypt = options.forceRedecryptIfUntrusted && this.isKeySourceUntrusted();
        if (alreadyDecrypted && !forceRedecrypt) {
            // we may want to just ignore this? let's start with rejecting it.
            throw new Error(
                "Attempt to decrypt event which has already been decrypted",
            );
        }

        // if we already have a decryption attempt in progress, then it may
        // fail because it was using outdated info. We now have reason to
        // succeed where it failed before, but we don't want to have multiple
        // attempts going at the same time, so just set a flag that says we have
        // new info.
        //
        if (this.decryptionPromise) {
            logger.log(
                `Event ${this.getId()} already being decrypted; queueing a retry`,
            );
            this.retryDecryption = true;
            return this.decryptionPromise;
        }

        this.decryptionPromise = this.decryptionLoop(crypto, options);
        return this.decryptionPromise;
    }

    /**
     * Cancel any room key request for this event and resend another.
     *
     * @param crypto - crypto module
     * @param userId - the user who received this event
     *
     * @returns a promise that resolves when the request is queued
     */
    public cancelAndResendKeyRequest(crypto: Crypto, userId: string): Promise<void> {
        const wireContent = this.getWireContent();
        return crypto.requestRoomKey({
            algorithm: wireContent.algorithm,
            room_id: this.getRoomId()!,
            session_id: wireContent.session_id,
            sender_key: wireContent.sender_key,
        }, this.getKeyRequestRecipients(userId), true);
    }

    /**
     * Calculate the recipients for keyshare requests.
     *
     * @param userId - the user who received this event.
     *
     * @returns array of recipients
     */
    public getKeyRequestRecipients(userId: string): IKeyRequestRecipient[] {
        // send the request to all of our own devices, and the
        // original sending device if it wasn't us.
        const wireContent = this.getWireContent();
        const recipients = [{
            userId,
            deviceId: '*',
        }];
        const sender = this.getSender();
        if (sender !== userId) {
            recipients.push({
                userId: sender!,
                deviceId: wireContent.device_id,
            });
        }
        return recipients;
    }

    private async decryptionLoop(crypto: Crypto, options: IDecryptOptions = {}): Promise<void> {
        // make sure that this method never runs completely synchronously.
        // (doing so would mean that we would clear decryptionPromise *before*
        // it is set in attemptDecryption - and hence end up with a stuck
        // `decryptionPromise`).
        await Promise.resolve();

        // eslint-disable-next-line no-constant-condition
        while (true) {
            this.retryDecryption = false;

            let res: IEventDecryptionResult;
            let err: Error | undefined = undefined;
            try {
                if (!crypto) {
                    res = this.badEncryptedMessage("Encryption not enabled");
                } else {
                    res = await crypto.decryptEvent(this);
                    if (options.isRetry === true) {
                        logger.info(`Decrypted event on retry (${this.getDetails()})`);
                    }
                }
            } catch (e) {
                if ((<Error>e).name !== "DecryptionError") {
                    // not a decryption error: log the whole exception as an error
                    // (and don't bother with a retry)
                    const re = options.isRetry ? 're' : '';
                    // For find results: this can produce "Error decrypting event (id=$ev)" and
                    // "Error redecrypting event (id=$ev)".
                    logger.error(`Error ${re}decrypting event (${this.getDetails()})`, e);
                    this.decryptionPromise = null;
                    this.retryDecryption = false;
                    return;
                }

                err = e as Error;

                // see if we have a retry queued.
                //
                // NB: make sure to keep this check in the same tick of the
                //   event loop as `decryptionPromise = null` below - otherwise we
                //   risk a race:
                //
                //   * A: we check retryDecryption here and see that it is
                //        false
                //   * B: we get a second call to attemptDecryption, which sees
                //        that decryptionPromise is set so sets
                //        retryDecryption
                //   * A: we continue below, clear decryptionPromise, and
                //        never do the retry.
                //
                if (this.retryDecryption) {
                    // decryption error, but we have a retry queued.
                    logger.log(
                        `Error decrypting event (${this.getDetails()}), but retrying: ` +
                        (<DecryptionError>e).detailedString,
                    );
                    continue;
                }

                // decryption error, no retries queued. Warn about the error and
                // set it to m.bad.encrypted.
                //
                // the detailedString already includes the name and message of the error, and the stack isn't much use,
                // so we don't bother to log `e` separately.
                logger.warn(
                    `Error decrypting event (${this.getDetails()}): ` +
                    (<DecryptionError>e).detailedString,
                );

                res = this.badEncryptedMessage((<DecryptionError>e).message);
            }

            // at this point, we've either successfully decrypted the event, or have given up
            // (and set res to a 'badEncryptedMessage'). Either way, we can now set the
            // cleartext of the event and raise Event.decrypted.
            //
            // make sure we clear 'decryptionPromise' before sending the 'Event.decrypted' event,
            // otherwise the app will be confused to see `isBeingDecrypted` still set when
            // there isn't an `Event.decrypted` on the way.
            //
            // see also notes on retryDecryption above.
            //
            this.decryptionPromise = null;
            this.retryDecryption = false;
            this.setClearData(res);

            // Before we emit the event, clear the push actions so that they can be recalculated
            // by relevant code. We do this because the clear event has now changed, making it
            // so that existing rules can be re-run over the applicable properties. Stuff like
            // highlighting when the user's name is mentioned rely on this happening. We also want
            // to set the push actions before emitting so that any notification listeners don't
            // pick up the wrong contents.
            this.setPushActions(null);

            if (options.emit !== false) {
                this.emit(MatrixEventEvent.Decrypted, this, err);
            }

            return;
        }
    }

    private badEncryptedMessage(reason: string): IEventDecryptionResult {
        return {
            clearEvent: {
                type: EventType.RoomMessage,
                content: {
                    msgtype: "m.bad.encrypted",
                    body: "** Unable to decrypt: " + reason + " **",
                },
            },
        };
    }

    /**
     * Update the cleartext data on this event.
     *
     * (This is used after decrypting an event; it should not be used by applications).
     *
     * @internal
     *
     * @param decryptionResult -
     *     the decryption result, including the plaintext and some key info
     *
     * @remarks
     * Fires {@link MatrixEventEvent.Decrypted}
     */
    private setClearData(decryptionResult: IEventDecryptionResult): void {
        this.clearEvent = decryptionResult.clearEvent;
        this.senderCurve25519Key = decryptionResult.senderCurve25519Key ?? null;
        this.claimedEd25519Key = decryptionResult.claimedEd25519Key ?? null;
        this.forwardingCurve25519KeyChain =
            decryptionResult.forwardingCurve25519KeyChain || [];
        this.untrusted = decryptionResult.untrusted || false;
        this.invalidateExtensibleEvent();
    }

    /**
     * Gets the cleartext content for this event. If the event is not encrypted,
     * or encryption has not been completed, this will return null.
     *
     * @returns The cleartext (decrypted) content for the event
     */
    public getClearContent(): IContent | null {
        return this.clearEvent ? this.clearEvent.content : null;
    }

    /**
     * Check if the event is encrypted.
     * @returns True if this event is encrypted.
     */
    public isEncrypted(): boolean {
        return !this.isState() && this.event.type === EventType.RoomMessageEncrypted;
    }

    /**
     * The curve25519 key for the device that we think sent this event
     *
     * For an Olm-encrypted event, this is inferred directly from the DH
     * exchange at the start of the session: the curve25519 key is involved in
     * the DH exchange, so only a device which holds the private part of that
     * key can establish such a session.
     *
     * For a megolm-encrypted event, it is inferred from the Olm message which
     * established the megolm session
     */
    public getSenderKey(): string | null {
        return this.senderCurve25519Key;
    }

    /**
     * The additional keys the sender of this encrypted event claims to possess.
     *
     * Just a wrapper for #getClaimedEd25519Key (q.v.)
     */
    public getKeysClaimed(): Partial<Record<"ed25519", string>> {
        if (!this.claimedEd25519Key) return {};

        return {
            ed25519: this.claimedEd25519Key,
        };
    }

    /**
     * Get the ed25519 the sender of this event claims to own.
     *
     * For Olm messages, this claim is encoded directly in the plaintext of the
     * event itself. For megolm messages, it is implied by the m.room_key event
     * which established the megolm session.
     *
     * Until we download the device list of the sender, it's just a claim: the
     * device list gives a proof that the owner of the curve25519 key used for
     * this event (and returned by #getSenderKey) also owns the ed25519 key by
     * signing the public curve25519 key with the ed25519 key.
     *
     * In general, applications should not use this method directly, but should
     * instead use MatrixClient.getEventSenderDeviceInfo.
     */
    public getClaimedEd25519Key(): string | null {
        return this.claimedEd25519Key;
    }

    /**
     * Get the curve25519 keys of the devices which were involved in telling us
     * about the claimedEd25519Key and sender curve25519 key.
     *
     * Normally this will be empty, but in the case of a forwarded megolm
     * session, the sender keys are sent to us by another device (the forwarding
     * device), which we need to trust to do this. In that case, the result will
     * be a list consisting of one entry.
     *
     * If the device that sent us the key (A) got it from another device which
     * it wasn't prepared to vouch for (B), the result will be [A, B]. And so on.
     *
     * @returns base64-encoded curve25519 keys, from oldest to newest.
     */
    public getForwardingCurve25519KeyChain(): string[] {
        return this.forwardingCurve25519KeyChain;
    }

    /**
     * Whether the decryption key was obtained from an untrusted source. If so,
     * we cannot verify the authenticity of the message.
     */
    public isKeySourceUntrusted(): boolean | undefined {
        return !!this.untrusted;
    }

    public getUnsigned(): IUnsigned {
        return this.event.unsigned || {};
    }

    public setUnsigned(unsigned: IUnsigned): void {
        this.event.unsigned = unsigned;
    }

    public unmarkLocallyRedacted(): boolean {
        const value = this._localRedactionEvent;
        this._localRedactionEvent = null;
        if (this.event.unsigned) {
            this.event.unsigned.redacted_because = undefined;
        }
        return !!value;
    }

    public markLocallyRedacted(redactionEvent: MatrixEvent): void {
        if (this._localRedactionEvent) return;
        this.emit(MatrixEventEvent.BeforeRedaction, this, redactionEvent);
        this._localRedactionEvent = redactionEvent;
        if (!this.event.unsigned) {
            this.event.unsigned = {};
        }
        this.event.unsigned.redacted_because = redactionEvent.event as IEvent;
    }

    /**
     * Change the visibility of an event, as per https://github.com/matrix-org/matrix-doc/pull/3531 .
     *
     * @param visibilityChange - event holding a hide/unhide payload, or nothing
     *   if the event is being reset to its original visibility (presumably
     *   by a visibility event being redacted).
     *
     * @remarks
     * Fires {@link MatrixEventEvent.VisibilityChange} if `visibilityEvent`
     *   caused a change in the actual visibility of this event, either by making it
     *   visible (if it was hidden), by making it hidden (if it was visible) or by
     *   changing the reason (if it was hidden).
     */
    public applyVisibilityEvent(visibilityChange?: IVisibilityChange): void {
        const visible = visibilityChange?.visible ?? true;
        const reason = visibilityChange?.reason ?? null;
        let change = false;
        if (this.visibility.visible !== visible) {
            change = true;
        } else if (!this.visibility.visible && this.visibility["reason"] !== reason) {
            change = true;
        }
        if (change) {
            if (visible) {
                this.visibility = MESSAGE_VISIBLE;
            } else {
                this.visibility = Object.freeze({
                    visible: false,
                    reason,
                });
            }
            this.emit(MatrixEventEvent.VisibilityChange, this, visible);
        }
    }

    /**
     * Return instructions to display or hide the message.
     *
     * @returns Instructions determining whether the message
     * should be displayed.
     */
    public messageVisibility(): MessageVisibility {
        // Note: We may return `this.visibility` without fear, as
        // this is a shallow frozen object.
        return this.visibility;
    }

    /**
     * Update the content of an event in the same way it would be by the server
     * if it were redacted before it was sent to us
     *
     * @param redactionEvent -
     *     event causing the redaction
     */
    public makeRedacted(redactionEvent: MatrixEvent): void {
        // quick sanity-check
        if (!redactionEvent.event) {
            throw new Error("invalid redactionEvent in makeRedacted");
        }

        this._localRedactionEvent = null;

        this.emit(MatrixEventEvent.BeforeRedaction, this, redactionEvent);

        this._replacingEvent = null;
        // we attempt to replicate what we would see from the server if
        // the event had been redacted before we saw it.
        //
        // The server removes (most of) the content of the event, and adds a
        // "redacted_because" key to the unsigned section containing the
        // redacted event.
        if (!this.event.unsigned) {
            this.event.unsigned = {};
        }
        this.event.unsigned.redacted_because = redactionEvent.event as IEvent;

        for (const key in this.event) {
            if (this.event.hasOwnProperty(key) && !REDACT_KEEP_KEYS.has(key)) {
                delete this.event[key as keyof IEvent];
            }
        }

        // If the event is encrypted prune the decrypted bits
        if (this.isEncrypted()) {
            this.clearEvent = undefined;
        }

        const keeps = this.getType() in REDACT_KEEP_CONTENT_MAP
            ? REDACT_KEEP_CONTENT_MAP[this.getType() as keyof typeof REDACT_KEEP_CONTENT_MAP]
            : {};
        const content = this.getContent();
        for (const key in content) {
            if (content.hasOwnProperty(key) && !keeps[key]) {
                delete content[key];
            }
        }

        this.invalidateExtensibleEvent();
    }

    /**
     * Check if this event has been redacted
     *
     * @returns True if this event has been redacted
     */
    public isRedacted(): boolean {
        return Boolean(this.getUnsigned().redacted_because);
    }

    /**
     * Check if this event is a redaction of another event
     *
     * @returns True if this event is a redaction
     */
    public isRedaction(): boolean {
        return this.getType() === EventType.RoomRedaction;
    }

    /**
     * Return the visibility change caused by this event,
     * as per https://github.com/matrix-org/matrix-doc/pull/3531.
     *
     * @returns If the event is a well-formed visibility change event,
     * an instance of `IVisibilityChange`, otherwise `null`.
     */
    public asVisibilityChange(): IVisibilityChange | null {
        if (!EVENT_VISIBILITY_CHANGE_TYPE.matches(this.getType())) {
            // Not a visibility change event.
            return null;
        }
        const relation = this.getRelation();
        if (!relation || relation.rel_type != "m.reference") {
            // Ill-formed, ignore this event.
            return null;
        }
        const eventId = relation.event_id;
        if (!eventId) {
            // Ill-formed, ignore this event.
            return null;
        }
        const content = this.getWireContent();
        const visible = !!content.visible;
        const reason = content.reason;
        if (reason && typeof reason != "string") {
            // Ill-formed, ignore this event.
            return null;
        }
        // Well-formed visibility change event.
        return {
            visible,
            reason,
            eventId,
        };
    }

    /**
     * Check if this event alters the visibility of another event,
     * as per https://github.com/matrix-org/matrix-doc/pull/3531.
     *
     * @returns True if this event alters the visibility
     * of another event.
     */
    public isVisibilityEvent(): boolean {
        return EVENT_VISIBILITY_CHANGE_TYPE.matches(this.getType());
    }

    /**
     * Get the (decrypted, if necessary) redaction event JSON
     * if event was redacted
     *
     * @returns The redaction event JSON, or an empty object
     */
    public getRedactionEvent(): IEvent | {} | null {
        if (!this.isRedacted()) return null;

        if (this.clearEvent?.unsigned) {
            return this.clearEvent?.unsigned.redacted_because ?? null;
        } else if (this.event.unsigned?.redacted_because) {
            return this.event.unsigned.redacted_because;
        } else {
            return {};
        }
    }

    /**
     * Get the push actions, if known, for this event
     *
     * @returns push actions
     */
    public getPushActions(): IActionsObject | null {
        return this.pushActions;
    }

    /**
     * Set the push actions for this event.
     *
     * @param pushActions - push actions
     */
    public setPushActions(pushActions: IActionsObject | null): void {
        this.pushActions = pushActions;
    }

    /**
     * Replace the `event` property and recalculate any properties based on it.
     * @param event - the object to assign to the `event` property
     */
    public handleRemoteEcho(event: object): void {
        const oldUnsigned = this.getUnsigned();
        const oldId = this.getId();
        this.event = event;
        // if this event was redacted before it was sent, it's locally marked as redacted.
        // At this point, we've received the remote echo for the event, but not yet for
        // the redaction that we are sending ourselves. Preserve the locally redacted
        // state by copying over redacted_because so we don't get a flash of
        // redacted, not-redacted, redacted as remote echos come in
        if (oldUnsigned.redacted_because) {
            if (!this.event.unsigned) {
                this.event.unsigned = {};
            }
            this.event.unsigned.redacted_because = oldUnsigned.redacted_because;
        }
        // successfully sent.
        this.setStatus(null);
        if (this.getId() !== oldId) {
            // emit the event if it changed
            this.emit(MatrixEventEvent.LocalEventIdReplaced, this);
        }

        this.localTimestamp = Date.now() - this.getAge()!;
    }

    /**
     * Whether the event is in any phase of sending, send failure, waiting for
     * remote echo, etc.
     */
    public isSending(): boolean {
        return !!this.status;
    }

    /**
     * Update the event's sending status and emit an event as well.
     *
     * @param status - The new status
     */
    public setStatus(status: EventStatus | null): void {
        this.status = status;
        this.emit(MatrixEventEvent.Status, this, status);
    }

    public replaceLocalEventId(eventId: string): void {
        this.event.event_id = eventId;
        this.emit(MatrixEventEvent.LocalEventIdReplaced, this);
    }

    /**
     * Get whether the event is a relation event, and of a given type if
     * `relType` is passed in. State events cannot be relation events
     *
     * @param relType - if given, checks that the relation is of the
     * given type
     */
    public isRelation(relType?: string): boolean {
        // Relation info is lifted out of the encrypted content when sent to
        // encrypted rooms, so we have to check `getWireContent` for this.
        const relation = this.getWireContent()?.["m.relates_to"];
        if (this.isState() && relation?.rel_type === RelationType.Replace) {
            // State events cannot be m.replace relations
            return false;
        }
        return !!(relation?.rel_type && relation.event_id && (relType ? relation.rel_type === relType : true));
    }

    /**
     * Get relation info for the event, if any.
     */
    public getRelation(): IEventRelation | null {
        if (!this.isRelation()) {
            return null;
        }
        return this.getWireContent()["m.relates_to"] ?? null;
    }

    /**
     * Set an event that replaces the content of this event, through an m.replace relation.
     *
     * @param newEvent - the event with the replacing content, if any.
     *
     * @remarks
     * Fires {@link MatrixEventEvent.Replaced}
     */
    public makeReplaced(newEvent?: MatrixEvent): void {
        // don't allow redacted events to be replaced.
        // if newEvent is null we allow to go through though,
        // as with local redaction, the replacing event might get
        // cancelled, which should be reflected on the target event.
        if (this.isRedacted() && newEvent) {
            return;
        }
        // don't allow state events to be replaced using this mechanism as per MSC2676
        if (this.isState()) {
            return;
        }
        if (this._replacingEvent !== newEvent) {
            this._replacingEvent = newEvent ?? null;
            this.emit(MatrixEventEvent.Replaced, this);
            this.invalidateExtensibleEvent();
        }
    }

    /**
     * Returns the status of any associated edit or redaction
     * (not for reactions/annotations as their local echo doesn't affect the original event),
     * or else the status of the event.
     */
    public getAssociatedStatus(): EventStatus | null {
        if (this._replacingEvent) {
            return this._replacingEvent.status;
        } else if (this._localRedactionEvent) {
            return this._localRedactionEvent.status;
        }
        return this.status;
    }

    public getServerAggregatedRelation<T>(relType: RelationType | string): T | undefined {
        return this.getUnsigned()["m.relations"]?.[relType];
    }

    /**
     * Returns the event ID of the event replacing the content of this event, if any.
     */
    public replacingEventId(): string | undefined {
        const replaceRelation = this.getServerAggregatedRelation<IAggregatedRelation>(RelationType.Replace);
        if (replaceRelation) {
            return replaceRelation.event_id;
        } else if (this._replacingEvent) {
            return this._replacingEvent.getId();
        }
    }

    /**
     * Returns the event replacing the content of this event, if any.
     * Replacements are aggregated on the server, so this would only
     * return an event in case it came down the sync, or for local echo of edits.
     */
    public replacingEvent(): MatrixEvent | null {
        return this._replacingEvent;
    }

    /**
     * Returns the origin_server_ts of the event replacing the content of this event, if any.
     */
    public replacingEventDate(): Date | undefined {
        const replaceRelation = this.getServerAggregatedRelation<IAggregatedRelation>(RelationType.Replace);
        if (replaceRelation) {
            const ts = replaceRelation.origin_server_ts;
            if (Number.isFinite(ts)) {
                return new Date(ts);
            }
        } else if (this._replacingEvent) {
            return this._replacingEvent.getDate() ?? undefined;
        }
    }

    /**
     * Returns the event that wants to redact this event, but hasn't been sent yet.
     * @returns the event
     */
    public localRedactionEvent(): MatrixEvent | null {
        return this._localRedactionEvent;
    }

    /**
     * For relations and redactions, returns the event_id this event is referring to.
     */
    public getAssociatedId(): string | undefined {
        const relation = this.getRelation();
        if (this.replyEventId) {
            return this.replyEventId;
        } else if (relation) {
            return relation.event_id;
        } else if (this.isRedaction()) {
            return this.event.redacts;
        }
    }

    /**
     * Checks if this event is associated with another event. See `getAssociatedId`.
     * @deprecated use hasAssociation instead.
     */
    public hasAssocation(): boolean {
        return !!this.getAssociatedId();
    }

    /**
     * Checks if this event is associated with another event. See `getAssociatedId`.
     */
    public hasAssociation(): boolean {
        return !!this.getAssociatedId();
    }

    /**
     * Update the related id with a new one.
     *
     * Used to replace a local id with remote one before sending
     * an event with a related id.
     *
     * @param eventId - the new event id
     */
    public updateAssociatedId(eventId: string): void {
        const relation = this.getRelation();
        if (relation) {
            relation.event_id = eventId;
        } else if (this.isRedaction()) {
            this.event.redacts = eventId;
        }
    }

    /**
     * Flags an event as cancelled due to future conditions. For example, a verification
     * request event in the same sync transaction may be flagged as cancelled to warn
     * listeners that a cancellation event is coming down the same pipe shortly.
     * @param cancelled - Whether the event is to be cancelled or not.
     */
    public flagCancelled(cancelled = true): void {
        this._isCancelled = cancelled;
    }

    /**
     * Gets whether or not the event is flagged as cancelled. See flagCancelled() for
     * more information.
     * @returns True if the event is cancelled, false otherwise.
     */
    public isCancelled(): boolean {
        return this._isCancelled;
    }

    /**
     * Get a copy/snapshot of this event. The returned copy will be loosely linked
     * back to this instance, though will have "frozen" event information. Other
     * properties of this MatrixEvent instance will be copied verbatim, which can
     * mean they are in reference to this instance despite being on the copy too.
     * The reference the snapshot uses does not change, however members aside from
     * the underlying event will not be deeply cloned, thus may be mutated internally.
     * For example, the sender profile will be copied over at snapshot time, and
     * the sender profile internally may mutate without notice to the consumer.
     *
     * This is meant to be used to snapshot the event details themselves, not the
     * features (such as sender) surrounding the event.
     * @returns A snapshot of this event.
     */
    public toSnapshot(): MatrixEvent {
        const ev = new MatrixEvent(JSON.parse(JSON.stringify(this.event)));
        for (const [p, v] of Object.entries(this)) {
            if (p !== "event") { // exclude the thing we just cloned
                // @ts-ignore - XXX: this is just nasty
                ev[p as keyof MatrixEvent] = v;
            }
        }
        return ev;
    }

    /**
     * Determines if this event is equivalent to the given event. This only checks
     * the event object itself, not the other properties of the event. Intended for
     * use with toSnapshot() to identify events changing.
     * @param otherEvent - The other event to check against.
     * @returns True if the events are the same, false otherwise.
     */
    public isEquivalentTo(otherEvent: MatrixEvent): boolean {
        if (!otherEvent) return false;
        if (otherEvent === this) return true;
        const myProps = deepSortedObjectEntries(this.event);
        const theirProps = deepSortedObjectEntries(otherEvent.event);
        return JSON.stringify(myProps) === JSON.stringify(theirProps);
    }

    /**
     * Summarise the event as JSON. This is currently used by React SDK's view
     * event source feature and Seshat's event indexing, so take care when
     * adjusting the output here.
     *
     * If encrypted, include both the decrypted and encrypted view of the event.
     *
     * This is named `toJSON` for use with `JSON.stringify` which checks objects
     * for functions named `toJSON` and will call them to customise the output
     * if they are defined.
     */
    public toJSON(): object {
        const event = this.getEffectiveEvent();

        if (!this.isEncrypted()) {
            return event;
        }

        return {
            decrypted: event,
            encrypted: this.event,
        };
    }

    public setVerificationRequest(request: VerificationRequest): void {
        this.verificationRequest = request;
    }

    public setTxnId(txnId: string): void {
        this.txnId = txnId;
    }

    public getTxnId(): string | undefined {
        return this.txnId;
    }

    /**
     * @experimental
     */
    public setThread(thread?: Thread): void {
        if (this.thread) {
            this.reEmitter.stopReEmitting(this.thread, [ThreadEvent.Update]);
        }
        this.thread = thread;
        this.setThreadId(thread?.id);
        if (thread) {
            this.reEmitter.reEmit(thread, [ThreadEvent.Update]);
        }
    }

    /**
     * @experimental
     */
    public getThread(): Thread | undefined {
        return this.thread;
    }

    public setThreadId(threadId?: string): void {
        this.threadId = threadId;
    }
}

/* REDACT_KEEP_KEYS gives the keys we keep when an event is redacted
 *
 * This is specified here:
 *  http://matrix.org/speculator/spec/HEAD/client_server/latest.html#redactions
 *
 * Also:
 *  - We keep 'unsigned' since that is created by the local server
 *  - We keep user_id for backwards-compat with v1
 */
const REDACT_KEEP_KEYS = new Set([
    'event_id', 'type', 'room_id', 'user_id', 'sender', 'state_key', 'prev_state',
    'content', 'unsigned', 'origin_server_ts',
]);

// a map from state event type to the .content keys we keep when an event is redacted
const REDACT_KEEP_CONTENT_MAP: Record<string, Record<string, 1>> = {
    [EventType.RoomMember]: { 'membership': 1 },
    [EventType.RoomCreate]: { 'creator': 1 },
    [EventType.RoomJoinRules]: { 'join_rule': 1 },
    [EventType.RoomPowerLevels]: {
        'ban': 1, 'events': 1, 'events_default': 1,
        'kick': 1, 'redact': 1, 'state_default': 1,
        'users': 1, 'users_default': 1,
    },
<<<<<<< HEAD
};
=======
} as const;

/**
 * Fires when an event is decrypted
 *
 * @event module:models/event.MatrixEvent#"Event.decrypted"
 *
 * @param {module:models/event.MatrixEvent} event
 *    The matrix event which has been decrypted
 * @param {module:crypto/algorithms/base.DecryptionError?} err
 *    The error that occurred during decryption, or `undefined` if no
 *    error occurred.
 */
>>>>>>> 8d018f9c
<|MERGE_RESOLUTION|>--- conflicted
+++ resolved
@@ -1615,20 +1615,4 @@
         'kick': 1, 'redact': 1, 'state_default': 1,
         'users': 1, 'users_default': 1,
     },
-<<<<<<< HEAD
-};
-=======
-} as const;
-
-/**
- * Fires when an event is decrypted
- *
- * @event module:models/event.MatrixEvent#"Event.decrypted"
- *
- * @param {module:models/event.MatrixEvent} event
- *    The matrix event which has been decrypted
- * @param {module:crypto/algorithms/base.DecryptionError?} err
- *    The error that occurred during decryption, or `undefined` if no
- *    error occurred.
- */
->>>>>>> 8d018f9c
+} as const;