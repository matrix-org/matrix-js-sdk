--- conflicted
+++ resolved
@@ -155,23 +155,16 @@
             M_POLL_RESPONSE.altName!,
         ]);
 
-<<<<<<< HEAD
         console.log('hhh', { responses});
 
         const pollEndEvent = allRelations.events.find((event) => M_POLL_END.matches(event.getType()));
-        // @TODO(kerrya) only emit on change not page
-        if (pollEndEvent) {
+        if (this.validateEndEvent(pollEndEvent)) {
             this.endEvent = pollEndEvent;
             this.refilterResponsesOnEnd();
             this.emit(PollEvent.End);
         }
 
         const pollCloseTimestamp = this.endEvent?.getTs() || Number.MAX_SAFE_INTEGER;
-=======
-        const potentialEndEvent = allRelations.events.find((event) => M_POLL_END.matches(event.getType()));
-        const pollEndEvent = this.validateEndEvent(potentialEndEvent) ? potentialEndEvent : undefined;
-        const pollCloseTimestamp = pollEndEvent?.getTs() || Number.MAX_SAFE_INTEGER;
->>>>>>> 68291e8a
 
         const { responseEvents } = filterResponseRelations(allRelations.events, pollCloseTimestamp);
 
