--- conflicted
+++ resolved
@@ -67,11 +67,7 @@
     private responses: null | Relations = null;
     private endEvent: MatrixEvent | undefined;
 
-<<<<<<< HEAD
     public constructor(public readonly rootEvent: MatrixEvent, private matrixClient: MatrixClient, private room: Room) {
-=======
-    public constructor(private rootEvent: MatrixEvent, private matrixClient: MatrixClient, private room: Room) {
->>>>>>> 2800681b
         super();
         if (!this.rootEvent.getRoomId() || !this.rootEvent.getId()) {
             throw new Error("Invalid poll start event.");
@@ -157,7 +153,6 @@
             this.responses ||
             new Relations("m.reference", M_POLL_RESPONSE.name, this.matrixClient, [M_POLL_RESPONSE.altName!]);
 
-<<<<<<< HEAD
         const pollEndEvent = allRelations.events.find((event) => M_POLL_END.matches(event.getType()));
         if (this.validateEndEvent(pollEndEvent)) {
             this.endEvent = pollEndEvent;
@@ -166,11 +161,6 @@
         }
 
         const pollCloseTimestamp = this.endEvent?.getTs() || Number.MAX_SAFE_INTEGER;
-=======
-        const potentialEndEvent = allRelations.events.find((event) => M_POLL_END.matches(event.getType()));
-        const pollEndEvent = this.validateEndEvent(potentialEndEvent) ? potentialEndEvent : undefined;
-        const pollCloseTimestamp = pollEndEvent?.getTs() || Number.MAX_SAFE_INTEGER;
->>>>>>> 2800681b
 
         const { responseEvents } = filterResponseRelations(allRelations.events, pollCloseTimestamp);
 
@@ -231,21 +221,13 @@
         /**
          * MSC3381
          * If a m.poll.end event is received from someone other than the poll creator or user with permission to redact
-<<<<<<< HEAD
-         * other's messages in the room, the event must be ignored by clients due to being invalid.
-=======
          * others' messages in the room, the event must be ignored by clients due to being invalid.
->>>>>>> 2800681b
          */
         const roomCurrentState = this.room.currentState;
         const endEventSender = endEvent.getSender();
         return (
             !!endEventSender &&
-<<<<<<< HEAD
-            (endEventSender === this.matrixClient.getSafeUserId() ||
-=======
             (endEventSender === this.rootEvent.getSender() ||
->>>>>>> 2800681b
                 roomCurrentState.maySendRedactionForEvent(this.rootEvent, endEventSender))
         );
     }
