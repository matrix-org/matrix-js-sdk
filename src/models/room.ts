--- conflicted
+++ resolved
@@ -309,13 +309,10 @@
     private notificationCounts: NotificationCount = {};
     private readonly threadNotifications = new Map<string, NotificationCount>();
     public readonly cachedThreadReadReceipts = new Map<string, CachedReceiptStructure[]>();
-<<<<<<< HEAD
     // Useful to know at what point the current user has started using threads in this room
     public oldestThreadedReceiptTs = Infinity;
     // Important to compute `hasUserReadEvent` and similar methods correctly.
     public unthreadedReceipts = new Map<string, Receipt>();
-=======
->>>>>>> 896f6227
     private readonly timelineSets: EventTimelineSet[];
     public readonly threadsTimelineSets: EventTimelineSet[] = [];
     // any filtered timeline sets we're maintaining for this room
