/*
Copyright 2015 - 2021 The Matrix.org Foundation C.I.C.

Licensed under the Apache License, Version 2.0 (the "License");
you may not use this file except in compliance with the License.
You may obtain a copy of the License at

    http://www.apache.org/licenses/LICENSE-2.0

Unless required by applicable law or agreed to in writing, software
distributed under the License is distributed on an "AS IS" BASIS,
WITHOUT WARRANTIES OR CONDITIONS OF ANY KIND, either express or implied.
See the License for the specific language governing permissions and
limitations under the License.
*/

/**
 * @module models/room
 */

import { EventTimelineSet, DuplicateStrategy, IAddLiveEventOptions } from "./event-timeline-set";
import { Direction, EventTimeline } from "./event-timeline";
import { getHttpUriForMxc } from "../content-repo";
import * as utils from "../utils";
import { normalize } from "../utils";
import { IEvent, IThreadBundledRelationship, MatrixEvent, MatrixEventEvent, MatrixEventHandlerMap } from "./event";
import { EventStatus } from "./event-status";
import { RoomMember } from "./room-member";
import { IRoomSummary, RoomSummary } from "./room-summary";
import { logger } from '../logger';
import { TypedReEmitter } from '../ReEmitter';
import {
    EventType, RoomCreateTypeField, RoomType, UNSTABLE_ELEMENT_FUNCTIONAL_USERS,
    EVENT_VISIBILITY_CHANGE_TYPE,
    RelationType,
} from "../@types/event";
import { IRoomVersionsCapability, MatrixClient, PendingEventOrdering, RoomVersionStability } from "../client";
import { GuestAccess, HistoryVisibility, JoinRule, ResizeMethod } from "../@types/partials";
import { Filter, IFilterDefinition } from "../filter";
import { RoomState } from "./room-state";
import {
    Thread,
    ThreadEvent,
    EventHandlerMap as ThreadHandlerMap,
    FILTER_RELATED_BY_REL_TYPES, THREAD_RELATION_TYPE,
    FILTER_RELATED_BY_SENDERS,
    ThreadFilterType,
} from "./thread";
import { ReceiptType } from "../@types/read_receipts";
import { IStateEventWithRoomId } from "../@types/search";
import { RelationsContainer } from "./relations-container";
import { ReceiptContent, synthesizeReceipt, TimelineReceipts } from "./timeline-receipts";

// These constants are used as sane defaults when the homeserver doesn't support
// the m.room_versions capability. In practice, KNOWN_SAFE_ROOM_VERSION should be
// the same as the common default room version whereas SAFE_ROOM_VERSIONS are the
// room versions which are considered okay for people to run without being asked
// to upgrade (ie: "stable"). Eventually, we should remove these when all homeservers
// return an m.room_versions capability.
export const KNOWN_SAFE_ROOM_VERSION = '9';
const SAFE_ROOM_VERSIONS = ['1', '2', '3', '4', '5', '6', '7', '8', '9'];

interface IOpts {
    storageToken?: string;
    pendingEventOrdering?: PendingEventOrdering;
    timelineSupport?: boolean;
    lazyLoadMembers?: boolean;
}

export interface IRecommendedVersion {
    version: string;
    needsUpgrade: boolean;
    urgent: boolean;
}

// When inserting a visibility event affecting event `eventId`, we
// need to scan through existing visibility events for `eventId`.
// In theory, this could take an unlimited amount of time if:
//
// - the visibility event was sent by a moderator; and
// - `eventId` already has many visibility changes (usually, it should
//   be 2 or less); and
// - for some reason, the visibility changes are received out of order
//   (usually, this shouldn't happen at all).
//
// For this reason, we limit the number of events to scan through,
// expecting that a broken visibility change for a single event in
// an extremely uncommon case (possibly a DoS) is a small
// price to pay to keep matrix-js-sdk responsive.
const MAX_NUMBER_OF_VISIBILITY_EVENTS_TO_SCAN_THROUGH = 30;

export enum NotificationCountType {
    Highlight = "highlight",
    Total = "total",
}

export interface ICreateFilterOpts {
    // Populate the filtered timeline with already loaded events in the room
    // timeline. Useful to disable for some filters that can't be achieved by the
    // client in an efficient manner
    prepopulateTimeline?: boolean;
    useSyncEvents?: boolean;
    pendingEvents?: boolean;
}

export enum RoomEvent {
    MyMembership = "Room.myMembership",
    Tags = "Room.tags",
    AccountData = "Room.accountData",
    Receipt = "Room.receipt",
    Name = "Room.name",
    Redaction = "Room.redaction",
    RedactionCancelled = "Room.redactionCancelled",
    LocalEchoUpdated = "Room.localEchoUpdated",
    Timeline = "Room.timeline",
    TimelineReset = "Room.timelineReset",
    TimelineRefresh = "Room.TimelineRefresh",
    OldStateUpdated = "Room.OldStateUpdated",
    CurrentStateUpdated = "Room.CurrentStateUpdated",
    HistoryImportedWithinTimeline = "Room.historyImportedWithinTimeline",
}

type EmittedEvents = RoomEvent
    | ThreadEvent.New
    | ThreadEvent.Update
    | ThreadEvent.NewReply
    | RoomEvent.Timeline
    | RoomEvent.TimelineReset
    | RoomEvent.TimelineRefresh
    | RoomEvent.HistoryImportedWithinTimeline
    | RoomEvent.OldStateUpdated
    | RoomEvent.CurrentStateUpdated
    | MatrixEventEvent.BeforeRedaction;

export type RoomEventHandlerMap = {
    [RoomEvent.MyMembership]: (room: Room, membership: string, prevMembership?: string) => void;
    [RoomEvent.Tags]: (event: MatrixEvent, room: Room) => void;
    [RoomEvent.AccountData]: (event: MatrixEvent, room: Room, lastEvent?: MatrixEvent) => void;
    [RoomEvent.Receipt]: (event: MatrixEvent, room: Room) => void;
    [RoomEvent.Name]: (room: Room) => void;
    [RoomEvent.Redaction]: (event: MatrixEvent, room: Room) => void;
    [RoomEvent.RedactionCancelled]: (event: MatrixEvent, room: Room) => void;
    [RoomEvent.LocalEchoUpdated]: (
        event: MatrixEvent,
        room: Room,
        oldEventId?: string,
        oldStatus?: EventStatus,
    ) => void;
    [RoomEvent.OldStateUpdated]: (room: Room, previousRoomState: RoomState, roomState: RoomState) => void;
    [RoomEvent.CurrentStateUpdated]: (room: Room, previousRoomState: RoomState, roomState: RoomState) => void;
    [RoomEvent.HistoryImportedWithinTimeline]: (
        markerEvent: MatrixEvent,
        room: Room,
    ) => void;
    [RoomEvent.TimelineRefresh]: (room: Room, eventTimelineSet: EventTimelineSet) => void;
    [ThreadEvent.New]: (thread: Thread, toStartOfTimeline: boolean) => void;
} & ThreadHandlerMap & MatrixEventHandlerMap;

<<<<<<< HEAD
type NotificationCount = Partial<Record<NotificationCountType, number>>;

export class Room extends TypedEventEmitter<EmittedEvents, RoomEventHandlerMap> {
    public readonly reEmitter: TypedReEmitter<EmittedEvents, RoomEventHandlerMap>;
    private txnToEvent: Record<string, MatrixEvent> = {}; // Pending in-flight requests { string: MatrixEvent }
    // receipts should clobber based on receipt_type and user_id pairs hence
    // the form of this structure. This is sub-optimal for the exposed APIs
    // which pass in an event ID and get back some receipts, so we also store
    // a pre-cached list for this purpose.
    private receipts: Receipts = {}; // { receipt_type: { user_id: IReceipt } }
    private receiptCacheByEventId: ReceiptCache = {}; // { event_id: ICachedReceipt[] }
    private notificationCounts: NotificationCount = {};
    private threadNotifications: Record<string, NotificationCount> = {};
=======
export class Room extends TimelineReceipts<EmittedEvents, RoomEventHandlerMap> {
    public readonly reEmitter: TypedReEmitter<EmittedEvents, RoomEventHandlerMap>;
    private txnToEvent: Record<string, MatrixEvent> = {}; // Pending in-flight requests { string: MatrixEvent }
    private notificationCounts: Partial<Record<NotificationCountType, number>> = {};
>>>>>>> e2fd2de8
    private readonly timelineSets: EventTimelineSet[];
    public readonly threadsTimelineSets: EventTimelineSet[] = [];
    // any filtered timeline sets we're maintaining for this room
    private readonly filteredTimelineSets: Record<string, EventTimelineSet> = {}; // filter_id: timelineSet
    private timelineNeedsRefresh = false;
    private readonly pendingEventList?: MatrixEvent[];
    // read by megolm via getter; boolean value - null indicates "use global value"
    private blacklistUnverifiedDevices: boolean = null;
    private selfMembership: string = null;
    private summaryHeroes: string[] = null;
    // flags to stop logspam about missing m.room.create events
    private getTypeWarning = false;
    private getVersionWarning = false;
    private membersPromise?: Promise<boolean>;

    // XXX: These should be read-only
    /**
     * The human-readable display name for this room.
     */
    public name: string;
    /**
     * The un-homoglyphed name for this room.
     */
    public normalizedName: string;
    /**
     * Dict of room tags; the keys are the tag name and the values
     * are any metadata associated with the tag - e.g. { "fav" : { order: 1 } }
     */
    public tags: Record<string, Record<string, any>> = {}; // $tagName: { $metadata: $value }
    /**
     * accountData Dict of per-room account_data events; the keys are the
     * event type and the values are the events.
     */
    public accountData: Record<string, MatrixEvent> = {}; // $eventType: $event
    /**
     * The room summary.
     */
    public summary: RoomSummary = null;
    /**
     * A token which a data store can use to remember the state of the room.
     */
    public readonly storageToken?: string;
    // legacy fields
    /**
     * The live event timeline for this room, with the oldest event at index 0.
     * Present for backwards compatibility - prefer getLiveTimeline().getEvents()
     */
    public timeline: MatrixEvent[];
    /**
     * oldState The state of the room at the time of the oldest
     * event in the live timeline. Present for backwards compatibility -
     * prefer getLiveTimeline().getState(EventTimeline.BACKWARDS).
     */
    public oldState: RoomState;
    /**
     * currentState The state of the room at the time of the
     * newest event in the timeline. Present for backwards compatibility -
     * prefer getLiveTimeline().getState(EventTimeline.FORWARDS).
     */
    public currentState: RoomState;
    public readonly relations = new RelationsContainer(this.client, this);

    /**
     * @experimental
     */
    private threads = new Map<string, Thread>();
    public lastThread: Thread;

    /**
     * A mapping of eventId to all visibility changes to apply
     * to the event, by chronological order, as per
     * https://github.com/matrix-org/matrix-doc/pull/3531
     *
     * # Invariants
     *
     * - within each list, all events are classed by
     *   chronological order;
     * - all events are events such that
     *  `asVisibilityEvent()` returns a non-null `IVisibilityChange`;
     * - within each list with key `eventId`, all events
     *   are in relation to `eventId`.
     *
     * @experimental
     */
    private visibilityEvents = new Map<string, MatrixEvent[]>();

    /**
     * Construct a new Room.
     *
     * <p>For a room, we store an ordered sequence of timelines, which may or may not
     * be continuous. Each timeline lists a series of events, as well as tracking
     * the room state at the start and the end of the timeline. It also tracks
     * forward and backward pagination tokens, as well as containing links to the
     * next timeline in the sequence.
     *
     * <p>There is one special timeline - the 'live' timeline, which represents the
     * timeline to which events are being added in real-time as they are received
     * from the /sync API. Note that you should not retain references to this
     * timeline - even if it is the current timeline right now, it may not remain
     * so if the server gives us a timeline gap in /sync.
     *
     * <p>In order that we can find events from their ids later, we also maintain a
     * map from event_id to timeline and index.
     *
     * @constructor
     * @alias module:models/room
     * @param {string} roomId Required. The ID of this room.
     * @param {MatrixClient} client Required. The client, used to lazy load members.
     * @param {string} myUserId Required. The ID of the syncing user.
     * @param {Object=} opts Configuration options
     * @param {*} opts.storageToken Optional. The token which a data store can use
     * to remember the state of the room. What this means is dependent on the store
     * implementation.
     *
     * @param {String=} opts.pendingEventOrdering Controls where pending messages
     * appear in a room's timeline. If "<b>chronological</b>", messages will appear
     * in the timeline when the call to <code>sendEvent</code> was made. If
     * "<b>detached</b>", pending messages will appear in a separate list,
     * accessible via {@link module:models/room#getPendingEvents}. Default:
     * "chronological".
     * @param {boolean} [opts.timelineSupport = false] Set to true to enable improved
     * timeline support.
     */
    constructor(
        public readonly roomId: string,
        public readonly client: MatrixClient,
        public readonly myUserId: string,
        private readonly opts: IOpts = {},
    ) {
        super();
        // In some cases, we add listeners for every displayed Matrix event, so it's
        // common to have quite a few more than the default limit.
        this.setMaxListeners(100);
        this.reEmitter = new TypedReEmitter(this);

        opts.pendingEventOrdering = opts.pendingEventOrdering || PendingEventOrdering.Chronological;

        this.name = roomId;

        // all our per-room timeline sets. the first one is the unfiltered ones;
        // the subsequent ones are the filtered ones in no particular order.
        this.timelineSets = [new EventTimelineSet(this, opts)];
        this.reEmitter.reEmit(this.getUnfilteredTimelineSet(), [
            RoomEvent.Timeline,
            RoomEvent.TimelineReset,
        ]);

        this.fixUpLegacyTimelineFields();

        if (this.opts.pendingEventOrdering === PendingEventOrdering.Detached) {
            this.pendingEventList = [];
            this.client.store.getPendingEvents(this.roomId).then(events => {
                events.forEach(async (serializedEvent: Partial<IEvent>) => {
                    const event = new MatrixEvent(serializedEvent);
                    if (event.getType() === EventType.RoomMessageEncrypted) {
                        await event.attemptDecryption(this.client.crypto);
                    }
                    event.setStatus(EventStatus.NOT_SENT);
                    this.addPendingEvent(event, event.getTxnId());
                });
            });
        }

        // awaited by getEncryptionTargetMembers while room members are loading
        if (!this.opts.lazyLoadMembers) {
            this.membersPromise = Promise.resolve(false);
        } else {
            this.membersPromise = null;
        }
    }

    private threadTimelineSetsPromise: Promise<[EventTimelineSet, EventTimelineSet]> | null = null;
    public async createThreadsTimelineSets(): Promise<[EventTimelineSet, EventTimelineSet]> {
        if (this.threadTimelineSetsPromise) {
            return this.threadTimelineSetsPromise;
        }

        if (this.client?.supportsExperimentalThreads()) {
            try {
                this.threadTimelineSetsPromise = Promise.all([
                    this.createThreadTimelineSet(),
                    this.createThreadTimelineSet(ThreadFilterType.My),
                ]);
                const timelineSets = await this.threadTimelineSetsPromise;
                this.threadsTimelineSets.push(...timelineSets);
            } catch (e) {
                this.threadTimelineSetsPromise = null;
            }
        }
    }

    /**
     * Bulk decrypt critical events in a room
     *
     * Critical events represents the minimal set of events to decrypt
     * for a typical UI to function properly
     *
     * - Last event of every room (to generate likely message preview)
     * - All events up to the read receipt (to calculate an accurate notification count)
     *
     * @returns {Promise} Signals when all events have been decrypted
     */
    public decryptCriticalEvents(): Promise<void> {
        const readReceiptEventId = this.getEventReadUpTo(this.client.getUserId(), true);
        const events = this.getLiveTimeline().getEvents();
        const readReceiptTimelineIndex = events.findIndex(matrixEvent => {
            return matrixEvent.event.event_id === readReceiptEventId;
        });

        const decryptionPromises = events
            .slice(readReceiptTimelineIndex)
            .filter(event => event.shouldAttemptDecryption())
            .reverse()
            .map(event => event.attemptDecryption(this.client.crypto, { isRetry: true }));

        return Promise.allSettled(decryptionPromises) as unknown as Promise<void>;
    }

    /**
     * Bulk decrypt events in a room
     *
     * @returns {Promise} Signals when all events have been decrypted
     */
    public decryptAllEvents(): Promise<void> {
        const decryptionPromises = this
            .getUnfilteredTimelineSet()
            .getLiveTimeline()
            .getEvents()
            .filter(event => event.shouldAttemptDecryption())
            .reverse()
            .map(event => event.attemptDecryption(this.client.crypto, { isRetry: true }));

        return Promise.allSettled(decryptionPromises) as unknown as Promise<void>;
    }

    /**
     * Gets the creator of the room
     * @returns {string} The creator of the room, or null if it could not be determined
     */
    public getCreator(): string | null {
        const createEvent = this.currentState.getStateEvents(EventType.RoomCreate, "");
        return createEvent?.getContent()['creator'] ?? null;
    }

    /**
     * Gets the version of the room
     * @returns {string} The version of the room, or null if it could not be determined
     */
    public getVersion(): string | null {
        const createEvent = this.currentState.getStateEvents(EventType.RoomCreate, "");
        if (!createEvent) {
            if (!this.getVersionWarning) {
                logger.warn("[getVersion] Room " + this.roomId + " does not have an m.room.create event");
                this.getVersionWarning = true;
            }
            return '1';
        }
        const ver = createEvent.getContent()['room_version'];
        if (ver === undefined) return '1';
        return ver;
    }

    /**
     * Determines whether this room needs to be upgraded to a new version
     * @returns {string?} What version the room should be upgraded to, or null if
     *     the room does not require upgrading at this time.
     * @deprecated Use #getRecommendedVersion() instead
     */
    public shouldUpgradeToVersion(): string | null {
        // TODO: Remove this function.
        // This makes assumptions about which versions are safe, and can easily
        // be wrong. Instead, people are encouraged to use getRecommendedVersion
        // which determines a safer value. This function doesn't use that function
        // because this is not async-capable, and to avoid breaking the contract
        // we're deprecating this.

        if (!SAFE_ROOM_VERSIONS.includes(this.getVersion())) {
            return KNOWN_SAFE_ROOM_VERSION;
        }

        return null;
    }

    /**
     * Determines the recommended room version for the room. This returns an
     * object with 3 properties: <code>version</code> as the new version the
     * room should be upgraded to (may be the same as the current version);
     * <code>needsUpgrade</code> to indicate if the room actually can be
     * upgraded (ie: does the current version not match?); and <code>urgent</code>
     * to indicate if the new version patches a vulnerability in a previous
     * version.
     * @returns {Promise<{version: string, needsUpgrade: boolean, urgent: boolean}>}
     * Resolves to the version the room should be upgraded to.
     */
    public async getRecommendedVersion(): Promise<IRecommendedVersion> {
        const capabilities = await this.client.getCapabilities();
        let versionCap = capabilities["m.room_versions"];
        if (!versionCap) {
            versionCap = {
                default: KNOWN_SAFE_ROOM_VERSION,
                available: {},
            };
            for (const safeVer of SAFE_ROOM_VERSIONS) {
                versionCap.available[safeVer] = RoomVersionStability.Stable;
            }
        }

        let result = this.checkVersionAgainstCapability(versionCap);
        if (result.urgent && result.needsUpgrade) {
            // Something doesn't feel right: we shouldn't need to update
            // because the version we're on should be in the protocol's
            // namespace. This usually means that the server was updated
            // before the client was, making us think the newest possible
            // room version is not stable. As a solution, we'll refresh
            // the capability we're using to determine this.
            logger.warn(
                "Refreshing room version capability because the server looks " +
                "to be supporting a newer room version we don't know about.",
            );

            const caps = await this.client.getCapabilities(true);
            versionCap = caps["m.room_versions"];
            if (!versionCap) {
                logger.warn("No room version capability - assuming upgrade required.");
                return result;
            } else {
                result = this.checkVersionAgainstCapability(versionCap);
            }
        }

        return result;
    }

    private checkVersionAgainstCapability(versionCap: IRoomVersionsCapability): IRecommendedVersion {
        const currentVersion = this.getVersion();
        logger.log(`[${this.roomId}] Current version: ${currentVersion}`);
        logger.log(`[${this.roomId}] Version capability: `, versionCap);

        const result = {
            version: currentVersion,
            needsUpgrade: false,
            urgent: false,
        };

        // If the room is on the default version then nothing needs to change
        if (currentVersion === versionCap.default) return result;

        const stableVersions = Object.keys(versionCap.available)
            .filter((v) => versionCap.available[v] === 'stable');

        // Check if the room is on an unstable version. We determine urgency based
        // off the version being in the Matrix spec namespace or not (if the version
        // is in the current namespace and unstable, the room is probably vulnerable).
        if (!stableVersions.includes(currentVersion)) {
            result.version = versionCap.default;
            result.needsUpgrade = true;
            result.urgent = !!this.getVersion().match(/^[0-9]+[0-9.]*$/g);
            if (result.urgent) {
                logger.warn(`URGENT upgrade required on ${this.roomId}`);
            } else {
                logger.warn(`Non-urgent upgrade required on ${this.roomId}`);
            }
            return result;
        }

        // The room is on a stable, but non-default, version by this point.
        // No upgrade needed.
        return result;
    }

    /**
     * Determines whether the given user is permitted to perform a room upgrade
     * @param {String} userId The ID of the user to test against
     * @returns {boolean} True if the given user is permitted to upgrade the room
     */
    public userMayUpgradeRoom(userId: string): boolean {
        return this.currentState.maySendStateEvent(EventType.RoomTombstone, userId);
    }

    /**
     * Get the list of pending sent events for this room
     *
     * @return {module:models/event.MatrixEvent[]} A list of the sent events
     * waiting for remote echo.
     *
     * @throws If <code>opts.pendingEventOrdering</code> was not 'detached'
     */
    public getPendingEvents(): MatrixEvent[] {
        if (this.opts.pendingEventOrdering !== PendingEventOrdering.Detached) {
            throw new Error(
                "Cannot call getPendingEvents with pendingEventOrdering == " +
                this.opts.pendingEventOrdering);
        }

        return this.pendingEventList;
    }

    /**
     * Removes a pending event for this room
     *
     * @param {string} eventId
     * @return {boolean} True if an element was removed.
     */
    public removePendingEvent(eventId: string): boolean {
        if (this.opts.pendingEventOrdering !== PendingEventOrdering.Detached) {
            throw new Error(
                "Cannot call removePendingEvent with pendingEventOrdering == " +
                this.opts.pendingEventOrdering);
        }

        const removed = utils.removeElement(
            this.pendingEventList,
            function(ev) {
                return ev.getId() == eventId;
            }, false,
        );

        this.savePendingEvents();

        return removed;
    }

    /**
     * Check whether the pending event list contains a given event by ID.
     * If pending event ordering is not "detached" then this returns false.
     *
     * @param {string} eventId The event ID to check for.
     * @return {boolean}
     */
    public hasPendingEvent(eventId: string): boolean {
        if (this.opts.pendingEventOrdering !== PendingEventOrdering.Detached) {
            return false;
        }

        return this.pendingEventList.some(event => event.getId() === eventId);
    }

    /**
     * Get a specific event from the pending event list, if configured, null otherwise.
     *
     * @param {string} eventId The event ID to check for.
     * @return {MatrixEvent}
     */
    public getPendingEvent(eventId: string): MatrixEvent | null {
        if (this.opts.pendingEventOrdering !== PendingEventOrdering.Detached) {
            return null;
        }

        return this.pendingEventList.find(event => event.getId() === eventId);
    }

    /**
     * Get the live unfiltered timeline for this room.
     *
     * @return {module:models/event-timeline~EventTimeline} live timeline
     */
    public getLiveTimeline(): EventTimeline {
        return this.getUnfilteredTimelineSet().getLiveTimeline();
    }

    /**
     * Get the timestamp of the last message in the room
     *
     * @return {number} the timestamp of the last message in the room
     */
    public getLastActiveTimestamp(): number {
        const timeline = this.getLiveTimeline();
        const events = timeline.getEvents();
        if (events.length) {
            const lastEvent = events[events.length - 1];
            return lastEvent.getTs();
        } else {
            return Number.MIN_SAFE_INTEGER;
        }
    }

    /**
     * @return {string} the membership type (join | leave | invite) for the logged in user
     */
    public getMyMembership(): string {
        return this.selfMembership;
    }

    /**
     * If this room is a DM we're invited to,
     * try to find out who invited us
     * @return {string} user id of the inviter
     */
    public getDMInviter(): string {
        if (this.myUserId) {
            const me = this.getMember(this.myUserId);
            if (me) {
                return me.getDMInviter();
            }
        }
        if (this.selfMembership === "invite") {
            // fall back to summary information
            const memberCount = this.getInvitedAndJoinedMemberCount();
            if (memberCount == 2 && this.summaryHeroes.length) {
                return this.summaryHeroes[0];
            }
        }
    }

    /**
     * Assuming this room is a DM room, tries to guess with which user.
     * @return {string} user id of the other member (could be syncing user)
     */
    public guessDMUserId(): string {
        const me = this.getMember(this.myUserId);
        if (me) {
            const inviterId = me.getDMInviter();
            if (inviterId) {
                return inviterId;
            }
        }
        // remember, we're assuming this room is a DM,
        // so returning the first member we find should be fine
        const hasHeroes = Array.isArray(this.summaryHeroes) &&
            this.summaryHeroes.length;
        if (hasHeroes) {
            return this.summaryHeroes[0];
        }
        const members = this.currentState.getMembers();
        const anyMember = members.find((m) => m.userId !== this.myUserId);
        if (anyMember) {
            return anyMember.userId;
        }
        // it really seems like I'm the only user in the room
        // so I probably created a room with just me in it
        // and marked it as a DM. Ok then
        return this.myUserId;
    }

    public getAvatarFallbackMember(): RoomMember {
        const memberCount = this.getInvitedAndJoinedMemberCount();
        if (memberCount > 2) {
            return;
        }
        const hasHeroes = Array.isArray(this.summaryHeroes) &&
            this.summaryHeroes.length;
        if (hasHeroes) {
            const availableMember = this.summaryHeroes.map((userId) => {
                return this.getMember(userId);
            }).find((member) => !!member);
            if (availableMember) {
                return availableMember;
            }
        }
        const members = this.currentState.getMembers();
        // could be different than memberCount
        // as this includes left members
        if (members.length <= 2) {
            const availableMember = members.find((m) => {
                return m.userId !== this.myUserId;
            });
            if (availableMember) {
                return availableMember;
            }
        }
        // if all else fails, try falling back to a user,
        // and create a one-off member for it
        if (hasHeroes) {
            const availableUser = this.summaryHeroes.map((userId) => {
                return this.client.getUser(userId);
            }).find((user) => !!user);
            if (availableUser) {
                const member = new RoomMember(
                    this.roomId, availableUser.userId);
                member.user = availableUser;
                return member;
            }
        }
    }

    /**
     * Sets the membership this room was received as during sync
     * @param {string} membership join | leave | invite
     */
    public updateMyMembership(membership: string): void {
        const prevMembership = this.selfMembership;
        this.selfMembership = membership;
        if (prevMembership !== membership) {
            if (membership === "leave") {
                this.cleanupAfterLeaving();
            }
            this.emit(RoomEvent.MyMembership, this, membership, prevMembership);
        }
    }

    private async loadMembersFromServer(): Promise<IStateEventWithRoomId[]> {
        const lastSyncToken = this.client.store.getSyncToken();
        const response = await this.client.members(this.roomId, undefined, "leave", lastSyncToken);
        return response.chunk;
    }

    private async loadMembers(): Promise<{ memberEvents: MatrixEvent[], fromServer: boolean }> {
        // were the members loaded from the server?
        let fromServer = false;
        let rawMembersEvents = await this.client.store.getOutOfBandMembers(this.roomId);
        // If the room is encrypted, we always fetch members from the server at
        // least once, in case the latest state wasn't persisted properly. Note
        // that this function is only called once (unless loading the members
        // fails), since loadMembersIfNeeded always returns this.membersPromise
        // if set, which will be the result of the first (successful) call.
        if (rawMembersEvents === null ||
            (this.client.isCryptoEnabled() && this.client.isRoomEncrypted(this.roomId))
        ) {
            fromServer = true;
            rawMembersEvents = await this.loadMembersFromServer();
            logger.log(`LL: got ${rawMembersEvents.length} ` +
                `members from server for room ${this.roomId}`);
        }
        const memberEvents = rawMembersEvents.map(this.client.getEventMapper());
        return { memberEvents, fromServer };
    }

    /**
     * Preloads the member list in case lazy loading
     * of memberships is in use. Can be called multiple times,
     * it will only preload once.
     * @return {Promise} when preloading is done and
     * accessing the members on the room will take
     * all members in the room into account
     */
    public loadMembersIfNeeded(): Promise<boolean> {
        if (this.membersPromise) {
            return this.membersPromise;
        }

        // mark the state so that incoming messages while
        // the request is in flight get marked as superseding
        // the OOB members
        this.currentState.markOutOfBandMembersStarted();

        const inMemoryUpdate = this.loadMembers().then((result) => {
            this.currentState.setOutOfBandMembers(result.memberEvents);
            // now the members are loaded, start to track the e2e devices if needed
            if (this.client.isCryptoEnabled() && this.client.isRoomEncrypted(this.roomId)) {
                this.client.crypto.trackRoomDevices(this.roomId);
            }
            return result.fromServer;
        }).catch((err) => {
            // allow retries on fail
            this.membersPromise = null;
            this.currentState.markOutOfBandMembersFailed();
            throw err;
        });
        // update members in storage, but don't wait for it
        inMemoryUpdate.then((fromServer) => {
            if (fromServer) {
                const oobMembers = this.currentState.getMembers()
                    .filter((m) => m.isOutOfBand())
                    .map((m) => m.events.member.event as IStateEventWithRoomId);
                logger.log(`LL: telling store to write ${oobMembers.length}`
                    + ` members for room ${this.roomId}`);
                const store = this.client.store;
                return store.setOutOfBandMembers(this.roomId, oobMembers)
                    // swallow any IDB error as we don't want to fail
                    // because of this
                    .catch((err) => {
                        logger.log("LL: storing OOB room members failed, oh well",
                            err);
                    });
            }
        }).catch((err) => {
            // as this is not awaited anywhere,
            // at least show the error in the console
            logger.error(err);
        });

        this.membersPromise = inMemoryUpdate;

        return this.membersPromise;
    }

    /**
     * Removes the lazily loaded members from storage if needed
     */
    public async clearLoadedMembersIfNeeded(): Promise<void> {
        if (this.opts.lazyLoadMembers && this.membersPromise) {
            await this.loadMembersIfNeeded();
            await this.client.store.clearOutOfBandMembers(this.roomId);
            this.currentState.clearOutOfBandMembers();
            this.membersPromise = null;
        }
    }

    /**
     * called when sync receives this room in the leave section
     * to do cleanup after leaving a room. Possibly called multiple times.
     */
    private cleanupAfterLeaving(): void {
        this.clearLoadedMembersIfNeeded().catch((err) => {
            logger.error(`error after clearing loaded members from ` +
                `room ${this.roomId} after leaving`);
            logger.log(err);
        });
    }

    /**
     * Empty out the current live timeline and re-request it. This is used when
     * historical messages are imported into the room via MSC2716 `/batch_send
     * because the client may already have that section of the timeline loaded.
     * We need to force the client to throw away their current timeline so that
     * when they back paginate over the area again with the historical messages
     * in between, it grabs the newly imported messages. We can listen for
     * `UNSTABLE_MSC2716_MARKER`, in order to tell when historical messages are ready
     * to be discovered in the room and the timeline needs a refresh. The SDK
     * emits a `RoomEvent.HistoryImportedWithinTimeline` event when we detect a
     * valid marker and can check the needs refresh status via
     * `room.getTimelineNeedsRefresh()`.
     */
    public async refreshLiveTimeline(): Promise<void> {
        const liveTimelineBefore = this.getLiveTimeline();
        const forwardPaginationToken = liveTimelineBefore.getPaginationToken(EventTimeline.FORWARDS);
        const backwardPaginationToken = liveTimelineBefore.getPaginationToken(EventTimeline.BACKWARDS);
        const eventsBefore = liveTimelineBefore.getEvents();
        const mostRecentEventInTimeline = eventsBefore[eventsBefore.length - 1];
        logger.log(
            `[refreshLiveTimeline for ${this.roomId}] at ` +
            `mostRecentEventInTimeline=${mostRecentEventInTimeline && mostRecentEventInTimeline.getId()} ` +
            `liveTimelineBefore=${liveTimelineBefore.toString()} ` +
            `forwardPaginationToken=${forwardPaginationToken} ` +
            `backwardPaginationToken=${backwardPaginationToken}`,
        );

        // Get the main TimelineSet
        const timelineSet = this.getUnfilteredTimelineSet();

        let newTimeline: EventTimeline;
        // If there isn't any event in the timeline, let's go fetch the latest
        // event and construct a timeline from it.
        //
        // This should only really happen if the user ran into an error
        // with refreshing the timeline before which left them in a blank
        // timeline from `resetLiveTimeline`.
        if (!mostRecentEventInTimeline) {
            newTimeline = await this.client.getLatestTimeline(timelineSet);
        } else {
            // Empty out all of `this.timelineSets`. But we also need to keep the
            // same `timelineSet` references around so the React code updates
            // properly and doesn't ignore the room events we emit because it checks
            // that the `timelineSet` references are the same. We need the
            // `timelineSet` empty so that the `client.getEventTimeline(...)` call
            // later, will call `/context` and create a new timeline instead of
            // returning the same one.
            this.resetLiveTimeline(null, null);

            // Make the UI timeline show the new blank live timeline we just
            // reset so that if the network fails below it's showing the
            // accurate state of what we're working with instead of the
            // disconnected one in the TimelineWindow which is just hanging
            // around by reference.
            this.emit(RoomEvent.TimelineRefresh, this, timelineSet);

            // Use `client.getEventTimeline(...)` to construct a new timeline from a
            // `/context` response state and events for the most recent event before
            // we reset everything. The `timelineSet` we pass in needs to be empty
            // in order for this function to call `/context` and generate a new
            // timeline.
            newTimeline = await this.client.getEventTimeline(timelineSet, mostRecentEventInTimeline.getId());
        }

        // If a racing `/sync` beat us to creating a new timeline, use that
        // instead because it's the latest in the room and any new messages in
        // the scrollback will include the history.
        const liveTimeline = timelineSet.getLiveTimeline();
        if (!liveTimeline || (
            liveTimeline.getPaginationToken(Direction.Forward) === null &&
            liveTimeline.getPaginationToken(Direction.Backward) === null &&
            liveTimeline.getEvents().length === 0
        )) {
            logger.log(`[refreshLiveTimeline for ${this.roomId}] using our new live timeline`);
            // Set the pagination token back to the live sync token (`null`) instead
            // of using the `/context` historical token (ex. `t12-13_0_0_0_0_0_0_0_0`)
            // so that it matches the next response from `/sync` and we can properly
            // continue the timeline.
            newTimeline.setPaginationToken(forwardPaginationToken, EventTimeline.FORWARDS);

            // Set our new fresh timeline as the live timeline to continue syncing
            // forwards and back paginating from.
            timelineSet.setLiveTimeline(newTimeline);
            // Fixup `this.oldstate` so that `scrollback` has the pagination tokens
            // available
            this.fixUpLegacyTimelineFields();
        } else {
            logger.log(
                `[refreshLiveTimeline for ${this.roomId}] \`/sync\` or some other request beat us to creating a new ` +
                `live timeline after we reset it. We'll use that instead since any events in the scrollback from ` +
                `this timeline will include the history.`,
            );
        }

        // The timeline has now been refreshed ✅
        this.setTimelineNeedsRefresh(false);

        // Emit an event which clients can react to and re-load the timeline
        // from the SDK
        this.emit(RoomEvent.TimelineRefresh, this, timelineSet);
    }

    /**
     * Reset the live timeline of all timelineSets, and start new ones.
     *
     * <p>This is used when /sync returns a 'limited' timeline.
     *
     * @param {string=} backPaginationToken   token for back-paginating the new timeline
     * @param {string=} forwardPaginationToken token for forward-paginating the old live timeline,
     * if absent or null, all timelines are reset, removing old ones (including the previous live
     * timeline which would otherwise be unable to paginate forwards without this token).
     * Removing just the old live timeline whilst preserving previous ones is not supported.
     */
    public resetLiveTimeline(backPaginationToken: string | null, forwardPaginationToken: string | null): void {
        for (let i = 0; i < this.timelineSets.length; i++) {
            this.timelineSets[i].resetLiveTimeline(
                backPaginationToken, forwardPaginationToken,
            );
        }

        this.fixUpLegacyTimelineFields();
    }

    /**
     * Fix up this.timeline, this.oldState and this.currentState
     *
     * @private
     */
    private fixUpLegacyTimelineFields(): void {
        const previousOldState = this.oldState;
        const previousCurrentState = this.currentState;

        // maintain this.timeline as a reference to the live timeline,
        // and this.oldState and this.currentState as references to the
        // state at the start and end of that timeline. These are more
        // for backwards-compatibility than anything else.
        this.timeline = this.getLiveTimeline().getEvents();
        this.oldState = this.getLiveTimeline()
            .getState(EventTimeline.BACKWARDS);
        this.currentState = this.getLiveTimeline()
            .getState(EventTimeline.FORWARDS);

        // Let people know to register new listeners for the new state
        // references. The reference won't necessarily change every time so only
        // emit when we see a change.
        if (previousOldState !== this.oldState) {
            this.emit(RoomEvent.OldStateUpdated, this, previousOldState, this.oldState);
        }

        if (previousCurrentState !== this.currentState) {
            this.emit(RoomEvent.CurrentStateUpdated, this, previousCurrentState, this.currentState);
        }
    }

    /**
     * Returns whether there are any devices in the room that are unverified
     *
     * Note: Callers should first check if crypto is enabled on this device. If it is
     * disabled, then we aren't tracking room devices at all, so we can't answer this, and an
     * error will be thrown.
     *
     * @return {boolean} the result
     */
    public async hasUnverifiedDevices(): Promise<boolean> {
        if (!this.client.isRoomEncrypted(this.roomId)) {
            return false;
        }
        const e2eMembers = await this.getEncryptionTargetMembers();
        for (const member of e2eMembers) {
            const devices = this.client.getStoredDevicesForUser(member.userId);
            if (devices.some((device) => device.isUnverified())) {
                return true;
            }
        }
        return false;
    }

    /**
     * Return the timeline sets for this room.
     * @return {EventTimelineSet[]} array of timeline sets for this room
     */
    public getTimelineSets(): EventTimelineSet[] {
        return this.timelineSets;
    }

    /**
     * Helper to return the main unfiltered timeline set for this room
     * @return {EventTimelineSet} room's unfiltered timeline set
     */
    public getUnfilteredTimelineSet(): EventTimelineSet {
        return this.timelineSets[0];
    }

    /**
     * Get the timeline which contains the given event from the unfiltered set, if any
     *
     * @param {string} eventId  event ID to look for
     * @return {?module:models/event-timeline~EventTimeline} timeline containing
     * the given event, or null if unknown
     */
    public getTimelineForEvent(eventId: string): EventTimeline {
        const event = this.findEventById(eventId);
        const thread = this.findThreadForEvent(event);
        if (thread) {
            return thread.timelineSet.getLiveTimeline();
        } else {
            return this.getUnfilteredTimelineSet().getTimelineForEvent(eventId);
        }
    }

    /**
     * Add a new timeline to this room's unfiltered timeline set
     *
     * @return {module:models/event-timeline~EventTimeline} newly-created timeline
     */
    public addTimeline(): EventTimeline {
        return this.getUnfilteredTimelineSet().addTimeline();
    }

    /**
     * Whether the timeline needs to be refreshed in order to pull in new
     * historical messages that were imported.
     * @param {Boolean} value The value to set
     */
    public setTimelineNeedsRefresh(value: boolean): void {
        this.timelineNeedsRefresh = value;
    }

    /**
     * Whether the timeline needs to be refreshed in order to pull in new
     * historical messages that were imported.
     * @return {Boolean} .
     */
    public getTimelineNeedsRefresh(): boolean {
        return this.timelineNeedsRefresh;
    }

    /**
     * Get an event which is stored in our unfiltered timeline set, or in a thread
     *
     * @param {string} eventId event ID to look for
     * @return {?module:models/event.MatrixEvent} the given event, or undefined if unknown
     */
    public findEventById(eventId: string): MatrixEvent | undefined {
        let event = this.getUnfilteredTimelineSet().findEventById(eventId);

        if (!event) {
            const threads = this.getThreads();
            for (let i = 0; i < threads.length; i++) {
                const thread = threads[i];
                event = thread.findEventById(eventId);
                if (event) {
                    return event;
                }
            }
        }

        return event;
    }

    /**
     * Get sum of threads and roon notification counts
     * @param {String} type The type of notification count to get. default: 'total'
     * @return {Number} The notification count.
     */
    public getTotalUnreadNotificationCount(type = NotificationCountType.Total): number {
        return (this.getUnreadNotificationCount(type) ?? 0) +
            this.getTotalThreadsUnreadNotificationCount(type);
    }

    public getTotalThreadsUnreadNotificationCount(type = NotificationCountType.Total): number {
        return Object.keys(this.threadNotifications).reduce((total: number, threadId: string) => {
            return total + (this.getThreadUnreadNotificationCount(threadId, type) ?? 0);
        }, 0);
    }

    /**
     * Get one of the notification counts for this room
     * @param {String} type The type of notification count to get. default: 'total'
     * @return {Number} The notification count, or undefined if there is no count
     *                  for this type.
     */
    public getUnreadNotificationCount(type = NotificationCountType.Total): number | undefined {
        return this.notificationCounts[type] ?? 0;
    }

    /**
     * Set one of the notification counts for this room
     * @param {String} type The type of notification count to set.
     * @param {Number} count The new count
     */
    public setUnreadNotificationCount(type: NotificationCountType, count: number): void {
        this.notificationCounts[type] = count;
    }

    public getThreadUnreadNotificationCount(threadId: string, type = NotificationCountType.Total): number | undefined {
        return this.threadNotifications[threadId]?.[type];
    }

    public setThreadUnreadNotificationCount(threadId: string, type: NotificationCountType, count: number): void {
        const notificationCount = this.threadNotifications[threadId];
        if (notificationCount) {
            notificationCount[type] = count;
        }
    }

    public setSummary(summary: IRoomSummary): void {
        const heroes = summary["m.heroes"];
        const joinedCount = summary["m.joined_member_count"];
        const invitedCount = summary["m.invited_member_count"];
        if (Number.isInteger(joinedCount)) {
            this.currentState.setJoinedMemberCount(joinedCount);
        }
        if (Number.isInteger(invitedCount)) {
            this.currentState.setInvitedMemberCount(invitedCount);
        }
        if (Array.isArray(heroes)) {
            // be cautious about trusting server values,
            // and make sure heroes doesn't contain our own id
            // just to be sure
            this.summaryHeroes = heroes.filter((userId) => {
                return userId !== this.myUserId;
            });
        }
    }

    /**
     * Whether to send encrypted messages to devices within this room.
     * @param {Boolean} value true to blacklist unverified devices, null
     * to use the global value for this room.
     */
    public setBlacklistUnverifiedDevices(value: boolean): void {
        this.blacklistUnverifiedDevices = value;
    }

    /**
     * Whether to send encrypted messages to devices within this room.
     * @return {Boolean} true if blacklisting unverified devices, null
     * if the global value should be used for this room.
     */
    public getBlacklistUnverifiedDevices(): boolean {
        return this.blacklistUnverifiedDevices;
    }

    /**
     * Get the avatar URL for a room if one was set.
     * @param {String} baseUrl The homeserver base URL. See
     * {@link module:client~MatrixClient#getHomeserverUrl}.
     * @param {Number} width The desired width of the thumbnail.
     * @param {Number} height The desired height of the thumbnail.
     * @param {string} resizeMethod The thumbnail resize method to use, either
     * "crop" or "scale".
     * @param {boolean} allowDefault True to allow an identicon for this room if an
     * avatar URL wasn't explicitly set. Default: true. (Deprecated)
     * @return {?string} the avatar URL or null.
     */
    public getAvatarUrl(
        baseUrl: string,
        width: number,
        height: number,
        resizeMethod: ResizeMethod,
        allowDefault = true,
    ): string | null {
        const roomAvatarEvent = this.currentState.getStateEvents(EventType.RoomAvatar, "");
        if (!roomAvatarEvent && !allowDefault) {
            return null;
        }

        const mainUrl = roomAvatarEvent ? roomAvatarEvent.getContent().url : null;
        if (mainUrl) {
            return getHttpUriForMxc(baseUrl, mainUrl, width, height, resizeMethod);
        }

        return null;
    }

    /**
     * Get the mxc avatar url for the room, if one was set.
     * @return {string} the mxc avatar url or falsy
     */
    public getMxcAvatarUrl(): string | null {
        return this.currentState.getStateEvents(EventType.RoomAvatar, "")?.getContent()?.url || null;
    }

    /**
     * Get the aliases this room has according to the room's state
     * The aliases returned by this function may not necessarily
     * still point to this room.
     * @return {array} The room's alias as an array of strings
     * @deprecated this uses m.room.aliases events, replaced by Room::getAltAliases()
     */
    public getAliases(): string[] {
        const aliasStrings: string[] = [];

        const aliasEvents = this.currentState.getStateEvents(EventType.RoomAliases);
        if (aliasEvents) {
            for (const aliasEvent of aliasEvents) {
                if (Array.isArray(aliasEvent.getContent().aliases)) {
                    const filteredAliases = aliasEvent.getContent<{ aliases: string[] }>().aliases.filter(a => {
                        if (typeof(a) !== "string") return false;
                        if (a[0] !== '#') return false;
                        if (!a.endsWith(`:${aliasEvent.getStateKey()}`)) return false;

                        // It's probably valid by here.
                        return true;
                    });
                    aliasStrings.push(...filteredAliases);
                }
            }
        }
        return aliasStrings;
    }

    /**
     * Get this room's canonical alias
     * The alias returned by this function may not necessarily
     * still point to this room.
     * @return {?string} The room's canonical alias, or null if there is none
     */
    public getCanonicalAlias(): string | null {
        const canonicalAlias = this.currentState.getStateEvents(EventType.RoomCanonicalAlias, "");
        if (canonicalAlias) {
            return canonicalAlias.getContent().alias || null;
        }
        return null;
    }

    /**
     * Get this room's alternative aliases
     * @return {array} The room's alternative aliases, or an empty array
     */
    public getAltAliases(): string[] {
        const canonicalAlias = this.currentState.getStateEvents(EventType.RoomCanonicalAlias, "");
        if (canonicalAlias) {
            return canonicalAlias.getContent().alt_aliases || [];
        }
        return [];
    }

    /**
     * Add events to a timeline
     *
     * <p>Will fire "Room.timeline" for each event added.
     *
     * @param {MatrixEvent[]} events A list of events to add.
     *
     * @param {boolean} toStartOfTimeline   True to add these events to the start
     * (oldest) instead of the end (newest) of the timeline. If true, the oldest
     * event will be the <b>last</b> element of 'events'.
     *
     * @param {module:models/event-timeline~EventTimeline} timeline   timeline to
     *    add events to.
     *
     * @param {string=} paginationToken   token for the next batch of events
     *
     * @fires module:client~MatrixClient#event:"Room.timeline"
     *
     */
    public addEventsToTimeline(
        events: MatrixEvent[],
        toStartOfTimeline: boolean,
        timeline: EventTimeline,
        paginationToken?: string,
    ): void {
        timeline.getTimelineSet().addEventsToTimeline(events, toStartOfTimeline, timeline, paginationToken);
    }

    /**
     * @experimental
     */
    public getThread(eventId: string): Thread {
        return this.threads.get(eventId);
    }

    /**
     * @experimental
     */
    public getThreads(): Thread[] {
        return Array.from(this.threads.values());
    }

    /**
     * Get a member from the current room state.
     * @param {string} userId The user ID of the member.
     * @return {RoomMember} The member or <code>null</code>.
     */
    public getMember(userId: string): RoomMember | null {
        return this.currentState.getMember(userId);
    }

    /**
     * Get all currently loaded members from the current
     * room state.
     * @returns {RoomMember[]} Room members
     */
    public getMembers(): RoomMember[] {
        return this.currentState.getMembers();
    }

    /**
     * Get a list of members whose membership state is "join".
     * @return {RoomMember[]} A list of currently joined members.
     */
    public getJoinedMembers(): RoomMember[] {
        return this.getMembersWithMembership("join");
    }

    /**
     * Returns the number of joined members in this room
     * This method caches the result.
     * This is a wrapper around the method of the same name in roomState, returning
     * its result for the room's current state.
     * @return {number} The number of members in this room whose membership is 'join'
     */
    public getJoinedMemberCount(): number {
        return this.currentState.getJoinedMemberCount();
    }

    /**
     * Returns the number of invited members in this room
     * @return {number} The number of members in this room whose membership is 'invite'
     */
    public getInvitedMemberCount(): number {
        return this.currentState.getInvitedMemberCount();
    }

    /**
     * Returns the number of invited + joined members in this room
     * @return {number} The number of members in this room whose membership is 'invite' or 'join'
     */
    public getInvitedAndJoinedMemberCount(): number {
        return this.getInvitedMemberCount() + this.getJoinedMemberCount();
    }

    /**
     * Get a list of members with given membership state.
     * @param {string} membership The membership state.
     * @return {RoomMember[]} A list of members with the given membership state.
     */
    public getMembersWithMembership(membership: string): RoomMember[] {
        return this.currentState.getMembers().filter(function(m) {
            return m.membership === membership;
        });
    }

    /**
     * Get a list of members we should be encrypting for in this room
     * @return {Promise<RoomMember[]>} A list of members who
     * we should encrypt messages for in this room.
     */
    public async getEncryptionTargetMembers(): Promise<RoomMember[]> {
        await this.loadMembersIfNeeded();
        let members = this.getMembersWithMembership("join");
        if (this.shouldEncryptForInvitedMembers()) {
            members = members.concat(this.getMembersWithMembership("invite"));
        }
        return members;
    }

    /**
     * Determine whether we should encrypt messages for invited users in this room
     * @return {boolean} if we should encrypt messages for invited users
     */
    public shouldEncryptForInvitedMembers(): boolean {
        const ev = this.currentState.getStateEvents(EventType.RoomHistoryVisibility, "");
        return ev?.getContent()?.history_visibility !== "joined";
    }

    /**
     * Get the default room name (i.e. what a given user would see if the
     * room had no m.room.name)
     * @param {string} userId The userId from whose perspective we want
     * to calculate the default name
     * @return {string} The default room name
     */
    public getDefaultRoomName(userId: string): string {
        return this.calculateRoomName(userId, true);
    }

    /**
     * Check if the given user_id has the given membership state.
     * @param {string} userId The user ID to check.
     * @param {string} membership The membership e.g. <code>'join'</code>
     * @return {boolean} True if this user_id has the given membership state.
     */
    public hasMembershipState(userId: string, membership: string): boolean {
        const member = this.getMember(userId);
        if (!member) {
            return false;
        }
        return member.membership === membership;
    }

    /**
     * Add a timelineSet for this room with the given filter
     * @param {Filter} filter The filter to be applied to this timelineSet
     * @param {Object=} opts Configuration options
     * @param {*} opts.storageToken Optional.
     * @return {EventTimelineSet} The timelineSet
     */
    public getOrCreateFilteredTimelineSet(
        filter: Filter,
        {
            prepopulateTimeline = true,
            useSyncEvents = true,
            pendingEvents = true,
        }: ICreateFilterOpts = {},
    ): EventTimelineSet {
        if (this.filteredTimelineSets[filter.filterId]) {
            return this.filteredTimelineSets[filter.filterId];
        }
        const opts = Object.assign({ filter, pendingEvents }, this.opts);
        const timelineSet = new EventTimelineSet(this, opts);
        this.reEmitter.reEmit(timelineSet, [
            RoomEvent.Timeline,
            RoomEvent.TimelineReset,
        ]);
        if (useSyncEvents) {
            this.filteredTimelineSets[filter.filterId] = timelineSet;
            this.timelineSets.push(timelineSet);
        }

        const unfilteredLiveTimeline = this.getLiveTimeline();
        // Not all filter are possible to replicate client-side only
        // When that's the case we do not want to prepopulate from the live timeline
        // as we would get incorrect results compared to what the server would send back
        if (prepopulateTimeline) {
            // populate up the new timelineSet with filtered events from our live
            // unfiltered timeline.
            //
            // XXX: This is risky as our timeline
            // may have grown huge and so take a long time to filter.
            // see https://github.com/vector-im/vector-web/issues/2109

            unfilteredLiveTimeline.getEvents().forEach(function(event) {
                timelineSet.addLiveEvent(event);
            });

            // find the earliest unfiltered timeline
            let timeline = unfilteredLiveTimeline;
            while (timeline.getNeighbouringTimeline(EventTimeline.BACKWARDS)) {
                timeline = timeline.getNeighbouringTimeline(EventTimeline.BACKWARDS);
            }

            timelineSet.getLiveTimeline().setPaginationToken(
                timeline.getPaginationToken(EventTimeline.BACKWARDS),
                EventTimeline.BACKWARDS,
            );
        } else if (useSyncEvents) {
            const livePaginationToken = unfilteredLiveTimeline.getPaginationToken(Direction.Forward);
            timelineSet
                .getLiveTimeline()
                .setPaginationToken(livePaginationToken, Direction.Backward);
        }

        // alternatively, we could try to do something like this to try and re-paginate
        // in the filtered events from nothing, but Mark says it's an abuse of the API
        // to do so:
        //
        // timelineSet.resetLiveTimeline(
        //      unfilteredLiveTimeline.getPaginationToken(EventTimeline.FORWARDS)
        // );

        return timelineSet;
    }

    private async getThreadListFilter(filterType = ThreadFilterType.All): Promise<Filter> {
        const myUserId = this.client.getUserId();
        const filter = new Filter(myUserId);

        const definition: IFilterDefinition = {
            "room": {
                "timeline": {
                    [FILTER_RELATED_BY_REL_TYPES.name]: [THREAD_RELATION_TYPE.name],
                },
            },
        };

        if (filterType === ThreadFilterType.My) {
            definition.room.timeline[FILTER_RELATED_BY_SENDERS.name] = [myUserId];
        }

        filter.setDefinition(definition);
        const filterId = await this.client.getOrCreateFilter(
            `THREAD_PANEL_${this.roomId}_${filterType}`,
            filter,
        );

        filter.filterId = filterId;

        return filter;
    }

    private async createThreadTimelineSet(filterType?: ThreadFilterType): Promise<EventTimelineSet> {
        let timelineSet: EventTimelineSet;
        if (Thread.hasServerSideSupport) {
            const filter = await this.getThreadListFilter(filterType);

            timelineSet = this.getOrCreateFilteredTimelineSet(
                filter,
                {
                    prepopulateTimeline: false,
                    useSyncEvents: false,
                    pendingEvents: false,
                },
            );
        } else {
            timelineSet = new EventTimelineSet(this, {
                pendingEvents: false,
            });

            Array.from(this.threads)
                .forEach(([, thread]) => {
                    if (thread.length === 0) return;
                    const currentUserParticipated = thread.events.some(event => {
                        return event.getSender() === this.client.getUserId();
                    });
                    if (filterType !== ThreadFilterType.My || currentUserParticipated) {
                        timelineSet.getLiveTimeline().addEvent(thread.rootEvent, {
                            toStartOfTimeline: false,
                        });
                    }
                });
        }

        return timelineSet;
    }

    public threadsReady = false;

    public async fetchRoomThreads(): Promise<void> {
        if (this.threadsReady || !this.client.supportsExperimentalThreads()) {
            return;
        }

        const allThreadsFilter = await this.getThreadListFilter();

        const { chunk: events } = await this.client.createMessagesRequest(
            this.roomId,
            "",
            Number.MAX_SAFE_INTEGER,
            Direction.Backward,
            allThreadsFilter,
        );

        if (!events.length) return;

        // Sorted by last_reply origin_server_ts
        const threadRoots = events
            .map(this.client.getEventMapper())
            .sort((eventA, eventB) => {
                /**
                 * `origin_server_ts` in a decentralised world is far from ideal
                 * but for lack of any better, we will have to use this
                 * Long term the sorting should be handled by homeservers and this
                 * is only meant as a short term patch
                 */
                const threadAMetadata = eventA
                    .getServerAggregatedRelation<IThreadBundledRelationship>(RelationType.Thread);
                const threadBMetadata = eventB
                    .getServerAggregatedRelation<IThreadBundledRelationship>(RelationType.Thread);
                return threadAMetadata.latest_event.origin_server_ts - threadBMetadata.latest_event.origin_server_ts;
            });

        let latestMyThreadsRootEvent: MatrixEvent;
        const roomState = this.getLiveTimeline().getState(EventTimeline.FORWARDS);
        for (const rootEvent of threadRoots) {
            this.threadsTimelineSets[0].addLiveEvent(rootEvent, {
                duplicateStrategy: DuplicateStrategy.Ignore,
                fromCache: false,
                roomState,
            });

            const threadRelationship = rootEvent
                .getServerAggregatedRelation<IThreadBundledRelationship>(RelationType.Thread);
            if (threadRelationship.current_user_participated) {
                this.threadsTimelineSets[1].addLiveEvent(rootEvent, {
                    duplicateStrategy: DuplicateStrategy.Ignore,
                    fromCache: false,
                    roomState,
                });
                latestMyThreadsRootEvent = rootEvent;
            }

            if (!this.getThread(rootEvent.getId())) {
                this.createThread(rootEvent.getId(), rootEvent, [], true);
            }
        }

        this.client.decryptEventIfNeeded(threadRoots[threadRoots.length -1]);
        if (latestMyThreadsRootEvent) {
            this.client.decryptEventIfNeeded(latestMyThreadsRootEvent);
        }

        this.threadsReady = true;

        this.on(ThreadEvent.NewReply, this.onThreadNewReply);
    }

    private onThreadNewReply(thread: Thread): void {
        for (const timelineSet of this.threadsTimelineSets) {
            timelineSet.removeEvent(thread.id);
            timelineSet.addLiveEvent(thread.rootEvent);
        }
    }

    /**
     * Forget the timelineSet for this room with the given filter
     *
     * @param {Filter} filter the filter whose timelineSet is to be forgotten
     */
    public removeFilteredTimelineSet(filter: Filter): void {
        const timelineSet = this.filteredTimelineSets[filter.filterId];
        delete this.filteredTimelineSets[filter.filterId];
        const i = this.timelineSets.indexOf(timelineSet);
        if (i > -1) {
            this.timelineSets.splice(i, 1);
        }
    }

    public eventShouldLiveIn(event: MatrixEvent, events?: MatrixEvent[], roots?: Set<string>): {
        shouldLiveInRoom: boolean;
        shouldLiveInThread: boolean;
        threadId?: string;
    } {
        if (!this.client.supportsExperimentalThreads()) {
            return {
                shouldLiveInRoom: true,
                shouldLiveInThread: false,
            };
        }

        // A thread root is always shown in both timelines
        if (event.isThreadRoot || roots?.has(event.getId())) {
            return {
                shouldLiveInRoom: true,
                shouldLiveInThread: true,
                threadId: event.getId(),
            };
        }

        // A thread relation is always only shown in a thread
        if (event.isRelation(THREAD_RELATION_TYPE.name)) {
            return {
                shouldLiveInRoom: false,
                shouldLiveInThread: true,
                threadId: event.threadRootId,
            };
        }

        const parentEventId = event.getAssociatedId();
        const parentEvent = this.findEventById(parentEventId) ?? events?.find(e => e.getId() === parentEventId);

        // Treat relations and redactions as extensions of their parents so evaluate parentEvent instead
        if (parentEvent && (event.isRelation() || event.isRedaction())) {
            return this.eventShouldLiveIn(parentEvent, events, roots);
        }

        // Edge case where we know the event is a relation but don't have the parentEvent
        if (roots?.has(event.relationEventId)) {
            return {
                shouldLiveInRoom: true,
                shouldLiveInThread: true,
                threadId: event.relationEventId,
            };
        }

        // We've exhausted all scenarios, can safely assume that this event should live in the room timeline only
        return {
            shouldLiveInRoom: true,
            shouldLiveInThread: false,
        };
    }

    public findThreadForEvent(event?: MatrixEvent): Thread | null {
        if (!event) return null;

        const { threadId } = this.eventShouldLiveIn(event);
        return threadId ? this.getThread(threadId) : null;
    }

    private addThreadedEvents(threadId: string, events: MatrixEvent[], toStartOfTimeline = false): void {
        let thread = this.getThread(threadId);

        if (thread) {
            thread.addEvents(events, toStartOfTimeline);
        } else {
            const rootEvent = this.findEventById(threadId) ?? events.find(e => e.getId() === threadId);
            thread = this.createThread(threadId, rootEvent, events, toStartOfTimeline);
            this.emit(ThreadEvent.Update, thread);
        }
    }

    /**
     * Adds events to a thread's timeline. Will fire "Thread.update"
     * @experimental
     */
    public processThreadedEvents(events: MatrixEvent[], toStartOfTimeline: boolean): void {
        events.forEach(this.applyRedaction);

        const eventsByThread: { [threadId: string]: MatrixEvent[] } = {};
        for (const event of events) {
            const { threadId, shouldLiveInThread } = this.eventShouldLiveIn(event);
            if (shouldLiveInThread && !eventsByThread[threadId]) {
                eventsByThread[threadId] = [];
            }
            eventsByThread[threadId]?.push(event);
        }

        Object.entries(eventsByThread).map(([threadId, threadEvents]) => (
            this.addThreadedEvents(threadId, threadEvents, toStartOfTimeline)
        ));
    }

    public createThread(
        threadId: string,
        rootEvent: MatrixEvent | undefined,
        events: MatrixEvent[] = [],
        toStartOfTimeline: boolean,
    ): Thread {
        if (rootEvent) {
            const relatedEvents = this.relations.getAllChildEventsForEvent(rootEvent.getId());
            if (relatedEvents?.length) {
                // Include all relations of the root event, given it'll be visible in both timelines,
                // except `m.replace` as that will already be applied atop the event using `MatrixEvent::makeReplaced`
                events = events.concat(relatedEvents.filter(e => !e.isRelation(RelationType.Replace)));
            }
        }

        const thread = new Thread(threadId, rootEvent, {
            initialEvents: events,
            room: this,
            client: this.client,
        });

        // If we managed to create a thread and figure out its `id` then we can use it
        this.threads.set(thread.id, thread);
        this.reEmitter.reEmit(thread, [
            ThreadEvent.Update,
            ThreadEvent.NewReply,
            RoomEvent.Timeline,
            RoomEvent.TimelineReset,
        ]);

        if (!this.lastThread || this.lastThread.rootEvent?.localTimestamp < rootEvent?.localTimestamp) {
            this.lastThread = thread;
        }

        this.emit(ThreadEvent.New, thread, toStartOfTimeline);

        if (this.threadsReady) {
            this.threadsTimelineSets.forEach(timelineSet => {
                if (thread.rootEvent) {
                    if (Thread.hasServerSideSupport) {
                        timelineSet.addLiveEvent(thread.rootEvent);
                    } else {
                        timelineSet.addEventToTimeline(
                            thread.rootEvent,
                            timelineSet.getLiveTimeline(),
                            toStartOfTimeline,
                        );
                    }
                }
            });
        }

        return thread;
    }

    private applyRedaction = (event: MatrixEvent): void => {
        if (event.isRedaction()) {
            const redactId = event.event.redacts;

            // if we know about this event, redact its contents now.
            const redactedEvent = this.findEventById(redactId);
            if (redactedEvent) {
                redactedEvent.makeRedacted(event);

                // If this is in the current state, replace it with the redacted version
                if (redactedEvent.isState()) {
                    const currentStateEvent = this.currentState.getStateEvents(
                        redactedEvent.getType(),
                        redactedEvent.getStateKey(),
                    );
                    if (currentStateEvent.getId() === redactedEvent.getId()) {
                        this.currentState.setStateEvents([redactedEvent]);
                    }
                }

                this.emit(RoomEvent.Redaction, event, this);

                // TODO: we stash user displaynames (among other things) in
                // RoomMember objects which are then attached to other events
                // (in the sender and target fields). We should get those
                // RoomMember objects to update themselves when the events that
                // they are based on are changed.

                // Remove any visibility change on this event.
                this.visibilityEvents.delete(redactId);

                // If this event is a visibility change event, remove it from the
                // list of visibility changes and update any event affected by it.
                if (redactedEvent.isVisibilityEvent()) {
                    this.redactVisibilityChangeEvent(event);
                }
            }

            // FIXME: apply redactions to notification list

            // NB: We continue to add the redaction event to the timeline so
            // clients can say "so and so redacted an event" if they wish to. Also
            // this may be needed to trigger an update.
        }
    };

    private processLiveEvent(event: MatrixEvent): void {
        this.applyRedaction(event);

        // Implement MSC3531: hiding messages.
        if (event.isVisibilityEvent()) {
            // This event changes the visibility of another event, record
            // the visibility change, inform clients if necessary.
            this.applyNewVisibilityEvent(event);
        }
        // If any pending visibility change is waiting for this (older) event,
        this.applyPendingVisibilityEvents(event);

        // Sliding Sync modifications:
        // The proxy cannot guarantee every sent event will have a transaction_id field, so we need
        // to check the event ID against the list of pending events if there is no transaction ID
        // field. Only do this for events sent by us though as it's potentially expensive to loop
        // the pending events map.
        const txnId = event.getUnsigned().transaction_id;
        if (!txnId && event.getSender() === this.myUserId) {
            // check the txn map for a matching event ID
            for (const tid in this.txnToEvent) {
                const localEvent = this.txnToEvent[tid];
                if (localEvent.getId() === event.getId()) {
                    logger.debug("processLiveEvent: found sent event without txn ID: ", tid, event.getId());
                    // update the unsigned field so we can re-use the same codepaths
                    const unsigned = event.getUnsigned();
                    unsigned.transaction_id = tid;
                    event.setUnsigned(unsigned);
                    break;
                }
            }
        }

        if (event.getUnsigned().transaction_id) {
            const existingEvent = this.txnToEvent[event.getUnsigned().transaction_id];
            if (existingEvent) {
                // remote echo of an event we sent earlier
                this.handleRemoteEcho(event, existingEvent);
            }
        }
    }

    /**
     * Add an event to the end of this room's live timelines. Will fire
     * "Room.timeline".
     *
     * @param {MatrixEvent} event Event to be added
     * @param {IAddLiveEventOptions} options addLiveEvent options
     * @fires module:client~MatrixClient#event:"Room.timeline"
     * @private
     */
    private addLiveEvent(event: MatrixEvent, addLiveEventOptions: IAddLiveEventOptions): void {
        const { duplicateStrategy, timelineWasEmpty, fromCache } = addLiveEventOptions;

        // add to our timeline sets
        for (let i = 0; i < this.timelineSets.length; i++) {
            this.timelineSets[i].addLiveEvent(event, {
                duplicateStrategy,
                fromCache,
                timelineWasEmpty,
            });
        }

        // synthesize and inject implicit read receipts
        // Done after adding the event because otherwise the app would get a read receipt
        // pointing to an event that wasn't yet in the timeline
        // Don't synthesize RR for m.room.redaction as this causes the RR to go missing.
        if (event.sender && event.getType() !== EventType.RoomRedaction) {
            this.addReceipt(synthesizeReceipt(
                event.sender.userId, event, ReceiptType.Read,
            ), true);

            // Any live events from a user could be taken as implicit
            // presence information: evidence that they are currently active.
            // ...except in a world where we use 'user.currentlyActive' to reduce
            // presence spam, this isn't very useful - we'll get a transition when
            // they are no longer currently active anyway. So don't bother to
            // reset the lastActiveAgo and lastPresenceTs from the RoomState's user.
        }
    }

    /**
     * Add a pending outgoing event to this room.
     *
     * <p>The event is added to either the pendingEventList, or the live timeline,
     * depending on the setting of opts.pendingEventOrdering.
     *
     * <p>This is an internal method, intended for use by MatrixClient.
     *
     * @param {module:models/event.MatrixEvent} event The event to add.
     *
     * @param {string} txnId Transaction id for this outgoing event
     *
     * @fires module:client~MatrixClient#event:"Room.localEchoUpdated"
     *
     * @throws if the event doesn't have status SENDING, or we aren't given a
     * unique transaction id.
     */
    public addPendingEvent(event: MatrixEvent, txnId: string): void {
        if (event.status !== EventStatus.SENDING && event.status !== EventStatus.NOT_SENT) {
            throw new Error("addPendingEvent called on an event with status " +
                event.status);
        }

        if (this.txnToEvent[txnId]) {
            throw new Error("addPendingEvent called on an event with known txnId " +
                txnId);
        }

        // call setEventMetadata to set up event.sender etc
        // as event is shared over all timelineSets, we set up its metadata based
        // on the unfiltered timelineSet.
        EventTimeline.setEventMetadata(event, this.getLiveTimeline().getState(EventTimeline.FORWARDS), false);

        this.txnToEvent[txnId] = event;
        if (this.opts.pendingEventOrdering === PendingEventOrdering.Detached) {
            if (this.pendingEventList.some((e) => e.status === EventStatus.NOT_SENT)) {
                logger.warn("Setting event as NOT_SENT due to messages in the same state");
                event.setStatus(EventStatus.NOT_SENT);
            }
            this.pendingEventList.push(event);
            this.savePendingEvents();
            if (event.isRelation()) {
                // For pending events, add them to the relations collection immediately.
                // (The alternate case below already covers this as part of adding to
                // the timeline set.)
                this.aggregateNonLiveRelation(event);
            }

            if (event.isRedaction()) {
                const redactId = event.event.redacts;
                let redactedEvent = this.pendingEventList?.find(e => e.getId() === redactId);
                if (!redactedEvent) {
                    redactedEvent = this.findEventById(redactId);
                }
                if (redactedEvent) {
                    redactedEvent.markLocallyRedacted(event);
                    this.emit(RoomEvent.Redaction, event, this);
                }
            }
        } else {
            for (let i = 0; i < this.timelineSets.length; i++) {
                const timelineSet = this.timelineSets[i];
                if (timelineSet.getFilter()) {
                    if (timelineSet.getFilter().filterRoomTimeline([event]).length) {
                        timelineSet.addEventToTimeline(event,
                            timelineSet.getLiveTimeline(), {
                                toStartOfTimeline: false,
                            });
                    }
                } else {
                    timelineSet.addEventToTimeline(event,
                        timelineSet.getLiveTimeline(), {
                            toStartOfTimeline: false,
                        });
                }
            }
        }

        this.emit(RoomEvent.LocalEchoUpdated, event, this, null, null);
    }

    /**
     * Persists all pending events to local storage
     *
     * If the current room is encrypted only encrypted events will be persisted
     * all messages that are not yet encrypted will be discarded
     *
     * This is because the flow of EVENT_STATUS transition is
     * queued => sending => encrypting => sending => sent
     *
     * Steps 3 and 4 are skipped for unencrypted room.
     * It is better to discard an unencrypted message rather than persisting
     * it locally for everyone to read
     */
    private savePendingEvents(): void {
        if (this.pendingEventList) {
            const pendingEvents = this.pendingEventList.map(event => {
                return {
                    ...event.event,
                    txn_id: event.getTxnId(),
                };
            }).filter(event => {
                // Filter out the unencrypted messages if the room is encrypted
                const isEventEncrypted = event.type === EventType.RoomMessageEncrypted;
                const isRoomEncrypted = this.client.isRoomEncrypted(this.roomId);
                return isEventEncrypted || !isRoomEncrypted;
            });

            this.client.store.setPendingEvents(this.roomId, pendingEvents);
        }
    }

    /**
     * Used to aggregate the local echo for a relation, and also
     * for re-applying a relation after it's redaction has been cancelled,
     * as the local echo for the redaction of the relation would have
     * un-aggregated the relation. Note that this is different from regular messages,
     * which are just kept detached for their local echo.
     *
     * Also note that live events are aggregated in the live EventTimelineSet.
     * @param {module:models/event.MatrixEvent} event the relation event that needs to be aggregated.
     */
    private aggregateNonLiveRelation(event: MatrixEvent): void {
        this.relations.aggregateChildEvent(event);
    }

    public getEventForTxnId(txnId: string): MatrixEvent {
        return this.txnToEvent[txnId];
    }

    /**
     * Deal with the echo of a message we sent.
     *
     * <p>We move the event to the live timeline if it isn't there already, and
     * update it.
     *
     * @param {module:models/event.MatrixEvent} remoteEvent   The event received from
     *    /sync
     * @param {module:models/event.MatrixEvent} localEvent    The local echo, which
     *    should be either in the pendingEventList or the timeline.
     *
     * @fires module:client~MatrixClient#event:"Room.localEchoUpdated"
     * @private
     */
    public handleRemoteEcho(remoteEvent: MatrixEvent, localEvent: MatrixEvent): void {
        const oldEventId = localEvent.getId();
        const newEventId = remoteEvent.getId();
        const oldStatus = localEvent.status;

        logger.debug(`Got remote echo for event ${oldEventId} -> ${newEventId} old status ${oldStatus}`);

        // no longer pending
        delete this.txnToEvent[remoteEvent.getUnsigned().transaction_id];

        // if it's in the pending list, remove it
        if (this.pendingEventList) {
            this.removePendingEvent(oldEventId);
        }

        // replace the event source (this will preserve the plaintext payload if
        // any, which is good, because we don't want to try decoding it again).
        localEvent.handleRemoteEcho(remoteEvent.event);

        const { shouldLiveInRoom, threadId } = this.eventShouldLiveIn(remoteEvent);
        const thread = this.getThread(threadId);
        thread?.timelineSet.handleRemoteEcho(localEvent, oldEventId, newEventId);

        if (shouldLiveInRoom) {
            for (let i = 0; i < this.timelineSets.length; i++) {
                const timelineSet = this.timelineSets[i];

                // if it's already in the timeline, update the timeline map. If it's not, add it.
                timelineSet.handleRemoteEcho(localEvent, oldEventId, newEventId);
            }
        }

        this.emit(RoomEvent.LocalEchoUpdated, localEvent, this, oldEventId, oldStatus);
    }

    /**
     * Update the status / event id on a pending event, to reflect its transmission
     * progress.
     *
     * <p>This is an internal method.
     *
     * @param {MatrixEvent} event      local echo event
     * @param {EventStatus} newStatus  status to assign
     * @param {string} newEventId      new event id to assign. Ignored unless
     *    newStatus == EventStatus.SENT.
     * @fires module:client~MatrixClient#event:"Room.localEchoUpdated"
     */
    public updatePendingEvent(event: MatrixEvent, newStatus: EventStatus, newEventId?: string): void {
        logger.log(
            `setting pendingEvent status to ${newStatus} in ${event.getRoomId()} ` +
            `event ID ${event.getId()} -> ${newEventId}`,
        );

        // if the message was sent, we expect an event id
        if (newStatus == EventStatus.SENT && !newEventId) {
            throw new Error("updatePendingEvent called with status=SENT, " +
                "but no new event id");
        }

        // SENT races against /sync, so we have to special-case it.
        if (newStatus == EventStatus.SENT) {
            const timeline = this.getTimelineForEvent(newEventId);
            if (timeline) {
                // we've already received the event via the event stream.
                // nothing more to do here, assuming the transaction ID was correctly matched.
                // Let's check that.
                const remoteEvent = this.findEventById(newEventId);
                const remoteTxnId = remoteEvent.getUnsigned().transaction_id;
                if (!remoteTxnId) {
                    // This code path is mostly relevant for the Sliding Sync proxy.
                    // The remote event did not contain a transaction ID, so we did not handle
                    // the remote echo yet. Handle it now.
                    const unsigned = remoteEvent.getUnsigned();
                    unsigned.transaction_id = event.getTxnId();
                    remoteEvent.setUnsigned(unsigned);
                    // the remote event is _already_ in the timeline, so we need to remove it so
                    // we can convert the local event into the final event.
                    this.removeEvent(remoteEvent.getId());
                    this.handleRemoteEcho(remoteEvent, event);
                }
                return;
            }
        }

        const oldStatus = event.status;
        const oldEventId = event.getId();

        if (!oldStatus) {
            throw new Error("updatePendingEventStatus called on an event which is " +
                "not a local echo.");
        }

        const allowed = ALLOWED_TRANSITIONS[oldStatus];
        if (!allowed || allowed.indexOf(newStatus) < 0) {
            throw new Error("Invalid EventStatus transition " + oldStatus + "->" +
                newStatus);
        }

        event.setStatus(newStatus);

        if (newStatus == EventStatus.SENT) {
            // update the event id
            event.replaceLocalEventId(newEventId);

            const { shouldLiveInRoom, threadId } = this.eventShouldLiveIn(event);
            const thread = this.getThread(threadId);
            thread?.timelineSet.replaceEventId(oldEventId, newEventId);

            if (shouldLiveInRoom) {
                // if the event was already in the timeline (which will be the case if
                // opts.pendingEventOrdering==chronological), we need to update the
                // timeline map.
                for (let i = 0; i < this.timelineSets.length; i++) {
                    this.timelineSets[i].replaceEventId(oldEventId, newEventId);
                }
            }
        } else if (newStatus == EventStatus.CANCELLED) {
            // remove it from the pending event list, or the timeline.
            if (this.pendingEventList) {
                const removedEvent = this.getPendingEvent(oldEventId);
                this.removePendingEvent(oldEventId);
                if (removedEvent.isRedaction()) {
                    this.revertRedactionLocalEcho(removedEvent);
                }
            }
            this.removeEvent(oldEventId);
        }
        this.savePendingEvents();

        this.emit(RoomEvent.LocalEchoUpdated, event, this, oldEventId, oldStatus);
    }

    private revertRedactionLocalEcho(redactionEvent: MatrixEvent): void {
        const redactId = redactionEvent.event.redacts;
        if (!redactId) {
            return;
        }
        const redactedEvent = this.getUnfilteredTimelineSet()
            .findEventById(redactId);
        if (redactedEvent) {
            redactedEvent.unmarkLocallyRedacted();
            // re-render after undoing redaction
            this.emit(RoomEvent.RedactionCancelled, redactionEvent, this);
            // reapply relation now redaction failed
            if (redactedEvent.isRelation()) {
                this.aggregateNonLiveRelation(redactedEvent);
            }
        }
    }

    /**
     * Add some events to this room. This can include state events, message
     * events and typing notifications. These events are treated as "live" so
     * they will go to the end of the timeline.
     *
     * @param {MatrixEvent[]} events A list of events to add.
     * @param {IAddLiveEventOptions} options addLiveEvent options
     * @throws If <code>duplicateStrategy</code> is not falsey, 'replace' or 'ignore'.
     */
    public addLiveEvents(events: MatrixEvent[], addLiveEventOptions?: IAddLiveEventOptions): void;
    /**
     * @deprecated In favor of the overload with `IAddLiveEventOptions`
     */
    public addLiveEvents(events: MatrixEvent[], duplicateStrategy?: DuplicateStrategy, fromCache?: boolean): void;
    public addLiveEvents(
        events: MatrixEvent[],
        duplicateStrategyOrOpts?: DuplicateStrategy | IAddLiveEventOptions,
        fromCache = false,
    ): void {
        let duplicateStrategy = duplicateStrategyOrOpts as DuplicateStrategy;
        let timelineWasEmpty: boolean;
        if (typeof (duplicateStrategyOrOpts) === 'object') {
            ({
                duplicateStrategy,
                fromCache = false,
                /* roomState, (not used here) */
                timelineWasEmpty,
            } = duplicateStrategyOrOpts);
        } else if (duplicateStrategyOrOpts !== undefined) {
            // Deprecation warning
            // FIXME: Remove after 2023-06-01 (technical debt)
            logger.warn(
                'Overload deprecated: ' +
                '`Room.addLiveEvents(events, duplicateStrategy?, fromCache?)` ' +
                'is deprecated in favor of the overload with `Room.addLiveEvents(events, IAddLiveEventOptions)`',
            );
        }

        if (duplicateStrategy && ["replace", "ignore"].indexOf(duplicateStrategy) === -1) {
            throw new Error("duplicateStrategy MUST be either 'replace' or 'ignore'");
        }

        // sanity check that the live timeline is still live
        for (let i = 0; i < this.timelineSets.length; i++) {
            const liveTimeline = this.timelineSets[i].getLiveTimeline();
            if (liveTimeline.getPaginationToken(EventTimeline.FORWARDS)) {
                throw new Error(
                    "live timeline " + i + " is no longer live - it has a pagination token " +
                    "(" + liveTimeline.getPaginationToken(EventTimeline.FORWARDS) + ")",
                );
            }
            if (liveTimeline.getNeighbouringTimeline(EventTimeline.FORWARDS)) {
                throw new Error(`live timeline ${i} is no longer live - it has a neighbouring timeline`);
            }
        }

        const threadRoots = this.findThreadRoots(events);
        const eventsByThread: { [threadId: string]: MatrixEvent[] } = {};

        for (const event of events) {
            // TODO: We should have a filter to say "only add state event types X Y Z to the timeline".
            this.processLiveEvent(event);

            const {
                shouldLiveInRoom,
                shouldLiveInThread,
                threadId,
            } = this.eventShouldLiveIn(event, events, threadRoots);

            if (shouldLiveInThread && !eventsByThread[threadId]) {
                eventsByThread[threadId] = [];
            }
            eventsByThread[threadId]?.push(event);

            if (shouldLiveInRoom) {
                this.addLiveEvent(event, {
                    duplicateStrategy,
                    fromCache,
                    timelineWasEmpty,
                });
            }
        }

        Object.entries(eventsByThread).forEach(([threadId, threadEvents]) => {
            this.addThreadedEvents(threadId, threadEvents, false);
        });
    }

    public partitionThreadedEvents(events: MatrixEvent[]): [
        timelineEvents: MatrixEvent[],
        threadedEvents: MatrixEvent[],
    ] {
        // Indices to the events array, for readability
        const ROOM = 0;
        const THREAD = 1;
        if (this.client.supportsExperimentalThreads()) {
            const threadRoots = this.findThreadRoots(events);
            return events.reduce((memo, event: MatrixEvent) => {
                const {
                    shouldLiveInRoom,
                    shouldLiveInThread,
                    threadId,
                } = this.eventShouldLiveIn(event, events, threadRoots);

                if (shouldLiveInRoom) {
                    memo[ROOM].push(event);
                }

                if (shouldLiveInThread) {
                    event.setThreadId(threadId);
                    memo[THREAD].push(event);
                }

                return memo;
            }, [[], []]);
        } else {
            // When `experimentalThreadSupport` is disabled treat all events as timelineEvents
            return [
                events,
                [],
            ];
        }
    }

    /**
     * Given some events, find the IDs of all the thread roots that are referred to by them.
     */
    private findThreadRoots(events: MatrixEvent[]): Set<string> {
        const threadRoots = new Set<string>();
        for (const event of events) {
            if (event.isRelation(THREAD_RELATION_TYPE.name)) {
                threadRoots.add(event.relationEventId);
            }
        }
        return threadRoots;
    }

    /**
     * Adds/handles ephemeral events such as typing notifications and read receipts.
     * @param {MatrixEvent[]} events A list of events to process
     */
    public addEphemeralEvents(events: MatrixEvent[]): void {
        for (const event of events) {
            if (event.getType() === EventType.Typing) {
                this.currentState.setTypingEvent(event);
            } else if (event.getType() === EventType.Receipt) {
                this.addReceipt(event);
            } // else ignore - life is too short for us to care about these events
        }
    }

    /**
     * Removes events from this room.
     * @param {String[]} eventIds A list of eventIds to remove.
     */
    public removeEvents(eventIds: string[]): void {
        for (let i = 0; i < eventIds.length; ++i) {
            this.removeEvent(eventIds[i]);
        }
    }

    /**
     * Removes a single event from this room.
     *
     * @param {String} eventId  The id of the event to remove
     *
     * @return {boolean} true if the event was removed from any of the room's timeline sets
     */
    public removeEvent(eventId: string): boolean {
        let removedAny = false;
        for (let i = 0; i < this.timelineSets.length; i++) {
            const removed = this.timelineSets[i].removeEvent(eventId);
            if (removed) {
                if (removed.isRedaction()) {
                    this.revertRedactionLocalEcho(removed);
                }
                removedAny = true;
            }
        }
        return removedAny;
    }

    /**
     * Recalculate various aspects of the room, including the room name and
     * room summary. Call this any time the room's current state is modified.
     * May fire "Room.name" if the room name is updated.
     * @fires module:client~MatrixClient#event:"Room.name"
     */
    public recalculate(): void {
        // set fake stripped state events if this is an invite room so logic remains
        // consistent elsewhere.
        const membershipEvent = this.currentState.getStateEvents(EventType.RoomMember, this.myUserId);
        if (membershipEvent) {
            const membership = membershipEvent.getContent().membership;
            this.updateMyMembership(membership);

            if (membership === "invite") {
                const strippedStateEvents = membershipEvent.getUnsigned().invite_room_state || [];
                strippedStateEvents.forEach((strippedEvent) => {
                    const existingEvent = this.currentState.getStateEvents(strippedEvent.type, strippedEvent.state_key);
                    if (!existingEvent) {
                        // set the fake stripped event instead
                        this.currentState.setStateEvents([new MatrixEvent({
                            type: strippedEvent.type,
                            state_key: strippedEvent.state_key,
                            content: strippedEvent.content,
                            event_id: "$fake" + Date.now(),
                            room_id: this.roomId,
                            user_id: this.myUserId, // technically a lie
                        })]);
                    }
                });
            }
        }

        const oldName = this.name;
        this.name = this.calculateRoomName(this.myUserId);
        this.normalizedName = normalize(this.name);
        this.summary = new RoomSummary(this.roomId, {
            title: this.name,
        });

        if (oldName !== this.name) {
            this.emit(RoomEvent.Name, this);
        }
    }

    /**
<<<<<<< HEAD
     * Get a list of user IDs who have <b>read up to</b> the given event.
     * @param {MatrixEvent} event the event to get read receipts for.
     * @return {String[]} A list of user IDs.
     */
    public getUsersReadUpTo(event: MatrixEvent): string[] {
        return this.getReceiptsForEvent(event).filter(function(receipt) {
            return utils.isSupportedReceiptType(receipt.type);
        }).map(function(receipt) {
            return receipt.userId;
        });
    }

    /**
     * Gets the latest receipt for a given user in the room
     * @param userId The id of the user for which we want the receipt
     * @param ignoreSynthesized Whether to ignore synthesized receipts or not
     * @param receiptType Optional. The type of the receipt we want to get
     * @returns the latest receipts of the chosen type for the chosen user
     */
    public getReadReceiptForUserId(
        userId: string, ignoreSynthesized = false, receiptType = ReceiptType.Read,
    ): IWrappedReceipt | null {
        const [realReceipt, syntheticReceipt] = this.receipts[receiptType]?.[userId] ?? [];
        if (ignoreSynthesized) {
            return realReceipt;
        }

        return syntheticReceipt ?? realReceipt;
    }

    /**
     * Get the ID of the event that a given user has read up to, or null if we
     * have received no read receipts from them.
     * @param {String} userId The user ID to get read receipt event ID for
     * @param {Boolean} ignoreSynthesized If true, return only receipts that have been
     *                                    sent by the server, not implicit ones generated
     *                                    by the JS SDK.
     * @return {String} ID of the latest event that the given user has read, or null.
     */
    public getEventReadUpTo(userId: string, ignoreSynthesized = false): string | null {
        // XXX: This is very very ugly and I hope I won't have to ever add a new
        // receipt type here again. IMHO this should be done by the server in
        // some more intelligent manner or the client should just use timestamps

        const timelineSet = this.getUnfilteredTimelineSet();
        const publicReadReceipt = this.getReadReceiptForUserId(
            userId,
            ignoreSynthesized,
            ReceiptType.Read,
        );
        const privateReadReceipt = this.getReadReceiptForUserId(
            userId,
            ignoreSynthesized,
            ReceiptType.ReadPrivate,
        );
        const unstablePrivateReadReceipt = this.getReadReceiptForUserId(
            userId,
            ignoreSynthesized,
            ReceiptType.UnstableReadPrivate,
        );

        // If we have all, compare them
        if (publicReadReceipt?.eventId && privateReadReceipt?.eventId && unstablePrivateReadReceipt?.eventId) {
            const comparison1 = timelineSet.compareEventOrdering(
                publicReadReceipt.eventId,
                privateReadReceipt.eventId,
            );
            const comparison2 = timelineSet.compareEventOrdering(
                publicReadReceipt.eventId,
                unstablePrivateReadReceipt.eventId,
            );
            const comparison3 = timelineSet.compareEventOrdering(
                privateReadReceipt.eventId,
                unstablePrivateReadReceipt.eventId,
            );
            if (comparison1 && comparison2 && comparison3) {
                return (comparison1 > 0)
                    ? ((comparison2 > 0) ? publicReadReceipt.eventId : unstablePrivateReadReceipt.eventId)
                    : ((comparison3 > 0) ? privateReadReceipt.eventId : unstablePrivateReadReceipt.eventId);
            }
        }

        let latest = privateReadReceipt;
        [unstablePrivateReadReceipt, publicReadReceipt].forEach((receipt) => {
            if (receipt?.data?.ts > latest?.data?.ts || !latest) {
                latest = receipt;
            }
        });
        if (latest?.eventId) return latest?.eventId;

        // The more less likely it is for a read receipt to drift out of date
        // the bigger is its precedence
        return (
            privateReadReceipt?.eventId ??
            unstablePrivateReadReceipt?.eventId ??
            publicReadReceipt?.eventId ??
            null
        );
    }

    /**
     * Determines if the given user has read a particular event ID with the known
     * history of the room. This is not a definitive check as it relies only on
     * what is available to the room at the time of execution.
     * @param {String} userId The user ID to check the read state of.
     * @param {String} eventId The event ID to check if the user read.
     * @returns {Boolean} True if the user has read the event, false otherwise.
     */
    public hasUserReadEvent(userId: string, eventId: string): boolean {
        const readUpToId = this.getEventReadUpTo(userId, false);
        if (readUpToId === eventId) return true;

        if (this.timeline.length
            && this.timeline[this.timeline.length - 1].getSender()
            && this.timeline[this.timeline.length - 1].getSender() === userId) {
            // It doesn't matter where the event is in the timeline, the user has read
            // it because they've sent the latest event.
            return true;
        }

        for (let i = this.timeline.length - 1; i >= 0; --i) {
            const ev = this.timeline[i];

            // If we encounter the target event first, the user hasn't read it
            // however if we encounter the readUpToId first then the user has read
            // it. These rules apply because we're iterating bottom-up.
            if (ev.getId() === eventId) return false;
            if (ev.getId() === readUpToId) return true;
        }

        // We don't know if the user has read it, so assume not.
        return false;
    }

    /**
     * Get a list of receipts for the given event.
     * @param {MatrixEvent} event the event to get receipts for
     * @return {Object[]} A list of receipts with a userId, type and data keys or
     * an empty list.
     */
    public getReceiptsForEvent(event: MatrixEvent): ICachedReceipt[] {
        return this.receiptCacheByEventId[event.getId()] || [];
    }

    /**
=======
>>>>>>> e2fd2de8
     * Add a receipt event to the room.
     * @param {MatrixEvent} event The m.receipt event.
     * @param {Boolean} synthetic True if this event is implicit.
     */
    public addReceipt(event: MatrixEvent, synthetic = false): void {
        const content = event.getContent<ReceiptContent>();
        Object.keys(content).forEach((eventId: string) => {
            Object.keys(content[eventId]).forEach((receiptType: ReceiptType) => {
                Object.keys(content[eventId][receiptType]).forEach((userId: string) => {
                    // hack, threadId should be thread_id
                    const receipt = content[eventId][receiptType][userId] as any;

                    const receiptDestination = this.threads.get(receipt.thread_id) ?? this;
                    receiptDestination.addReceiptToStructure(
                        eventId,
                        receiptType,
                        userId,
                        receipt,
                        synthetic,
                    );
                });
            });
        });

        // send events after we've regenerated the structure & cache, otherwise things that
        // listened for the event would read stale data.
        this.emit(RoomEvent.Receipt, event, this);
    }

    /**
     * Update the room-tag event for the room.  The previous one is overwritten.
     * @param {MatrixEvent} event the m.tag event
     */
    public addTags(event: MatrixEvent): void {
        // event content looks like:
        // content: {
        //    tags: {
        //       $tagName: { $metadata: $value },
        //       $tagName: { $metadata: $value },
        //    }
        // }

        // XXX: do we need to deep copy here?
        this.tags = event.getContent().tags || {};

        // XXX: we could do a deep-comparison to see if the tags have really
        // changed - but do we want to bother?
        this.emit(RoomEvent.Tags, event, this);
    }

    /**
     * Update the account_data events for this room, overwriting events of the same type.
     * @param {Array<MatrixEvent>} events an array of account_data events to add
     */
    public addAccountData(events: MatrixEvent[]): void {
        for (let i = 0; i < events.length; i++) {
            const event = events[i];
            if (event.getType() === "m.tag") {
                this.addTags(event);
            }
            const lastEvent = this.accountData[event.getType()];
            this.accountData[event.getType()] = event;
            this.emit(RoomEvent.AccountData, event, this, lastEvent);
        }
    }

    /**
     * Access account_data event of given event type for this room
     * @param {string} type the type of account_data event to be accessed
     * @return {?MatrixEvent} the account_data event in question
     */
    public getAccountData(type: EventType | string): MatrixEvent | undefined {
        return this.accountData[type];
    }

    /**
     * Returns whether the syncing user has permission to send a message in the room
     * @return {boolean} true if the user should be permitted to send
     *                   message events into the room.
     */
    public maySendMessage(): boolean {
        return this.getMyMembership() === 'join' && (this.client.isRoomEncrypted(this.roomId)
            ? this.currentState.maySendEvent(EventType.RoomMessageEncrypted, this.myUserId)
            : this.currentState.maySendEvent(EventType.RoomMessage, this.myUserId));
    }

    /**
     * Returns whether the given user has permissions to issue an invite for this room.
     * @param {string} userId the ID of the Matrix user to check permissions for
     * @returns {boolean} true if the user should be permitted to issue invites for this room.
     */
    public canInvite(userId: string): boolean {
        let canInvite = this.getMyMembership() === "join";
        const powerLevelsEvent = this.currentState.getStateEvents(EventType.RoomPowerLevels, "");
        const powerLevels = powerLevelsEvent && powerLevelsEvent.getContent();
        const me = this.getMember(userId);
        if (powerLevels && me && powerLevels.invite > me.powerLevel) {
            canInvite = false;
        }
        return canInvite;
    }

    /**
     * Returns the join rule based on the m.room.join_rule state event, defaulting to `invite`.
     * @returns {string} the join_rule applied to this room
     */
    public getJoinRule(): JoinRule {
        return this.currentState.getJoinRule();
    }

    /**
     * Returns the history visibility based on the m.room.history_visibility state event, defaulting to `shared`.
     * @returns {HistoryVisibility} the history_visibility applied to this room
     */
    public getHistoryVisibility(): HistoryVisibility {
        return this.currentState.getHistoryVisibility();
    }

    /**
     * Returns the history visibility based on the m.room.history_visibility state event, defaulting to `shared`.
     * @returns {HistoryVisibility} the history_visibility applied to this room
     */
    public getGuestAccess(): GuestAccess {
        return this.currentState.getGuestAccess();
    }

    /**
     * Returns the type of the room from the `m.room.create` event content or undefined if none is set
     * @returns {?string} the type of the room.
     */
    public getType(): RoomType | string | undefined {
        const createEvent = this.currentState.getStateEvents(EventType.RoomCreate, "");
        if (!createEvent) {
            if (!this.getTypeWarning) {
                logger.warn("[getType] Room " + this.roomId + " does not have an m.room.create event");
                this.getTypeWarning = true;
            }
            return undefined;
        }
        return createEvent.getContent()[RoomCreateTypeField];
    }

    /**
     * Returns whether the room is a space-room as defined by MSC1772.
     * @returns {boolean} true if the room's type is RoomType.Space
     */
    public isSpaceRoom(): boolean {
        return this.getType() === RoomType.Space;
    }

    /**
     * Returns whether the room is a call-room as defined by MSC3417.
     * @returns {boolean} true if the room's type is RoomType.UnstableCall
     */
    public isCallRoom(): boolean {
        return this.getType() === RoomType.UnstableCall;
    }

    /**
     * Returns whether the room is a video room.
     * @returns {boolean} true if the room's type is RoomType.ElementVideo
     */
    public isElementVideoRoom(): boolean {
        return this.getType() === RoomType.ElementVideo;
    }

    /**
     * This is an internal method. Calculates the name of the room from the current
     * room state.
     * @param {string} userId The client's user ID. Used to filter room members
     * correctly.
     * @param {boolean} ignoreRoomNameEvent Return the implicit room name that we'd see if there
     * was no m.room.name event.
     * @return {string} The calculated room name.
     */
    private calculateRoomName(userId: string, ignoreRoomNameEvent = false): string {
        if (!ignoreRoomNameEvent) {
            // check for an alias, if any. for now, assume first alias is the
            // official one.
            const mRoomName = this.currentState.getStateEvents(EventType.RoomName, "");
            if (mRoomName && mRoomName.getContent() && mRoomName.getContent().name) {
                return mRoomName.getContent().name;
            }
        }

        const alias = this.getCanonicalAlias();
        if (alias) {
            return alias;
        }

        const joinedMemberCount = this.currentState.getJoinedMemberCount();
        const invitedMemberCount = this.currentState.getInvitedMemberCount();
        // -1 because these numbers include the syncing user
        let inviteJoinCount = joinedMemberCount + invitedMemberCount - 1;

        // get service members (e.g. helper bots) for exclusion
        let excludedUserIds: string[] = [];
        const mFunctionalMembers = this.currentState.getStateEvents(UNSTABLE_ELEMENT_FUNCTIONAL_USERS.name, "");
        if (Array.isArray(mFunctionalMembers?.getContent().service_members)) {
            excludedUserIds = mFunctionalMembers.getContent().service_members;
        }

        // get members that are NOT ourselves and are actually in the room.
        let otherNames: string[] = null;
        if (this.summaryHeroes) {
            // if we have a summary, the member state events
            // should be in the room state
            otherNames = [];
            this.summaryHeroes.forEach((userId) => {
                // filter service members
                if (excludedUserIds.includes(userId)) {
                    inviteJoinCount--;
                    return;
                }
                const member = this.getMember(userId);
                otherNames.push(member ? member.name : userId);
            });
        } else {
            let otherMembers = this.currentState.getMembers().filter((m) => {
                return m.userId !== userId &&
                    (m.membership === "invite" || m.membership === "join");
            });
            otherMembers = otherMembers.filter(({ userId }) => {
                // filter service members
                if (excludedUserIds.includes(userId)) {
                    inviteJoinCount--;
                    return false;
                }
                return true;
            });
            // make sure members have stable order
            otherMembers.sort((a, b) => utils.compare(a.userId, b.userId));
            // only 5 first members, immitate summaryHeroes
            otherMembers = otherMembers.slice(0, 5);
            otherNames = otherMembers.map((m) => m.name);
        }

        if (inviteJoinCount) {
            return memberNamesToRoomName(otherNames, inviteJoinCount);
        }

        const myMembership = this.getMyMembership();
        // if I have created a room and invited people through
        // 3rd party invites
        if (myMembership == 'join') {
            const thirdPartyInvites =
                this.currentState.getStateEvents(EventType.RoomThirdPartyInvite);

            if (thirdPartyInvites && thirdPartyInvites.length) {
                const thirdPartyNames = thirdPartyInvites.map((i) => {
                    return i.getContent().display_name;
                });

                return `Inviting ${memberNamesToRoomName(thirdPartyNames)}`;
            }
        }
        // let's try to figure out who was here before
        let leftNames = otherNames;
        // if we didn't have heroes, try finding them in the room state
        if (!leftNames.length) {
            leftNames = this.currentState.getMembers().filter((m) => {
                return m.userId !== userId &&
                    m.membership !== "invite" &&
                    m.membership !== "join";
            }).map((m) => m.name);
        }
        if (leftNames.length) {
            return `Empty room (was ${memberNamesToRoomName(leftNames)})`;
        } else {
            return "Empty room";
        }
    }

    /**
     * When we receive a new visibility change event:
     *
     * - store this visibility change alongside the timeline, in case we
     *   later need to apply it to an event that we haven't received yet;
     * - if we have already received the event whose visibility has changed,
     *   patch it to reflect the visibility change and inform listeners.
     */
    private applyNewVisibilityEvent(event: MatrixEvent): void {
        const visibilityChange = event.asVisibilityChange();
        if (!visibilityChange) {
            // The event is ill-formed.
            return;
        }

        // Ignore visibility change events that are not emitted by moderators.
        const userId = event.getSender();
        if (!userId) {
            return;
        }
        const isPowerSufficient =
            (
                EVENT_VISIBILITY_CHANGE_TYPE.name
                && this.currentState.maySendStateEvent(EVENT_VISIBILITY_CHANGE_TYPE.name, userId)
            )
            || (
                EVENT_VISIBILITY_CHANGE_TYPE.altName
                && this.currentState.maySendStateEvent(EVENT_VISIBILITY_CHANGE_TYPE.altName, userId)
            );
        if (!isPowerSufficient) {
            // Powerlevel is insufficient.
            return;
        }

        // Record this change in visibility.
        // If the event is not in our timeline and we only receive it later,
        // we may need to apply the visibility change at a later date.

        const visibilityEventsOnOriginalEvent = this.visibilityEvents.get(visibilityChange.eventId);
        if (visibilityEventsOnOriginalEvent) {
            // It would be tempting to simply erase the latest visibility change
            // but we need to record all of the changes in case the latest change
            // is ever redacted.
            //
            // In practice, linear scans through `visibilityEvents` should be fast.
            // However, to protect against a potential DoS attack, we limit the
            // number of iterations in this loop.
            let index = visibilityEventsOnOriginalEvent.length - 1;
            const min = Math.max(0,
                visibilityEventsOnOriginalEvent.length - MAX_NUMBER_OF_VISIBILITY_EVENTS_TO_SCAN_THROUGH);
            for (; index >= min; --index) {
                const target = visibilityEventsOnOriginalEvent[index];
                if (target.getTs() < event.getTs()) {
                    break;
                }
            }
            if (index === -1) {
                visibilityEventsOnOriginalEvent.unshift(event);
            } else {
                visibilityEventsOnOriginalEvent.splice(index + 1, 0, event);
            }
        } else {
            this.visibilityEvents.set(visibilityChange.eventId, [event]);
        }

        // Finally, let's check if the event is already in our timeline.
        // If so, we need to patch it and inform listeners.

        const originalEvent = this.findEventById(visibilityChange.eventId);
        if (!originalEvent) {
            return;
        }
        originalEvent.applyVisibilityEvent(visibilityChange);
    }

    private redactVisibilityChangeEvent(event: MatrixEvent) {
        // Sanity checks.
        if (!event.isVisibilityEvent) {
            throw new Error("expected a visibility change event");
        }
        const relation = event.getRelation();
        const originalEventId = relation.event_id;
        const visibilityEventsOnOriginalEvent = this.visibilityEvents.get(originalEventId);
        if (!visibilityEventsOnOriginalEvent) {
            // No visibility changes on the original event.
            // In particular, this change event was not recorded,
            // most likely because it was ill-formed.
            return;
        }
        const index = visibilityEventsOnOriginalEvent.findIndex(change => change.getId() === event.getId());
        if (index === -1) {
            // This change event was not recorded, most likely because
            // it was ill-formed.
            return;
        }
        // Remove visibility change.
        visibilityEventsOnOriginalEvent.splice(index, 1);

        // If we removed the latest visibility change event, propagate changes.
        if (index === visibilityEventsOnOriginalEvent.length) {
            const originalEvent = this.findEventById(originalEventId);
            if (!originalEvent) {
                return;
            }
            if (index === 0) {
                // We have just removed the only visibility change event.
                this.visibilityEvents.delete(originalEventId);
                originalEvent.applyVisibilityEvent();
            } else {
                const newEvent = visibilityEventsOnOriginalEvent[visibilityEventsOnOriginalEvent.length - 1];
                const newVisibility = newEvent.asVisibilityChange();
                if (!newVisibility) {
                    // Event is ill-formed.
                    // This breaks our invariant.
                    throw new Error("at this stage, visibility changes should be well-formed");
                }
                originalEvent.applyVisibilityEvent(newVisibility);
            }
        }
    }

    /**
     * When we receive an event whose visibility has been altered by
     * a (more recent) visibility change event, patch the event in
     * place so that clients now not to display it.
     *
     * @param event Any matrix event. If this event has at least one a
     * pending visibility change event, apply the latest visibility
     * change event.
     */
    private applyPendingVisibilityEvents(event: MatrixEvent): void {
        const visibilityEvents = this.visibilityEvents.get(event.getId());
        if (!visibilityEvents || visibilityEvents.length == 0) {
            // No pending visibility change in store.
            return;
        }
        const visibilityEvent = visibilityEvents[visibilityEvents.length - 1];
        const visibilityChange = visibilityEvent.asVisibilityChange();
        if (!visibilityChange) {
            return;
        }
        if (visibilityChange.visible) {
            // Events are visible by default, no need to apply a visibility change.
            // Note that we need to keep the visibility changes in `visibilityEvents`,
            // in case we later fetch an older visibility change event that is superseded
            // by `visibilityChange`.
        }
        if (visibilityEvent.getTs() < event.getTs()) {
            // Something is wrong, the visibility change cannot happen before the
            // event. Presumably an ill-formed event.
            return;
        }
        event.applyVisibilityEvent(visibilityChange);
    }
}

// a map from current event status to a list of allowed next statuses
const ALLOWED_TRANSITIONS: Record<EventStatus, EventStatus[]> = {
    [EventStatus.ENCRYPTING]: [
        EventStatus.SENDING,
        EventStatus.NOT_SENT,
        EventStatus.CANCELLED,
    ],
    [EventStatus.SENDING]: [
        EventStatus.ENCRYPTING,
        EventStatus.QUEUED,
        EventStatus.NOT_SENT,
        EventStatus.SENT,
    ],
    [EventStatus.QUEUED]: [
        EventStatus.SENDING,
        EventStatus.CANCELLED,
    ],
    [EventStatus.SENT]: [],
    [EventStatus.NOT_SENT]: [
        EventStatus.SENDING,
        EventStatus.QUEUED,
        EventStatus.CANCELLED,
    ],
    [EventStatus.CANCELLED]: [],
};

// TODO i18n
function memberNamesToRoomName(names: string[], count = (names.length + 1)) {
    const countWithoutMe = count - 1;
    if (!names.length) {
        return "Empty room";
    } else if (names.length === 1 && countWithoutMe <= 1) {
        return names[0];
    } else if (names.length === 2 && countWithoutMe <= 2) {
        return `${names[0]} and ${names[1]}`;
    } else {
        const plural = countWithoutMe > 1;
        if (plural) {
            return `${names[0]} and ${countWithoutMe} others`;
        } else {
            return `${names[0]} and 1 other`;
        }
    }
}

/**
 * Fires when an event we had previously received is redacted.
 *
 * (Note this is *not* fired when the redaction happens before we receive the
 * event).
 *
 * @event module:client~MatrixClient#"Room.redaction"
 * @param {MatrixEvent} event The matrix redaction event
 * @param {Room} room The room containing the redacted event
 */

/**
 * Fires when an event that was previously redacted isn't anymore.
 * This happens when the redaction couldn't be sent and
 * was subsequently cancelled by the user. Redactions have a local echo
 * which is undone in this scenario.
 *
 * @event module:client~MatrixClient#"Room.redactionCancelled"
 * @param {MatrixEvent} event The matrix redaction event that was cancelled.
 * @param {Room} room The room containing the unredacted event
 */

/**
 * Fires whenever the name of a room is updated.
 * @event module:client~MatrixClient#"Room.name"
 * @param {Room} room The room whose Room.name was updated.
 * @example
 * matrixClient.on("Room.name", function(room){
 *   var newName = room.name;
 * });
 */

/**
 * Fires whenever a receipt is received for a room
 * @event module:client~MatrixClient#"Room.receipt"
 * @param {event} event The receipt event
 * @param {Room} room The room whose receipts was updated.
 * @example
 * matrixClient.on("Room.receipt", function(event, room){
 *   var receiptContent = event.getContent();
 * });
 */

/**
 * Fires whenever a room's tags are updated.
 * @event module:client~MatrixClient#"Room.tags"
 * @param {event} event The tags event
 * @param {Room} room The room whose Room.tags was updated.
 * @example
 * matrixClient.on("Room.tags", function(event, room){
 *   var newTags = event.getContent().tags;
 *   if (newTags["favourite"]) showStar(room);
 * });
 */

/**
 * Fires whenever a room's account_data is updated.
 * @event module:client~MatrixClient#"Room.accountData"
 * @param {event} event The account_data event
 * @param {Room} room The room whose account_data was updated.
 * @param {MatrixEvent} prevEvent The event being replaced by
 * the new account data, if known.
 * @example
 * matrixClient.on("Room.accountData", function(event, room, oldEvent){
 *   if (event.getType() === "m.room.colorscheme") {
 *       applyColorScheme(event.getContents());
 *   }
 * });
 */

/**
 * Fires when the status of a transmitted event is updated.
 *
 * <p>When an event is first transmitted, a temporary copy of the event is
 * inserted into the timeline, with a temporary event id, and a status of
 * 'SENDING'.
 *
 * <p>Once the echo comes back from the server, the content of the event
 * (MatrixEvent.event) is replaced by the complete event from the homeserver,
 * thus updating its event id, as well as server-generated fields such as the
 * timestamp. Its status is set to null.
 *
 * <p>Once the /send request completes, if the remote echo has not already
 * arrived, the event is updated with a new event id and the status is set to
 * 'SENT'. The server-generated fields are of course not updated yet.
 *
 * <p>If the /send fails, In this case, the event's status is set to
 * 'NOT_SENT'. If it is later resent, the process starts again, setting the
 * status to 'SENDING'. Alternatively, the message may be cancelled, which
 * removes the event from the room, and sets the status to 'CANCELLED'.
 *
 * <p>This event is raised to reflect each of the transitions above.
 *
 * @event module:client~MatrixClient#"Room.localEchoUpdated"
 *
 * @param {MatrixEvent} event The matrix event which has been updated
 *
 * @param {Room} room The room containing the redacted event
 *
 * @param {string} oldEventId The previous event id (the temporary event id,
 *    except when updating a successfully-sent event when its echo arrives)
 *
 * @param {EventStatus} oldStatus The previous event status.
 */

/**
 * Fires when the logged in user's membership in the room is updated.
 *
 * @event module:models/room~Room#"Room.myMembership"
 * @param {Room} room The room in which the membership has been updated
 * @param {string} membership The new membership value
 * @param {string} prevMembership The previous membership value
 */
<|MERGE_RESOLUTION|>--- conflicted
+++ resolved
@@ -156,26 +156,13 @@
     [ThreadEvent.New]: (thread: Thread, toStartOfTimeline: boolean) => void;
 } & ThreadHandlerMap & MatrixEventHandlerMap;
 
-<<<<<<< HEAD
 type NotificationCount = Partial<Record<NotificationCountType, number>>;
 
 export class Room extends TypedEventEmitter<EmittedEvents, RoomEventHandlerMap> {
     public readonly reEmitter: TypedReEmitter<EmittedEvents, RoomEventHandlerMap>;
     private txnToEvent: Record<string, MatrixEvent> = {}; // Pending in-flight requests { string: MatrixEvent }
-    // receipts should clobber based on receipt_type and user_id pairs hence
-    // the form of this structure. This is sub-optimal for the exposed APIs
-    // which pass in an event ID and get back some receipts, so we also store
-    // a pre-cached list for this purpose.
-    private receipts: Receipts = {}; // { receipt_type: { user_id: IReceipt } }
-    private receiptCacheByEventId: ReceiptCache = {}; // { event_id: ICachedReceipt[] }
     private notificationCounts: NotificationCount = {};
     private threadNotifications: Record<string, NotificationCount> = {};
-=======
-export class Room extends TimelineReceipts<EmittedEvents, RoomEventHandlerMap> {
-    public readonly reEmitter: TypedReEmitter<EmittedEvents, RoomEventHandlerMap>;
-    private txnToEvent: Record<string, MatrixEvent> = {}; // Pending in-flight requests { string: MatrixEvent }
-    private notificationCounts: Partial<Record<NotificationCountType, number>> = {};
->>>>>>> e2fd2de8
     private readonly timelineSets: EventTimelineSet[];
     public readonly threadsTimelineSets: EventTimelineSet[] = [];
     // any filtered timeline sets we're maintaining for this room
@@ -2494,7 +2481,6 @@
     }
 
     /**
-<<<<<<< HEAD
      * Get a list of user IDs who have <b>read up to</b> the given event.
      * @param {MatrixEvent} event the event to get read receipts for.
      * @return {String[]} A list of user IDs.
@@ -2579,7 +2565,7 @@
 
         let latest = privateReadReceipt;
         [unstablePrivateReadReceipt, publicReadReceipt].forEach((receipt) => {
-            if (receipt?.data?.ts > latest?.data?.ts || !latest) {
+            if (receipt?.data?.ts > latest?.data?.ts) {
                 latest = receipt;
             }
         });
@@ -2640,8 +2626,6 @@
     }
 
     /**
-=======
->>>>>>> e2fd2de8
      * Add a receipt event to the room.
      * @param {MatrixEvent} event The m.receipt event.
      * @param {Boolean} synthetic True if this event is implicit.
