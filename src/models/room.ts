--- conflicted
+++ resolved
@@ -66,13 +66,10 @@
 import { RelationsContainer } from "./relations-container";
 import { ReadReceipt, synthesizeReceipt } from "./read-receipt";
 import { isPollEvent, Poll, PollEvent } from "./poll";
-<<<<<<< HEAD
 import { BreakoutRooms, BreakoutRoomsEvent, BreakoutRoomsEventHandlerMap } from "./breakoutRooms";
 import { BreakoutRoomWithSummary } from "../@types/breakout";
-=======
 import { RoomReceipts } from "./room-receipts";
 import { compareEventOrdering } from "./compare-event-ordering";
->>>>>>> 7cf59d64
 
 // These constants are used as sane defaults when the homeserver doesn't support
 // the m.room_versions capability. In practice, KNOWN_SAFE_ROOM_VERSION should be
