/*
Copyright 2015 - 2023 The Matrix.org Foundation C.I.C.

Licensed under the Apache License, Version 2.0 (the "License");
you may not use this file except in compliance with the License.
You may obtain a copy of the License at

    http://www.apache.org/licenses/LICENSE-2.0

Unless required by applicable law or agreed to in writing, software
distributed under the License is distributed on an "AS IS" BASIS,
WITHOUT WARRANTIES OR CONDITIONS OF ANY KIND, either express or implied.
See the License for the specific language governing permissions and
limitations under the License.
*/

import { M_POLL_START, Optional } from "matrix-events-sdk";

import {
    EventTimelineSet,
    DuplicateStrategy,
    IAddLiveEventOptions,
    EventTimelineSetHandlerMap,
} from "./event-timeline-set";
import { Direction, EventTimeline } from "./event-timeline";
import { getHttpUriForMxc } from "../content-repo";
import { compare, removeElement } from "../utils";
import { normalize, noUnsafeEventProps } from "../utils";
import { IEvent, IThreadBundledRelationship, MatrixEvent, MatrixEventEvent, MatrixEventHandlerMap } from "./event";
import { EventStatus } from "./event-status";
import { RoomMember } from "./room-member";
import { IRoomSummary, RoomSummary } from "./room-summary";
import { logger } from "../logger";
import { TypedReEmitter } from "../ReEmitter";
import {
    EventType,
    RoomCreateTypeField,
    RoomType,
    UNSTABLE_ELEMENT_FUNCTIONAL_USERS,
    EVENT_VISIBILITY_CHANGE_TYPE,
    RelationType,
    UNSIGNED_THREAD_ID_FIELD,
} from "../@types/event";
import { IRoomVersionsCapability, MatrixClient, PendingEventOrdering, RoomVersionStability } from "../client";
import { GuestAccess, HistoryVisibility, JoinRule, ResizeMethod } from "../@types/partials";
import { Filter, IFilterDefinition } from "../filter";
import { RoomState, RoomStateEvent, RoomStateEventHandlerMap } from "./room-state";
import { BeaconEvent, BeaconEventHandlerMap } from "./beacon";
import {
    Thread,
    ThreadEvent,
    ThreadEventHandlerMap as ThreadHandlerMap,
    FILTER_RELATED_BY_REL_TYPES,
    THREAD_RELATION_TYPE,
    FILTER_RELATED_BY_SENDERS,
    ThreadFilterType,
} from "./thread";
import {
    CachedReceiptStructure,
    MAIN_ROOM_TIMELINE,
    Receipt,
    ReceiptContent,
    ReceiptType,
} from "../@types/read_receipts";
import { IStateEventWithRoomId } from "../@types/search";
import { RelationsContainer } from "./relations-container";
import { ReadReceipt, synthesizeReceipt } from "./read-receipt";
import { isPollEvent, Poll, PollEvent } from "./poll";
import { RoomReceipts } from "./room-receipts";
import { compareEventOrdering } from "./compare-event-ordering";
<<<<<<< HEAD
import * as utils from "../utils";
=======
import { KnownMembership, Membership } from "../@types/membership";
>>>>>>> afc3c621

// These constants are used as sane defaults when the homeserver doesn't support
// the m.room_versions capability. In practice, KNOWN_SAFE_ROOM_VERSION should be
// the same as the common default room version whereas SAFE_ROOM_VERSIONS are the
// room versions which are considered okay for people to run without being asked
// to upgrade (ie: "stable"). Eventually, we should remove these when all homeservers
// return an m.room_versions capability.
export const KNOWN_SAFE_ROOM_VERSION = "10";
const SAFE_ROOM_VERSIONS = ["1", "2", "3", "4", "5", "6", "7", "8", "9", "10"];

interface IOpts {
    /**
     * Controls where pending messages appear in a room's timeline.
     * If "<b>chronological</b>", messages will appear in the timeline when the call to `sendEvent` was made.
     * If "<b>detached</b>", pending messages will appear in a separate list,
     * accessible via {@link Room#getPendingEvents}.
     * Default: "chronological".
     */
    pendingEventOrdering?: PendingEventOrdering;
    /**
     * Set to true to enable improved timeline support.
     */
    timelineSupport?: boolean;
    lazyLoadMembers?: boolean;
}

export interface IRecommendedVersion {
    version: string;
    needsUpgrade: boolean;
    urgent: boolean;
}

// When inserting a visibility event affecting event `eventId`, we
// need to scan through existing visibility events for `eventId`.
// In theory, this could take an unlimited amount of time if:
//
// - the visibility event was sent by a moderator; and
// - `eventId` already has many visibility changes (usually, it should
//   be 2 or less); and
// - for some reason, the visibility changes are received out of order
//   (usually, this shouldn't happen at all).
//
// For this reason, we limit the number of events to scan through,
// expecting that a broken visibility change for a single event in
// an extremely uncommon case (possibly a DoS) is a small
// price to pay to keep matrix-js-sdk responsive.
const MAX_NUMBER_OF_VISIBILITY_EVENTS_TO_SCAN_THROUGH = 30;

export type NotificationCount = Partial<Record<NotificationCountType, number>>;

export enum NotificationCountType {
    Highlight = "highlight",
    Total = "total",
}

export interface ICreateFilterOpts {
    // Populate the filtered timeline with already loaded events in the room
    // timeline. Useful to disable for some filters that can't be achieved by the
    // client in an efficient manner
    prepopulateTimeline?: boolean;
    useSyncEvents?: boolean;
    pendingEvents?: boolean;
}

export enum RoomEvent {
    MyMembership = "Room.myMembership",
    Tags = "Room.tags",
    AccountData = "Room.accountData",
    Receipt = "Room.receipt",
    Name = "Room.name",
    Redaction = "Room.redaction",
    RedactionCancelled = "Room.redactionCancelled",
    LocalEchoUpdated = "Room.localEchoUpdated",
    Timeline = "Room.timeline",
    TimelineReset = "Room.timelineReset",
    TimelineRefresh = "Room.TimelineRefresh",
    OldStateUpdated = "Room.OldStateUpdated",
    CurrentStateUpdated = "Room.CurrentStateUpdated",
    HistoryImportedWithinTimeline = "Room.historyImportedWithinTimeline",
    UnreadNotifications = "Room.UnreadNotifications",
    Summary = "Room.Summary",
}

export type RoomEmittedEvents =
    | RoomEvent
    | RoomStateEvent.Events
    | RoomStateEvent.Members
    | RoomStateEvent.NewMember
    | RoomStateEvent.Update
    | RoomStateEvent.Marker
    | ThreadEvent.New
    | ThreadEvent.Update
    | ThreadEvent.NewReply
    | ThreadEvent.Delete
    | MatrixEventEvent.BeforeRedaction
    | BeaconEvent.New
    | BeaconEvent.Update
    | BeaconEvent.Destroy
    | BeaconEvent.LivenessChange
    | PollEvent.New;

export type RoomEventHandlerMap = {
    /**
     * Fires when the logged in user's membership in the room is updated.
     *
     * @param room - The room in which the membership has been updated
     * @param membership - The new membership value
     * @param prevMembership - The previous membership value
     */
    [RoomEvent.MyMembership]: (room: Room, membership: Membership, prevMembership?: Membership) => void;
    /**
     * Fires whenever a room's tags are updated.
     * @param event - The tags event
     * @param room - The room whose Room.tags was updated.
     * @example
     * ```
     * matrixClient.on("Room.tags", function(event, room){
     *   var newTags = event.getContent().tags;
     *   if (newTags["favourite"]) showStar(room);
     * });
     * ```
     */
    [RoomEvent.Tags]: (event: MatrixEvent, room: Room) => void;
    /**
     * Fires whenever a room's account_data is updated.
     * @param event - The account_data event
     * @param room - The room whose account_data was updated.
     * @param prevEvent - The event being replaced by
     * the new account data, if known.
     * @example
     * ```
     * matrixClient.on("Room.accountData", function(event, room, oldEvent){
     *   if (event.getType() === "m.room.colorscheme") {
     *       applyColorScheme(event.getContents());
     *   }
     * });
     * ```
     */
    [RoomEvent.AccountData]: (event: MatrixEvent, room: Room, lastEvent?: MatrixEvent) => void;
    /**
     * Fires whenever a receipt is received for a room
     * @param event - The receipt event
     * @param room - The room whose receipts was updated.
     * @example
     * ```
     * matrixClient.on("Room.receipt", function(event, room){
     *   var receiptContent = event.getContent();
     * });
     * ```
     */
    [RoomEvent.Receipt]: (event: MatrixEvent, room: Room) => void;
    /**
     * Fires whenever the name of a room is updated.
     * @param room - The room whose Room.name was updated.
     * @example
     * ```
     * matrixClient.on("Room.name", function(room){
     *   var newName = room.name;
     * });
     * ```
     */
    [RoomEvent.Name]: (room: Room) => void;
    /**
     * Fires when an event we had previously received is redacted.
     *
     * (Note this is *not* fired when the redaction happens before we receive the
     * event).
     *
     * @param event - The matrix redaction event
     * @param room - The room containing the redacted event
     * @param threadId - The thread containing the redacted event (before it was redacted)
     */
    [RoomEvent.Redaction]: (event: MatrixEvent, room: Room, threadId?: string) => void;
    /**
     * Fires when an event that was previously redacted isn't anymore.
     * This happens when the redaction couldn't be sent and
     * was subsequently cancelled by the user. Redactions have a local echo
     * which is undone in this scenario.
     *
     * @param event - The matrix redaction event that was cancelled.
     * @param room - The room containing the unredacted event
     */
    [RoomEvent.RedactionCancelled]: (event: MatrixEvent, room: Room) => void;
    /**
     * Fires when the status of a transmitted event is updated.
     *
     * <p>When an event is first transmitted, a temporary copy of the event is
     * inserted into the timeline, with a temporary event id, and a status of
     * 'SENDING'.
     *
     * <p>Once the echo comes back from the server, the content of the event
     * (MatrixEvent.event) is replaced by the complete event from the homeserver,
     * thus updating its event id, as well as server-generated fields such as the
     * timestamp. Its status is set to null.
     *
     * <p>Once the /send request completes, if the remote echo has not already
     * arrived, the event is updated with a new event id and the status is set to
     * 'SENT'. The server-generated fields are of course not updated yet.
     *
     * <p>If the /send fails, In this case, the event's status is set to
     * 'NOT_SENT'. If it is later resent, the process starts again, setting the
     * status to 'SENDING'. Alternatively, the message may be cancelled, which
     * removes the event from the room, and sets the status to 'CANCELLED'.
     *
     * <p>This event is raised to reflect each of the transitions above.
     *
     * @param event - The matrix event which has been updated
     *
     * @param room - The room containing the redacted event
     *
     * @param oldEventId - The previous event id (the temporary event id,
     *    except when updating a successfully-sent event when its echo arrives)
     *
     * @param oldStatus - The previous event status.
     */
    [RoomEvent.LocalEchoUpdated]: (
        event: MatrixEvent,
        room: Room,
        oldEventId?: string,
        oldStatus?: EventStatus | null,
    ) => void;
    [RoomEvent.OldStateUpdated]: (room: Room, previousRoomState: RoomState, roomState: RoomState) => void;
    [RoomEvent.CurrentStateUpdated]: (room: Room, previousRoomState: RoomState, roomState: RoomState) => void;
    [RoomEvent.HistoryImportedWithinTimeline]: (markerEvent: MatrixEvent, room: Room) => void;
    [RoomEvent.UnreadNotifications]: (unreadNotifications?: NotificationCount, threadId?: string) => void;
    [RoomEvent.TimelineRefresh]: (room: Room, eventTimelineSet: EventTimelineSet) => void;
    /**
     * Fires when a new room summary is returned by `/sync`.
     *
     * See https://spec.matrix.org/v1.8/client-server-api/#_matrixclientv3sync_roomsummary
     * for full details
     * @param summary - the room summary object
     */
    [RoomEvent.Summary]: (summary: IRoomSummary) => void;
    [ThreadEvent.New]: (thread: Thread, toStartOfTimeline: boolean) => void;
    /**
     * Fires when a new poll instance is added to the room state
     * @param poll - the new poll
     */
    [PollEvent.New]: (poll: Poll) => void;
} & Pick<ThreadHandlerMap, ThreadEvent.Update | ThreadEvent.NewReply | ThreadEvent.Delete> &
    EventTimelineSetHandlerMap &
    Pick<MatrixEventHandlerMap, MatrixEventEvent.BeforeRedaction> &
    Pick<
        RoomStateEventHandlerMap,
        | RoomStateEvent.Events
        | RoomStateEvent.Members
        | RoomStateEvent.NewMember
        | RoomStateEvent.Update
        | RoomStateEvent.Marker
        | BeaconEvent.New
    > &
    Pick<BeaconEventHandlerMap, BeaconEvent.Update | BeaconEvent.Destroy | BeaconEvent.LivenessChange>;

export class Room extends ReadReceipt<RoomEmittedEvents, RoomEventHandlerMap> {
    public readonly reEmitter: TypedReEmitter<RoomEmittedEvents, RoomEventHandlerMap>;
    private txnToEvent: Map<string, MatrixEvent> = new Map(); // Pending in-flight requests { string: MatrixEvent }
    private notificationCounts: NotificationCount = {};
    private readonly threadNotifications = new Map<string, NotificationCount>();
    public readonly cachedThreadReadReceipts = new Map<string, CachedReceiptStructure[]>();
    // Useful to know at what point the current user has started using threads in this room
    private oldestThreadedReceiptTs = Infinity;
    /**
     * A record of the latest unthread receipts per user
     * This is useful in determining whether a user has read a thread or not
     */
    private unthreadedReceipts = new Map<string, Receipt>();
    private readonly timelineSets: EventTimelineSet[];
    public readonly polls: Map<string, Poll> = new Map<string, Poll>();

    /**
     * Empty array if the timeline sets have not been initialised. After initialisation:
     * 0: All threads
     * 1: Threads the current user has participated in
     */
    public readonly threadsTimelineSets: [] | [EventTimelineSet, EventTimelineSet] = [];

    // any filtered timeline sets we're maintaining for this room
    private readonly filteredTimelineSets: Record<string, EventTimelineSet> = {}; // filter_id: timelineSet
    private timelineNeedsRefresh = false;
    private readonly pendingEventList?: MatrixEvent[];
    // read by megolm via getter; boolean value - null indicates "use global value"
    private blacklistUnverifiedDevices?: boolean;
    private selfMembership?: Membership;
    private summaryHeroes: string[] | null = null;
    // flags to stop logspam about missing m.room.create events
    private getTypeWarning = false;
    private getVersionWarning = false;
    private membersPromise?: Promise<boolean>;

    // XXX: These should be read-only
    /**
     * The human-readable display name for this room.
     */
    public name: string;
    /**
     * The un-homoglyphed name for this room.
     */
    public normalizedName: string;
    /**
     * Dict of room tags; the keys are the tag name and the values
     * are any metadata associated with the tag - e.g. `{ "fav" : { order: 1 } }`
     */
    public tags: Record<string, Record<string, any>> = {}; // $tagName: { $metadata: $value }
    /**
     * accountData Dict of per-room account_data events; the keys are the
     * event type and the values are the events.
     */
    public accountData: Map<string, MatrixEvent> = new Map(); // $eventType: $event
    /**
     * The room summary.
     */
    public summary: RoomSummary | null = null;
    /**
     * oldState The state of the room at the time of the oldest event in the live timeline.
     *
     * @deprecated Present for backwards compatibility.
     *             Use getLiveTimeline().getState(EventTimeline.BACKWARDS) instead
     */
    public oldState!: RoomState;
    /**
     * currentState The state of the room at the time of the newest event in the timeline.
     *
     * @deprecated Present for backwards compatibility.
     *             Use getLiveTimeline().getState(EventTimeline.FORWARDS) instead.
     */
    public currentState!: RoomState;
    public readonly relations = new RelationsContainer(this.client, this);

    /**
     * A collection of events known by the client
     * This is not a comprehensive list of the threads that exist in this room
     */
    private threads = new Map<string, Thread>();

    /**
     * @deprecated This value is unreliable. It may not contain the last thread.
     *             Use {@link Room.getLastThread} instead.
     */
    public lastThread?: Thread;

    /**
     * A mapping of eventId to all visibility changes to apply
     * to the event, by chronological order, as per
     * https://github.com/matrix-org/matrix-doc/pull/3531
     *
     * # Invariants
     *
     * - within each list, all events are classed by
     *   chronological order;
     * - all events are events such that
     *  `asVisibilityEvent()` returns a non-null `IVisibilityChange`;
     * - within each list with key `eventId`, all events
     *   are in relation to `eventId`.
     *
     * @experimental
     */
    private visibilityEvents = new Map<string, MatrixEvent[]>();

    /**
     * The latest receipts (synthetic and real) for each user in each thread
     * (and unthreaded).
     */
    private roomReceipts = new RoomReceipts(this);

    /**
     * Construct a new Room.
     *
     * <p>For a room, we store an ordered sequence of timelines, which may or may not
     * be continuous. Each timeline lists a series of events, as well as tracking
     * the room state at the start and the end of the timeline. It also tracks
     * forward and backward pagination tokens, as well as containing links to the
     * next timeline in the sequence.
     *
     * <p>There is one special timeline - the 'live' timeline, which represents the
     * timeline to which events are being added in real-time as they are received
     * from the /sync API. Note that you should not retain references to this
     * timeline - even if it is the current timeline right now, it may not remain
     * so if the server gives us a timeline gap in /sync.
     *
     * <p>In order that we can find events from their ids later, we also maintain a
     * map from event_id to timeline and index.
     *
     * @param roomId - Required. The ID of this room.
     * @param client - Required. The client, used to lazy load members.
     * @param myUserId - Required. The ID of the syncing user.
     * @param opts - Configuration options
     */
    public constructor(
        public readonly roomId: string,
        public readonly client: MatrixClient,
        public readonly myUserId: string,
        private readonly opts: IOpts = {},
    ) {
        super();
        // In some cases, we add listeners for every displayed Matrix event, so it's
        // common to have quite a few more than the default limit.
        this.setMaxListeners(100);
        this.reEmitter = new TypedReEmitter(this);

        opts.pendingEventOrdering = opts.pendingEventOrdering || PendingEventOrdering.Chronological;

        this.name = roomId;
        this.normalizedName = roomId;

        // Listen to our own receipt event as a more modular way of processing our own
        // receipts. No need to remove the listener: it's on ourself anyway.
        this.on(RoomEvent.Receipt, this.onReceipt);

        // all our per-room timeline sets. the first one is the unfiltered ones;
        // the subsequent ones are the filtered ones in no particular order.
        this.timelineSets = [new EventTimelineSet(this, opts)];
        this.reEmitter.reEmit(this.getUnfilteredTimelineSet(), [RoomEvent.Timeline, RoomEvent.TimelineReset]);

        this.fixUpLegacyTimelineFields();

        if (this.opts.pendingEventOrdering === PendingEventOrdering.Detached) {
            this.pendingEventList = [];
            this.client.store.getPendingEvents(this.roomId).then((events) => {
                const mapper = this.client.getEventMapper({
                    toDevice: false,
                    decrypt: false,
                });
                events.forEach(async (serializedEvent: Partial<IEvent>) => {
                    const event = mapper(serializedEvent);
                    await client.decryptEventIfNeeded(event);
                    event.setStatus(EventStatus.NOT_SENT);
                    this.addPendingEvent(event, event.getTxnId()!);
                });
            });
        }

        // awaited by getEncryptionTargetMembers while room members are loading
        if (!this.opts.lazyLoadMembers) {
            this.membersPromise = Promise.resolve(false);
        } else {
            this.membersPromise = undefined;
        }
    }

    private threadTimelineSetsPromise: Promise<[EventTimelineSet, EventTimelineSet]> | null = null;
    public async createThreadsTimelineSets(): Promise<[EventTimelineSet, EventTimelineSet] | null> {
        if (this.threadTimelineSetsPromise) {
            return this.threadTimelineSetsPromise;
        }

        if (this.client?.supportsThreads()) {
            try {
                this.threadTimelineSetsPromise = Promise.all([
                    this.createThreadTimelineSet(),
                    this.createThreadTimelineSet(ThreadFilterType.My),
                ]);
                const timelineSets = await this.threadTimelineSetsPromise;
                this.threadsTimelineSets[0] = timelineSets[0];
                this.threadsTimelineSets[1] = timelineSets[1];
                return timelineSets;
            } catch (e) {
                this.threadTimelineSetsPromise = null;
                return null;
            }
        }
        return null;
    }

    /**
     * Bulk decrypt critical events in a room
     *
     * Critical events represents the minimal set of events to decrypt
     * for a typical UI to function properly
     *
     * - Last event of every room (to generate likely message preview)
     * - All events up to the read receipt (to calculate an accurate notification count)
     *
     * @returns Signals when all events have been decrypted
     */
    public async decryptCriticalEvents(): Promise<void> {
        if (!this.client.isCryptoEnabled()) return;

        const readReceiptEventId = this.getEventReadUpTo(this.client.getUserId()!, true);
        const events = this.getLiveTimeline().getEvents();
        const readReceiptTimelineIndex = events.findIndex((matrixEvent) => {
            return matrixEvent.event.event_id === readReceiptEventId;
        });

        const decryptionPromises = events
            .slice(readReceiptTimelineIndex)
            .reverse()
            .map((event) => this.client.decryptEventIfNeeded(event));

        await Promise.allSettled(decryptionPromises);
    }

    /**
     * Bulk decrypt events in a room
     *
     * @returns Signals when all events have been decrypted
     */
    public async decryptAllEvents(): Promise<void> {
        if (!this.client.isCryptoEnabled()) return;

        const decryptionPromises = this.getUnfilteredTimelineSet()
            .getLiveTimeline()
            .getEvents()
            .slice(0) // copy before reversing
            .reverse()
            .map((event) => this.client.decryptEventIfNeeded(event));

        await Promise.allSettled(decryptionPromises);
    }

    /**
     * Gets the creator of the room
     * @returns The creator of the room, or null if it could not be determined
     */
    public getCreator(): string | null {
        const createEvent = this.currentState.getStateEvents(EventType.RoomCreate, "");
        return createEvent?.getSender() ?? null;
    }

    /**
     * Gets the version of the room
     * @returns The version of the room, or null if it could not be determined
     */
    public getVersion(): string {
        const createEvent = this.currentState.getStateEvents(EventType.RoomCreate, "");
        if (!createEvent) {
            if (!this.getVersionWarning) {
                logger.warn("[getVersion] Room " + this.roomId + " does not have an m.room.create event");
                this.getVersionWarning = true;
            }
            return "1";
        }
        return createEvent.getContent()["room_version"] ?? "1";
    }

    /**
     * Determines whether this room needs to be upgraded to a new version
     * @returns What version the room should be upgraded to, or null if
     *     the room does not require upgrading at this time.
     * @deprecated Use #getRecommendedVersion() instead
     */
    public shouldUpgradeToVersion(): string | null {
        // TODO: Remove this function.
        // This makes assumptions about which versions are safe, and can easily
        // be wrong. Instead, people are encouraged to use getRecommendedVersion
        // which determines a safer value. This function doesn't use that function
        // because this is not async-capable, and to avoid breaking the contract
        // we're deprecating this.

        if (!SAFE_ROOM_VERSIONS.includes(this.getVersion())) {
            return KNOWN_SAFE_ROOM_VERSION;
        }

        return null;
    }

    /**
     * Determines the recommended room version for the room. This returns an
     * object with 3 properties: `version` as the new version the
     * room should be upgraded to (may be the same as the current version);
     * `needsUpgrade` to indicate if the room actually can be
     * upgraded (ie: does the current version not match?); and `urgent`
     * to indicate if the new version patches a vulnerability in a previous
     * version.
     * @returns
     * Resolves to the version the room should be upgraded to.
     */
    public async getRecommendedVersion(): Promise<IRecommendedVersion> {
        const capabilities = await this.client.getCapabilities();
        let versionCap = capabilities["m.room_versions"];
        if (!versionCap) {
            versionCap = {
                default: KNOWN_SAFE_ROOM_VERSION,
                available: {},
            };
            for (const safeVer of SAFE_ROOM_VERSIONS) {
                versionCap.available[safeVer] = RoomVersionStability.Stable;
            }
        }

        let result = this.checkVersionAgainstCapability(versionCap);
        if (result.urgent && result.needsUpgrade) {
            // Something doesn't feel right: we shouldn't need to update
            // because the version we're on should be in the protocol's
            // namespace. This usually means that the server was updated
            // before the client was, making us think the newest possible
            // room version is not stable. As a solution, we'll refresh
            // the capability we're using to determine this.
            logger.warn(
                "Refreshing room version capability because the server looks " +
                    "to be supporting a newer room version we don't know about.",
            );

            const caps = await this.client.getCapabilities(true);
            versionCap = caps["m.room_versions"];
            if (!versionCap) {
                logger.warn("No room version capability - assuming upgrade required.");
                return result;
            } else {
                result = this.checkVersionAgainstCapability(versionCap);
            }
        }

        return result;
    }

    private checkVersionAgainstCapability(versionCap: IRoomVersionsCapability): IRecommendedVersion {
        const currentVersion = this.getVersion();
        logger.log(`[${this.roomId}] Current version: ${currentVersion}`);
        logger.log(`[${this.roomId}] Version capability: `, versionCap);

        const result: IRecommendedVersion = {
            version: currentVersion,
            needsUpgrade: false,
            urgent: false,
        };

        // If the room is on the default version then nothing needs to change
        if (currentVersion === versionCap.default) return result;

        const stableVersions = Object.keys(versionCap.available).filter((v) => versionCap.available[v] === "stable");

        // Check if the room is on an unstable version. We determine urgency based
        // off the version being in the Matrix spec namespace or not (if the version
        // is in the current namespace and unstable, the room is probably vulnerable).
        if (!stableVersions.includes(currentVersion)) {
            result.version = versionCap.default;
            result.needsUpgrade = true;
            result.urgent = !!this.getVersion().match(/^[0-9]+[0-9.]*$/g);
            if (result.urgent) {
                logger.warn(`URGENT upgrade required on ${this.roomId}`);
            } else {
                logger.warn(`Non-urgent upgrade required on ${this.roomId}`);
            }
            return result;
        }

        // The room is on a stable, but non-default, version by this point.
        // No upgrade needed.
        return result;
    }

    /**
     * Determines whether the given user is permitted to perform a room upgrade
     * @param userId - The ID of the user to test against
     * @returns True if the given user is permitted to upgrade the room
     */
    public userMayUpgradeRoom(userId: string): boolean {
        return this.currentState.maySendStateEvent(EventType.RoomTombstone, userId);
    }

    /**
     * Get the list of pending sent events for this room
     *
     * @returns A list of the sent events
     * waiting for remote echo.
     *
     * @throws If `opts.pendingEventOrdering` was not 'detached'
     */
    public getPendingEvents(): MatrixEvent[] {
        if (!this.pendingEventList) {
            throw new Error(
                "Cannot call getPendingEvents with pendingEventOrdering == " + this.opts.pendingEventOrdering,
            );
        }

        return this.pendingEventList;
    }

    /**
     * Removes a pending event for this room
     *
     * @returns True if an element was removed.
     */
    public removePendingEvent(eventId: string): boolean {
        if (!this.pendingEventList) {
            throw new Error(
                "Cannot call removePendingEvent with pendingEventOrdering == " + this.opts.pendingEventOrdering,
            );
        }

        const removed = removeElement(
            this.pendingEventList,
            function (ev) {
                return ev.getId() == eventId;
            },
            false,
        );

        this.savePendingEvents();

        return removed;
    }

    /**
     * Check whether the pending event list contains a given event by ID.
     * If pending event ordering is not "detached" then this returns false.
     *
     * @param eventId - The event ID to check for.
     */
    public hasPendingEvent(eventId: string): boolean {
        return this.pendingEventList?.some((event) => event.getId() === eventId) ?? false;
    }

    /**
     * Get a specific event from the pending event list, if configured, null otherwise.
     *
     * @param eventId - The event ID to check for.
     */
    public getPendingEvent(eventId: string): MatrixEvent | null {
        return this.pendingEventList?.find((event) => event.getId() === eventId) ?? null;
    }

    /**
     * Get the live unfiltered timeline for this room.
     *
     * @returns live timeline
     */
    public getLiveTimeline(): EventTimeline {
        return this.getUnfilteredTimelineSet().getLiveTimeline();
    }

    /**
     * The live event timeline for this room, with the oldest event at index 0.
     *
     * @deprecated Present for backwards compatibility.
     *             Use getLiveTimeline().getEvents() instead
     */
    public get timeline(): MatrixEvent[] {
        return this.getLiveTimeline().getEvents();
    }

    /**
     * Get the timestamp of the last message in the room
     *
     * @returns the timestamp of the last message in the room
     */
    public getLastActiveTimestamp(): number {
        const timeline = this.getLiveTimeline();
        const events = timeline.getEvents();
        if (events.length) {
            const lastEvent = events[events.length - 1];
            return lastEvent.getTs();
        } else {
            return Number.MIN_SAFE_INTEGER;
        }
    }

    /**
     * Returns the last live event of this room.
     * "last" means latest timestamp.
     * Instead of using timestamps, it would be better to do the comparison based on the order of the homeserver DAG.
     * Unfortunately, this information is currently not available in the client.
     * See {@link https://github.com/matrix-org/matrix-js-sdk/issues/3325}.
     * "live of this room" means from all live timelines: the room and the threads.
     *
     * @returns MatrixEvent if there is a last event; else undefined.
     */
    public getLastLiveEvent(): MatrixEvent | undefined {
        const roomEvents = this.getLiveTimeline().getEvents();
        const lastRoomEvent = roomEvents[roomEvents.length - 1] as MatrixEvent | undefined;
        const lastThread = this.getLastThread();

        if (!lastThread) return lastRoomEvent;

        const lastThreadEvent = lastThread.events[lastThread.events.length - 1];

        return (lastRoomEvent?.getTs() ?? 0) > (lastThreadEvent?.getTs() ?? 0) ? lastRoomEvent : lastThreadEvent;
    }

    /**
     * Returns the last thread of this room.
     * "last" means latest timestamp of the last thread event.
     * Instead of using timestamps, it would be better to do the comparison based on the order of the homeserver DAG.
     * Unfortunately, this information is currently not available in the client.
     * See {@link https://github.com/matrix-org/matrix-js-sdk/issues/3325}.
     *
     * @returns the thread with the most recent event in its live time line. undefined if there is no thread.
     */
    public getLastThread(): Thread | undefined {
        return this.getThreads().reduce<Thread | undefined>((lastThread: Thread | undefined, thread: Thread) => {
            if (!lastThread) return thread;

            const threadEvent = thread.events[thread.events.length - 1];
            const lastThreadEvent = lastThread.events[lastThread.events.length - 1];

            if ((threadEvent?.getTs() ?? 0) >= (lastThreadEvent?.getTs() ?? 0)) {
                // Last message of current thread is newer → new last thread.
                // Equal also means newer, because it was added to the thread map later.
                return thread;
            }

            return lastThread;
        }, undefined);
    }

    /**
     * @returns the membership type (join | leave | invite | knock) for the logged in user
     */
    public getMyMembership(): Membership {
        return this.selfMembership ?? KnownMembership.Leave;
    }

    /**
     * If this room is a DM we're invited to,
     * try to find out who invited us
     * @returns user id of the inviter
     */
    public getDMInviter(): string | undefined {
        const me = this.getMember(this.myUserId);
        if (me) {
            return me.getDMInviter();
        }

        if (this.selfMembership === KnownMembership.Invite) {
            // fall back to summary information
            const memberCount = this.getInvitedAndJoinedMemberCount();
            if (memberCount === 2) {
                return this.summaryHeroes?.[0];
            }
        }
    }

    /**
     * Assuming this room is a DM room, tries to guess with which user.
     * @returns user id of the other member (could be syncing user)
     */
    public guessDMUserId(): string {
        const me = this.getMember(this.myUserId);
        if (me) {
            const inviterId = me.getDMInviter();
            if (inviterId) {
                return inviterId;
            }
        }
        // Remember, we're assuming this room is a DM, so returning the first member we find should be fine
        if (Array.isArray(this.summaryHeroes) && this.summaryHeroes.length) {
            return this.summaryHeroes[0];
        }
        const members = this.currentState.getMembers();
        const anyMember = members.find((m) => m.userId !== this.myUserId);
        if (anyMember) {
            return anyMember.userId;
        }
        // it really seems like I'm the only user in the room
        // so I probably created a room with just me in it
        // and marked it as a DM. Ok then
        return this.myUserId;
    }

    /**
     * Gets the "functional members" in this room.
     *
     * Returns the list of userIDs from the `io.element.functional_members` event. Does not consider the
     * current membership states of those users.
     *
     * @see https://github.com/element-hq/element-meta/blob/develop/spec/functional_members.md.
     */
    private getFunctionalMembers(): string[] {
        const mFunctionalMembers = this.currentState.getStateEvents(UNSTABLE_ELEMENT_FUNCTIONAL_USERS.name, "");
        if (Array.isArray(mFunctionalMembers?.getContent().service_members)) {
            return mFunctionalMembers!.getContent().service_members;
        }
        return [];
    }

    public getAvatarFallbackMember(): RoomMember | undefined {
        const functionalMembers = this.getFunctionalMembers();

        // Only generate a fallback avatar if the conversation is with a single specific other user (a "DM").
        let nonFunctionalMemberCount = 0;
        this.getMembers()!.forEach((m) => {
            if (m.membership !== "join" && m.membership !== "invite") return;
            if (functionalMembers.includes(m.userId)) return;
            nonFunctionalMemberCount++;
        });
        if (nonFunctionalMemberCount > 2) return;

        // Prefer the list of heroes, if present. It should only include the single other user in the DM.
        const nonFunctionalHeroes = this.summaryHeroes?.filter((h) => !functionalMembers.includes(h));
        const hasHeroes = Array.isArray(nonFunctionalHeroes) && nonFunctionalHeroes.length;
        if (hasHeroes) {
            const availableMember = nonFunctionalHeroes
                .map((userId) => {
                    return this.getMember(userId);
                })
                .find((member) => !!member);
            if (availableMember) {
                return availableMember;
            }
        }

        // Consider *all*, including previous, members, to generate the avatar for DMs where the other user left.
        // Needed to generate a matching avatar for rooms named "Empty Room (was Alice)".
        const members = this.getMembers();
        const nonFunctionalMembers = members?.filter((m) => !functionalMembers.includes(m.userId));
        if (nonFunctionalMembers.length <= 2) {
            const availableMember = nonFunctionalMembers.find((m) => {
                return m.userId !== this.myUserId;
            });
            if (availableMember) {
                return availableMember;
            }
        }

        // If all else failed, but the homeserver gave us heroes that previously could not be found in the room members,
        // trust and try falling back to a hero, creating a one-off member for it
        if (hasHeroes) {
            const availableUser = nonFunctionalHeroes
                .map((userId) => {
                    return this.client.getUser(userId);
                })
                .find((user) => !!user);
            if (availableUser) {
                const member = new RoomMember(this.roomId, availableUser.userId);
                member.user = availableUser;
                return member;
            }
        }
    }

    /**
     * Sets the membership this room was received as during sync
     * @param membership - join | leave | invite
     */
    public updateMyMembership(membership: Membership): void {
        const prevMembership = this.selfMembership;
        this.selfMembership = membership;
        if (prevMembership !== membership) {
            if (membership === KnownMembership.Leave) {
                this.cleanupAfterLeaving();
            }
            this.emit(RoomEvent.MyMembership, this, membership, prevMembership);
        }
    }

    private async loadMembersFromServer(): Promise<IStateEventWithRoomId[]> {
        const lastSyncToken = this.client.store.getSyncToken();
        const response = await this.client.members(
            this.roomId,
            undefined,
            KnownMembership.Leave,
            lastSyncToken ?? undefined,
        );
        return response.chunk;
    }

    private async loadMembers(): Promise<{ memberEvents: MatrixEvent[]; fromServer: boolean }> {
        // were the members loaded from the server?
        let fromServer = false;
        let rawMembersEvents = await this.client.store.getOutOfBandMembers(this.roomId);
        // If the room is encrypted, we always fetch members from the server at
        // least once, in case the latest state wasn't persisted properly. Note
        // that this function is only called once (unless loading the members
        // fails), since loadMembersIfNeeded always returns this.membersPromise
        // if set, which will be the result of the first (successful) call.
        if (rawMembersEvents === null || this.hasEncryptionStateEvent()) {
            fromServer = true;
            rawMembersEvents = await this.loadMembersFromServer();
            logger.log(`LL: got ${rawMembersEvents.length} ` + `members from server for room ${this.roomId}`);
        }
        const memberEvents = rawMembersEvents.filter(noUnsafeEventProps).map(this.client.getEventMapper());
        return { memberEvents, fromServer };
    }

    /**
     * Check if loading of out-of-band-members has completed
     *
     * @returns true if the full membership list of this room has been loaded (including if lazy-loading is disabled).
     *    False if the load is not started or is in progress.
     */
    public membersLoaded(): boolean {
        if (!this.opts.lazyLoadMembers) {
            return true;
        }

        return this.currentState.outOfBandMembersReady();
    }

    /**
     * Preloads the member list in case lazy loading
     * of memberships is in use. Can be called multiple times,
     * it will only preload once.
     * @returns when preloading is done and
     * accessing the members on the room will take
     * all members in the room into account
     */
    public loadMembersIfNeeded(): Promise<boolean> {
        if (this.membersPromise) {
            return this.membersPromise;
        }

        // mark the state so that incoming messages while
        // the request is in flight get marked as superseding
        // the OOB members
        this.currentState.markOutOfBandMembersStarted();

        const inMemoryUpdate = this.loadMembers()
            .then((result) => {
                this.currentState.setOutOfBandMembers(result.memberEvents);
                return result.fromServer;
            })
            .catch((err) => {
                // allow retries on fail
                this.membersPromise = undefined;
                this.currentState.markOutOfBandMembersFailed();
                throw err;
            });
        // update members in storage, but don't wait for it
        inMemoryUpdate
            .then((fromServer) => {
                if (fromServer) {
                    const oobMembers = this.currentState
                        .getMembers()
                        .filter((m) => m.isOutOfBand())
                        .map((m) => m.events.member?.event as IStateEventWithRoomId);
                    logger.log(`LL: telling store to write ${oobMembers.length}` + ` members for room ${this.roomId}`);
                    const store = this.client.store;
                    return (
                        store
                            .setOutOfBandMembers(this.roomId, oobMembers)
                            // swallow any IDB error as we don't want to fail
                            // because of this
                            .catch((err) => {
                                logger.log("LL: storing OOB room members failed, oh well", err);
                            })
                    );
                }
            })
            .catch((err) => {
                // as this is not awaited anywhere,
                // at least show the error in the console
                logger.error(err);
            });

        this.membersPromise = inMemoryUpdate;

        return this.membersPromise;
    }

    /**
     * Removes the lazily loaded members from storage if needed
     */
    public async clearLoadedMembersIfNeeded(): Promise<void> {
        if (this.opts.lazyLoadMembers && this.membersPromise) {
            await this.loadMembersIfNeeded();
            await this.client.store.clearOutOfBandMembers(this.roomId);
            this.currentState.clearOutOfBandMembers();
            this.membersPromise = undefined;
        }
    }

    /**
     * called when sync receives this room in the leave section
     * to do cleanup after leaving a room. Possibly called multiple times.
     */
    private cleanupAfterLeaving(): void {
        this.clearLoadedMembersIfNeeded().catch((err) => {
            logger.error(`error after clearing loaded members from ` + `room ${this.roomId} after leaving`);
            logger.log(err);
        });
    }

    /**
     * Empty out the current live timeline and re-request it. This is used when
     * historical messages are imported into the room via MSC2716 `/batch_send`
     * because the client may already have that section of the timeline loaded.
     * We need to force the client to throw away their current timeline so that
     * when they back paginate over the area again with the historical messages
     * in between, it grabs the newly imported messages. We can listen for
     * `UNSTABLE_MSC2716_MARKER`, in order to tell when historical messages are ready
     * to be discovered in the room and the timeline needs a refresh. The SDK
     * emits a `RoomEvent.HistoryImportedWithinTimeline` event when we detect a
     * valid marker and can check the needs refresh status via
     * `room.getTimelineNeedsRefresh()`.
     */
    public async refreshLiveTimeline(): Promise<void> {
        const liveTimelineBefore = this.getLiveTimeline();
        const forwardPaginationToken = liveTimelineBefore.getPaginationToken(EventTimeline.FORWARDS);
        const backwardPaginationToken = liveTimelineBefore.getPaginationToken(EventTimeline.BACKWARDS);
        const eventsBefore = liveTimelineBefore.getEvents();
        const mostRecentEventInTimeline = eventsBefore[eventsBefore.length - 1];
        logger.log(
            `[refreshLiveTimeline for ${this.roomId}] at ` +
                `mostRecentEventInTimeline=${mostRecentEventInTimeline && mostRecentEventInTimeline.getId()} ` +
                `liveTimelineBefore=${liveTimelineBefore.toString()} ` +
                `forwardPaginationToken=${forwardPaginationToken} ` +
                `backwardPaginationToken=${backwardPaginationToken}`,
        );

        // Get the main TimelineSet
        const timelineSet = this.getUnfilteredTimelineSet();

        let newTimeline: Optional<EventTimeline>;
        // If there isn't any event in the timeline, let's go fetch the latest
        // event and construct a timeline from it.
        //
        // This should only really happen if the user ran into an error
        // with refreshing the timeline before which left them in a blank
        // timeline from `resetLiveTimeline`.
        if (!mostRecentEventInTimeline) {
            newTimeline = await this.client.getLatestTimeline(timelineSet);
        } else {
            // Empty out all of `this.timelineSets`. But we also need to keep the
            // same `timelineSet` references around so the React code updates
            // properly and doesn't ignore the room events we emit because it checks
            // that the `timelineSet` references are the same. We need the
            // `timelineSet` empty so that the `client.getEventTimeline(...)` call
            // later, will call `/context` and create a new timeline instead of
            // returning the same one.
            this.resetLiveTimeline(null, null);

            // Make the UI timeline show the new blank live timeline we just
            // reset so that if the network fails below it's showing the
            // accurate state of what we're working with instead of the
            // disconnected one in the TimelineWindow which is just hanging
            // around by reference.
            this.emit(RoomEvent.TimelineRefresh, this, timelineSet);

            // Use `client.getEventTimeline(...)` to construct a new timeline from a
            // `/context` response state and events for the most recent event before
            // we reset everything. The `timelineSet` we pass in needs to be empty
            // in order for this function to call `/context` and generate a new
            // timeline.
            newTimeline = await this.client.getEventTimeline(timelineSet, mostRecentEventInTimeline.getId()!);
        }

        // If a racing `/sync` beat us to creating a new timeline, use that
        // instead because it's the latest in the room and any new messages in
        // the scrollback will include the history.
        const liveTimeline = timelineSet.getLiveTimeline();
        if (
            !liveTimeline ||
            (liveTimeline.getPaginationToken(Direction.Forward) === null &&
                liveTimeline.getPaginationToken(Direction.Backward) === null &&
                liveTimeline.getEvents().length === 0)
        ) {
            logger.log(`[refreshLiveTimeline for ${this.roomId}] using our new live timeline`);
            // Set the pagination token back to the live sync token (`null`) instead
            // of using the `/context` historical token (ex. `t12-13_0_0_0_0_0_0_0_0`)
            // so that it matches the next response from `/sync` and we can properly
            // continue the timeline.
            newTimeline!.setPaginationToken(forwardPaginationToken, EventTimeline.FORWARDS);

            // Set our new fresh timeline as the live timeline to continue syncing
            // forwards and back paginating from.
            timelineSet.setLiveTimeline(newTimeline!);
            // Fixup `this.oldstate` so that `scrollback` has the pagination tokens
            // available
            this.fixUpLegacyTimelineFields();
        } else {
            logger.log(
                `[refreshLiveTimeline for ${this.roomId}] \`/sync\` or some other request beat us to creating a new ` +
                    `live timeline after we reset it. We'll use that instead since any events in the scrollback from ` +
                    `this timeline will include the history.`,
            );
        }

        // The timeline has now been refreshed ✅
        this.setTimelineNeedsRefresh(false);

        // Emit an event which clients can react to and re-load the timeline
        // from the SDK
        this.emit(RoomEvent.TimelineRefresh, this, timelineSet);
    }

    /**
     * Reset the live timeline of all timelineSets, and start new ones.
     *
     * <p>This is used when /sync returns a 'limited' timeline.
     *
     * @param backPaginationToken -   token for back-paginating the new timeline
     * @param forwardPaginationToken - token for forward-paginating the old live timeline,
     * if absent or null, all timelines are reset, removing old ones (including the previous live
     * timeline which would otherwise be unable to paginate forwards without this token).
     * Removing just the old live timeline whilst preserving previous ones is not supported.
     */
    public resetLiveTimeline(backPaginationToken?: string | null, forwardPaginationToken?: string | null): void {
        for (const timelineSet of this.timelineSets) {
            timelineSet.resetLiveTimeline(backPaginationToken ?? undefined, forwardPaginationToken ?? undefined);
        }
        for (const thread of this.threads.values()) {
            thread.resetLiveTimeline(backPaginationToken, forwardPaginationToken);
        }

        this.fixUpLegacyTimelineFields();
    }

    /**
     * Fix up this.timeline, this.oldState and this.currentState
     *
     * @internal
     */
    private fixUpLegacyTimelineFields(): void {
        const previousOldState = this.oldState;
        const previousCurrentState = this.currentState;

        // maintain this.oldState and this.currentState as references to the
        // state at the start and end of that timeline. These are more
        // for backwards-compatibility than anything else.
        this.oldState = this.getLiveTimeline().getState(EventTimeline.BACKWARDS)!;
        this.currentState = this.getLiveTimeline().getState(EventTimeline.FORWARDS)!;

        // Let people know to register new listeners for the new state
        // references. The reference won't necessarily change every time so only
        // emit when we see a change.
        if (previousOldState !== this.oldState) {
            this.emit(RoomEvent.OldStateUpdated, this, previousOldState, this.oldState);
        }

        if (previousCurrentState !== this.currentState) {
            this.emit(RoomEvent.CurrentStateUpdated, this, previousCurrentState, this.currentState);

            // Re-emit various events on the current room state
            // TODO: If currentState really only exists for backwards
            // compatibility, shouldn't we be doing this some other way?
            this.reEmitter.stopReEmitting(previousCurrentState, [
                RoomStateEvent.Events,
                RoomStateEvent.Members,
                RoomStateEvent.NewMember,
                RoomStateEvent.Update,
                RoomStateEvent.Marker,
                BeaconEvent.New,
                BeaconEvent.Update,
                BeaconEvent.Destroy,
                BeaconEvent.LivenessChange,
            ]);
            this.reEmitter.reEmit(this.currentState, [
                RoomStateEvent.Events,
                RoomStateEvent.Members,
                RoomStateEvent.NewMember,
                RoomStateEvent.Update,
                RoomStateEvent.Marker,
                BeaconEvent.New,
                BeaconEvent.Update,
                BeaconEvent.Destroy,
                BeaconEvent.LivenessChange,
            ]);
        }
    }

    private onReceipt(event: MatrixEvent): void {
        if (this.hasEncryptionStateEvent()) {
            this.clearNotificationsOnReceipt(event);
        }
    }

    private clearNotificationsOnReceipt(event: MatrixEvent): void {
        // Like above, we have to listen for read receipts from ourselves in order to
        // correctly handle notification counts on encrypted rooms.
        // This fixes https://github.com/vector-im/element-web/issues/9421

        // Figure out if we've read something or if it's just informational
        const content = event.getContent();
        const isSelf =
            Object.keys(content).filter((eid) => {
                for (const [key, value] of Object.entries(content[eid])) {
                    if (!utils.isSupportedReceiptType(key)) continue;
                    if (!value) continue;

                    if (Object.keys(value).includes(this.client.getUserId()!)) return true;
                }

                return false;
            }).length > 0;

        if (!isSelf) return;

        // Work backwards to determine how many events are unread. We also set
        // a limit for how back we'll look to avoid spinning CPU for too long.
        // If we hit the limit, we assume the count is unchanged.
        const maxHistory = 20;
        const events = this.getLiveTimeline().getEvents();

        let highlightCount = 0;

        for (let i = events.length - 1; i >= 0; i--) {
            if (i === events.length - maxHistory) return; // limit reached

            const event = events[i];

            if (this.hasUserReadEvent(this.client.getUserId()!, event.getId()!)) {
                // If the user has read the event, then the counting is done.
                break;
            }

            const pushActions = this.client.getPushActionsForEvent(event);
            highlightCount += pushActions?.tweaks?.highlight ? 1 : 0;
        }

        // Note: we don't need to handle 'total' notifications because the counts
        // will come from the server.
        this.setUnreadNotificationCount(NotificationCountType.Highlight, highlightCount);
    }

    /**
     * Returns whether there are any devices in the room that are unverified
     *
     * Note: Callers should first check if crypto is enabled on this device. If it is
     * disabled, then we aren't tracking room devices at all, so we can't answer this, and an
     * error will be thrown.
     *
     * @returns the result
     *
     * @deprecated Not supported under rust crypto. Instead, call {@link Room.getEncryptionTargetMembers},
     * {@link CryptoApi.getUserDeviceInfo}, and {@link CryptoApi.getDeviceVerificationStatus}.
     */
    public async hasUnverifiedDevices(): Promise<boolean> {
        if (!this.hasEncryptionStateEvent()) {
            return false;
        }
        const e2eMembers = await this.getEncryptionTargetMembers();
        for (const member of e2eMembers) {
            const devices = this.client.getStoredDevicesForUser(member.userId);
            if (devices.some((device) => device.isUnverified())) {
                return true;
            }
        }
        return false;
    }

    /**
     * Return the timeline sets for this room.
     * @returns array of timeline sets for this room
     */
    public getTimelineSets(): EventTimelineSet[] {
        return this.timelineSets;
    }

    /**
     * Helper to return the main unfiltered timeline set for this room
     * @returns room's unfiltered timeline set
     */
    public getUnfilteredTimelineSet(): EventTimelineSet {
        return this.timelineSets[0];
    }

    /**
     * Get the timeline which contains the given event from the unfiltered set, if any
     *
     * @param eventId -  event ID to look for
     * @returns timeline containing
     * the given event, or null if unknown
     */
    public getTimelineForEvent(eventId: string): EventTimeline | null {
        const event = this.findEventById(eventId);
        const thread = this.findThreadForEvent(event);
        if (thread) {
            return thread.timelineSet.getTimelineForEvent(eventId);
        } else {
            return this.getUnfilteredTimelineSet().getTimelineForEvent(eventId);
        }
    }

    /**
     * Add a new timeline to this room's unfiltered timeline set
     *
     * @returns newly-created timeline
     */
    public addTimeline(): EventTimeline {
        return this.getUnfilteredTimelineSet().addTimeline();
    }

    /**
     * Whether the timeline needs to be refreshed in order to pull in new
     * historical messages that were imported.
     * @param value - The value to set
     */
    public setTimelineNeedsRefresh(value: boolean): void {
        this.timelineNeedsRefresh = value;
    }

    /**
     * Whether the timeline needs to be refreshed in order to pull in new
     * historical messages that were imported.
     * @returns .
     */
    public getTimelineNeedsRefresh(): boolean {
        return this.timelineNeedsRefresh;
    }

    /**
     * Get an event which is stored in our unfiltered timeline set, or in a thread
     *
     * @param eventId - event ID to look for
     * @returns the given event, or undefined if unknown
     */
    public findEventById(eventId: string): MatrixEvent | undefined {
        let event = this.getUnfilteredTimelineSet().findEventById(eventId);

        if (!event) {
            const threads = this.getThreads();
            for (let i = 0; i < threads.length; i++) {
                const thread = threads[i];
                event = thread.findEventById(eventId);
                if (event) {
                    return event;
                }
            }
        }

        return event;
    }

    /**
     * Get one of the notification counts for this room
     * @param type - The type of notification count to get. default: 'total'
     * @returns The notification count, or undefined if there is no count
     *                  for this type.
     */
    public getUnreadNotificationCount(type = NotificationCountType.Total): number {
        let count = this.getRoomUnreadNotificationCount(type);
        for (const threadNotification of this.threadNotifications.values()) {
            count += threadNotification[type] ?? 0;
        }
        return count;
    }

    /**
     * Get the notification for the event context (room or thread timeline)
     */
    public getUnreadCountForEventContext(type = NotificationCountType.Total, event: MatrixEvent): number {
        const isThreadEvent = !!event.threadRootId && !event.isThreadRoot;

        return (
            (isThreadEvent
                ? this.getThreadUnreadNotificationCount(event.threadRootId, type)
                : this.getRoomUnreadNotificationCount(type)) ?? 0
        );
    }

    /**
     * Get one of the notification counts for this room
     * @param type - The type of notification count to get. default: 'total'
     * @returns The notification count, or undefined if there is no count
     *                  for this type.
     */
    public getRoomUnreadNotificationCount(type = NotificationCountType.Total): number {
        return this.notificationCounts[type] ?? 0;
    }

    /**
     * Get one of the notification counts for a thread
     * @param threadId - the root event ID
     * @param type - The type of notification count to get. default: 'total'
     * @returns The notification count, or undefined if there is no count
     *          for this type.
     */
    public getThreadUnreadNotificationCount(threadId: string, type = NotificationCountType.Total): number {
        return this.threadNotifications.get(threadId)?.[type] ?? 0;
    }

    /**
     * Checks if the current room has unread thread notifications
     * @returns
     */
    public hasThreadUnreadNotification(): boolean {
        for (const notification of this.threadNotifications.values()) {
            if ((notification.highlight ?? 0) > 0 || (notification.total ?? 0) > 0) {
                return true;
            }
        }
        return false;
    }

    /**
     * Swet one of the notification count for a thread
     * @param threadId - the root event ID
     * @param type - The type of notification count to get. default: 'total'
     * @returns
     */
    public setThreadUnreadNotificationCount(threadId: string, type: NotificationCountType, count: number): void {
        const notification: NotificationCount = {
            highlight: this.threadNotifications.get(threadId)?.highlight,
            total: this.threadNotifications.get(threadId)?.total,
            ...{
                [type]: count,
            },
        };

        this.threadNotifications.set(threadId, notification);

        this.emit(RoomEvent.UnreadNotifications, notification, threadId);
    }

    /**
     * @returns the notification count type for all the threads in the room
     */
    public get threadsAggregateNotificationType(): NotificationCountType | null {
        let type: NotificationCountType | null = null;
        for (const threadNotification of this.threadNotifications.values()) {
            if ((threadNotification.highlight ?? 0) > 0) {
                return NotificationCountType.Highlight;
            } else if ((threadNotification.total ?? 0) > 0 && !type) {
                type = NotificationCountType.Total;
            }
        }
        return type;
    }

    /**
     * Resets the thread notifications for this room
     */
    public resetThreadUnreadNotificationCount(notificationsToKeep?: string[]): void {
        if (notificationsToKeep) {
            for (const [threadId] of this.threadNotifications) {
                if (!notificationsToKeep.includes(threadId)) {
                    this.threadNotifications.delete(threadId);
                }
            }
        } else {
            this.threadNotifications.clear();
        }
        this.emit(RoomEvent.UnreadNotifications);
    }

    /**
     * Set one of the notification counts for this room
     * @param type - The type of notification count to set.
     * @param count - The new count
     */
    public setUnreadNotificationCount(type: NotificationCountType, count: number): void {
        this.notificationCounts[type] = count;
        this.emit(RoomEvent.UnreadNotifications, this.notificationCounts);
    }

    public setUnread(type: NotificationCountType, count: number): void {
        return this.setUnreadNotificationCount(type, count);
    }

    public setSummary(summary: IRoomSummary): void {
        const heroes = summary["m.heroes"];
        const joinedCount = summary["m.joined_member_count"];
        const invitedCount = summary["m.invited_member_count"];
        if (Number.isInteger(joinedCount)) {
            this.currentState.setJoinedMemberCount(joinedCount!);
        }
        if (Number.isInteger(invitedCount)) {
            this.currentState.setInvitedMemberCount(invitedCount!);
        }
        if (Array.isArray(heroes)) {
            // be cautious about trusting server values,
            // and make sure heroes doesn't contain our own id
            // just to be sure
            this.summaryHeroes = heroes.filter((userId) => {
                return userId !== this.myUserId;
            });
        }

        this.emit(RoomEvent.Summary, summary);
    }

    /**
     * Whether to send encrypted messages to devices within this room.
     * @param value - true to blacklist unverified devices, null
     * to use the global value for this room.
     */
    public setBlacklistUnverifiedDevices(value: boolean): void {
        this.blacklistUnverifiedDevices = value;
    }

    /**
     * Whether to send encrypted messages to devices within this room.
     * @returns true if blacklisting unverified devices, null
     * if the global value should be used for this room.
     */
    public getBlacklistUnverifiedDevices(): boolean | null {
        if (this.blacklistUnverifiedDevices === undefined) return null;
        return this.blacklistUnverifiedDevices;
    }

    /**
     * Get the avatar URL for a room if one was set.
     * @param baseUrl - The homeserver base URL. See
     * {@link MatrixClient#getHomeserverUrl}.
     * @param width - The desired width of the thumbnail.
     * @param height - The desired height of the thumbnail.
     * @param resizeMethod - The thumbnail resize method to use, either
     * "crop" or "scale".
     * @param allowDefault - True to allow an identicon for this room if an
     * avatar URL wasn't explicitly set. Default: true. (Deprecated)
     * @returns the avatar URL or null.
     */
    public getAvatarUrl(
        baseUrl: string,
        width: number,
        height: number,
        resizeMethod: ResizeMethod,
        allowDefault = true,
    ): string | null {
        const roomAvatarEvent = this.currentState.getStateEvents(EventType.RoomAvatar, "");
        if (!roomAvatarEvent && !allowDefault) {
            return null;
        }

        const mainUrl = roomAvatarEvent ? roomAvatarEvent.getContent().url : null;
        if (mainUrl) {
            return getHttpUriForMxc(baseUrl, mainUrl, width, height, resizeMethod);
        }

        return null;
    }

    /**
     * Get the mxc avatar url for the room, if one was set.
     * @returns the mxc avatar url or falsy
     */
    public getMxcAvatarUrl(): string | null {
        return this.currentState.getStateEvents(EventType.RoomAvatar, "")?.getContent()?.url || null;
    }

    /**
     * Get this room's canonical alias
     * The alias returned by this function may not necessarily
     * still point to this room.
     * @returns The room's canonical alias, or null if there is none
     */
    public getCanonicalAlias(): string | null {
        const canonicalAlias = this.currentState.getStateEvents(EventType.RoomCanonicalAlias, "");
        if (canonicalAlias) {
            return canonicalAlias.getContent().alias || null;
        }
        return null;
    }

    /**
     * Get this room's alternative aliases
     * @returns The room's alternative aliases, or an empty array
     */
    public getAltAliases(): string[] {
        const canonicalAlias = this.currentState.getStateEvents(EventType.RoomCanonicalAlias, "");
        if (canonicalAlias) {
            return canonicalAlias.getContent().alt_aliases || [];
        }
        return [];
    }

    /**
     * Add events to a timeline
     *
     * <p>Will fire "Room.timeline" for each event added.
     *
     * @param events - A list of events to add.
     *
     * @param toStartOfTimeline -   True to add these events to the start
     * (oldest) instead of the end (newest) of the timeline. If true, the oldest
     * event will be the <b>last</b> element of 'events'.
     *
     * @param timeline -   timeline to
     *    add events to.
     *
     * @param paginationToken -   token for the next batch of events
     *
     * @remarks
     * Fires {@link RoomEvent.Timeline}
     */
    public addEventsToTimeline(
        events: MatrixEvent[],
        toStartOfTimeline: boolean,
        timeline: EventTimeline,
        paginationToken?: string,
    ): void {
        timeline.getTimelineSet().addEventsToTimeline(events, toStartOfTimeline, timeline, paginationToken);
    }

    /**
     * Get the instance of the thread associated with the current event
     * @param eventId - the ID of the current event
     * @returns a thread instance if known
     */
    public getThread(eventId: string): Thread | null {
        return this.threads.get(eventId) ?? null;
    }

    /**
     * Get all the known threads in the room
     */
    public getThreads(): Thread[] {
        return Array.from(this.threads.values());
    }

    /**
     * Get a member from the current room state.
     * @param userId - The user ID of the member.
     * @returns The member or `null`.
     */
    public getMember(userId: string): RoomMember | null {
        return this.currentState.getMember(userId);
    }

    /**
     * Get all currently loaded members from the current
     * room state.
     * @returns Room members
     */
    public getMembers(): RoomMember[] {
        return this.currentState.getMembers();
    }

    /**
     * Get a list of members whose membership state is "join".
     * @returns A list of currently joined members.
     */
    public getJoinedMembers(): RoomMember[] {
        return this.getMembersWithMembership(KnownMembership.Join);
    }

    /**
     * Returns the number of joined members in this room
     * This method caches the result.
     * This is a wrapper around the method of the same name in roomState, returning
     * its result for the room's current state.
     * @returns The number of members in this room whose membership is 'join'
     */
    public getJoinedMemberCount(): number {
        return this.currentState.getJoinedMemberCount();
    }

    /**
     * Returns the number of invited members in this room
     * @returns The number of members in this room whose membership is 'invite'
     */
    public getInvitedMemberCount(): number {
        return this.currentState.getInvitedMemberCount();
    }

    /**
     * Returns the number of invited + joined members in this room
     * @returns The number of members in this room whose membership is 'invite' or 'join'
     */
    public getInvitedAndJoinedMemberCount(): number {
        return this.getInvitedMemberCount() + this.getJoinedMemberCount();
    }

    /**
     * Get a list of members with given membership state.
     * @param membership - The membership state.
     * @returns A list of members with the given membership state.
     */
    public getMembersWithMembership(membership: Membership): RoomMember[] {
        return this.currentState.getMembers().filter(function (m) {
            return m.membership === membership;
        });
    }

    /**
     * Get a list of members we should be encrypting for in this room
     * @returns A list of members who
     * we should encrypt messages for in this room.
     */
    public async getEncryptionTargetMembers(): Promise<RoomMember[]> {
        await this.loadMembersIfNeeded();
        let members = this.getMembersWithMembership(KnownMembership.Join);
        if (this.shouldEncryptForInvitedMembers()) {
            members = members.concat(this.getMembersWithMembership(KnownMembership.Invite));
        }
        return members;
    }

    /**
     * Determine whether we should encrypt messages for invited users in this room
     * @returns if we should encrypt messages for invited users
     */
    public shouldEncryptForInvitedMembers(): boolean {
        const ev = this.currentState.getStateEvents(EventType.RoomHistoryVisibility, "");
        return ev?.getContent()?.history_visibility !== "joined";
    }

    /**
     * Get the default room name (i.e. what a given user would see if the
     * room had no m.room.name)
     * @param userId - The userId from whose perspective we want
     * to calculate the default name
     * @returns The default room name
     */
    public getDefaultRoomName(userId: string): string {
        return this.calculateRoomName(userId, true);
    }

    /**
     * Check if the given user_id has the given membership state.
     * @param userId - The user ID to check.
     * @param membership - The membership e.g. `'join'`
     * @returns True if this user_id has the given membership state.
     */
    public hasMembershipState(userId: string, membership: Membership): boolean {
        const member = this.getMember(userId);
        if (!member) {
            return false;
        }
        return member.membership === membership;
    }

    /**
     * Add a timelineSet for this room with the given filter
     * @param filter - The filter to be applied to this timelineSet
     * @param opts - Configuration options
     * @returns The timelineSet
     */
    public getOrCreateFilteredTimelineSet(
        filter: Filter,
        { prepopulateTimeline = true, useSyncEvents = true, pendingEvents = true }: ICreateFilterOpts = {},
    ): EventTimelineSet {
        if (this.filteredTimelineSets[filter.filterId!]) {
            return this.filteredTimelineSets[filter.filterId!];
        }
        const opts = Object.assign({ filter, pendingEvents }, this.opts);
        const timelineSet = new EventTimelineSet(this, opts);
        this.reEmitter.reEmit(timelineSet, [RoomEvent.Timeline, RoomEvent.TimelineReset]);
        if (useSyncEvents) {
            this.filteredTimelineSets[filter.filterId!] = timelineSet;
            this.timelineSets.push(timelineSet);
        }

        const unfilteredLiveTimeline = this.getLiveTimeline();
        // Not all filter are possible to replicate client-side only
        // When that's the case we do not want to prepopulate from the live timeline
        // as we would get incorrect results compared to what the server would send back
        if (prepopulateTimeline) {
            // populate up the new timelineSet with filtered events from our live
            // unfiltered timeline.
            //
            // XXX: This is risky as our timeline
            // may have grown huge and so take a long time to filter.
            // see https://github.com/vector-im/vector-web/issues/2109

            unfilteredLiveTimeline.getEvents().forEach(function (event) {
                timelineSet.addLiveEvent(event);
            });

            // find the earliest unfiltered timeline
            let timeline = unfilteredLiveTimeline;
            while (timeline.getNeighbouringTimeline(EventTimeline.BACKWARDS)) {
                timeline = timeline.getNeighbouringTimeline(EventTimeline.BACKWARDS)!;
            }

            timelineSet
                .getLiveTimeline()
                .setPaginationToken(timeline.getPaginationToken(EventTimeline.BACKWARDS), EventTimeline.BACKWARDS);
        } else if (useSyncEvents) {
            const livePaginationToken = unfilteredLiveTimeline.getPaginationToken(Direction.Forward);
            timelineSet.getLiveTimeline().setPaginationToken(livePaginationToken, Direction.Backward);
        }

        // alternatively, we could try to do something like this to try and re-paginate
        // in the filtered events from nothing, but Mark says it's an abuse of the API
        // to do so:
        //
        // timelineSet.resetLiveTimeline(
        //      unfilteredLiveTimeline.getPaginationToken(EventTimeline.FORWARDS)
        // );

        return timelineSet;
    }

    private async getThreadListFilter(filterType = ThreadFilterType.All): Promise<Filter> {
        const myUserId = this.client.getUserId()!;
        const filter = new Filter(myUserId);

        const definition: IFilterDefinition = {
            room: {
                timeline: {
                    [FILTER_RELATED_BY_REL_TYPES.name]: [THREAD_RELATION_TYPE.name],
                },
            },
        };

        if (filterType === ThreadFilterType.My) {
            definition!.room!.timeline![FILTER_RELATED_BY_SENDERS.name] = [myUserId];
        }

        filter.setDefinition(definition);
        const filterId = await this.client.getOrCreateFilter(`THREAD_PANEL_${this.roomId}_${filterType}`, filter);

        filter.filterId = filterId;

        return filter;
    }

    private async createThreadTimelineSet(filterType?: ThreadFilterType): Promise<EventTimelineSet> {
        let timelineSet: EventTimelineSet;
        if (Thread.hasServerSideListSupport) {
            timelineSet = new EventTimelineSet(
                this,
                {
                    ...this.opts,
                    pendingEvents: false,
                },
                undefined,
                undefined,
                filterType ?? ThreadFilterType.All,
            );
            this.reEmitter.reEmit(timelineSet, [RoomEvent.Timeline, RoomEvent.TimelineReset]);
        } else if (Thread.hasServerSideSupport) {
            const filter = await this.getThreadListFilter(filterType);

            timelineSet = this.getOrCreateFilteredTimelineSet(filter, {
                prepopulateTimeline: false,
                useSyncEvents: false,
                pendingEvents: false,
            });
        } else {
            timelineSet = new EventTimelineSet(this, {
                pendingEvents: false,
            });

            Array.from(this.threads).forEach(([, thread]) => {
                if (thread.length === 0) return;
                const currentUserParticipated = thread.timeline.some((event) => {
                    return event.getSender() === this.client.getUserId();
                });
                if (filterType !== ThreadFilterType.My || currentUserParticipated) {
                    timelineSet.getLiveTimeline().addEvent(thread.rootEvent!, {
                        toStartOfTimeline: false,
                    });
                }
            });
        }

        return timelineSet;
    }

    private threadsReady = false;

    /**
     * Takes the given thread root events and creates threads for them.
     */
    public processThreadRoots(events: MatrixEvent[], toStartOfTimeline: boolean): void {
        if (!this.client.supportsThreads()) return;
        for (const rootEvent of events) {
            EventTimeline.setEventMetadata(rootEvent, this.currentState, toStartOfTimeline);
            if (!this.getThread(rootEvent.getId()!)) {
                this.createThread(rootEvent.getId()!, rootEvent, [], toStartOfTimeline);
            }
        }
    }

    /**
     * Fetch the bare minimum of room threads required for the thread list to work reliably.
     * With server support that means fetching one page.
     * Without server support that means fetching as much at once as the server allows us to.
     */
    public async fetchRoomThreads(): Promise<void> {
        if (this.threadsReady || !this.client.supportsThreads()) {
            return;
        }

        if (Thread.hasServerSideListSupport) {
            await Promise.all([
                this.fetchRoomThreadList(ThreadFilterType.All),
                this.fetchRoomThreadList(ThreadFilterType.My),
            ]);
        } else {
            const allThreadsFilter = await this.getThreadListFilter();

            const { chunk: events } = await this.client.createMessagesRequest(
                this.roomId,
                "",
                Number.MAX_SAFE_INTEGER,
                Direction.Backward,
                allThreadsFilter,
            );

            if (!events.length) return;

            // Sorted by last_reply origin_server_ts
            const threadRoots = events.map(this.client.getEventMapper()).sort((eventA, eventB) => {
                /**
                 * `origin_server_ts` in a decentralised world is far from ideal
                 * but for lack of any better, we will have to use this
                 * Long term the sorting should be handled by homeservers and this
                 * is only meant as a short term patch
                 */
                const threadAMetadata = eventA.getServerAggregatedRelation<IThreadBundledRelationship>(
                    THREAD_RELATION_TYPE.name,
                )!;
                const threadBMetadata = eventB.getServerAggregatedRelation<IThreadBundledRelationship>(
                    THREAD_RELATION_TYPE.name,
                )!;
                return threadAMetadata.latest_event.origin_server_ts - threadBMetadata.latest_event.origin_server_ts;
            });

            let latestMyThreadsRootEvent: MatrixEvent | undefined;
            const roomState = this.getLiveTimeline().getState(EventTimeline.FORWARDS);
            for (const rootEvent of threadRoots) {
                const opts = {
                    duplicateStrategy: DuplicateStrategy.Ignore,
                    fromCache: false,
                    roomState,
                };
                this.threadsTimelineSets[0]?.addLiveEvent(rootEvent, opts);

                const threadRelationship = rootEvent.getServerAggregatedRelation<IThreadBundledRelationship>(
                    THREAD_RELATION_TYPE.name,
                );
                if (threadRelationship?.current_user_participated) {
                    this.threadsTimelineSets[1]?.addLiveEvent(rootEvent, opts);
                    latestMyThreadsRootEvent = rootEvent;
                }
            }

            this.processThreadRoots(threadRoots, true);

            this.client.decryptEventIfNeeded(threadRoots[threadRoots.length - 1]);
            if (latestMyThreadsRootEvent) {
                this.client.decryptEventIfNeeded(latestMyThreadsRootEvent);
            }
        }

        this.on(ThreadEvent.NewReply, this.onThreadReply);
        this.on(ThreadEvent.Update, this.onThreadUpdate);
        this.on(ThreadEvent.Delete, this.onThreadDelete);
        this.threadsReady = true;
    }

    /**
     * Calls {@link processPollEvent} for a list of events.
     *
     * @param events - List of events
     */
    public async processPollEvents(events: MatrixEvent[]): Promise<void> {
        for (const event of events) {
            try {
                // Continue if the event is a clear text, non-poll event.
                if (!event.isEncrypted() && !isPollEvent(event)) continue;

                /**
                 * Try to decrypt the event. Promise resolution does not guarantee a successful decryption.
                 * Retry is handled in {@link processPollEvent}.
                 */
                await this.client.decryptEventIfNeeded(event);
                this.processPollEvent(event);
            } catch (err) {
                logger.warn("Error processing poll event", event.getId(), err);
            }
        }
    }

    /**
     * Processes poll events:
     * If the event has a decryption failure, it will listen for decryption and tries again.
     * If it is a poll start event (`m.poll.start`),
     * it creates and stores a Poll model and emits a PollEvent.New event.
     * If the event is related to a poll, it will add it to the poll.
     * Noop for other cases.
     *
     * @param event - Event that could be a poll event
     */
    private async processPollEvent(event: MatrixEvent): Promise<void> {
        if (event.isDecryptionFailure()) {
            event.once(MatrixEventEvent.Decrypted, (maybeDecryptedEvent: MatrixEvent) => {
                this.processPollEvent(maybeDecryptedEvent);
            });
            return;
        }

        if (M_POLL_START.matches(event.getType())) {
            try {
                const poll = new Poll(event, this.client, this);
                this.polls.set(event.getId()!, poll);
                this.emit(PollEvent.New, poll);

                // remove the poll when redacted
                event.once(MatrixEventEvent.BeforeRedaction, (redactedEvent: MatrixEvent) => {
                    this.polls.delete(redactedEvent.getId()!);
                });
            } catch {}
            // poll creation can fail for malformed poll start events
            return;
        }

        const relationEventId = event.relationEventId;

        if (relationEventId && this.polls.has(relationEventId)) {
            const poll = this.polls.get(relationEventId);
            poll?.onNewRelation(event);
        }
    }

    /**
     * Fetch a single page of threadlist messages for the specific thread filter
     * @internal
     */
    private async fetchRoomThreadList(filter?: ThreadFilterType): Promise<void> {
        if (!this.client.supportsThreads()) return;
        if (this.threadsTimelineSets.length === 0) return;

        const timelineSet = filter === ThreadFilterType.My ? this.threadsTimelineSets[1] : this.threadsTimelineSets[0];

        const { chunk: events, end } = await this.client.createThreadListMessagesRequest(
            this.roomId,
            null,
            undefined,
            Direction.Backward,
            timelineSet.threadListType,
            timelineSet.getFilter(),
        );

        timelineSet.getLiveTimeline().setPaginationToken(end ?? null, Direction.Backward);

        if (!events.length) return;

        const matrixEvents = events.map(this.client.getEventMapper());
        this.processThreadRoots(matrixEvents, true);
        const roomState = this.getLiveTimeline().getState(EventTimeline.FORWARDS);
        for (const rootEvent of matrixEvents) {
            timelineSet.addLiveEvent(rootEvent, {
                duplicateStrategy: DuplicateStrategy.Replace,
                fromCache: false,
                roomState,
            });
        }
    }

    private onThreadUpdate(thread: Thread): void {
        this.updateThreadRootEvents(thread, false, false);
    }

    private onThreadReply(thread: Thread): void {
        this.updateThreadRootEvents(thread, false, true);
    }

    private onThreadDelete(thread: Thread): void {
        this.threads.delete(thread.id);

        const timeline = this.getTimelineForEvent(thread.id);
        const roomEvent = timeline?.getEvents()?.find((it) => it.getId() === thread.id);
        if (roomEvent) {
            thread.clearEventMetadata(roomEvent);
        } else {
            logger.debug("onThreadDelete: Could not find root event in room timeline");
        }
        for (const timelineSet of this.threadsTimelineSets) {
            timelineSet.removeEvent(thread.id);
        }
    }

    /**
     * Forget the timelineSet for this room with the given filter
     *
     * @param filter - the filter whose timelineSet is to be forgotten
     */
    public removeFilteredTimelineSet(filter: Filter): void {
        const timelineSet = this.filteredTimelineSets[filter.filterId!];
        delete this.filteredTimelineSets[filter.filterId!];
        const i = this.timelineSets.indexOf(timelineSet);
        if (i > -1) {
            this.timelineSets.splice(i, 1);
        }
    }

    /**
     * Determine which timeline(s) a given event should live in
     * Thread roots live in both the main timeline and their corresponding thread timeline
     * Relations, redactions, replies to thread relation events live only in the thread timeline
     * Relations (other than m.thread), redactions, replies to a thread root live only in the main timeline
     * Relations, redactions, replies where the parent cannot be found live in no timelines but should be aggregated regardless.
     * Otherwise, the event lives in the main timeline only.
     *
     * Note: when a redaction is applied, the redacted event, events relating
     * to it, and the redaction event itself, will all move to the main thread.
     * This method classifies them as inside the thread of the redacted event.
     * They are moved later as part of makeRedacted.
     * This will change if MSC3389 is merged.
     */
    public eventShouldLiveIn(
        event: MatrixEvent,
        events?: MatrixEvent[],
        roots?: Set<string>,
    ): {
        shouldLiveInRoom: boolean;
        shouldLiveInThread: boolean;
        threadId?: string;
    } {
        if (!this.client?.supportsThreads()) {
            return {
                shouldLiveInRoom: true,
                shouldLiveInThread: false,
            };
        }

        // A thread root is the only event shown in both timelines
        if (event.isThreadRoot || roots?.has(event.getId()!)) {
            return {
                shouldLiveInRoom: true,
                shouldLiveInThread: true,
                threadId: event.getId(),
            };
        }

        const isThreadRelation = event.isRelation(THREAD_RELATION_TYPE.name);
        const parentEventId = event.getAssociatedId();
        const threadRootId = event.threadRootId;

        // Where the parent is the thread root and this is a non-thread relation this should live only in the main timeline
        if (!!parentEventId && !isThreadRelation && (threadRootId === parentEventId || roots?.has(parentEventId!))) {
            return {
                shouldLiveInRoom: true,
                shouldLiveInThread: false,
            };
        }

        let parentEvent: MatrixEvent | undefined;
        if (parentEventId) {
            parentEvent = this.findEventById(parentEventId) ?? events?.find((e) => e.getId() === parentEventId);
        }

        // Treat non-thread-relations, redactions, and replies as extensions of their parents so evaluate parentEvent instead
        if (parentEvent && !isThreadRelation) {
            return this.eventShouldLiveIn(parentEvent, events, roots);
        }

        // A thread relation (1st and 2nd order) is always only shown in a thread
        if (threadRootId != undefined) {
            return {
                shouldLiveInRoom: false,
                shouldLiveInThread: true,
                threadId: threadRootId,
            };
        }

        // Due to replies not being typical relations and being used as fallbacks for threads relations
        // If we bypass the if case above then we know we are not a thread, so if we are still a reply
        // then we know that we must be in the main timeline. Same goes if we have no associated parent event.
        if (!parentEventId || !!event.replyEventId) {
            return {
                shouldLiveInRoom: true,
                shouldLiveInThread: false,
            };
        }

        // We've exhausted all scenarios,
        // we cannot assume that it lives in the main timeline as this may be a relation for an unknown thread
        // adding the event in the wrong timeline causes stuck notifications and can break ability to send read receipts
        return {
            shouldLiveInRoom: false,
            shouldLiveInThread: false,
        };
    }

    public findThreadForEvent(event?: MatrixEvent): Thread | null {
        if (!event) return null;

        const { threadId } = this.eventShouldLiveIn(event);
        return threadId ? this.getThread(threadId) : null;
    }

    private addThreadedEvents(threadId: string, events: MatrixEvent[], toStartOfTimeline = false): void {
        const thread = this.getThread(threadId);
        if (thread) {
            thread.addEvents(events, toStartOfTimeline);
        } else {
            const rootEvent = this.findEventById(threadId) ?? events.find((e) => e.getId() === threadId);
            this.createThread(threadId, rootEvent, events, toStartOfTimeline);
        }
    }

    /**
     * Adds events to a thread's timeline. Will fire "Thread.update"
     */
    public processThreadedEvents(events: MatrixEvent[], toStartOfTimeline: boolean): void {
        events.forEach(this.applyRedaction);

        const eventsByThread: { [threadId: string]: MatrixEvent[] } = {};
        for (const event of events) {
            const { threadId, shouldLiveInThread } = this.eventShouldLiveIn(event);
            if (shouldLiveInThread && !eventsByThread[threadId!]) {
                eventsByThread[threadId!] = [];
            }
            eventsByThread[threadId!]?.push(event);
        }

        Object.entries(eventsByThread).map(([threadId, threadEvents]) =>
            this.addThreadedEvents(threadId, threadEvents, toStartOfTimeline),
        );
    }

    private updateThreadRootEvents = (thread: Thread, toStartOfTimeline: boolean, recreateEvent: boolean): void => {
        if (thread.length) {
            this.updateThreadRootEvent(this.threadsTimelineSets?.[0], thread, toStartOfTimeline, recreateEvent);
            if (thread.hasCurrentUserParticipated) {
                this.updateThreadRootEvent(this.threadsTimelineSets?.[1], thread, toStartOfTimeline, recreateEvent);
            }
        }
    };

    private updateThreadRootEvent = (
        timelineSet: Optional<EventTimelineSet>,
        thread: Thread,
        toStartOfTimeline: boolean,
        recreateEvent: boolean,
    ): void => {
        if (timelineSet && thread.rootEvent) {
            if (recreateEvent) {
                timelineSet.removeEvent(thread.id);
            }
            if (Thread.hasServerSideSupport) {
                timelineSet.addLiveEvent(thread.rootEvent, {
                    duplicateStrategy: DuplicateStrategy.Replace,
                    fromCache: false,
                    roomState: this.currentState,
                });
            } else {
                timelineSet.addEventToTimeline(thread.rootEvent, timelineSet.getLiveTimeline(), { toStartOfTimeline });
            }
        }
    };

    public createThread(
        threadId: string,
        rootEvent: MatrixEvent | undefined,
        events: MatrixEvent[] = [],
        toStartOfTimeline: boolean,
    ): Thread {
        if (this.threads.has(threadId)) {
            return this.threads.get(threadId)!;
        }

        if (rootEvent) {
            const relatedEvents = this.relations.getAllChildEventsForEvent(rootEvent.getId()!);
            if (relatedEvents?.length) {
                // Include all relations of the root event, given it'll be visible in both timelines,
                // except `m.replace` as that will already be applied atop the event using `MatrixEvent::makeReplaced`
                events = events.concat(relatedEvents.filter((e) => !e.isRelation(RelationType.Replace)));
            }
        }

        const thread = new Thread(threadId, rootEvent, {
            room: this,
            client: this.client,
            pendingEventOrdering: this.opts.pendingEventOrdering,
            receipts: this.cachedThreadReadReceipts.get(threadId) ?? [],
        });

        // Add the re-emitter before we start adding events to the thread so we don't miss events
        this.reEmitter.reEmit(thread, [
            ThreadEvent.Delete,
            ThreadEvent.Update,
            ThreadEvent.NewReply,
            RoomEvent.Timeline,
            RoomEvent.TimelineReset,
        ]);

        // All read receipts should now come down from sync, we do not need to keep
        // a reference to the cached receipts anymore.
        this.cachedThreadReadReceipts.delete(threadId);

        // If we managed to create a thread and figure out its `id` then we can use it
        // This has to happen before thread.addEvents, because that adds events to the eventtimeline, and the
        // eventtimeline sometimes looks up thread information via the room.
        this.threads.set(thread.id, thread);

        // This is necessary to be able to jump to events in threads:
        // If we jump to an event in a thread where neither the event, nor the root,
        // nor any thread event are loaded yet, we'll load the event as well as the thread root, create the thread,
        // and pass the event through this.
        thread.addEvents(events, false);

        const isNewer =
            this.lastThread?.rootEvent &&
            rootEvent?.localTimestamp &&
            this.lastThread.rootEvent?.localTimestamp < rootEvent?.localTimestamp;

        if (!this.lastThread || isNewer) {
            this.lastThread = thread;
        }

        // We need to update the thread root events, but the thread may not be ready yet.
        // If it isn't, it will fire ThreadEvent.Update when it is and we'll call updateThreadRootEvents then.
        if (this.threadsReady && thread.initialEventsFetched) {
            this.updateThreadRootEvents(thread, toStartOfTimeline, false);
        }
        this.emit(ThreadEvent.New, thread, toStartOfTimeline);

        return thread;
    }

    private applyRedaction = (event: MatrixEvent): void => {
        if (event.isRedaction()) {
            const redactId = event.event.redacts;

            // if we know about this event, redact its contents now.
            const redactedEvent = redactId ? this.findEventById(redactId) : undefined;
            if (redactedEvent) {
                const threadRootId = redactedEvent.threadRootId;
                redactedEvent.makeRedacted(event, this);

                // If this is in the current state, replace it with the redacted version
                if (redactedEvent.isState()) {
                    const currentStateEvent = this.currentState.getStateEvents(
                        redactedEvent.getType(),
                        redactedEvent.getStateKey()!,
                    );
                    if (currentStateEvent?.getId() === redactedEvent.getId()) {
                        this.currentState.setStateEvents([redactedEvent]);
                    }
                }

                this.emit(RoomEvent.Redaction, event, this, threadRootId);

                // TODO: we stash user displaynames (among other things) in
                // RoomMember objects which are then attached to other events
                // (in the sender and target fields). We should get those
                // RoomMember objects to update themselves when the events that
                // they are based on are changed.

                // Remove any visibility change on this event.
                this.visibilityEvents.delete(redactId!);

                // If this event is a visibility change event, remove it from the
                // list of visibility changes and update any event affected by it.
                if (redactedEvent.isVisibilityEvent()) {
                    this.redactVisibilityChangeEvent(event);
                }
            }

            // FIXME: apply redactions to notification list

            // NB: We continue to add the redaction event to the timeline so
            // clients can say "so and so redacted an event" if they wish to. Also
            // this may be needed to trigger an update.
        }
    };

    private processLiveEvent(event: MatrixEvent): void {
        this.applyRedaction(event);

        // Implement MSC3531: hiding messages.
        if (event.isVisibilityEvent()) {
            // This event changes the visibility of another event, record
            // the visibility change, inform clients if necessary.
            this.applyNewVisibilityEvent(event);
        }
        // If any pending visibility change is waiting for this (older) event,
        this.applyPendingVisibilityEvents(event);

        // Sliding Sync modifications:
        // The proxy cannot guarantee every sent event will have a transaction_id field, so we need
        // to check the event ID against the list of pending events if there is no transaction ID
        // field. Only do this for events sent by us though as it's potentially expensive to loop
        // the pending events map.
        const txnId = event.getUnsigned().transaction_id;
        if (!txnId && event.getSender() === this.myUserId) {
            // check the txn map for a matching event ID
            for (const [tid, localEvent] of this.txnToEvent) {
                if (localEvent.getId() === event.getId()) {
                    logger.debug("processLiveEvent: found sent event without txn ID: ", tid, event.getId());
                    // update the unsigned field so we can re-use the same codepaths
                    const unsigned = event.getUnsigned();
                    unsigned.transaction_id = tid;
                    event.setUnsigned(unsigned);
                    break;
                }
            }
        }
    }

    /**
     * Add an event to the end of this room's live timelines. Will fire
     * "Room.timeline".
     *
     * @param event - Event to be added
     * @param addLiveEventOptions - addLiveEvent options
     * @internal
     *
     * @remarks
     * Fires {@link RoomEvent.Timeline}
     */
    private addLiveEvent(event: MatrixEvent, addLiveEventOptions: IAddLiveEventOptions): void {
        const { duplicateStrategy, timelineWasEmpty, fromCache } = addLiveEventOptions;

        // add to our timeline sets
        for (const timelineSet of this.timelineSets) {
            timelineSet.addLiveEvent(event, {
                duplicateStrategy,
                fromCache,
                timelineWasEmpty,
            });
        }

        // synthesize and inject implicit read receipts
        // Done after adding the event because otherwise the app would get a read receipt
        // pointing to an event that wasn't yet in the timeline
        // Don't synthesize RR for m.room.redaction as this causes the RR to go missing.
        if (event.sender && event.getType() !== EventType.RoomRedaction) {
            this.addReceipt(synthesizeReceipt(event.sender.userId, event, ReceiptType.Read), true);

            // Any live events from a user could be taken as implicit
            // presence information: evidence that they are currently active.
            // ...except in a world where we use 'user.currentlyActive' to reduce
            // presence spam, this isn't very useful - we'll get a transition when
            // they are no longer currently active anyway. So don't bother to
            // reset the lastActiveAgo and lastPresenceTs from the RoomState's user.
        }
    }

    /**
     * Add a pending outgoing event to this room.
     *
     * <p>The event is added to either the pendingEventList, or the live timeline,
     * depending on the setting of opts.pendingEventOrdering.
     *
     * <p>This is an internal method, intended for use by MatrixClient.
     *
     * @param event - The event to add.
     *
     * @param txnId - Transaction id for this outgoing event
     *
     * @throws if the event doesn't have status SENDING, or we aren't given a
     * unique transaction id.
     *
     * @remarks
     * Fires {@link RoomEvent.LocalEchoUpdated}
     */
    public addPendingEvent(event: MatrixEvent, txnId: string): void {
        if (event.status !== EventStatus.SENDING && event.status !== EventStatus.NOT_SENT) {
            throw new Error("addPendingEvent called on an event with status " + event.status);
        }

        if (this.txnToEvent.get(txnId)) {
            throw new Error("addPendingEvent called on an event with known txnId " + txnId);
        }

        // call setEventMetadata to set up event.sender etc
        // as event is shared over all timelineSets, we set up its metadata based
        // on the unfiltered timelineSet.
        EventTimeline.setEventMetadata(event, this.getLiveTimeline().getState(EventTimeline.FORWARDS)!, false);

        this.txnToEvent.set(txnId, event);
        if (this.pendingEventList) {
            if (this.pendingEventList.some((e) => e.status === EventStatus.NOT_SENT)) {
                logger.warn("Setting event as NOT_SENT due to messages in the same state");
                event.setStatus(EventStatus.NOT_SENT);
            }
            this.pendingEventList.push(event);
            this.savePendingEvents();
            if (event.isRelation()) {
                // For pending events, add them to the relations collection immediately.
                // (The alternate case below already covers this as part of adding to
                // the timeline set.)
                this.aggregateNonLiveRelation(event);
            }

            if (event.isRedaction()) {
                const redactId = event.event.redacts;
                let redactedEvent = this.pendingEventList.find((e) => e.getId() === redactId);
                if (!redactedEvent && redactId) {
                    redactedEvent = this.findEventById(redactId);
                }
                if (redactedEvent) {
                    redactedEvent.markLocallyRedacted(event);
                    this.emit(RoomEvent.Redaction, event, this, redactedEvent.threadRootId);
                }
            }
        } else {
            for (const timelineSet of this.timelineSets) {
                if (timelineSet.getFilter()) {
                    if (timelineSet.getFilter()!.filterRoomTimeline([event]).length) {
                        timelineSet.addEventToTimeline(event, timelineSet.getLiveTimeline(), {
                            toStartOfTimeline: false,
                        });
                    }
                } else {
                    timelineSet.addEventToTimeline(event, timelineSet.getLiveTimeline(), {
                        toStartOfTimeline: false,
                    });
                }
            }
        }

        this.emit(RoomEvent.LocalEchoUpdated, event, this);
    }

    /**
     * Persists all pending events to local storage
     *
     * If the current room is encrypted only encrypted events will be persisted
     * all messages that are not yet encrypted will be discarded
     *
     * This is because the flow of EVENT_STATUS transition is
     * `queued => sending => encrypting => sending => sent`
     *
     * Steps 3 and 4 are skipped for unencrypted room.
     * It is better to discard an unencrypted message rather than persisting
     * it locally for everyone to read
     */
    private savePendingEvents(): void {
        if (this.pendingEventList) {
            const pendingEvents = this.pendingEventList
                .map((event) => {
                    return {
                        ...event.event,
                        txn_id: event.getTxnId(),
                    };
                })
                .filter((event) => {
                    // Filter out the unencrypted messages if the room is encrypted
                    const isEventEncrypted = event.type === EventType.RoomMessageEncrypted;
                    const isRoomEncrypted = this.hasEncryptionStateEvent();
                    return isEventEncrypted || !isRoomEncrypted;
                });

            this.client.store.setPendingEvents(this.roomId, pendingEvents);
        }
    }

    /**
     * Used to aggregate the local echo for a relation, and also
     * for re-applying a relation after it's redaction has been cancelled,
     * as the local echo for the redaction of the relation would have
     * un-aggregated the relation. Note that this is different from regular messages,
     * which are just kept detached for their local echo.
     *
     * Also note that live events are aggregated in the live EventTimelineSet.
     * @param event - the relation event that needs to be aggregated.
     */
    private aggregateNonLiveRelation(event: MatrixEvent): void {
        this.relations.aggregateChildEvent(event);
    }

    public getEventForTxnId(txnId: string): MatrixEvent | undefined {
        return this.txnToEvent.get(txnId);
    }

    /**
     * Deal with the echo of a message we sent.
     *
     * <p>We move the event to the live timeline if it isn't there already, and
     * update it.
     *
     * @param remoteEvent -   The event received from
     *    /sync
     * @param localEvent -    The local echo, which
     *    should be either in the pendingEventList or the timeline.
     *
     * @internal
     *
     * @remarks
     * Fires {@link RoomEvent.LocalEchoUpdated}
     */
    public handleRemoteEcho(remoteEvent: MatrixEvent, localEvent: MatrixEvent): void {
        const oldEventId = localEvent.getId()!;
        const newEventId = remoteEvent.getId()!;
        const oldStatus = localEvent.status;

        logger.debug(`Got remote echo for event ${oldEventId} -> ${newEventId} old status ${oldStatus}`);

        // no longer pending
        this.txnToEvent.delete(remoteEvent.getUnsigned().transaction_id!);

        // if it's in the pending list, remove it
        if (this.pendingEventList) {
            this.removePendingEvent(oldEventId);
        }

        // replace the event source (this will preserve the plaintext payload if
        // any, which is good, because we don't want to try decoding it again).
        localEvent.handleRemoteEcho(remoteEvent.event);

        const { shouldLiveInRoom, threadId } = this.eventShouldLiveIn(remoteEvent);
        const thread = threadId ? this.getThread(threadId) : null;
        thread?.setEventMetadata(localEvent);
        thread?.timelineSet.handleRemoteEcho(localEvent, oldEventId, newEventId);

        if (shouldLiveInRoom) {
            for (const timelineSet of this.timelineSets) {
                // if it's already in the timeline, update the timeline map. If it's not, add it.
                timelineSet.handleRemoteEcho(localEvent, oldEventId, newEventId);
            }
        }

        this.emit(RoomEvent.LocalEchoUpdated, localEvent, this, oldEventId, oldStatus);
    }

    /**
     * Update the status / event id on a pending event, to reflect its transmission
     * progress.
     *
     * <p>This is an internal method.
     *
     * @param event -      local echo event
     * @param newStatus -  status to assign
     * @param newEventId -      new event id to assign. Ignored unless newStatus == EventStatus.SENT.
     *
     * @remarks
     * Fires {@link RoomEvent.LocalEchoUpdated}
     */
    public updatePendingEvent(event: MatrixEvent, newStatus: EventStatus, newEventId?: string): void {
        logger.log(
            `setting pendingEvent status to ${newStatus} in ${event.getRoomId()} ` +
                `event ID ${event.getId()} -> ${newEventId}`,
        );

        // if the message was sent, we expect an event id
        if (newStatus == EventStatus.SENT && !newEventId) {
            throw new Error("updatePendingEvent called with status=SENT, but no new event id");
        }

        // SENT races against /sync, so we have to special-case it.
        if (newStatus == EventStatus.SENT) {
            const timeline = this.getTimelineForEvent(newEventId!);
            if (timeline) {
                // we've already received the event via the event stream.
                // nothing more to do here, assuming the transaction ID was correctly matched.
                // Let's check that.
                const remoteEvent = this.findEventById(newEventId!);
                const remoteTxnId = remoteEvent?.getUnsigned().transaction_id;
                if (!remoteTxnId && remoteEvent) {
                    // This code path is mostly relevant for the Sliding Sync proxy.
                    // The remote event did not contain a transaction ID, so we did not handle
                    // the remote echo yet. Handle it now.
                    const unsigned = remoteEvent.getUnsigned();
                    unsigned.transaction_id = event.getTxnId();
                    remoteEvent.setUnsigned(unsigned);
                    // the remote event is _already_ in the timeline, so we need to remove it so
                    // we can convert the local event into the final event.
                    this.removeEvent(remoteEvent.getId()!);
                    this.handleRemoteEcho(remoteEvent, event);
                }
                return;
            }
        }

        const oldStatus = event.status;
        const oldEventId = event.getId()!;

        if (!oldStatus) {
            throw new Error("updatePendingEventStatus called on an event which is not a local echo.");
        }

        const allowed = ALLOWED_TRANSITIONS[oldStatus];
        if (!allowed?.includes(newStatus)) {
            throw new Error(`Invalid EventStatus transition ${oldStatus}->${newStatus}`);
        }

        event.setStatus(newStatus);

        if (newStatus == EventStatus.SENT) {
            // update the event id
            event.replaceLocalEventId(newEventId!);

            const { shouldLiveInRoom, threadId } = this.eventShouldLiveIn(event);
            const thread = threadId ? this.getThread(threadId) : undefined;
            thread?.setEventMetadata(event);
            thread?.timelineSet.replaceEventId(oldEventId, newEventId!);

            if (shouldLiveInRoom) {
                // if the event was already in the timeline (which will be the case if
                // opts.pendingEventOrdering==chronological), we need to update the
                // timeline map.
                for (const timelineSet of this.timelineSets) {
                    timelineSet.replaceEventId(oldEventId, newEventId!);
                }
            }
        } else if (newStatus == EventStatus.CANCELLED) {
            // remove it from the pending event list, or the timeline.
            if (this.pendingEventList) {
                const removedEvent = this.getPendingEvent(oldEventId);
                this.removePendingEvent(oldEventId);
                if (removedEvent?.isRedaction()) {
                    this.revertRedactionLocalEcho(removedEvent);
                }
            }
            this.removeEvent(oldEventId);
        }
        this.savePendingEvents();

        this.emit(RoomEvent.LocalEchoUpdated, event, this, oldEventId, oldStatus);
    }

    private revertRedactionLocalEcho(redactionEvent: MatrixEvent): void {
        const redactId = redactionEvent.event.redacts;
        if (!redactId) {
            return;
        }
        const redactedEvent = this.getUnfilteredTimelineSet().findEventById(redactId);
        if (redactedEvent) {
            redactedEvent.unmarkLocallyRedacted();
            // re-render after undoing redaction
            this.emit(RoomEvent.RedactionCancelled, redactionEvent, this);
            // reapply relation now redaction failed
            if (redactedEvent.isRelation()) {
                this.aggregateNonLiveRelation(redactedEvent);
            }
        }
    }

    /**
     * Add some events to this room. This can include state events, message
     * events and typing notifications. These events are treated as "live" so
     * they will go to the end of the timeline.
     *
     * @param events - A list of events to add.
     * @param addLiveEventOptions - addLiveEvent options
     * @throws If `duplicateStrategy` is not falsey, 'replace' or 'ignore'.
     */
    public async addLiveEvents(events: MatrixEvent[], addLiveEventOptions?: IAddLiveEventOptions): Promise<void>;
    /**
     * @deprecated In favor of the overload with `IAddLiveEventOptions`
     */
    public async addLiveEvents(
        events: MatrixEvent[],
        duplicateStrategy?: DuplicateStrategy,
        fromCache?: boolean,
    ): Promise<void>;
    public async addLiveEvents(
        events: MatrixEvent[],
        duplicateStrategyOrOpts?: DuplicateStrategy | IAddLiveEventOptions,
        fromCache = false,
    ): Promise<void> {
        let duplicateStrategy: DuplicateStrategy | undefined = duplicateStrategyOrOpts as DuplicateStrategy;
        let timelineWasEmpty: boolean | undefined = false;
        if (typeof duplicateStrategyOrOpts === "object") {
            ({
                duplicateStrategy,
                fromCache = false,
                /* roomState, (not used here) */
                timelineWasEmpty,
            } = duplicateStrategyOrOpts);
        } else if (duplicateStrategyOrOpts !== undefined) {
            // Deprecation warning
            // FIXME: Remove after 2023-06-01 (technical debt)
            logger.warn(
                "Overload deprecated: " +
                    "`Room.addLiveEvents(events, duplicateStrategy?, fromCache?)` " +
                    "is deprecated in favor of the overload with `Room.addLiveEvents(events, IAddLiveEventOptions)`",
            );
        }

        if (duplicateStrategy && ["replace", "ignore"].indexOf(duplicateStrategy) === -1) {
            throw new Error("duplicateStrategy MUST be either 'replace' or 'ignore'");
        }

        // sanity check that the live timeline is still live
        for (let i = 0; i < this.timelineSets.length; i++) {
            const liveTimeline = this.timelineSets[i].getLiveTimeline();
            if (liveTimeline.getPaginationToken(EventTimeline.FORWARDS)) {
                throw new Error(
                    "live timeline " +
                        i +
                        " is no longer live - it has a pagination token " +
                        "(" +
                        liveTimeline.getPaginationToken(EventTimeline.FORWARDS) +
                        ")",
                );
            }
            if (liveTimeline.getNeighbouringTimeline(EventTimeline.FORWARDS)) {
                throw new Error(`live timeline ${i} is no longer live - it has a neighbouring timeline`);
            }
        }

        const threadRoots = this.findThreadRoots(events);
        const eventsByThread: { [threadId: string]: MatrixEvent[] } = {};

        const options: IAddLiveEventOptions = {
            duplicateStrategy,
            fromCache,
            timelineWasEmpty,
        };

        // List of extra events to check for being parents of any relations encountered
        const neighbouringEvents = [...events];

        for (const event of events) {
            // TODO: We should have a filter to say "only add state event types X Y Z to the timeline".
            this.processLiveEvent(event);

            if (event.getUnsigned().transaction_id) {
                const existingEvent = this.txnToEvent.get(event.getUnsigned().transaction_id!);
                if (existingEvent) {
                    // remote echo of an event we sent earlier
                    this.handleRemoteEcho(event, existingEvent);
                    continue; // we can skip adding the event to the timeline sets, it is already there
                }
            }

            let { shouldLiveInRoom, shouldLiveInThread, threadId } = this.eventShouldLiveIn(
                event,
                neighbouringEvents,
                threadRoots,
            );

            if (!shouldLiveInThread && !shouldLiveInRoom && event.isRelation()) {
                try {
                    const parentEvent = new MatrixEvent(
                        await this.client.fetchRoomEvent(this.roomId, event.relationEventId!),
                    );
                    neighbouringEvents.push(parentEvent);
                    if (parentEvent.threadRootId) {
                        threadRoots.add(parentEvent.threadRootId);
                        const unsigned = event.getUnsigned();
                        unsigned[UNSIGNED_THREAD_ID_FIELD.name] = parentEvent.threadRootId;
                        event.setUnsigned(unsigned);
                    }

                    ({ shouldLiveInRoom, shouldLiveInThread, threadId } = this.eventShouldLiveIn(
                        event,
                        neighbouringEvents,
                        threadRoots,
                    ));
                } catch (e) {
                    logger.error("Failed to load parent event of unhandled relation", e);
                }
            }

            if (shouldLiveInThread && !eventsByThread[threadId ?? ""]) {
                eventsByThread[threadId ?? ""] = [];
            }
            eventsByThread[threadId ?? ""]?.push(event);

            if (shouldLiveInRoom) {
                this.addLiveEvent(event, options);
            } else if (!shouldLiveInThread && event.isRelation()) {
                this.relations.aggregateChildEvent(event);
            }
        }

        Object.entries(eventsByThread).forEach(([threadId, threadEvents]) => {
            this.addThreadedEvents(threadId, threadEvents, false);
        });
    }

    public partitionThreadedEvents(
        events: MatrixEvent[],
    ): [timelineEvents: MatrixEvent[], threadedEvents: MatrixEvent[], unknownRelations: MatrixEvent[]] {
        // Indices to the events array, for readability
        const ROOM = 0;
        const THREAD = 1;
        const UNKNOWN_RELATION = 2;
        if (this.client.supportsThreads()) {
            const threadRoots = this.findThreadRoots(events);
            return events.reduce<[MatrixEvent[], MatrixEvent[], MatrixEvent[]]>(
                (memo, event: MatrixEvent) => {
                    const { shouldLiveInRoom, shouldLiveInThread, threadId } = this.eventShouldLiveIn(
                        event,
                        events,
                        threadRoots,
                    );

                    if (shouldLiveInRoom) {
                        memo[ROOM].push(event);
                    }

                    if (shouldLiveInThread) {
                        event.setThreadId(threadId ?? "");
                        memo[THREAD].push(event);
                    }

                    if (!shouldLiveInThread && !shouldLiveInRoom) {
                        memo[UNKNOWN_RELATION].push(event);
                    }

                    return memo;
                },
                [[], [], []],
            );
        } else {
            // When `experimentalThreadSupport` is disabled treat all events as timelineEvents
            return [events as MatrixEvent[], [] as MatrixEvent[], [] as MatrixEvent[]];
        }
    }

    /**
     * Given some events, find the IDs of all the thread roots that are referred to by them.
     */
    private findThreadRoots(events: MatrixEvent[]): Set<string> {
        const threadRoots = new Set<string>();
        for (const event of events) {
            const threadRootId = event.threadRootId;
            if (threadRootId != undefined) {
                threadRoots.add(threadRootId);
            }
        }
        return threadRoots;
    }

    /**
     * Add a receipt event to the room.
     * @param event - The m.receipt event.
     * @param synthetic - True if this event is implicit.
     */
    public addReceipt(event: MatrixEvent, synthetic = false): void {
        const content = event.getContent<ReceiptContent>();

        this.roomReceipts.add(content, synthetic);

        // TODO: delete the following code when it has been replaced by RoomReceipts
        Object.keys(content).forEach((eventId: string) => {
            Object.keys(content[eventId]).forEach((receiptType: ReceiptType | string) => {
                Object.keys(content[eventId][receiptType]).forEach((userId: string) => {
                    const receipt = content[eventId][receiptType][userId] as Receipt;
                    const receiptForMainTimeline = !receipt.thread_id || receipt.thread_id === MAIN_ROOM_TIMELINE;
                    const receiptDestination: Thread | this | undefined = receiptForMainTimeline
                        ? this
                        : this.threads.get(receipt.thread_id ?? "");

                    if (receiptDestination) {
                        receiptDestination.addReceiptToStructure(
                            eventId,
                            receiptType as ReceiptType,
                            userId,
                            receipt,
                            synthetic,
                        );

                        // If the read receipt sent for the logged in user matches
                        // the last event of the live timeline, then we know for a fact
                        // that the user has read that message, so we can mark the room
                        // as read and not wait for the remote echo from synapse.
                        //
                        // This needs to be done after the initial sync as we do not want this
                        // logic to run whilst the room is being initialised
                        //
                        // We only do this for non-synthetic receipts, because
                        // our intention is to do this when the user really did
                        // just read a message, not when we are e.g. receiving
                        // an event during the sync. More explanation at:
                        // https://github.com/matrix-org/matrix-js-sdk/issues/3684
                        if (!synthetic && this.client.isInitialSyncComplete() && userId === this.client.getUserId()) {
                            const lastEvent = receiptDestination.timeline[receiptDestination.timeline.length - 1];
                            if (lastEvent && eventId === lastEvent.getId() && userId === lastEvent.getSender()) {
                                receiptDestination.setUnread(NotificationCountType.Total, 0);
                                receiptDestination.setUnread(NotificationCountType.Highlight, 0);
                            }
                        }
                    } else {
                        // The thread does not exist locally, keep the read receipt
                        // in a cache locally, and re-apply  the `addReceipt` logic
                        // when the thread is created
                        this.cachedThreadReadReceipts.set(receipt.thread_id!, [
                            ...(this.cachedThreadReadReceipts.get(receipt.thread_id!) ?? []),
                            { eventId, receiptType, userId, receipt, synthetic },
                        ]);
                    }

                    const me = this.client.getUserId();
                    // Track the time of the current user's oldest threaded receipt in the room.
                    if (userId === me && !receiptForMainTimeline && receipt.ts < this.oldestThreadedReceiptTs) {
                        this.oldestThreadedReceiptTs = receipt.ts;
                    }

                    // Track each user's unthreaded read receipt.
                    if (!receipt.thread_id && receipt.ts > (this.unthreadedReceipts.get(userId)?.ts ?? 0)) {
                        this.unthreadedReceipts.set(userId, receipt);
                    }
                });
            });
        });
        // End of code to delete when replaced by RoomReceipts

        // send events after we've regenerated the structure & cache, otherwise things that
        // listened for the event would read stale data.
        this.emit(RoomEvent.Receipt, event, this);
    }

    /**
     * Adds/handles ephemeral events such as typing notifications and read receipts.
     * @param events - A list of events to process
     */
    public addEphemeralEvents(events: MatrixEvent[]): void {
        for (const event of events) {
            if (event.getType() === EventType.Typing) {
                this.currentState.setTypingEvent(event);
            } else if (event.getType() === EventType.Receipt) {
                this.addReceipt(event);
            } // else ignore - life is too short for us to care about these events
        }
    }

    /**
     * Removes events from this room.
     * @param eventIds - A list of eventIds to remove.
     */
    public removeEvents(eventIds: string[]): void {
        for (const eventId of eventIds) {
            this.removeEvent(eventId);
        }
    }

    /**
     * Removes a single event from this room.
     *
     * @param eventId -  The id of the event to remove
     *
     * @returns true if the event was removed from any of the room's timeline sets
     */
    public removeEvent(eventId: string): boolean {
        let removedAny = false;
        for (const timelineSet of this.timelineSets) {
            const removed = timelineSet.removeEvent(eventId);
            if (removed) {
                if (removed.isRedaction()) {
                    this.revertRedactionLocalEcho(removed);
                }
                removedAny = true;
            }
        }
        return removedAny;
    }

    /**
     * Recalculate various aspects of the room, including the room name and
     * room summary. Call this any time the room's current state is modified.
     * May fire "Room.name" if the room name is updated.
     *
     * @remarks
     * Fires {@link RoomEvent.Name}
     */
    public recalculate(): void {
        // set fake stripped state events if this is an invite room so logic remains
        // consistent elsewhere.
        const membershipEvent = this.currentState.getStateEvents(EventType.RoomMember, this.myUserId);
        if (membershipEvent) {
            const membership = membershipEvent.getContent().membership;
            this.updateMyMembership(membership!);

            if (membership === KnownMembership.Invite) {
                const strippedStateEvents = membershipEvent.getUnsigned().invite_room_state || [];
                strippedStateEvents.forEach((strippedEvent) => {
                    const existingEvent = this.currentState.getStateEvents(strippedEvent.type, strippedEvent.state_key);
                    if (!existingEvent) {
                        // set the fake stripped event instead
                        this.currentState.setStateEvents([
                            new MatrixEvent({
                                type: strippedEvent.type,
                                state_key: strippedEvent.state_key,
                                content: strippedEvent.content,
                                event_id: "$fake" + Date.now(),
                                room_id: this.roomId,
                                user_id: this.myUserId, // technically a lie
                            }),
                        ]);
                    }
                });
            }
        }

        const oldName = this.name;
        this.name = this.calculateRoomName(this.myUserId);
        this.normalizedName = normalize(this.name);
        this.summary = new RoomSummary(this.roomId, {
            title: this.name,
        });

        if (oldName !== this.name) {
            this.emit(RoomEvent.Name, this);
        }
    }

    /**
     * Update the room-tag event for the room.  The previous one is overwritten.
     * @param event - the m.tag event
     */
    public addTags(event: MatrixEvent): void {
        // event content looks like:
        // content: {
        //    tags: {
        //       $tagName: { $metadata: $value },
        //       $tagName: { $metadata: $value },
        //    }
        // }

        // XXX: do we need to deep copy here?
        this.tags = event.getContent().tags || {};

        // XXX: we could do a deep-comparison to see if the tags have really
        // changed - but do we want to bother?
        this.emit(RoomEvent.Tags, event, this);
    }

    /**
     * Update the account_data events for this room, overwriting events of the same type.
     * @param events - an array of account_data events to add
     */
    public addAccountData(events: MatrixEvent[]): void {
        for (const event of events) {
            if (event.getType() === "m.tag") {
                this.addTags(event);
            }
            const eventType = event.getType();
            const lastEvent = this.accountData.get(eventType);
            this.accountData.set(eventType, event);
            this.emit(RoomEvent.AccountData, event, this, lastEvent);
        }
    }

    /**
     * Access account_data event of given event type for this room
     * @param type - the type of account_data event to be accessed
     * @returns the account_data event in question
     */
    public getAccountData(type: EventType | string): MatrixEvent | undefined {
        return this.accountData.get(type);
    }

    /**
     * Returns whether the syncing user has permission to send a message in the room
     * @returns true if the user should be permitted to send
     *                   message events into the room.
     */
    public maySendMessage(): boolean {
        return (
            this.getMyMembership() === KnownMembership.Join &&
            (this.hasEncryptionStateEvent()
                ? this.currentState.maySendEvent(EventType.RoomMessageEncrypted, this.myUserId)
                : this.currentState.maySendEvent(EventType.RoomMessage, this.myUserId))
        );
    }

    /**
     * Returns whether the given user has permissions to issue an invite for this room.
     * @param userId - the ID of the Matrix user to check permissions for
     * @returns true if the user should be permitted to issue invites for this room.
     */
    public canInvite(userId: string): boolean {
        let canInvite = this.getMyMembership() === KnownMembership.Join;
        const powerLevelsEvent = this.currentState.getStateEvents(EventType.RoomPowerLevels, "");
        const powerLevels = powerLevelsEvent && powerLevelsEvent.getContent();
        const me = this.getMember(userId);
        if (powerLevels && me && powerLevels.invite > me.powerLevel) {
            canInvite = false;
        }
        return canInvite;
    }

    /**
     * Returns the join rule based on the m.room.join_rule state event, defaulting to `invite`.
     * @returns the join_rule applied to this room
     */
    public getJoinRule(): JoinRule {
        return this.currentState.getJoinRule();
    }

    /**
     * Returns the history visibility based on the m.room.history_visibility state event, defaulting to `shared`.
     * @returns the history_visibility applied to this room
     */
    public getHistoryVisibility(): HistoryVisibility {
        return this.currentState.getHistoryVisibility();
    }

    /**
     * Returns the history visibility based on the m.room.history_visibility state event, defaulting to `shared`.
     * @returns the history_visibility applied to this room
     */
    public getGuestAccess(): GuestAccess {
        return this.currentState.getGuestAccess();
    }

    /**
     * Returns the type of the room from the `m.room.create` event content or undefined if none is set
     * @returns the type of the room.
     */
    public getType(): RoomType | string | undefined {
        const createEvent = this.currentState.getStateEvents(EventType.RoomCreate, "");
        if (!createEvent) {
            if (!this.getTypeWarning) {
                logger.warn("[getType] Room " + this.roomId + " does not have an m.room.create event");
                this.getTypeWarning = true;
            }
            return undefined;
        }
        return createEvent.getContent()[RoomCreateTypeField];
    }

    /**
     * Returns whether the room is a space-room as defined by MSC1772.
     * @returns true if the room's type is RoomType.Space
     */
    public isSpaceRoom(): boolean {
        return this.getType() === RoomType.Space;
    }

    /**
     * Returns whether the room is a call-room as defined by MSC3417.
     * @returns true if the room's type is RoomType.UnstableCall
     */
    public isCallRoom(): boolean {
        return this.getType() === RoomType.UnstableCall;
    }

    /**
     * Returns whether the room is a video room.
     * @returns true if the room's type is RoomType.ElementVideo
     */
    public isElementVideoRoom(): boolean {
        return this.getType() === RoomType.ElementVideo;
    }

    /**
     * Find the predecessor of this room.
     *
     * @param msc3946ProcessDynamicPredecessor - if true, look for an
     * m.room.predecessor state event and use it if found (MSC3946).
     * @returns null if this room has no predecessor. Otherwise, returns
     * the roomId, last eventId and viaServers of the predecessor room.
     *
     * If msc3946ProcessDynamicPredecessor is true, use m.predecessor events
     * as well as m.room.create events to find predecessors.
     *
     * Note: if an m.predecessor event is used, eventId may be undefined
     * since last_known_event_id is optional.
     *
     * Note: viaServers may be undefined, and will definitely be undefined if
     * this predecessor comes from a RoomCreate event (rather than a
     * RoomPredecessor, which has the optional via_servers property).
     */
    public findPredecessor(
        msc3946ProcessDynamicPredecessor = false,
    ): { roomId: string; eventId?: string; viaServers?: string[] } | null {
        const currentState = this.getLiveTimeline().getState(EventTimeline.FORWARDS);
        if (!currentState) {
            return null;
        }
        return currentState.findPredecessor(msc3946ProcessDynamicPredecessor);
    }

    private roomNameGenerator(state: RoomNameState): string {
        if (this.client.roomNameGenerator) {
            const name = this.client.roomNameGenerator(this.roomId, state);
            if (name !== null) {
                return name;
            }
        }

        switch (state.type) {
            case RoomNameType.Actual:
                return state.name;
            case RoomNameType.Generated:
                switch (state.subtype) {
                    case "Inviting":
                        return `Inviting ${memberNamesToRoomName(state.names, state.count)}`;
                    default:
                        return memberNamesToRoomName(state.names, state.count);
                }
            case RoomNameType.EmptyRoom:
                if (state.oldName) {
                    return `Empty room (was ${state.oldName})`;
                } else {
                    return "Empty room";
                }
        }
    }

    /**
     * This is an internal method. Calculates the name of the room from the current
     * room state.
     * @param userId - The client's user ID. Used to filter room members
     * correctly.
     * @param ignoreRoomNameEvent - Return the implicit room name that we'd see if there
     * was no m.room.name event.
     * @returns The calculated room name.
     */
    private calculateRoomName(userId: string, ignoreRoomNameEvent = false): string {
        if (!ignoreRoomNameEvent) {
            // check for an alias, if any. for now, assume first alias is the
            // official one.
            const mRoomName = this.currentState.getStateEvents(EventType.RoomName, "");
            if (mRoomName?.getContent().name) {
                return this.roomNameGenerator({
                    type: RoomNameType.Actual,
                    name: mRoomName.getContent().name,
                });
            }
        }

        const alias = this.getCanonicalAlias();
        if (alias) {
            return this.roomNameGenerator({
                type: RoomNameType.Actual,
                name: alias,
            });
        }

        const joinedMemberCount = this.currentState.getJoinedMemberCount();
        const invitedMemberCount = this.currentState.getInvitedMemberCount();
        // -1 because these numbers include the syncing user
        let inviteJoinCount = joinedMemberCount + invitedMemberCount - 1;

        // get service members (e.g. helper bots) for exclusion
        const excludedUserIds = this.getFunctionalMembers();

        // get members that are NOT ourselves and are actually in the room.
        let otherNames: string[] = [];
        if (this.summaryHeroes) {
            // if we have a summary, the member state events should be in the room state
            this.summaryHeroes.forEach((userId) => {
                // filter service members
                if (excludedUserIds.includes(userId)) {
                    inviteJoinCount--;
                    return;
                }
                const member = this.getMember(userId);
                otherNames.push(member ? member.name : userId);
            });
        } else {
            let otherMembers = this.currentState.getMembers().filter((m) => {
                return (
                    m.userId !== userId &&
                    (m.membership === KnownMembership.Invite || m.membership === KnownMembership.Join)
                );
            });
            otherMembers = otherMembers.filter(({ userId }) => {
                // filter service members
                if (excludedUserIds.includes(userId)) {
                    inviteJoinCount--;
                    return false;
                }
                return true;
            });
            // make sure members have stable order
            otherMembers.sort((a, b) => compare(a.userId, b.userId));
            // only 5 first members, immitate summaryHeroes
            otherMembers = otherMembers.slice(0, 5);
            otherNames = otherMembers.map((m) => m.name);
        }

        if (inviteJoinCount) {
            return this.roomNameGenerator({
                type: RoomNameType.Generated,
                names: otherNames,
                count: inviteJoinCount,
            });
        }

        const myMembership = this.getMyMembership();
        // if I have created a room and invited people through
        // 3rd party invites
        if (myMembership == KnownMembership.Join) {
            const thirdPartyInvites = this.currentState.getStateEvents(EventType.RoomThirdPartyInvite);

            if (thirdPartyInvites?.length) {
                const thirdPartyNames = thirdPartyInvites.map((i) => {
                    return i.getContent().display_name;
                });

                return this.roomNameGenerator({
                    type: RoomNameType.Generated,
                    subtype: "Inviting",
                    names: thirdPartyNames,
                    count: thirdPartyNames.length + 1,
                });
            }
        }

        // let's try to figure out who was here before
        let leftNames = otherNames;
        // if we didn't have heroes, try finding them in the room state
        if (!leftNames.length) {
            leftNames = this.currentState
                .getMembers()
                .filter((m) => {
                    return (
                        m.userId !== userId &&
                        m.membership !== KnownMembership.Invite &&
                        m.membership !== KnownMembership.Join
                    );
                })
                .map((m) => m.name);
        }

        let oldName: string | undefined;
        if (leftNames.length) {
            oldName = this.roomNameGenerator({
                type: RoomNameType.Generated,
                names: leftNames,
                count: leftNames.length + 1,
            });
        }

        return this.roomNameGenerator({
            type: RoomNameType.EmptyRoom,
            oldName,
        });
    }

    /**
     * When we receive a new visibility change event:
     *
     * - store this visibility change alongside the timeline, in case we
     *   later need to apply it to an event that we haven't received yet;
     * - if we have already received the event whose visibility has changed,
     *   patch it to reflect the visibility change and inform listeners.
     */
    private applyNewVisibilityEvent(event: MatrixEvent): void {
        const visibilityChange = event.asVisibilityChange();
        if (!visibilityChange) {
            // The event is ill-formed.
            return;
        }

        // Ignore visibility change events that are not emitted by moderators.
        const userId = event.getSender();
        if (!userId) {
            return;
        }
        const isPowerSufficient =
            (EVENT_VISIBILITY_CHANGE_TYPE.name &&
                this.currentState.maySendStateEvent(EVENT_VISIBILITY_CHANGE_TYPE.name, userId)) ||
            (EVENT_VISIBILITY_CHANGE_TYPE.altName &&
                this.currentState.maySendStateEvent(EVENT_VISIBILITY_CHANGE_TYPE.altName, userId));
        if (!isPowerSufficient) {
            // Powerlevel is insufficient.
            return;
        }

        // Record this change in visibility.
        // If the event is not in our timeline and we only receive it later,
        // we may need to apply the visibility change at a later date.

        const visibilityEventsOnOriginalEvent = this.visibilityEvents.get(visibilityChange.eventId);
        if (visibilityEventsOnOriginalEvent) {
            // It would be tempting to simply erase the latest visibility change
            // but we need to record all of the changes in case the latest change
            // is ever redacted.
            //
            // In practice, linear scans through `visibilityEvents` should be fast.
            // However, to protect against a potential DoS attack, we limit the
            // number of iterations in this loop.
            let index = visibilityEventsOnOriginalEvent.length - 1;
            const min = Math.max(
                0,
                visibilityEventsOnOriginalEvent.length - MAX_NUMBER_OF_VISIBILITY_EVENTS_TO_SCAN_THROUGH,
            );
            for (; index >= min; --index) {
                const target = visibilityEventsOnOriginalEvent[index];
                if (target.getTs() < event.getTs()) {
                    break;
                }
            }
            if (index === -1) {
                visibilityEventsOnOriginalEvent.unshift(event);
            } else {
                visibilityEventsOnOriginalEvent.splice(index + 1, 0, event);
            }
        } else {
            this.visibilityEvents.set(visibilityChange.eventId, [event]);
        }

        // Finally, let's check if the event is already in our timeline.
        // If so, we need to patch it and inform listeners.

        const originalEvent = this.findEventById(visibilityChange.eventId);
        if (!originalEvent) {
            return;
        }
        originalEvent.applyVisibilityEvent(visibilityChange);
    }

    private redactVisibilityChangeEvent(event: MatrixEvent): void {
        // Sanity checks.
        if (!event.isVisibilityEvent) {
            throw new Error("expected a visibility change event");
        }
        const relation = event.getRelation();
        const originalEventId = relation?.event_id;
        const visibilityEventsOnOriginalEvent = this.visibilityEvents.get(originalEventId!);
        if (!visibilityEventsOnOriginalEvent) {
            // No visibility changes on the original event.
            // In particular, this change event was not recorded,
            // most likely because it was ill-formed.
            return;
        }
        const index = visibilityEventsOnOriginalEvent.findIndex((change) => change.getId() === event.getId());
        if (index === -1) {
            // This change event was not recorded, most likely because
            // it was ill-formed.
            return;
        }
        // Remove visibility change.
        visibilityEventsOnOriginalEvent.splice(index, 1);

        // If we removed the latest visibility change event, propagate changes.
        if (index === visibilityEventsOnOriginalEvent.length) {
            const originalEvent = this.findEventById(originalEventId!);
            if (!originalEvent) {
                return;
            }
            if (index === 0) {
                // We have just removed the only visibility change event.
                this.visibilityEvents.delete(originalEventId!);
                originalEvent.applyVisibilityEvent();
            } else {
                const newEvent = visibilityEventsOnOriginalEvent[visibilityEventsOnOriginalEvent.length - 1];
                const newVisibility = newEvent.asVisibilityChange();
                if (!newVisibility) {
                    // Event is ill-formed.
                    // This breaks our invariant.
                    throw new Error("at this stage, visibility changes should be well-formed");
                }
                originalEvent.applyVisibilityEvent(newVisibility);
            }
        }
    }

    /**
     * When we receive an event whose visibility has been altered by
     * a (more recent) visibility change event, patch the event in
     * place so that clients now not to display it.
     *
     * @param event - Any matrix event. If this event has at least one a
     * pending visibility change event, apply the latest visibility
     * change event.
     */
    private applyPendingVisibilityEvents(event: MatrixEvent): void {
        const visibilityEvents = this.visibilityEvents.get(event.getId()!);
        if (!visibilityEvents || visibilityEvents.length == 0) {
            // No pending visibility change in store.
            return;
        }
        const visibilityEvent = visibilityEvents[visibilityEvents.length - 1];
        const visibilityChange = visibilityEvent.asVisibilityChange();
        if (!visibilityChange) {
            return;
        }
        if (visibilityChange.visible) {
            // Events are visible by default, no need to apply a visibility change.
            // Note that we need to keep the visibility changes in `visibilityEvents`,
            // in case we later fetch an older visibility change event that is superseded
            // by `visibilityChange`.
        }
        if (visibilityEvent.getTs() < event.getTs()) {
            // Something is wrong, the visibility change cannot happen before the
            // event. Presumably an ill-formed event.
            return;
        }
        event.applyVisibilityEvent(visibilityChange);
    }

    /**
     * Find when a client has gained thread capabilities by inspecting the oldest
     * threaded receipt
     * @returns the timestamp of the oldest threaded receipt
     */
    public getOldestThreadedReceiptTs(): number {
        return this.oldestThreadedReceiptTs;
    }

    /**
     * Determines if the given user has read a particular event ID with the known
     * history of the room. This is not a definitive check as it relies only on
     * what is available to the room at the time of execution.
     *
     * @param userId - The user ID to check the read state of.
     * @param eventId - The event ID to check if the user read.
     * @returns true if the user has read the event, false otherwise.
     */
    public hasUserReadEvent(userId: string, eventId: string): boolean {
        return this.roomReceipts.hasUserReadEvent(userId, eventId);
    }

    /**
     * Returns the most recent unthreaded receipt for a given user
     * @param userId - the MxID of the User
     * @returns an unthreaded Receipt. Can be undefined if receipts have been disabled
     * or a user chooses to use private read receipts (or we have simply not received
     * a receipt from this user yet).
     */
    public getLastUnthreadedReceiptFor(userId: string): Receipt | undefined {
        return this.unthreadedReceipts.get(userId);
    }

    /**
     * This issue should also be addressed on synapse's side and is tracked as part
     * of https://github.com/matrix-org/synapse/issues/14837
     *
     *
     * We consider a room  fully read if the current user has sent
     * the last event in the live timeline of that context and if the read receipt
     * we have on record matches.
     * This also detects all unread threads and applies the same logic to those
     * contexts
     */
    public fixupNotifications(userId: string): void {
        super.fixupNotifications(userId);

        const unreadThreads = this.getThreads().filter(
            (thread) => this.getThreadUnreadNotificationCount(thread.id, NotificationCountType.Total) > 0,
        );

        for (const thread of unreadThreads) {
            thread.fixupNotifications(userId);
        }
    }

    /**
     * Determine the order of two events in this room.
     *
     * In principle this should use the same order as the server, but in practice
     * this is difficult for events that were not received over the Sync API. See
     * MSC4033 for details.
     *
     * This implementation leans on the order of events within their timelines, and
     * falls back to comparing event timestamps when they are in different
     * timelines.
     *
     * See https://github.com/matrix-org/matrix-js-sdk/issues/3325 for where we are
     * tracking the work to fix this.
     *
     * @param leftEventId - the id of the first event
     * @param rightEventId - the id of the second event

     * @returns -1 if left \< right, 1 if left \> right, 0 if left == right, null if
     *          we can't tell (because we can't find the events).
     */
    public compareEventOrdering(leftEventId: string, rightEventId: string): number | null {
        return compareEventOrdering(this, leftEventId, rightEventId);
    }

    /**
     * Return true if this room has an `m.room.encryption` state event.
     *
     * If this returns `true`, events sent to this room should be encrypted (and `MatrixClient.sendEvent` and friends
     * will encrypt outgoing events).
     */
    public hasEncryptionStateEvent(): boolean {
        return Boolean(
            this.getLiveTimeline().getState(EventTimeline.FORWARDS)?.getStateEvents(EventType.RoomEncryption, ""),
        );
    }
}

// a map from current event status to a list of allowed next statuses
const ALLOWED_TRANSITIONS: Record<EventStatus, EventStatus[]> = {
    [EventStatus.ENCRYPTING]: [EventStatus.SENDING, EventStatus.NOT_SENT, EventStatus.CANCELLED],
    [EventStatus.SENDING]: [EventStatus.ENCRYPTING, EventStatus.QUEUED, EventStatus.NOT_SENT, EventStatus.SENT],
    [EventStatus.QUEUED]: [EventStatus.SENDING, EventStatus.NOT_SENT, EventStatus.CANCELLED],
    [EventStatus.SENT]: [],
    [EventStatus.NOT_SENT]: [EventStatus.SENDING, EventStatus.QUEUED, EventStatus.CANCELLED],
    [EventStatus.CANCELLED]: [],
};

export enum RoomNameType {
    EmptyRoom,
    Generated,
    Actual,
}

export interface EmptyRoomNameState {
    type: RoomNameType.EmptyRoom;
    oldName?: string;
}

export interface GeneratedRoomNameState {
    type: RoomNameType.Generated;
    subtype?: "Inviting";
    names: string[];
    count: number;
}

export interface ActualRoomNameState {
    type: RoomNameType.Actual;
    name: string;
}

export type RoomNameState = EmptyRoomNameState | GeneratedRoomNameState | ActualRoomNameState;

// Can be overriden by IMatrixClientCreateOpts::memberNamesToRoomNameFn
function memberNamesToRoomName(names: string[], count: number): string {
    const countWithoutMe = count - 1;
    if (!names.length) {
        return "Empty room";
    } else if (names.length === 1 && countWithoutMe <= 1) {
        return names[0];
    } else if (names.length === 2 && countWithoutMe <= 2) {
        return `${names[0]} and ${names[1]}`;
    } else {
        const plural = countWithoutMe > 1;
        if (plural) {
            return `${names[0]} and ${countWithoutMe} others`;
        } else {
            return `${names[0]} and 1 other`;
        }
    }
}<|MERGE_RESOLUTION|>--- conflicted
+++ resolved
@@ -68,11 +68,8 @@
 import { isPollEvent, Poll, PollEvent } from "./poll";
 import { RoomReceipts } from "./room-receipts";
 import { compareEventOrdering } from "./compare-event-ordering";
-<<<<<<< HEAD
 import * as utils from "../utils";
-=======
 import { KnownMembership, Membership } from "../@types/membership";
->>>>>>> afc3c621
 
 // These constants are used as sane defaults when the homeserver doesn't support
 // the m.room_versions capability. In practice, KNOWN_SAFE_ROOM_VERSION should be
