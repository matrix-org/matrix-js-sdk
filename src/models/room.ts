/*
Copyright 2015 - 2021 The Matrix.org Foundation C.I.C.

Licensed under the Apache License, Version 2.0 (the "License");
you may not use this file except in compliance with the License.
You may obtain a copy of the License at

    http://www.apache.org/licenses/LICENSE-2.0

Unless required by applicable law or agreed to in writing, software
distributed under the License is distributed on an "AS IS" BASIS,
WITHOUT WARRANTIES OR CONDITIONS OF ANY KIND, either express or implied.
See the License for the specific language governing permissions and
limitations under the License.
*/

/**
 * @module models/room
 */

import { EventTimelineSet, DuplicateStrategy } from "./event-timeline-set";
import { Direction, EventTimeline } from "./event-timeline";
import { getHttpUriForMxc } from "../content-repo";
import * as utils from "../utils";
import { defer, normalize } from "../utils";
import { IEvent, IThreadBundledRelationship, MatrixEvent, MatrixEventEvent, MatrixEventHandlerMap } from "./event";
import { EventStatus } from "./event-status";
import { RoomMember } from "./room-member";
import { IRoomSummary, RoomSummary } from "./room-summary";
import { logger } from '../logger';
import { TypedReEmitter } from '../ReEmitter';
import {
    EventType, RoomCreateTypeField, RoomType, UNSTABLE_ELEMENT_FUNCTIONAL_USERS,
    EVENT_VISIBILITY_CHANGE_TYPE,
    RelationType,
} from "../@types/event";
import { IRoomVersionsCapability, MatrixClient, PendingEventOrdering, RoomVersionStability } from "../client";
import { GuestAccess, HistoryVisibility, JoinRule, ResizeMethod } from "../@types/partials";
import { Filter, IFilterDefinition } from "../filter";
import { RoomState } from "./room-state";
import {
    Thread,
    ThreadEvent,
    EventHandlerMap as ThreadHandlerMap,
    FILTER_RELATED_BY_REL_TYPES, THREAD_RELATION_TYPE,
    FILTER_RELATED_BY_SENDERS,
    ThreadFilterType,
} from "./thread";
import { Method } from "../http-api";
import { TypedEventEmitter } from "./typed-event-emitter";

// These constants are used as sane defaults when the homeserver doesn't support
// the m.room_versions capability. In practice, KNOWN_SAFE_ROOM_VERSION should be
// the same as the common default room version whereas SAFE_ROOM_VERSIONS are the
// room versions which are considered okay for people to run without being asked
// to upgrade (ie: "stable"). Eventually, we should remove these when all homeservers
// return an m.room_versions capability.
const KNOWN_SAFE_ROOM_VERSION = '6';
const SAFE_ROOM_VERSIONS = ['1', '2', '3', '4', '5', '6'];

function synthesizeReceipt(userId: string, event: MatrixEvent, receiptType: string): MatrixEvent {
    // console.log("synthesizing receipt for "+event.getId());
    return new MatrixEvent({
        content: {
            [event.getId()]: {
                [receiptType]: {
                    [userId]: {
                        ts: event.getTs(),
                    },
                },
            },
        },
        type: "m.receipt",
        room_id: event.getRoomId(),
    });
}

interface IOpts {
    storageToken?: string;
    pendingEventOrdering?: PendingEventOrdering;
    timelineSupport?: boolean;
    unstableClientRelationAggregation?: boolean;
    lazyLoadMembers?: boolean;
}

export interface IRecommendedVersion {
    version: string;
    needsUpgrade: boolean;
    urgent: boolean;
}

interface IReceipt {
    ts: number;
}

interface IWrappedReceipt {
    eventId: string;
    data: IReceipt;
}

interface ICachedReceipt {
    type: string;
    userId: string;
    data: IReceipt;
}

type ReceiptCache = {[eventId: string]: ICachedReceipt[]};

interface IReceiptContent {
    [eventId: string]: {
        [type: string]: {
            [userId: string]: IReceipt;
        };
    };
}

const ReceiptPairRealIndex = 0;
const ReceiptPairSyntheticIndex = 1;
// We will only hold a synthetic receipt if we do not have a real receipt or the synthetic is newer.
type Receipts = {
    [receiptType: string]: {
        [userId: string]: [IWrappedReceipt, IWrappedReceipt]; // Pair<real receipt, synthetic receipt> (both nullable)
    };
};

// When inserting a visibility event affecting event `eventId`, we
// need to scan through existing visibility events for `eventId`.
// In theory, this could take an unlimited amount of time if:
//
// - the visibility event was sent by a moderator; and
// - `eventId` already has many visibility changes (usually, it should
//   be 2 or less); and
// - for some reason, the visibility changes are received out of order
//   (usually, this shouldn't happen at all).
//
// For this reason, we limit the number of events to scan through,
// expecting that a broken visibility change for a single event in
// an extremely uncommon case (possibly a DoS) is a small
// price to pay to keep matrix-js-sdk responsive.
const MAX_NUMBER_OF_VISIBILITY_EVENTS_TO_SCAN_THROUGH = 30;

export enum NotificationCountType {
    Highlight = "highlight",
    Total = "total",
}

export interface ICreateFilterOpts {
    // Populate the filtered timeline with already loaded events in the room
    // timeline. Useful to disable for some filters that can't be achieved by the
    // client in an efficient manner
    prepopulateTimeline?: boolean;
    useSyncEvents?: boolean;
    pendingEvents?: boolean;
}

export enum RoomEvent {
    MyMembership = "Room.myMembership",
    Tags = "Room.tags",
    AccountData = "Room.accountData",
    Receipt = "Room.receipt",
    Name = "Room.name",
    Redaction = "Room.redaction",
    RedactionCancelled = "Room.redactionCancelled",
    LocalEchoUpdated = "Room.localEchoUpdated",
    Timeline = "Room.timeline",
    TimelineReset = "Room.timelineReset",
}

type EmittedEvents = RoomEvent
    | ThreadEvent.New
    | ThreadEvent.Update
    | ThreadEvent.NewReply
    | RoomEvent.Timeline
    | RoomEvent.TimelineReset
    | MatrixEventEvent.BeforeRedaction;

export type RoomEventHandlerMap = {
    [RoomEvent.MyMembership]: (room: Room, membership: string, prevMembership?: string) => void;
    [RoomEvent.Tags]: (event: MatrixEvent, room: Room) => void;
    [RoomEvent.AccountData]: (event: MatrixEvent, room: Room, lastEvent?: MatrixEvent) => void;
    [RoomEvent.Receipt]: (event: MatrixEvent, room: Room) => void;
    [RoomEvent.Name]: (room: Room) => void;
    [RoomEvent.Redaction]: (event: MatrixEvent, room: Room) => void;
    [RoomEvent.RedactionCancelled]: (event: MatrixEvent, room: Room) => void;
    [RoomEvent.LocalEchoUpdated]: (
        event: MatrixEvent,
        room: Room,
        oldEventId?: string,
        oldStatus?: EventStatus,
    ) => void;
    [ThreadEvent.New]: (thread: Thread, toStartOfTimeline: boolean) => void;
} & ThreadHandlerMap & MatrixEventHandlerMap;

export class Room extends TypedEventEmitter<EmittedEvents, RoomEventHandlerMap> {
    public readonly reEmitter: TypedReEmitter<EmittedEvents, RoomEventHandlerMap>;
    private txnToEvent: Record<string, MatrixEvent> = {}; // Pending in-flight requests { string: MatrixEvent }
    // receipts should clobber based on receipt_type and user_id pairs hence
    // the form of this structure. This is sub-optimal for the exposed APIs
    // which pass in an event ID and get back some receipts, so we also store
    // a pre-cached list for this purpose.
    private receipts: Receipts = {}; // { receipt_type: { user_id: IReceipt } }
    private receiptCacheByEventId: ReceiptCache = {}; // { event_id: ICachedReceipt[] }
    private notificationCounts: Partial<Record<NotificationCountType, number>> = {};
    private readonly timelineSets: EventTimelineSet[];
    public readonly threadsTimelineSets: EventTimelineSet[] = [];
    // any filtered timeline sets we're maintaining for this room
    private readonly filteredTimelineSets: Record<string, EventTimelineSet> = {}; // filter_id: timelineSet
    private readonly pendingEventList?: MatrixEvent[];
    // read by megolm via getter; boolean value - null indicates "use global value"
    private blacklistUnverifiedDevices: boolean = null;
    private selfMembership: string = null;
    private summaryHeroes: string[] = null;
    // flags to stop logspam about missing m.room.create events
    private getTypeWarning = false;
    private getVersionWarning = false;
    private membersPromise?: Promise<boolean>;
    // Map from threadId to pending Thread instance created by createThreadFetchRoot
    private threadPromises = new Map<string, Promise<Thread>>();

    // XXX: These should be read-only
    /**
     * The human-readable display name for this room.
     */
    public name: string;
    /**
     * The un-homoglyphed name for this room.
     */
    public normalizedName: string;
    /**
     * Dict of room tags; the keys are the tag name and the values
     * are any metadata associated with the tag - e.g. { "fav" : { order: 1 } }
     */
    public tags: Record<string, Record<string, any>> = {}; // $tagName: { $metadata: $value }
    /**
     * accountData Dict of per-room account_data events; the keys are the
     * event type and the values are the events.
     */
    public accountData: Record<string, MatrixEvent> = {}; // $eventType: $event
    /**
     * The room summary.
     */
    public summary: RoomSummary = null;
    /**
     * A token which a data store can use to remember the state of the room.
     */
    public readonly storageToken?: string;
    // legacy fields
    /**
     * The live event timeline for this room, with the oldest event at index 0.
     * Present for backwards compatibility - prefer getLiveTimeline().getEvents()
     */
    public timeline: MatrixEvent[];
    /**
     * oldState The state of the room at the time of the oldest
     * event in the live timeline. Present for backwards compatibility -
     * prefer getLiveTimeline().getState(EventTimeline.BACKWARDS).
     */
    public oldState: RoomState;
    /**
     * currentState The state of the room at the time of the
     * newest event in the timeline. Present for backwards compatibility -
     * prefer getLiveTimeline().getState(EventTimeline.FORWARDS).
     */
    public currentState: RoomState;

    /**
     * @experimental
     */
    public threads = new Map<string, Thread>();
    public lastThread: Thread;

    /**
     * A mapping of eventId to all visibility changes to apply
     * to the event, by chronological order, as per
     * https://github.com/matrix-org/matrix-doc/pull/3531
     *
     * # Invariants
     *
     * - within each list, all events are classed by
     *   chronological order;
     * - all events are events such that
     *  `asVisibilityEvent()` returns a non-null `IVisibilityChange`;
     * - within each list with key `eventId`, all events
     *   are in relation to `eventId`.
     *
     * @experimental
     */
    private visibilityEvents = new Map<string, MatrixEvent[]>();

    /**
     * Construct a new Room.
     *
     * <p>For a room, we store an ordered sequence of timelines, which may or may not
     * be continuous. Each timeline lists a series of events, as well as tracking
     * the room state at the start and the end of the timeline. It also tracks
     * forward and backward pagination tokens, as well as containing links to the
     * next timeline in the sequence.
     *
     * <p>There is one special timeline - the 'live' timeline, which represents the
     * timeline to which events are being added in real-time as they are received
     * from the /sync API. Note that you should not retain references to this
     * timeline - even if it is the current timeline right now, it may not remain
     * so if the server gives us a timeline gap in /sync.
     *
     * <p>In order that we can find events from their ids later, we also maintain a
     * map from event_id to timeline and index.
     *
     * @constructor
     * @alias module:models/room
     * @param {string} roomId Required. The ID of this room.
     * @param {MatrixClient} client Required. The client, used to lazy load members.
     * @param {string} myUserId Required. The ID of the syncing user.
     * @param {Object=} opts Configuration options
     * @param {*} opts.storageToken Optional. The token which a data store can use
     * to remember the state of the room. What this means is dependent on the store
     * implementation.
     *
     * @param {String=} opts.pendingEventOrdering Controls where pending messages
     * appear in a room's timeline. If "<b>chronological</b>", messages will appear
     * in the timeline when the call to <code>sendEvent</code> was made. If
     * "<b>detached</b>", pending messages will appear in a separate list,
     * accessible via {@link module:models/room#getPendingEvents}. Default:
     * "chronological".
     * @param {boolean} [opts.timelineSupport = false] Set to true to enable improved
     * timeline support.
     * @param {boolean} [opts.unstableClientRelationAggregation = false]
     * Optional. Set to true to enable client-side aggregation of event relations
     * via `EventTimelineSet#getRelationsForEvent`.
     * This feature is currently unstable and the API may change without notice.
     */
    constructor(
        public readonly roomId: string,
        public readonly client: MatrixClient,
        public readonly myUserId: string,
        private readonly opts: IOpts = {},
    ) {
        super();
        // In some cases, we add listeners for every displayed Matrix event, so it's
        // common to have quite a few more than the default limit.
        this.setMaxListeners(100);
        this.reEmitter = new TypedReEmitter(this);

        opts.pendingEventOrdering = opts.pendingEventOrdering || PendingEventOrdering.Chronological;

        this.name = roomId;

        // all our per-room timeline sets. the first one is the unfiltered ones;
        // the subsequent ones are the filtered ones in no particular order.
        this.timelineSets = [new EventTimelineSet(this, opts)];
        this.reEmitter.reEmit(this.getUnfilteredTimelineSet(), [
            RoomEvent.Timeline,
            RoomEvent.TimelineReset,
        ]);

        this.fixUpLegacyTimelineFields();

        if (this.opts.pendingEventOrdering === PendingEventOrdering.Detached) {
            this.pendingEventList = [];
            const serializedPendingEventList = client.sessionStore.store.getItem(pendingEventsKey(this.roomId));
            if (serializedPendingEventList) {
                JSON.parse(serializedPendingEventList)
                    .forEach(async (serializedEvent: Partial<IEvent>) => {
                        const event = new MatrixEvent(serializedEvent);
                        if (event.getType() === EventType.RoomMessageEncrypted) {
                            await event.attemptDecryption(this.client.crypto);
                        }
                        event.setStatus(EventStatus.NOT_SENT);
                        this.addPendingEvent(event, event.getTxnId());
                    });
            }
        }

        // awaited by getEncryptionTargetMembers while room members are loading
        if (!this.opts.lazyLoadMembers) {
            this.membersPromise = Promise.resolve(false);
        } else {
            this.membersPromise = null;
        }
    }

    private threadTimelineSetsPromise: Promise<[EventTimelineSet, EventTimelineSet]> | null = null;
    public async createThreadsTimelineSets(): Promise<[EventTimelineSet, EventTimelineSet]> {
        if (this.threadTimelineSetsPromise) {
            return this.threadTimelineSetsPromise;
        }

        if (this.client?.supportsExperimentalThreads()) {
            try {
                this.threadTimelineSetsPromise = Promise.all([
                    this.createThreadTimelineSet(),
                    this.createThreadTimelineSet(ThreadFilterType.My),
                ]);
                const timelineSets = await this.threadTimelineSetsPromise;
                this.threadsTimelineSets.push(...timelineSets);
            } catch (e) {
                this.threadTimelineSetsPromise = null;
            }
        }
    }

    /**
     * Bulk decrypt critical events in a room
     *
     * Critical events represents the minimal set of events to decrypt
     * for a typical UI to function properly
     *
     * - Last event of every room (to generate likely message preview)
     * - All events up to the read receipt (to calculate an accurate notification count)
     *
     * @returns {Promise} Signals when all events have been decrypted
     */
    public decryptCriticalEvents(): Promise<void> {
        const readReceiptEventId = this.getEventReadUpTo(this.client.getUserId(), true);
        const events = this.getLiveTimeline().getEvents();
        const readReceiptTimelineIndex = events.findIndex(matrixEvent => {
            return matrixEvent.event.event_id === readReceiptEventId;
        });

        const decryptionPromises = events
            .slice(readReceiptTimelineIndex)
            .filter(event => event.shouldAttemptDecryption())
            .reverse()
            .map(event => event.attemptDecryption(this.client.crypto, { isRetry: true }));

        return Promise.allSettled(decryptionPromises) as unknown as Promise<void>;
    }

    /**
     * Bulk decrypt events in a room
     *
     * @returns {Promise} Signals when all events have been decrypted
     */
    public decryptAllEvents(): Promise<void> {
        const decryptionPromises = this
            .getUnfilteredTimelineSet()
            .getLiveTimeline()
            .getEvents()
            .filter(event => event.shouldAttemptDecryption())
            .reverse()
            .map(event => event.attemptDecryption(this.client.crypto, { isRetry: true }));

        return Promise.allSettled(decryptionPromises) as unknown as Promise<void>;
    }

    /**
     * Gets the version of the room
     * @returns {string} The version of the room, or null if it could not be determined
     */
    public getVersion(): string | null {
        const createEvent = this.currentState.getStateEvents(EventType.RoomCreate, "");
        if (!createEvent) {
            if (!this.getVersionWarning) {
                logger.warn("[getVersion] Room " + this.roomId + " does not have an m.room.create event");
                this.getVersionWarning = true;
            }
            return '1';
        }
        const ver = createEvent.getContent()['room_version'];
        if (ver === undefined) return '1';
        return ver;
    }

    /**
     * Determines whether this room needs to be upgraded to a new version
     * @returns {string?} What version the room should be upgraded to, or null if
     *     the room does not require upgrading at this time.
     * @deprecated Use #getRecommendedVersion() instead
     */
    public shouldUpgradeToVersion(): string | null {
        // TODO: Remove this function.
        // This makes assumptions about which versions are safe, and can easily
        // be wrong. Instead, people are encouraged to use getRecommendedVersion
        // which determines a safer value. This function doesn't use that function
        // because this is not async-capable, and to avoid breaking the contract
        // we're deprecating this.

        if (!SAFE_ROOM_VERSIONS.includes(this.getVersion())) {
            return KNOWN_SAFE_ROOM_VERSION;
        }

        return null;
    }

    /**
     * Determines the recommended room version for the room. This returns an
     * object with 3 properties: <code>version</code> as the new version the
     * room should be upgraded to (may be the same as the current version);
     * <code>needsUpgrade</code> to indicate if the room actually can be
     * upgraded (ie: does the current version not match?); and <code>urgent</code>
     * to indicate if the new version patches a vulnerability in a previous
     * version.
     * @returns {Promise<{version: string, needsUpgrade: boolean, urgent: boolean}>}
     * Resolves to the version the room should be upgraded to.
     */
    public async getRecommendedVersion(): Promise<IRecommendedVersion> {
        const capabilities = await this.client.getCapabilities();
        let versionCap = capabilities["m.room_versions"];
        if (!versionCap) {
            versionCap = {
                default: KNOWN_SAFE_ROOM_VERSION,
                available: {},
            };
            for (const safeVer of SAFE_ROOM_VERSIONS) {
                versionCap.available[safeVer] = RoomVersionStability.Stable;
            }
        }

        let result = this.checkVersionAgainstCapability(versionCap);
        if (result.urgent && result.needsUpgrade) {
            // Something doesn't feel right: we shouldn't need to update
            // because the version we're on should be in the protocol's
            // namespace. This usually means that the server was updated
            // before the client was, making us think the newest possible
            // room version is not stable. As a solution, we'll refresh
            // the capability we're using to determine this.
            logger.warn(
                "Refreshing room version capability because the server looks " +
                "to be supporting a newer room version we don't know about.",
            );

            const caps = await this.client.getCapabilities(true);
            versionCap = caps["m.room_versions"];
            if (!versionCap) {
                logger.warn("No room version capability - assuming upgrade required.");
                return result;
            } else {
                result = this.checkVersionAgainstCapability(versionCap);
            }
        }

        return result;
    }

    private checkVersionAgainstCapability(versionCap: IRoomVersionsCapability): IRecommendedVersion {
        const currentVersion = this.getVersion();
        logger.log(`[${this.roomId}] Current version: ${currentVersion}`);
        logger.log(`[${this.roomId}] Version capability: `, versionCap);

        const result = {
            version: currentVersion,
            needsUpgrade: false,
            urgent: false,
        };

        // If the room is on the default version then nothing needs to change
        if (currentVersion === versionCap.default) return result;

        const stableVersions = Object.keys(versionCap.available)
            .filter((v) => versionCap.available[v] === 'stable');

        // Check if the room is on an unstable version. We determine urgency based
        // off the version being in the Matrix spec namespace or not (if the version
        // is in the current namespace and unstable, the room is probably vulnerable).
        if (!stableVersions.includes(currentVersion)) {
            result.version = versionCap.default;
            result.needsUpgrade = true;
            result.urgent = !!this.getVersion().match(/^[0-9]+[0-9.]*$/g);
            if (result.urgent) {
                logger.warn(`URGENT upgrade required on ${this.roomId}`);
            } else {
                logger.warn(`Non-urgent upgrade required on ${this.roomId}`);
            }
            return result;
        }

        // The room is on a stable, but non-default, version by this point.
        // No upgrade needed.
        return result;
    }

    /**
     * Determines whether the given user is permitted to perform a room upgrade
     * @param {String} userId The ID of the user to test against
     * @returns {boolean} True if the given user is permitted to upgrade the room
     */
    public userMayUpgradeRoom(userId: string): boolean {
        return this.currentState.maySendStateEvent(EventType.RoomTombstone, userId);
    }

    /**
     * Get the list of pending sent events for this room
     *
     * @return {module:models/event.MatrixEvent[]} A list of the sent events
     * waiting for remote echo.
     *
     * @throws If <code>opts.pendingEventOrdering</code> was not 'detached'
     */
    public getPendingEvents(): MatrixEvent[] {
        if (this.opts.pendingEventOrdering !== PendingEventOrdering.Detached) {
            throw new Error(
                "Cannot call getPendingEvents with pendingEventOrdering == " +
                this.opts.pendingEventOrdering);
        }

        return this.pendingEventList;
    }

    /**
     * Removes a pending event for this room
     *
     * @param {string} eventId
     * @return {boolean} True if an element was removed.
     */
    public removePendingEvent(eventId: string): boolean {
        if (this.opts.pendingEventOrdering !== PendingEventOrdering.Detached) {
            throw new Error(
                "Cannot call removePendingEvent with pendingEventOrdering == " +
                this.opts.pendingEventOrdering);
        }

        const removed = utils.removeElement(
            this.pendingEventList,
            function(ev) {
                return ev.getId() == eventId;
            }, false,
        );

        this.savePendingEvents();

        return removed;
    }

    /**
     * Check whether the pending event list contains a given event by ID.
     * If pending event ordering is not "detached" then this returns false.
     *
     * @param {string} eventId The event ID to check for.
     * @return {boolean}
     */
    public hasPendingEvent(eventId: string): boolean {
        if (this.opts.pendingEventOrdering !== PendingEventOrdering.Detached) {
            return false;
        }

        return this.pendingEventList.some(event => event.getId() === eventId);
    }

    /**
     * Get a specific event from the pending event list, if configured, null otherwise.
     *
     * @param {string} eventId The event ID to check for.
     * @return {MatrixEvent}
     */
    public getPendingEvent(eventId: string): MatrixEvent | null {
        if (this.opts.pendingEventOrdering !== PendingEventOrdering.Detached) {
            return null;
        }

        return this.pendingEventList.find(event => event.getId() === eventId);
    }

    /**
     * Get the live unfiltered timeline for this room.
     *
     * @return {module:models/event-timeline~EventTimeline} live timeline
     */
    public getLiveTimeline(): EventTimeline {
        return this.getUnfilteredTimelineSet().getLiveTimeline();
    }

    /**
     * Get the timestamp of the last message in the room
     *
     * @return {number} the timestamp of the last message in the room
     */
    public getLastActiveTimestamp(): number {
        const timeline = this.getLiveTimeline();
        const events = timeline.getEvents();
        if (events.length) {
            const lastEvent = events[events.length - 1];
            return lastEvent.getTs();
        } else {
            return Number.MIN_SAFE_INTEGER;
        }
    }

    /**
     * @return {string} the membership type (join | leave | invite) for the logged in user
     */
    public getMyMembership(): string {
        return this.selfMembership;
    }

    /**
     * If this room is a DM we're invited to,
     * try to find out who invited us
     * @return {string} user id of the inviter
     */
    public getDMInviter(): string {
        if (this.myUserId) {
            const me = this.getMember(this.myUserId);
            if (me) {
                return me.getDMInviter();
            }
        }
        if (this.selfMembership === "invite") {
            // fall back to summary information
            const memberCount = this.getInvitedAndJoinedMemberCount();
            if (memberCount == 2 && this.summaryHeroes.length) {
                return this.summaryHeroes[0];
            }
        }
    }

    /**
     * Assuming this room is a DM room, tries to guess with which user.
     * @return {string} user id of the other member (could be syncing user)
     */
    public guessDMUserId(): string {
        const me = this.getMember(this.myUserId);
        if (me) {
            const inviterId = me.getDMInviter();
            if (inviterId) {
                return inviterId;
            }
        }
        // remember, we're assuming this room is a DM,
        // so returning the first member we find should be fine
        const hasHeroes = Array.isArray(this.summaryHeroes) &&
            this.summaryHeroes.length;
        if (hasHeroes) {
            return this.summaryHeroes[0];
        }
        const members = this.currentState.getMembers();
        const anyMember = members.find((m) => m.userId !== this.myUserId);
        if (anyMember) {
            return anyMember.userId;
        }
        // it really seems like I'm the only user in the room
        // so I probably created a room with just me in it
        // and marked it as a DM. Ok then
        return this.myUserId;
    }

    public getAvatarFallbackMember(): RoomMember {
        const memberCount = this.getInvitedAndJoinedMemberCount();
        if (memberCount > 2) {
            return;
        }
        const hasHeroes = Array.isArray(this.summaryHeroes) &&
            this.summaryHeroes.length;
        if (hasHeroes) {
            const availableMember = this.summaryHeroes.map((userId) => {
                return this.getMember(userId);
            }).find((member) => !!member);
            if (availableMember) {
                return availableMember;
            }
        }
        const members = this.currentState.getMembers();
        // could be different than memberCount
        // as this includes left members
        if (members.length <= 2) {
            const availableMember = members.find((m) => {
                return m.userId !== this.myUserId;
            });
            if (availableMember) {
                return availableMember;
            }
        }
        // if all else fails, try falling back to a user,
        // and create a one-off member for it
        if (hasHeroes) {
            const availableUser = this.summaryHeroes.map((userId) => {
                return this.client.getUser(userId);
            }).find((user) => !!user);
            if (availableUser) {
                const member = new RoomMember(
                    this.roomId, availableUser.userId);
                member.user = availableUser;
                return member;
            }
        }
    }

    /**
     * Sets the membership this room was received as during sync
     * @param {string} membership join | leave | invite
     */
    public updateMyMembership(membership: string): void {
        const prevMembership = this.selfMembership;
        this.selfMembership = membership;
        if (prevMembership !== membership) {
            if (membership === "leave") {
                this.cleanupAfterLeaving();
            }
            this.emit(RoomEvent.MyMembership, this, membership, prevMembership);
        }
    }

    private async loadMembersFromServer(): Promise<IEvent[]> {
        const lastSyncToken = this.client.store.getSyncToken();
        const queryString = utils.encodeParams({
            not_membership: "leave",
            at: lastSyncToken,
        });
        const path = utils.encodeUri("/rooms/$roomId/members?" + queryString,
            { $roomId: this.roomId });
        const http = this.client.http;
        const response = await http.authedRequest<{ chunk: IEvent[] }>(undefined, Method.Get, path);
        return response.chunk;
    }

    private async loadMembers(): Promise<{ memberEvents: MatrixEvent[], fromServer: boolean }> {
        // were the members loaded from the server?
        let fromServer = false;
        let rawMembersEvents = await this.client.store.getOutOfBandMembers(this.roomId);
        // If the room is encrypted, we always fetch members from the server at
        // least once, in case the latest state wasn't persisted properly.  Note
        // that this function is only called once (unless loading the members
        // fails), since loadMembersIfNeeded always returns this.membersPromise
        // if set, which will be the result of the first (successful) call.
        if (rawMembersEvents === null ||
            (this.client.isCryptoEnabled() && this.client.isRoomEncrypted(this.roomId))) {
            fromServer = true;
            rawMembersEvents = await this.loadMembersFromServer();
            logger.log(`LL: got ${rawMembersEvents.length} ` +
                `members from server for room ${this.roomId}`);
        }
        const memberEvents = rawMembersEvents.map(this.client.getEventMapper());
        return { memberEvents, fromServer };
    }

    /**
     * Preloads the member list in case lazy loading
     * of memberships is in use. Can be called multiple times,
     * it will only preload once.
     * @return {Promise} when preloading is done and
     * accessing the members on the room will take
     * all members in the room into account
     */
    public loadMembersIfNeeded(): Promise<boolean> {
        if (this.membersPromise) {
            return this.membersPromise;
        }

        // mark the state so that incoming messages while
        // the request is in flight get marked as superseding
        // the OOB members
        this.currentState.markOutOfBandMembersStarted();

        const inMemoryUpdate = this.loadMembers().then((result) => {
            this.currentState.setOutOfBandMembers(result.memberEvents);
            // now the members are loaded, start to track the e2e devices if needed
            if (this.client.isCryptoEnabled() && this.client.isRoomEncrypted(this.roomId)) {
                this.client.crypto.trackRoomDevices(this.roomId);
            }
            return result.fromServer;
        }).catch((err) => {
            // allow retries on fail
            this.membersPromise = null;
            this.currentState.markOutOfBandMembersFailed();
            throw err;
        });
        // update members in storage, but don't wait for it
        inMemoryUpdate.then((fromServer) => {
            if (fromServer) {
                const oobMembers = this.currentState.getMembers()
                    .filter((m) => m.isOutOfBand())
                    .map((m) => m.events.member.event as IEvent);
                logger.log(`LL: telling store to write ${oobMembers.length}`
                    + ` members for room ${this.roomId}`);
                const store = this.client.store;
                return store.setOutOfBandMembers(this.roomId, oobMembers)
                    // swallow any IDB error as we don't want to fail
                    // because of this
                    .catch((err) => {
                        logger.log("LL: storing OOB room members failed, oh well",
                            err);
                    });
            }
        }).catch((err) => {
            // as this is not awaited anywhere,
            // at least show the error in the console
            logger.error(err);
        });

        this.membersPromise = inMemoryUpdate;

        return this.membersPromise;
    }

    /**
     * Removes the lazily loaded members from storage if needed
     */
    public async clearLoadedMembersIfNeeded(): Promise<void> {
        if (this.opts.lazyLoadMembers && this.membersPromise) {
            await this.loadMembersIfNeeded();
            await this.client.store.clearOutOfBandMembers(this.roomId);
            this.currentState.clearOutOfBandMembers();
            this.membersPromise = null;
        }
    }

    /**
     * called when sync receives this room in the leave section
     * to do cleanup after leaving a room. Possibly called multiple times.
     */
    private cleanupAfterLeaving(): void {
        this.clearLoadedMembersIfNeeded().catch((err) => {
            logger.error(`error after clearing loaded members from ` +
                `room ${this.roomId} after leaving`);
            logger.log(err);
        });
    }

    /**
     * Reset the live timeline of all timelineSets, and start new ones.
     *
     * <p>This is used when /sync returns a 'limited' timeline.
     *
     * @param {string=} backPaginationToken   token for back-paginating the new timeline
     * @param {string=} forwardPaginationToken token for forward-paginating the old live timeline,
     * if absent or null, all timelines are reset, removing old ones (including the previous live
     * timeline which would otherwise be unable to paginate forwards without this token).
     * Removing just the old live timeline whilst preserving previous ones is not supported.
     */
    public resetLiveTimeline(backPaginationToken: string | null, forwardPaginationToken: string | null): void {
        for (let i = 0; i < this.timelineSets.length; i++) {
            this.timelineSets[i].resetLiveTimeline(
                backPaginationToken, forwardPaginationToken,
            );
        }

        this.fixUpLegacyTimelineFields();
    }

    /**
     * Fix up this.timeline, this.oldState and this.currentState
     *
     * @private
     */
    private fixUpLegacyTimelineFields(): void {
        // maintain this.timeline as a reference to the live timeline,
        // and this.oldState and this.currentState as references to the
        // state at the start and end of that timeline. These are more
        // for backwards-compatibility than anything else.
        this.timeline = this.getLiveTimeline().getEvents();
        this.oldState = this.getLiveTimeline()
            .getState(EventTimeline.BACKWARDS);
        this.currentState = this.getLiveTimeline()
            .getState(EventTimeline.FORWARDS);
    }

    /**
     * Returns whether there are any devices in the room that are unverified
     *
     * Note: Callers should first check if crypto is enabled on this device. If it is
     * disabled, then we aren't tracking room devices at all, so we can't answer this, and an
     * error will be thrown.
     *
     * @return {boolean} the result
     */
    public async hasUnverifiedDevices(): Promise<boolean> {
        if (!this.client.isRoomEncrypted(this.roomId)) {
            return false;
        }
        const e2eMembers = await this.getEncryptionTargetMembers();
        for (const member of e2eMembers) {
            const devices = this.client.getStoredDevicesForUser(member.userId);
            if (devices.some((device) => device.isUnverified())) {
                return true;
            }
        }
        return false;
    }

    /**
     * Return the timeline sets for this room.
     * @return {EventTimelineSet[]} array of timeline sets for this room
     */
    public getTimelineSets(): EventTimelineSet[] {
        return this.timelineSets;
    }

    /**
     * Helper to return the main unfiltered timeline set for this room
     * @return {EventTimelineSet} room's unfiltered timeline set
     */
    public getUnfilteredTimelineSet(): EventTimelineSet {
        return this.timelineSets[0];
    }

    /**
     * Get the timeline which contains the given event from the unfiltered set, if any
     *
     * @param {string} eventId  event ID to look for
     * @return {?module:models/event-timeline~EventTimeline} timeline containing
     * the given event, or null if unknown
     */
    public getTimelineForEvent(eventId: string): EventTimeline {
        const event = this.findEventById(eventId);
        const thread = this.findThreadForEvent(event);
        if (thread) {
            return thread.timelineSet.getLiveTimeline();
        } else {
            return this.getUnfilteredTimelineSet().getTimelineForEvent(eventId);
        }
    }

    /**
     * Add a new timeline to this room's unfiltered timeline set
     *
     * @return {module:models/event-timeline~EventTimeline} newly-created timeline
     */
    public addTimeline(): EventTimeline {
        return this.getUnfilteredTimelineSet().addTimeline();
    }

    /**
     * Get an event which is stored in our unfiltered timeline set, or in a thread
     *
     * @param {string} eventId event ID to look for
     * @return {?module:models/event.MatrixEvent} the given event, or undefined if unknown
     */
    public findEventById(eventId: string): MatrixEvent | undefined {
        let event = this.getUnfilteredTimelineSet().findEventById(eventId);

        if (!event) {
            const threads = this.getThreads();
            for (let i = 0; i < threads.length; i++) {
                const thread = threads[i];
                event = thread.findEventById(eventId);
                if (event) {
                    return event;
                }
            }
        }

        return event;
    }

    /**
     * Get one of the notification counts for this room
     * @param {String} type The type of notification count to get. default: 'total'
     * @return {Number} The notification count, or undefined if there is no count
     *                  for this type.
     */
    public getUnreadNotificationCount(type = NotificationCountType.Total): number | undefined {
        return this.notificationCounts[type];
    }

    /**
     * Set one of the notification counts for this room
     * @param {String} type The type of notification count to set.
     * @param {Number} count The new count
     */
    public setUnreadNotificationCount(type: NotificationCountType, count: number): void {
        this.notificationCounts[type] = count;
    }

    public setSummary(summary: IRoomSummary): void {
        const heroes = summary["m.heroes"];
        const joinedCount = summary["m.joined_member_count"];
        const invitedCount = summary["m.invited_member_count"];
        if (Number.isInteger(joinedCount)) {
            this.currentState.setJoinedMemberCount(joinedCount);
        }
        if (Number.isInteger(invitedCount)) {
            this.currentState.setInvitedMemberCount(invitedCount);
        }
        if (Array.isArray(heroes)) {
            // be cautious about trusting server values,
            // and make sure heroes doesn't contain our own id
            // just to be sure
            this.summaryHeroes = heroes.filter((userId) => {
                return userId !== this.myUserId;
            });
        }
    }

    /**
     * Whether to send encrypted messages to devices within this room.
     * @param {Boolean} value true to blacklist unverified devices, null
     * to use the global value for this room.
     */
    public setBlacklistUnverifiedDevices(value: boolean): void {
        this.blacklistUnverifiedDevices = value;
    }

    /**
     * Whether to send encrypted messages to devices within this room.
     * @return {Boolean} true if blacklisting unverified devices, null
     * if the global value should be used for this room.
     */
    public getBlacklistUnverifiedDevices(): boolean {
        return this.blacklistUnverifiedDevices;
    }

    /**
     * Get the avatar URL for a room if one was set.
     * @param {String} baseUrl The homeserver base URL. See
     * {@link module:client~MatrixClient#getHomeserverUrl}.
     * @param {Number} width The desired width of the thumbnail.
     * @param {Number} height The desired height of the thumbnail.
     * @param {string} resizeMethod The thumbnail resize method to use, either
     * "crop" or "scale".
     * @param {boolean} allowDefault True to allow an identicon for this room if an
     * avatar URL wasn't explicitly set. Default: true. (Deprecated)
     * @return {?string} the avatar URL or null.
     */
    public getAvatarUrl(
        baseUrl: string,
        width: number,
        height: number,
        resizeMethod: ResizeMethod,
        allowDefault = true,
    ): string | null {
        const roomAvatarEvent = this.currentState.getStateEvents(EventType.RoomAvatar, "");
        if (!roomAvatarEvent && !allowDefault) {
            return null;
        }

        const mainUrl = roomAvatarEvent ? roomAvatarEvent.getContent().url : null;
        if (mainUrl) {
            return getHttpUriForMxc(baseUrl, mainUrl, width, height, resizeMethod);
        }

        return null;
    }

    /**
     * Get the mxc avatar url for the room, if one was set.
     * @return {string} the mxc avatar url or falsy
     */
    public getMxcAvatarUrl(): string | null {
        return this.currentState.getStateEvents(EventType.RoomAvatar, "")?.getContent()?.url || null;
    }

    /**
     * Get the aliases this room has according to the room's state
     * The aliases returned by this function may not necessarily
     * still point to this room.
     * @return {array} The room's alias as an array of strings
     */
    public getAliases(): string[] {
        const aliasStrings: string[] = [];

        const aliasEvents = this.currentState.getStateEvents(EventType.RoomAliases);
        if (aliasEvents) {
            for (let i = 0; i < aliasEvents.length; ++i) {
                const aliasEvent = aliasEvents[i];
                if (Array.isArray(aliasEvent.getContent().aliases)) {
                    const filteredAliases = aliasEvent.getContent<{ aliases: string[] }>().aliases.filter(a => {
                        if (typeof(a) !== "string") return false;
                        if (a[0] !== '#') return false;
                        if (!a.endsWith(`:${aliasEvent.getStateKey()}`)) return false;

                        // It's probably valid by here.
                        return true;
                    });
                    Array.prototype.push.apply(aliasStrings, filteredAliases);
                }
            }
        }
        return aliasStrings;
    }

    /**
     * Get this room's canonical alias
     * The alias returned by this function may not necessarily
     * still point to this room.
     * @return {?string} The room's canonical alias, or null if there is none
     */
    public getCanonicalAlias(): string | null {
        const canonicalAlias = this.currentState.getStateEvents(EventType.RoomCanonicalAlias, "");
        if (canonicalAlias) {
            return canonicalAlias.getContent().alias || null;
        }
        return null;
    }

    /**
     * Get this room's alternative aliases
     * @return {array} The room's alternative aliases, or an empty array
     */
    public getAltAliases(): string[] {
        const canonicalAlias = this.currentState.getStateEvents(EventType.RoomCanonicalAlias, "");
        if (canonicalAlias) {
            return canonicalAlias.getContent().alt_aliases || [];
        }
        return [];
    }

    /**
     * Add events to a timeline
     *
     * <p>Will fire "Room.timeline" for each event added.
     *
     * @param {MatrixEvent[]} events A list of events to add.
     *
     * @param {boolean} toStartOfTimeline   True to add these events to the start
     * (oldest) instead of the end (newest) of the timeline. If true, the oldest
     * event will be the <b>last</b> element of 'events'.
     *
     * @param {module:models/event-timeline~EventTimeline} timeline   timeline to
     *    add events to.
     *
     * @param {string=} paginationToken   token for the next batch of events
     *
     * @fires module:client~MatrixClient#event:"Room.timeline"
     *
     */
    public addEventsToTimeline(
        events: MatrixEvent[],
        toStartOfTimeline: boolean,
        timeline: EventTimeline,
        paginationToken?: string,
    ): void {
        timeline.getTimelineSet().addEventsToTimeline(events, toStartOfTimeline, timeline, paginationToken);
    }

    /**
     * @experimental
     */
    public getThread(eventId: string): Thread {
        return this.getThreads().find(thread => {
            return thread.id === eventId;
        });
    }

    /**
     * @experimental
     */
    public getThreads(): Thread[] {
        return Array.from(this.threads.values());
    }

    /**
     * Get a member from the current room state.
     * @param {string} userId The user ID of the member.
     * @return {RoomMember} The member or <code>null</code>.
     */
    public getMember(userId: string): RoomMember | null {
        return this.currentState.getMember(userId);
    }

    /**
     * Get all currently loaded members from the current
     * room state.
     * @returns {RoomMember[]} Room members
     */
    public getMembers(): RoomMember[] {
        return this.currentState.getMembers();
    }

    /**
     * Get a list of members whose membership state is "join".
     * @return {RoomMember[]} A list of currently joined members.
     */
    public getJoinedMembers(): RoomMember[] {
        return this.getMembersWithMembership("join");
    }

    /**
     * Returns the number of joined members in this room
     * This method caches the result.
     * This is a wrapper around the method of the same name in roomState, returning
     * its result for the room's current state.
     * @return {number} The number of members in this room whose membership is 'join'
     */
    public getJoinedMemberCount(): number {
        return this.currentState.getJoinedMemberCount();
    }

    /**
     * Returns the number of invited members in this room
     * @return {number} The number of members in this room whose membership is 'invite'
     */
    public getInvitedMemberCount(): number {
        return this.currentState.getInvitedMemberCount();
    }

    /**
     * Returns the number of invited + joined members in this room
     * @return {number} The number of members in this room whose membership is 'invite' or 'join'
     */
    public getInvitedAndJoinedMemberCount(): number {
        return this.getInvitedMemberCount() + this.getJoinedMemberCount();
    }

    /**
     * Get a list of members with given membership state.
     * @param {string} membership The membership state.
     * @return {RoomMember[]} A list of members with the given membership state.
     */
    public getMembersWithMembership(membership: string): RoomMember[] {
        return this.currentState.getMembers().filter(function(m) {
            return m.membership === membership;
        });
    }

    /**
     * Get a list of members we should be encrypting for in this room
     * @return {Promise<RoomMember[]>} A list of members who
     * we should encrypt messages for in this room.
     */
    public async getEncryptionTargetMembers(): Promise<RoomMember[]> {
        await this.loadMembersIfNeeded();
        let members = this.getMembersWithMembership("join");
        if (this.shouldEncryptForInvitedMembers()) {
            members = members.concat(this.getMembersWithMembership("invite"));
        }
        return members;
    }

    /**
     * Determine whether we should encrypt messages for invited users in this room
     * @return {boolean} if we should encrypt messages for invited users
     */
    public shouldEncryptForInvitedMembers(): boolean {
        const ev = this.currentState.getStateEvents(EventType.RoomHistoryVisibility, "");
        return ev?.getContent()?.history_visibility !== "joined";
    }

    /**
     * Get the default room name (i.e. what a given user would see if the
     * room had no m.room.name)
     * @param {string} userId The userId from whose perspective we want
     * to calculate the default name
     * @return {string} The default room name
     */
    public getDefaultRoomName(userId: string): string {
        return this.calculateRoomName(userId, true);
    }

    /**
     * Check if the given user_id has the given membership state.
     * @param {string} userId The user ID to check.
     * @param {string} membership The membership e.g. <code>'join'</code>
     * @return {boolean} True if this user_id has the given membership state.
     */
    public hasMembershipState(userId: string, membership: string): boolean {
        const member = this.getMember(userId);
        if (!member) {
            return false;
        }
        return member.membership === membership;
    }

    /**
     * Add a timelineSet for this room with the given filter
     * @param {Filter} filter The filter to be applied to this timelineSet
     * @param {Object=} opts Configuration options
     * @param {*} opts.storageToken Optional.
     * @return {EventTimelineSet} The timelineSet
     */
    public getOrCreateFilteredTimelineSet(
        filter: Filter,
        {
            prepopulateTimeline = true,
            useSyncEvents = true,
            pendingEvents = true,
        }: ICreateFilterOpts = {},
    ): EventTimelineSet {
        if (this.filteredTimelineSets[filter.filterId]) {
            return this.filteredTimelineSets[filter.filterId];
        }
        const opts = Object.assign({ filter, pendingEvents }, this.opts);
        const timelineSet = new EventTimelineSet(this, opts);
        this.reEmitter.reEmit(timelineSet, [
            RoomEvent.Timeline,
            RoomEvent.TimelineReset,
        ]);
        if (useSyncEvents) {
            this.filteredTimelineSets[filter.filterId] = timelineSet;
            this.timelineSets.push(timelineSet);
        }

        const unfilteredLiveTimeline = this.getLiveTimeline();
        // Not all filter are possible to replicate client-side only
        // When that's the case we do not want to prepopulate from the live timeline
        // as we would get incorrect results compared to what the server would send back
        if (prepopulateTimeline) {
            // populate up the new timelineSet with filtered events from our live
            // unfiltered timeline.
            //
            // XXX: This is risky as our timeline
            // may have grown huge and so take a long time to filter.
            // see https://github.com/vector-im/vector-web/issues/2109

            unfilteredLiveTimeline.getEvents().forEach(function(event) {
                timelineSet.addLiveEvent(event);
            });

            // find the earliest unfiltered timeline
            let timeline = unfilteredLiveTimeline;
            while (timeline.getNeighbouringTimeline(EventTimeline.BACKWARDS)) {
                timeline = timeline.getNeighbouringTimeline(EventTimeline.BACKWARDS);
            }

            timelineSet.getLiveTimeline().setPaginationToken(
                timeline.getPaginationToken(EventTimeline.BACKWARDS),
                EventTimeline.BACKWARDS,
            );
        } else if (useSyncEvents) {
            const livePaginationToken = unfilteredLiveTimeline.getPaginationToken(Direction.Forward);
            timelineSet
                .getLiveTimeline()
                .setPaginationToken(livePaginationToken, Direction.Backward);
        }

        // alternatively, we could try to do something like this to try and re-paginate
        // in the filtered events from nothing, but Mark says it's an abuse of the API
        // to do so:
        //
        // timelineSet.resetLiveTimeline(
        //      unfilteredLiveTimeline.getPaginationToken(EventTimeline.FORWARDS)
        // );

        return timelineSet;
    }

    private async getThreadListFilter(filterType = ThreadFilterType.All): Promise<Filter> {
        const myUserId = this.client.getUserId();
        const filter = new Filter(myUserId);

        const definition: IFilterDefinition = {
            "room": {
                "timeline": {
                    [FILTER_RELATED_BY_REL_TYPES.name]: [THREAD_RELATION_TYPE.name],
                },
            },
        };

        if (filterType === ThreadFilterType.My) {
            definition.room.timeline[FILTER_RELATED_BY_SENDERS.name] = [myUserId];
        }

        filter.setDefinition(definition);
        const filterId = await this.client.getOrCreateFilter(
            `THREAD_PANEL_${this.roomId}_${filterType}`,
            filter,
        );

        filter.filterId = filterId;

        return filter;
    }

    private async createThreadTimelineSet(filterType?: ThreadFilterType): Promise<EventTimelineSet> {
        let timelineSet: EventTimelineSet;
        if (Thread.hasServerSideSupport) {
            const filter = await this.getThreadListFilter(filterType);

            timelineSet = this.getOrCreateFilteredTimelineSet(
                filter,
                {
                    prepopulateTimeline: false,
                    useSyncEvents: false,
                    pendingEvents: false,
                },
            );
        } else {
            timelineSet = new EventTimelineSet(this, {
                pendingEvents: false,
            });

            Array.from(this.threads)
                .forEach(([, thread]) => {
                    if (thread.length === 0) return;
                    const currentUserParticipated = thread.events.some(event => {
                        return event.getSender() === this.client.getUserId();
                    });
                    if (filterType !== ThreadFilterType.My || currentUserParticipated) {
                        timelineSet.getLiveTimeline().addEvent(thread.rootEvent, false);
                    }
                });
        }

        return timelineSet;
    }

    public threadsReady = false;

    public async fetchRoomThreads(): Promise<void> {
        if (this.threadsReady || !this.client.supportsExperimentalThreads()) {
            return;
        }

        const allThreadsFilter = await this.getThreadListFilter();

        const { chunk: events } = await this.client.createMessagesRequest(
            this.roomId,
            "",
            Number.MAX_SAFE_INTEGER,
            Direction.Backward,
            allThreadsFilter,
        );

        if (!events.length) return;

        // Sorted by last_reply origin_server_ts
        const threadRoots = events
            .map(this.client.getEventMapper())
            .sort((eventA, eventB) => {
                /**
                 * `origin_server_ts` in a decentralised world is far from ideal
                 * but for lack of any better, we will have to use this
                 * Long term the sorting should be handled by homeservers and this
                 * is only meant as a short term patch
                 */
                const threadAMetadata = eventA
                    .getServerAggregatedRelation<IThreadBundledRelationship>(RelationType.Thread);
                const threadBMetadata = eventB
                    .getServerAggregatedRelation<IThreadBundledRelationship>(RelationType.Thread);
                return threadAMetadata.latest_event.origin_server_ts - threadBMetadata.latest_event.origin_server_ts;
            });

        let latestMyThreadsRootEvent: MatrixEvent;
        const roomState = this.getLiveTimeline().getState(EventTimeline.FORWARDS);
        for (const rootEvent of threadRoots) {
            this.threadsTimelineSets[0].addLiveEvent(
                rootEvent,
                DuplicateStrategy.Ignore,
                false,
                roomState,
            );

            const threadRelationship = rootEvent
                .getServerAggregatedRelation<IThreadBundledRelationship>(RelationType.Thread);
            if (threadRelationship.current_user_participated) {
                this.threadsTimelineSets[1].addLiveEvent(
                    rootEvent,
                    DuplicateStrategy.Ignore,
                    false,
                    roomState,
                );
                latestMyThreadsRootEvent = rootEvent;
            }

            if (!this.getThread(rootEvent.getId())) {
                this.createThread(rootEvent, [], true);
            }
        }

        this.client.decryptEventIfNeeded(threadRoots[threadRoots.length -1]);
        if (latestMyThreadsRootEvent) {
            this.client.decryptEventIfNeeded(latestMyThreadsRootEvent);
        }

        this.threadsReady = true;

        this.on(ThreadEvent.NewReply, this.onThreadNewReply);
    }

    private onThreadNewReply(thread: Thread): void {
        for (const timelineSet of this.threadsTimelineSets) {
            timelineSet.removeEvent(thread.id);
            timelineSet.addLiveEvent(thread.rootEvent);
        }
    }

    /**
     * Forget the timelineSet for this room with the given filter
     *
     * @param {Filter} filter the filter whose timelineSet is to be forgotten
     */
    public removeFilteredTimelineSet(filter: Filter): void {
        const timelineSet = this.filteredTimelineSets[filter.filterId];
        delete this.filteredTimelineSets[filter.filterId];
        const i = this.timelineSets.indexOf(timelineSet);
        if (i > -1) {
            this.timelineSets.splice(i, 1);
        }
    }

    public eventShouldLiveIn(event: MatrixEvent, events?: MatrixEvent[], roots?: Set<string>): {
        shouldLiveInRoom: boolean;
        shouldLiveInThread: boolean;
        threadId?: string;
    } {
        if (!this.client.supportsExperimentalThreads()) {
            return {
                shouldLiveInRoom: true,
                shouldLiveInThread: false,
            };
        }

        // A thread root is always shown in both timelines
        if (event.isThreadRoot || roots?.has(event.getId())) {
            return {
                shouldLiveInRoom: true,
                shouldLiveInThread: true,
                threadId: event.getId(),
            };
        }

        // A thread relation is always only shown in a thread
        if (event.isThreadRelation) {
            return {
                shouldLiveInRoom: false,
                shouldLiveInThread: true,
                threadId: event.threadRootId,
            };
        }

        const parentEventId = event.getAssociatedId();
        const parentEvent = this.findEventById(parentEventId) ?? events?.find(e => e.getId() === parentEventId);

        // Treat relations and redactions as extensions of their parents so evaluate parentEvent instead
        if (parentEvent && (event.isRelation() || event.isRedaction())) {
            return this.eventShouldLiveIn(parentEvent, events, roots);
        }

        // Edge case where we know the event is a relation but don't have the parentEvent
        if (roots?.has(event.relationEventId)) {
            return {
                shouldLiveInRoom: true,
                shouldLiveInThread: true,
                threadId: event.relationEventId,
            };
        }

        // A reply directly to a thread response is shown as part of the thread only, this is to provide a better
        // experience when communicating with users using clients without full threads support
        if (parentEvent?.isThreadRelation) {
            return {
                shouldLiveInRoom: false,
                shouldLiveInThread: true,
                threadId: parentEvent.threadRootId,
            };
        }

        // We've exhausted all scenarios, can safely assume that this event should live in the room timeline only
        return {
            shouldLiveInRoom: true,
            shouldLiveInThread: false,
        };
    }

    public findThreadForEvent(event?: MatrixEvent): Thread | null {
        if (!event) return null;

        const { threadId } = this.eventShouldLiveIn(event);
        return threadId ? this.getThread(threadId) : null;
    }

    public async createThreadFetchRoot(
        threadId: string,
        events?: MatrixEvent[],
        toStartOfTimeline?: boolean,
    ): Promise<Thread | null> {
        let thread = this.getThread(threadId);

        if (!thread) {
            const deferred = defer<Thread | null>();
            this.threadPromises.set(threadId, deferred.promise);

            let rootEvent = this.findEventById(threadId);
            // If the rootEvent does not exist in the local stores, then fetch it from the server.
            try {
                const eventData = await this.client.fetchRoomEvent(this.roomId, threadId);
                const mapper = this.client.getEventMapper();
                rootEvent = mapper(eventData); // will merge with existing event object if such is known
            } catch (e) {
                logger.error("Failed to fetch thread root to construct thread with", e);
            } finally {
                this.threadPromises.delete(threadId);
                // The root event might be not be visible to the person requesting it.
                // If it wasn't fetched successfully the thread will work in "limited" mode and won't
                // benefit from all the APIs a homeserver can provide to enhance the thread experience
                thread = this.createThread(rootEvent, events, toStartOfTimeline);
                if (thread) {
                    rootEvent?.setThread(thread);
                }
                deferred.resolve(thread);
            }
        }

        return thread;
    }

    private async addThreadedEvents(events: MatrixEvent[], threadId: string, toStartOfTimeline = false): Promise<void> {
        let thread = this.getThread(threadId);
        if (this.threadPromises.has(threadId)) {
            thread = await this.threadPromises.get(threadId);
        }

        events = events.filter(e => e.getId() !== threadId); // filter out any root events

        if (thread) {
            for (const event of events) {
                await thread.addEvent(event, toStartOfTimeline);
            }
        } else {
            thread = await this.createThreadFetchRoot(threadId, events, toStartOfTimeline);
        }

        if (thread) {
            this.emit(ThreadEvent.Update, thread);
        }
    }

    /**
     * Adds events to a thread's timeline. Will fire "Thread.update"
     * @experimental
     */
    public async processThreadedEvents(events: MatrixEvent[], toStartOfTimeline: boolean): Promise<unknown> {
        events.forEach(this.applyRedaction);

        const eventsByThread: { [threadId: string]: MatrixEvent[] } = {};
        for (const event of events) {
            const { threadId } = this.eventShouldLiveIn(event);
            if (!eventsByThread[threadId]) {
                eventsByThread[threadId] = [];
            }
            eventsByThread[threadId].push(event);
        }

        return Promise.all(Object.entries(eventsByThread).map(([threadId, events]) => (
            this.addThreadedEvents(events, threadId, toStartOfTimeline)
        )));
    }

    public createThread(
        rootEvent: MatrixEvent | undefined,
        events: MatrixEvent[] = [],
        toStartOfTimeline: boolean,
    ): Thread | undefined {
        if (rootEvent) {
            const tl = this.getTimelineForEvent(rootEvent.getId());
            const relatedEvents = tl?.getTimelineSet().getAllRelationsEventForEvent(rootEvent.getId());
            if (relatedEvents) {
                events = events.concat(relatedEvents);
            }
        }

        const thread = new Thread(rootEvent, {
            initialEvents: events,
            room: this,
            client: this.client,
        });
        // If we managed to create a thread and figure out its `id` then we can use it
        if (thread.id) {
            this.threads.set(thread.id, thread);
            this.reEmitter.reEmit(thread, [
                ThreadEvent.Update,
                ThreadEvent.NewReply,
                RoomEvent.Timeline,
                RoomEvent.TimelineReset,
            ]);

            if (!this.lastThread || this.lastThread.rootEvent?.localTimestamp < rootEvent?.localTimestamp) {
                this.lastThread = thread;
            }

            this.emit(ThreadEvent.New, thread, toStartOfTimeline);

            if (this.threadsReady) {
                this.threadsTimelineSets.forEach(timelineSet => {
                    if (thread.rootEvent) {
                        if (Thread.hasServerSideSupport) {
                            timelineSet.addLiveEvent(thread.rootEvent);
                        } else {
                            timelineSet.addEventToTimeline(
                                thread.rootEvent,
                                timelineSet.getLiveTimeline(),
                                toStartOfTimeline,
                            );
                        }
                    }
                });
            }

            return thread;
        }
    }

    private applyRedaction = (event: MatrixEvent): void => {
        if (event.isRedaction()) {
            const redactId = event.event.redacts;

            // if we know about this event, redact its contents now.
            const redactedEvent = this.findEventById(redactId);
            if (redactedEvent) {
                redactedEvent.makeRedacted(event);

                // If this is in the current state, replace it with the redacted version
                if (redactedEvent.isState()) {
                    const currentStateEvent = this.currentState.getStateEvents(
                        redactedEvent.getType(),
                        redactedEvent.getStateKey(),
                    );
                    if (currentStateEvent.getId() === redactedEvent.getId()) {
                        this.currentState.setStateEvents([redactedEvent]);
                    }
                }

                this.emit(RoomEvent.Redaction, event, this);

                // TODO: we stash user displaynames (among other things) in
                // RoomMember objects which are then attached to other events
                // (in the sender and target fields). We should get those
                // RoomMember objects to update themselves when the events that
                // they are based on are changed.

                // Remove any visibility change on this event.
                this.visibilityEvents.delete(redactId);

                // If this event is a visibility change event, remove it from the
                // list of visibility changes and update any event affected by it.
                if (redactedEvent.isVisibilityEvent()) {
                    this.redactVisibilityChangeEvent(event);
                }
            }

            // FIXME: apply redactions to notification list

            // NB: We continue to add the redaction event to the timeline so
            // clients can say "so and so redacted an event" if they wish to. Also
            // this may be needed to trigger an update.
        }
    };

    private processLiveEvent(event: MatrixEvent): void {
        this.applyRedaction(event);

        // Implement MSC3531: hiding messages.
        if (event.isVisibilityEvent()) {
            // This event changes the visibility of another event, record
            // the visibility change, inform clients if necessary.
            this.applyNewVisibilityEvent(event);
        }
        // If any pending visibility change is waiting for this (older) event,
        this.applyPendingVisibilityEvents(event);

        if (event.getUnsigned().transaction_id) {
            const existingEvent = this.txnToEvent[event.getUnsigned().transaction_id];
            if (existingEvent) {
                // remote echo of an event we sent earlier
                this.handleRemoteEcho(event, existingEvent);
            }
        }
    }

    /**
     * Add an event to the end of this room's live timelines. Will fire
     * "Room.timeline".
     *
     * @param {MatrixEvent} event Event to be added
     * @param {string?} duplicateStrategy 'ignore' or 'replace'
     * @param {boolean} fromCache whether the sync response came from cache
     * @fires module:client~MatrixClient#event:"Room.timeline"
     * @private
     */
    private addLiveEvent(event: MatrixEvent, duplicateStrategy: DuplicateStrategy, fromCache = false): void {
        // add to our timeline sets
        for (let i = 0; i < this.timelineSets.length; i++) {
            this.timelineSets[i].addLiveEvent(event, duplicateStrategy, fromCache);
        }

        // synthesize and inject implicit read receipts
        // Done after adding the event because otherwise the app would get a read receipt
        // pointing to an event that wasn't yet in the timeline
        // Don't synthesize RR for m.room.redaction as this causes the RR to go missing.
        if (event.sender && event.getType() !== EventType.RoomRedaction) {
            this.addReceipt(synthesizeReceipt(
                event.sender.userId, event, "m.read",
            ), true);

            // Any live events from a user could be taken as implicit
            // presence information: evidence that they are currently active.
            // ...except in a world where we use 'user.currentlyActive' to reduce
            // presence spam, this isn't very useful - we'll get a transition when
            // they are no longer currently active anyway. So don't bother to
            // reset the lastActiveAgo and lastPresenceTs from the RoomState's user.
        }
    }

    /**
     * Add a pending outgoing event to this room.
     *
     * <p>The event is added to either the pendingEventList, or the live timeline,
     * depending on the setting of opts.pendingEventOrdering.
     *
     * <p>This is an internal method, intended for use by MatrixClient.
     *
     * @param {module:models/event.MatrixEvent} event The event to add.
     *
     * @param {string} txnId Transaction id for this outgoing event
     *
     * @fires module:client~MatrixClient#event:"Room.localEchoUpdated"
     *
     * @throws if the event doesn't have status SENDING, or we aren't given a
     * unique transaction id.
     */
    public addPendingEvent(event: MatrixEvent, txnId: string): void {
        if (event.status !== EventStatus.SENDING && event.status !== EventStatus.NOT_SENT) {
            throw new Error("addPendingEvent called on an event with status " +
                event.status);
        }

        if (this.txnToEvent[txnId]) {
            throw new Error("addPendingEvent called on an event with known txnId " +
                txnId);
        }

        // call setEventMetadata to set up event.sender etc
        // as event is shared over all timelineSets, we set up its metadata based
        // on the unfiltered timelineSet.
        EventTimeline.setEventMetadata(event, this.getLiveTimeline().getState(EventTimeline.FORWARDS), false);

        this.txnToEvent[txnId] = event;
        if (this.opts.pendingEventOrdering === PendingEventOrdering.Detached) {
            if (this.pendingEventList.some((e) => e.status === EventStatus.NOT_SENT)) {
                logger.warn("Setting event as NOT_SENT due to messages in the same state");
                event.setStatus(EventStatus.NOT_SENT);
            }
            this.pendingEventList.push(event);
            this.savePendingEvents();
            if (event.isRelation()) {
                // For pending events, add them to the relations collection immediately.
                // (The alternate case below already covers this as part of adding to
                // the timeline set.)
                this.aggregateNonLiveRelation(event);
            }

            if (event.isRedaction()) {
                const redactId = event.event.redacts;
                let redactedEvent = this.pendingEventList?.find(e => e.getId() === redactId);
                if (!redactedEvent) {
                    redactedEvent = this.findEventById(redactId);
                }
                if (redactedEvent) {
                    redactedEvent.markLocallyRedacted(event);
                    this.emit(RoomEvent.Redaction, event, this);
                }
            }
        } else {
            for (let i = 0; i < this.timelineSets.length; i++) {
                const timelineSet = this.timelineSets[i];
                if (timelineSet.getFilter()) {
                    if (timelineSet.getFilter().filterRoomTimeline([event]).length) {
                        timelineSet.addEventToTimeline(event,
                            timelineSet.getLiveTimeline(), false);
                    }
                } else {
                    timelineSet.addEventToTimeline(event,
                        timelineSet.getLiveTimeline(), false);
                }
            }
        }

        this.emit(RoomEvent.LocalEchoUpdated, event, this, null, null);
    }

    /**
     * Persists all pending events to local storage
     *
     * If the current room is encrypted only encrypted events will be persisted
     * all messages that are not yet encrypted will be discarded
     *
     * This is because the flow of EVENT_STATUS transition is
     * queued => sending => encrypting => sending => sent
     *
     * Steps 3 and 4 are skipped for unencrypted room.
     * It is better to discard an unencrypted message rather than persisting
     * it locally for everyone to read
     */
    private savePendingEvents(): void {
        if (this.pendingEventList) {
            const pendingEvents = this.pendingEventList.map(event => {
                return {
                    ...event.event,
                    txn_id: event.getTxnId(),
                };
            }).filter(event => {
                // Filter out the unencrypted messages if the room is encrypted
                const isEventEncrypted = event.type === EventType.RoomMessageEncrypted;
                const isRoomEncrypted = this.client.isRoomEncrypted(this.roomId);
                return isEventEncrypted || !isRoomEncrypted;
            });

            const { store } = this.client.sessionStore;
            if (this.pendingEventList.length > 0) {
                store.setItem(
                    pendingEventsKey(this.roomId),
                    JSON.stringify(pendingEvents),
                );
            } else {
                store.removeItem(pendingEventsKey(this.roomId));
            }
        }
    }

    /**
     * Used to aggregate the local echo for a relation, and also
     * for re-applying a relation after it's redaction has been cancelled,
     * as the local echo for the redaction of the relation would have
     * un-aggregated the relation. Note that this is different from regular messages,
     * which are just kept detached for their local echo.
     *
     * Also note that live events are aggregated in the live EventTimelineSet.
     * @param {module:models/event.MatrixEvent} event the relation event that needs to be aggregated.
     */
    private aggregateNonLiveRelation(event: MatrixEvent): void {
        const { shouldLiveInRoom, threadId } = this.eventShouldLiveIn(event);
        const thread = this.getThread(threadId);
        thread?.timelineSet.aggregateRelations(event);

        if (shouldLiveInRoom) {
            // TODO: We should consider whether this means it would be a better
            // design to lift the relations handling up to the room instead.
            for (let i = 0; i < this.timelineSets.length; i++) {
                const timelineSet = this.timelineSets[i];
                if (timelineSet.getFilter()) {
                    if (timelineSet.getFilter().filterRoomTimeline([event]).length) {
                        timelineSet.aggregateRelations(event);
                    }
                } else {
                    timelineSet.aggregateRelations(event);
                }
            }
        }
    }

    public getEventForTxnId(txnId: string): MatrixEvent {
        return this.txnToEvent[txnId];
    }

    /**
     * Deal with the echo of a message we sent.
     *
     * <p>We move the event to the live timeline if it isn't there already, and
     * update it.
     *
     * @param {module:models/event.MatrixEvent} remoteEvent   The event received from
     *    /sync
     * @param {module:models/event.MatrixEvent} localEvent    The local echo, which
     *    should be either in the pendingEventList or the timeline.
     *
     * @fires module:client~MatrixClient#event:"Room.localEchoUpdated"
     * @private
     */
    public handleRemoteEcho(remoteEvent: MatrixEvent, localEvent: MatrixEvent): void {
        const oldEventId = localEvent.getId();
        const newEventId = remoteEvent.getId();
        const oldStatus = localEvent.status;

        logger.debug(`Got remote echo for event ${oldEventId} -> ${newEventId} old status ${oldStatus}`);

        // no longer pending
        delete this.txnToEvent[remoteEvent.getUnsigned().transaction_id];

        // if it's in the pending list, remove it
        if (this.pendingEventList) {
            this.removePendingEvent(oldEventId);
        }

        // replace the event source (this will preserve the plaintext payload if
        // any, which is good, because we don't want to try decoding it again).
        localEvent.handleRemoteEcho(remoteEvent.event);

        const { shouldLiveInRoom, threadId } = this.eventShouldLiveIn(remoteEvent);
        const thread = this.getThread(threadId);
        thread?.timelineSet.handleRemoteEcho(localEvent, oldEventId, newEventId);

        if (shouldLiveInRoom) {
            for (let i = 0; i < this.timelineSets.length; i++) {
                const timelineSet = this.timelineSets[i];

                // if it's already in the timeline, update the timeline map. If it's not, add it.
                timelineSet.handleRemoteEcho(localEvent, oldEventId, newEventId);
            }
        }

        this.emit(RoomEvent.LocalEchoUpdated, localEvent, this, oldEventId, oldStatus);
    }

    /**
     * Update the status / event id on a pending event, to reflect its transmission
     * progress.
     *
     * <p>This is an internal method.
     *
     * @param {MatrixEvent} event      local echo event
     * @param {EventStatus} newStatus  status to assign
     * @param {string} newEventId      new event id to assign. Ignored unless
     *    newStatus == EventStatus.SENT.
     * @fires module:client~MatrixClient#event:"Room.localEchoUpdated"
     */
    public updatePendingEvent(event: MatrixEvent, newStatus: EventStatus, newEventId?: string): void {
        logger.log(
            `setting pendingEvent status to ${newStatus} in ${event.getRoomId()} ` +
            `event ID ${event.getId()} -> ${newEventId}`,
        );

        // if the message was sent, we expect an event id
        if (newStatus == EventStatus.SENT && !newEventId) {
            throw new Error("updatePendingEvent called with status=SENT, " +
                "but no new event id");
        }

        // SENT races against /sync, so we have to special-case it.
        if (newStatus == EventStatus.SENT) {
            const timeline = this.getTimelineForEvent(newEventId);
            if (timeline) {
                // we've already received the event via the event stream.
                // nothing more to do here.
                return;
            }
        }

        const oldStatus = event.status;
        const oldEventId = event.getId();

        if (!oldStatus) {
            throw new Error("updatePendingEventStatus called on an event which is " +
                "not a local echo.");
        }

        const allowed = ALLOWED_TRANSITIONS[oldStatus];
        if (!allowed || allowed.indexOf(newStatus) < 0) {
            throw new Error("Invalid EventStatus transition " + oldStatus + "->" +
                newStatus);
        }

        event.setStatus(newStatus);

        if (newStatus == EventStatus.SENT) {
            // update the event id
            event.replaceLocalEventId(newEventId);

            const { shouldLiveInRoom, threadId } = this.eventShouldLiveIn(event);
            const thread = this.getThread(threadId);
            thread?.timelineSet.replaceEventId(oldEventId, newEventId);

            if (shouldLiveInRoom) {
                // if the event was already in the timeline (which will be the case if
                // opts.pendingEventOrdering==chronological), we need to update the
                // timeline map.
                for (let i = 0; i < this.timelineSets.length; i++) {
                    this.timelineSets[i].replaceEventId(oldEventId, newEventId);
                }
            }
        } else if (newStatus == EventStatus.CANCELLED) {
            // remove it from the pending event list, or the timeline.
            if (this.pendingEventList) {
                const removedEvent = this.getPendingEvent(oldEventId);
                this.removePendingEvent(oldEventId);
                if (removedEvent.isRedaction()) {
                    this.revertRedactionLocalEcho(removedEvent);
                }
            }
            this.removeEvent(oldEventId);
        }
        this.savePendingEvents();

        this.emit(RoomEvent.LocalEchoUpdated, event, this, oldEventId, oldStatus);
    }

    private revertRedactionLocalEcho(redactionEvent: MatrixEvent): void {
        const redactId = redactionEvent.event.redacts;
        if (!redactId) {
            return;
        }
        const redactedEvent = this.getUnfilteredTimelineSet()
            .findEventById(redactId);
        if (redactedEvent) {
            redactedEvent.unmarkLocallyRedacted();
            // re-render after undoing redaction
            this.emit(RoomEvent.RedactionCancelled, redactionEvent, this);
            // reapply relation now redaction failed
            if (redactedEvent.isRelation()) {
                this.aggregateNonLiveRelation(redactedEvent);
            }
        }
    }

    /**
     * Add some events to this room. This can include state events, message
     * events and typing notifications. These events are treated as "live" so
     * they will go to the end of the timeline.
     *
     * @param {MatrixEvent[]} events A list of events to add.
     *
     * @param {string} duplicateStrategy Optional. Applies to events in the
     * timeline only. If this is 'replace' then if a duplicate is encountered, the
     * event passed to this function will replace the existing event in the
     * timeline. If this is not specified, or is 'ignore', then the event passed to
     * this function will be ignored entirely, preserving the existing event in the
     * timeline. Events are identical based on their event ID <b>only</b>.
     *
     * @param {boolean} fromCache whether the sync response came from cache
     * @throws If <code>duplicateStrategy</code> is not falsey, 'replace' or 'ignore'.
     */
    public addLiveEvents(events: MatrixEvent[], duplicateStrategy?: DuplicateStrategy, fromCache = false): void {
        if (duplicateStrategy && ["replace", "ignore"].indexOf(duplicateStrategy) === -1) {
            throw new Error("duplicateStrategy MUST be either 'replace' or 'ignore'");
        }

        // sanity check that the live timeline is still live
        for (let i = 0; i < this.timelineSets.length; i++) {
            const liveTimeline = this.timelineSets[i].getLiveTimeline();
            if (liveTimeline.getPaginationToken(EventTimeline.FORWARDS)) {
                throw new Error(
                    "live timeline " + i + " is no longer live - it has a pagination token " +
                    "(" + liveTimeline.getPaginationToken(EventTimeline.FORWARDS) + ")",
                );
            }
            if (liveTimeline.getNeighbouringTimeline(EventTimeline.FORWARDS)) {
                throw new Error(`live timeline ${i} is no longer live - it has a neighbouring timeline`);
            }
        }

        const threadRoots = this.findThreadRoots(events);
        const threadInfos = events.map(e => this.eventShouldLiveIn(e, events, threadRoots));
        const eventsByThread: { [threadId: string]: MatrixEvent[] } = {};

        for (let i = 0; i < events.length; i++) {
            // TODO: We should have a filter to say "only add state event types X Y Z to the timeline".
            this.processLiveEvent(events[i]);

            const {
                shouldLiveInRoom,
                shouldLiveInThread,
                threadId,
            } = threadInfos[i];

            if (shouldLiveInThread) {
                if (!eventsByThread[threadId]) {
                    eventsByThread[threadId] = [];
                }
                eventsByThread[threadId].push(events[i]);
            }

            if (shouldLiveInRoom) {
                this.addLiveEvent(events[i], duplicateStrategy, fromCache);
            }
        }

        Object.entries(eventsByThread).forEach(([threadId, threadEvents]) => {
            this.addThreadedEvents(threadEvents, threadId, false);
        });
    }

    public partitionThreadedEvents(events: MatrixEvent[]): [
        timelineEvents: MatrixEvent[],
        threadedEvents: MatrixEvent[],
    ] {
        // Indices to the events array, for readability
        const ROOM = 0;
        const THREAD = 1;
        if (this.client.supportsExperimentalThreads()) {
            const threadRoots = this.findThreadRoots(events);
            return events.reduce((memo, event: MatrixEvent) => {
                const {
                    shouldLiveInRoom,
                    shouldLiveInThread,
                    threadId,
                } = this.eventShouldLiveIn(event, events, threadRoots);

                if (shouldLiveInRoom) {
                    memo[ROOM].push(event);
                }

                if (shouldLiveInThread) {
                    event.setThreadId(threadId);
                    memo[THREAD].push(event);
                }

                return memo;
            }, [[], []]);
        } else {
            // When `experimentalThreadSupport` is disabled treat all events as timelineEvents
            return [
                events,
                [],
            ];
<<<<<<< HEAD
        }
    }

    /**
     * Given some events, find the IDs of all the thread roots that are referred to by them.
     */
    private findThreadRoots(events: MatrixEvent[]): Set<string> {
        const threadRoots = new Set<string>();
        for (const event of events) {
            if (event.isThreadRelation) {
                threadRoots.add(event.relationEventId);
            }
=======
>>>>>>> 738876a5
        }
        return threadRoots;
    }

    /**
     * Given some events, find the IDs of all the thread roots that are referred to by them.
     */
    private findThreadRoots(events: MatrixEvent[]): Set<string> {
        const threadRoots = new Set<string>();
        for (const event of events) {
            if (event.isThreadRelation) {
                threadRoots.add(event.relationEventId);
            }
        }
        return threadRoots;
    }

    /**
     * Adds/handles ephemeral events such as typing notifications and read receipts.
     * @param {MatrixEvent[]} events A list of events to process
     */
    public addEphemeralEvents(events: MatrixEvent[]): void {
        for (const event of events) {
            if (event.getType() === 'm.typing') {
                this.currentState.setTypingEvent(event);
            } else if (event.getType() === 'm.receipt') {
                this.addReceipt(event);
            } // else ignore - life is too short for us to care about these events
        }
    }

    /**
     * Removes events from this room.
     * @param {String[]} eventIds A list of eventIds to remove.
     */
    public removeEvents(eventIds: string[]): void {
        for (let i = 0; i < eventIds.length; ++i) {
            this.removeEvent(eventIds[i]);
        }
    }

    /**
     * Removes a single event from this room.
     *
     * @param {String} eventId  The id of the event to remove
     *
     * @return {boolean} true if the event was removed from any of the room's timeline sets
     */
    public removeEvent(eventId: string): boolean {
        let removedAny = false;
        for (let i = 0; i < this.timelineSets.length; i++) {
            const removed = this.timelineSets[i].removeEvent(eventId);
            if (removed) {
                if (removed.isRedaction()) {
                    this.revertRedactionLocalEcho(removed);
                }
                removedAny = true;
            }
        }
        return removedAny;
    }

    /**
     * Recalculate various aspects of the room, including the room name and
     * room summary. Call this any time the room's current state is modified.
     * May fire "Room.name" if the room name is updated.
     * @fires module:client~MatrixClient#event:"Room.name"
     */
    public recalculate(): void {
        // set fake stripped state events if this is an invite room so logic remains
        // consistent elsewhere.
        const membershipEvent = this.currentState.getStateEvents(EventType.RoomMember, this.myUserId);
        if (membershipEvent) {
            const membership = membershipEvent.getContent().membership;
            this.updateMyMembership(membership);

            if (membership === "invite") {
                const strippedStateEvents = membershipEvent.getUnsigned().invite_room_state || [];
                strippedStateEvents.forEach((strippedEvent) => {
                    const existingEvent = this.currentState.getStateEvents(strippedEvent.type, strippedEvent.state_key);
                    if (!existingEvent) {
                        // set the fake stripped event instead
                        this.currentState.setStateEvents([new MatrixEvent({
                            type: strippedEvent.type,
                            state_key: strippedEvent.state_key,
                            content: strippedEvent.content,
                            event_id: "$fake" + Date.now(),
                            room_id: this.roomId,
                            user_id: this.myUserId, // technically a lie
                        })]);
                    }
                });
            }
        }

        const oldName = this.name;
        this.name = this.calculateRoomName(this.myUserId);
        this.normalizedName = normalize(this.name);
        this.summary = new RoomSummary(this.roomId, {
            title: this.name,
        });

        if (oldName !== this.name) {
            this.emit(RoomEvent.Name, this);
        }
    }

    /**
     * Get a list of user IDs who have <b>read up to</b> the given event.
     * @param {MatrixEvent} event the event to get read receipts for.
     * @return {String[]} A list of user IDs.
     */
    public getUsersReadUpTo(event: MatrixEvent): string[] {
        return this.getReceiptsForEvent(event).filter(function(receipt) {
            return receipt.type === "m.read";
        }).map(function(receipt) {
            return receipt.userId;
        });
    }

    public getReadReceiptForUserId(userId: string, ignoreSynthesized = false): IWrappedReceipt | null {
        const [realReceipt, syntheticReceipt] = this.receipts["m.read"]?.[userId] ?? [];
        if (ignoreSynthesized) {
            return realReceipt;
        }

        return syntheticReceipt ?? realReceipt;
    }

    /**
     * Get the ID of the event that a given user has read up to, or null if we
     * have received no read receipts from them.
     * @param {String} userId The user ID to get read receipt event ID for
     * @param {Boolean} ignoreSynthesized If true, return only receipts that have been
     *                                    sent by the server, not implicit ones generated
     *                                    by the JS SDK.
     * @return {String} ID of the latest event that the given user has read, or null.
     */
    public getEventReadUpTo(userId: string, ignoreSynthesized = false): string | null {
        const readReceipt = this.getReadReceiptForUserId(userId, ignoreSynthesized);
        return readReceipt?.eventId ?? null;
    }

    /**
     * Determines if the given user has read a particular event ID with the known
     * history of the room. This is not a definitive check as it relies only on
     * what is available to the room at the time of execution.
     * @param {String} userId The user ID to check the read state of.
     * @param {String} eventId The event ID to check if the user read.
     * @returns {Boolean} True if the user has read the event, false otherwise.
     */
    public hasUserReadEvent(userId: string, eventId: string): boolean {
        const readUpToId = this.getEventReadUpTo(userId, false);
        if (readUpToId === eventId) return true;

        if (this.timeline.length
            && this.timeline[this.timeline.length - 1].getSender()
            && this.timeline[this.timeline.length - 1].getSender() === userId) {
            // It doesn't matter where the event is in the timeline, the user has read
            // it because they've sent the latest event.
            return true;
        }

        for (let i = this.timeline.length - 1; i >= 0; --i) {
            const ev = this.timeline[i];

            // If we encounter the target event first, the user hasn't read it
            // however if we encounter the readUpToId first then the user has read
            // it. These rules apply because we're iterating bottom-up.
            if (ev.getId() === eventId) return false;
            if (ev.getId() === readUpToId) return true;
        }

        // We don't know if the user has read it, so assume not.
        return false;
    }

    /**
     * Get a list of receipts for the given event.
     * @param {MatrixEvent} event the event to get receipts for
     * @return {Object[]} A list of receipts with a userId, type and data keys or
     * an empty list.
     */
    public getReceiptsForEvent(event: MatrixEvent): ICachedReceipt[] {
        return this.receiptCacheByEventId[event.getId()] || [];
    }

    /**
     * Add a receipt event to the room.
     * @param {MatrixEvent} event The m.receipt event.
     * @param {Boolean} synthetic True if this event is implicit.
     */
    public addReceipt(event: MatrixEvent, synthetic = false): void {
        this.addReceiptsToStructure(event, synthetic);
        // send events after we've regenerated the structure & cache, otherwise things that
        // listened for the event would read stale data.
        this.emit(RoomEvent.Receipt, event, this);
    }

    /**
     * Add a receipt event to the room.
     * @param {MatrixEvent} event The m.receipt event.
     * @param {Boolean} synthetic True if this event is implicit.
     */
    private addReceiptsToStructure(event: MatrixEvent, synthetic: boolean): void {
        const content = event.getContent<IReceiptContent>();
        Object.keys(content).forEach((eventId) => {
            Object.keys(content[eventId]).forEach((receiptType) => {
                Object.keys(content[eventId][receiptType]).forEach((userId) => {
                    const receipt = content[eventId][receiptType][userId];

                    if (!this.receipts[receiptType]) {
                        this.receipts[receiptType] = {};
                    }
                    if (!this.receipts[receiptType][userId]) {
                        this.receipts[receiptType][userId] = [null, null];
                    }

                    const pair = this.receipts[receiptType][userId];

                    let existingReceipt = pair[ReceiptPairRealIndex];
                    if (synthetic) {
                        existingReceipt = pair[ReceiptPairSyntheticIndex] ?? pair[ReceiptPairRealIndex];
                    }

                    if (existingReceipt) {
                        // we only want to add this receipt if we think it is later than the one we already have.
                        // This is managed server-side, but because we synthesize RRs locally we have to do it here too.
                        const ordering = this.getUnfilteredTimelineSet().compareEventOrdering(
                            existingReceipt.eventId,
                            eventId,
                        );
                        if (ordering !== null && ordering >= 0) {
                            return;
                        }
                    }

                    const wrappedReceipt: IWrappedReceipt = {
                        eventId,
                        data: receipt,
                    };

                    const realReceipt = synthetic ? pair[ReceiptPairRealIndex] : wrappedReceipt;
                    const syntheticReceipt = synthetic ? wrappedReceipt : pair[ReceiptPairSyntheticIndex];

                    let ordering: number | null = null;
                    if (realReceipt && syntheticReceipt) {
                        ordering = this.getUnfilteredTimelineSet().compareEventOrdering(
                            realReceipt.eventId,
                            syntheticReceipt.eventId,
                        );
                    }

                    const preferSynthetic = ordering === null || ordering < 0;

                    // we don't bother caching just real receipts by event ID as there's nothing that would read it.
                    // Take the current cached receipt before we overwrite the pair elements.
                    const cachedReceipt = pair[ReceiptPairSyntheticIndex] ?? pair[ReceiptPairRealIndex];

                    if (synthetic && preferSynthetic) {
                        pair[ReceiptPairSyntheticIndex] = wrappedReceipt;
                    } else if (!synthetic) {
                        pair[ReceiptPairRealIndex] = wrappedReceipt;

                        if (!preferSynthetic) {
                            pair[ReceiptPairSyntheticIndex] = null;
                        }
                    }

                    const newCachedReceipt = pair[ReceiptPairSyntheticIndex] ?? pair[ReceiptPairRealIndex];
                    if (cachedReceipt === newCachedReceipt) return;

                    // clean up any previous cache entry
                    if (cachedReceipt && this.receiptCacheByEventId[cachedReceipt.eventId]) {
                        const previousEventId = cachedReceipt.eventId;
                        // Remove the receipt we're about to clobber out of existence from the cache
                        this.receiptCacheByEventId[previousEventId] = (
                            this.receiptCacheByEventId[previousEventId].filter(r => {
                                return r.type !== receiptType || r.userId !== userId;
                            })
                        );

                        if (this.receiptCacheByEventId[previousEventId].length < 1) {
                            delete this.receiptCacheByEventId[previousEventId]; // clean up the cache keys
                        }
                    }

                    // cache the new one
                    if (!this.receiptCacheByEventId[eventId]) {
                        this.receiptCacheByEventId[eventId] = [];
                    }
                    this.receiptCacheByEventId[eventId].push({
                        userId: userId,
                        type: receiptType,
                        data: receipt,
                    });
                });
            });
        });
    }

    /**
     * Add a temporary local-echo receipt to the room to reflect in the
     * client the fact that we've sent one.
     * @param {string} userId The user ID if the receipt sender
     * @param {MatrixEvent} e The event that is to be acknowledged
     * @param {string} receiptType The type of receipt
     */
    public addLocalEchoReceipt(userId: string, e: MatrixEvent, receiptType: string): void {
        this.addReceipt(synthesizeReceipt(userId, e, receiptType), true);
    }

    /**
     * Update the room-tag event for the room.  The previous one is overwritten.
     * @param {MatrixEvent} event the m.tag event
     */
    public addTags(event: MatrixEvent): void {
        // event content looks like:
        // content: {
        //    tags: {
        //       $tagName: { $metadata: $value },
        //       $tagName: { $metadata: $value },
        //    }
        // }

        // XXX: do we need to deep copy here?
        this.tags = event.getContent().tags || {};

        // XXX: we could do a deep-comparison to see if the tags have really
        // changed - but do we want to bother?
        this.emit(RoomEvent.Tags, event, this);
    }

    /**
     * Update the account_data events for this room, overwriting events of the same type.
     * @param {Array<MatrixEvent>} events an array of account_data events to add
     */
    public addAccountData(events: MatrixEvent[]): void {
        for (let i = 0; i < events.length; i++) {
            const event = events[i];
            if (event.getType() === "m.tag") {
                this.addTags(event);
            }
            const lastEvent = this.accountData[event.getType()];
            this.accountData[event.getType()] = event;
            this.emit(RoomEvent.AccountData, event, this, lastEvent);
        }
    }

    /**
     * Access account_data event of given event type for this room
     * @param {string} type the type of account_data event to be accessed
     * @return {?MatrixEvent} the account_data event in question
     */
    public getAccountData(type: EventType | string): MatrixEvent | undefined {
        return this.accountData[type];
    }

    /**
     * Returns whether the syncing user has permission to send a message in the room
     * @return {boolean} true if the user should be permitted to send
     *                   message events into the room.
     */
    public maySendMessage(): boolean {
        return this.getMyMembership() === 'join' && (this.client.isRoomEncrypted(this.roomId)
            ? this.currentState.maySendEvent(EventType.RoomMessageEncrypted, this.myUserId)
            : this.currentState.maySendEvent(EventType.RoomMessage, this.myUserId));
    }

    /**
     * Returns whether the given user has permissions to issue an invite for this room.
     * @param {string} userId the ID of the Matrix user to check permissions for
     * @returns {boolean} true if the user should be permitted to issue invites for this room.
     */
    public canInvite(userId: string): boolean {
        let canInvite = this.getMyMembership() === "join";
        const powerLevelsEvent = this.currentState.getStateEvents(EventType.RoomPowerLevels, "");
        const powerLevels = powerLevelsEvent && powerLevelsEvent.getContent();
        const me = this.getMember(userId);
        if (powerLevels && me && powerLevels.invite > me.powerLevel) {
            canInvite = false;
        }
        return canInvite;
    }

    /**
     * Returns the join rule based on the m.room.join_rule state event, defaulting to `invite`.
     * @returns {string} the join_rule applied to this room
     */
    public getJoinRule(): JoinRule {
        return this.currentState.getJoinRule();
    }

    /**
     * Returns the history visibility based on the m.room.history_visibility state event, defaulting to `shared`.
     * @returns {HistoryVisibility} the history_visibility applied to this room
     */
    public getHistoryVisibility(): HistoryVisibility {
        return this.currentState.getHistoryVisibility();
    }

    /**
     * Returns the history visibility based on the m.room.history_visibility state event, defaulting to `shared`.
     * @returns {HistoryVisibility} the history_visibility applied to this room
     */
    public getGuestAccess(): GuestAccess {
        return this.currentState.getGuestAccess();
    }

    /**
     * Returns the type of the room from the `m.room.create` event content or undefined if none is set
     * @returns {?string} the type of the room.
     */
    public getType(): RoomType | string | undefined {
        const createEvent = this.currentState.getStateEvents(EventType.RoomCreate, "");
        if (!createEvent) {
            if (!this.getTypeWarning) {
                logger.warn("[getType] Room " + this.roomId + " does not have an m.room.create event");
                this.getTypeWarning = true;
            }
            return undefined;
        }
        return createEvent.getContent()[RoomCreateTypeField];
    }

    /**
     * Returns whether the room is a space-room as defined by MSC1772.
     * @returns {boolean} true if the room's type is RoomType.Space
     */
    public isSpaceRoom(): boolean {
        return this.getType() === RoomType.Space;
    }

    /**
     * Returns whether the room is a call-room as defined by MSC3417.
     * @returns {boolean} true if the room's type is RoomType.UnstableCall
     */
    public isCallRoom(): boolean {
        return this.getType() === RoomType.UnstableCall;
    }

    /**
     * Returns whether the room is a video room.
     * @returns {boolean} true if the room's type is RoomType.ElementVideo
     */
    public isElementVideoRoom(): boolean {
        return this.getType() === RoomType.ElementVideo;
    }

    /**
     * This is an internal method. Calculates the name of the room from the current
     * room state.
     * @param {string} userId The client's user ID. Used to filter room members
     * correctly.
     * @param {boolean} ignoreRoomNameEvent Return the implicit room name that we'd see if there
     * was no m.room.name event.
     * @return {string} The calculated room name.
     */
    private calculateRoomName(userId: string, ignoreRoomNameEvent = false): string {
        if (!ignoreRoomNameEvent) {
            // check for an alias, if any. for now, assume first alias is the
            // official one.
            const mRoomName = this.currentState.getStateEvents(EventType.RoomName, "");
            if (mRoomName && mRoomName.getContent() && mRoomName.getContent().name) {
                return mRoomName.getContent().name;
            }
        }

        const alias = this.getCanonicalAlias();
        if (alias) {
            return alias;
        }

        const joinedMemberCount = this.currentState.getJoinedMemberCount();
        const invitedMemberCount = this.currentState.getInvitedMemberCount();
        // -1 because these numbers include the syncing user
        let inviteJoinCount = joinedMemberCount + invitedMemberCount - 1;

        // get service members (e.g. helper bots) for exclusion
        let excludedUserIds: string[] = [];
        const mFunctionalMembers = this.currentState.getStateEvents(UNSTABLE_ELEMENT_FUNCTIONAL_USERS.name, "");
        if (Array.isArray(mFunctionalMembers?.getContent().service_members)) {
            excludedUserIds = mFunctionalMembers.getContent().service_members;
        }

        // get members that are NOT ourselves and are actually in the room.
        let otherNames: string[] = null;
        if (this.summaryHeroes) {
            // if we have a summary, the member state events
            // should be in the room state
            otherNames = [];
            this.summaryHeroes.forEach((userId) => {
                // filter service members
                if (excludedUserIds.includes(userId)) {
                    inviteJoinCount--;
                    return;
                }
                const member = this.getMember(userId);
                otherNames.push(member ? member.name : userId);
            });
        } else {
            let otherMembers = this.currentState.getMembers().filter((m) => {
                return m.userId !== userId &&
                    (m.membership === "invite" || m.membership === "join");
            });
            otherMembers = otherMembers.filter(({ userId }) => {
                // filter service members
                if (excludedUserIds.includes(userId)) {
                    inviteJoinCount--;
                    return false;
                }
                return true;
            });
            // make sure members have stable order
            otherMembers.sort((a, b) => utils.compare(a.userId, b.userId));
            // only 5 first members, immitate summaryHeroes
            otherMembers = otherMembers.slice(0, 5);
            otherNames = otherMembers.map((m) => m.name);
        }

        if (inviteJoinCount) {
            return memberNamesToRoomName(otherNames, inviteJoinCount);
        }

        const myMembership = this.getMyMembership();
        // if I have created a room and invited people through
        // 3rd party invites
        if (myMembership == 'join') {
            const thirdPartyInvites =
                this.currentState.getStateEvents(EventType.RoomThirdPartyInvite);

            if (thirdPartyInvites && thirdPartyInvites.length) {
                const thirdPartyNames = thirdPartyInvites.map((i) => {
                    return i.getContent().display_name;
                });

                return `Inviting ${memberNamesToRoomName(thirdPartyNames)}`;
            }
        }
        // let's try to figure out who was here before
        let leftNames = otherNames;
        // if we didn't have heroes, try finding them in the room state
        if (!leftNames.length) {
            leftNames = this.currentState.getMembers().filter((m) => {
                return m.userId !== userId &&
                    m.membership !== "invite" &&
                    m.membership !== "join";
            }).map((m) => m.name);
        }
        if (leftNames.length) {
            return `Empty room (was ${memberNamesToRoomName(leftNames)})`;
        } else {
            return "Empty room";
        }
    }

    /**
     * When we receive a new visibility change event:
     *
     * - store this visibility change alongside the timeline, in case we
     *   later need to apply it to an event that we haven't received yet;
     * - if we have already received the event whose visibility has changed,
     *   patch it to reflect the visibility change and inform listeners.
     */
    private applyNewVisibilityEvent(event: MatrixEvent): void {
        const visibilityChange = event.asVisibilityChange();
        if (!visibilityChange) {
            // The event is ill-formed.
            return;
        }

        // Ignore visibility change events that are not emitted by moderators.
        const userId = event.getSender();
        if (!userId) {
            return;
        }
        const isPowerSufficient =
            (
                EVENT_VISIBILITY_CHANGE_TYPE.name
                && this.currentState.maySendStateEvent(EVENT_VISIBILITY_CHANGE_TYPE.name, userId)
            )
            || (
                EVENT_VISIBILITY_CHANGE_TYPE.altName
                && this.currentState.maySendStateEvent(EVENT_VISIBILITY_CHANGE_TYPE.altName, userId)
            );
        if (!isPowerSufficient) {
            // Powerlevel is insufficient.
            return;
        }

        // Record this change in visibility.
        // If the event is not in our timeline and we only receive it later,
        // we may need to apply the visibility change at a later date.

        const visibilityEventsOnOriginalEvent = this.visibilityEvents.get(visibilityChange.eventId);
        if (visibilityEventsOnOriginalEvent) {
            // It would be tempting to simply erase the latest visibility change
            // but we need to record all of the changes in case the latest change
            // is ever redacted.
            //
            // In practice, linear scans through `visibilityEvents` should be fast.
            // However, to protect against a potential DoS attack, we limit the
            // number of iterations in this loop.
            let index = visibilityEventsOnOriginalEvent.length - 1;
            const min = Math.max(0,
                visibilityEventsOnOriginalEvent.length - MAX_NUMBER_OF_VISIBILITY_EVENTS_TO_SCAN_THROUGH);
            for (; index >= min; --index) {
                const target = visibilityEventsOnOriginalEvent[index];
                if (target.getTs() < event.getTs()) {
                    break;
                }
            }
            if (index === -1) {
                visibilityEventsOnOriginalEvent.unshift(event);
            } else {
                visibilityEventsOnOriginalEvent.splice(index + 1, 0, event);
            }
        } else {
            this.visibilityEvents.set(visibilityChange.eventId, [event]);
        }

        // Finally, let's check if the event is already in our timeline.
        // If so, we need to patch it and inform listeners.

        const originalEvent = this.findEventById(visibilityChange.eventId);
        if (!originalEvent) {
            return;
        }
        originalEvent.applyVisibilityEvent(visibilityChange);
    }

    private redactVisibilityChangeEvent(event: MatrixEvent) {
        // Sanity checks.
        if (!event.isVisibilityEvent) {
            throw new Error("expected a visibility change event");
        }
        const relation = event.getRelation();
        const originalEventId = relation.event_id;
        const visibilityEventsOnOriginalEvent = this.visibilityEvents.get(originalEventId);
        if (!visibilityEventsOnOriginalEvent) {
            // No visibility changes on the original event.
            // In particular, this change event was not recorded,
            // most likely because it was ill-formed.
            return;
        }
        const index = visibilityEventsOnOriginalEvent.findIndex(change => change.getId() === event.getId());
        if (index === -1) {
            // This change event was not recorded, most likely because
            // it was ill-formed.
            return;
        }
        // Remove visibility change.
        visibilityEventsOnOriginalEvent.splice(index, 1);

        // If we removed the latest visibility change event, propagate changes.
        if (index === visibilityEventsOnOriginalEvent.length) {
            const originalEvent = this.findEventById(originalEventId);
            if (!originalEvent) {
                return;
            }
            if (index === 0) {
                // We have just removed the only visibility change event.
                this.visibilityEvents.delete(originalEventId);
                originalEvent.applyVisibilityEvent();
            } else {
                const newEvent = visibilityEventsOnOriginalEvent[visibilityEventsOnOriginalEvent.length - 1];
                const newVisibility = newEvent.asVisibilityChange();
                if (!newVisibility) {
                    // Event is ill-formed.
                    // This breaks our invariant.
                    throw new Error("at this stage, visibility changes should be well-formed");
                }
                originalEvent.applyVisibilityEvent(newVisibility);
            }
        }
    }

    /**
     * When we receive an event whose visibility has been altered by
     * a (more recent) visibility change event, patch the event in
     * place so that clients now not to display it.
     *
     * @param event Any matrix event. If this event has at least one a
     * pending visibility change event, apply the latest visibility
     * change event.
     */
    private applyPendingVisibilityEvents(event: MatrixEvent): void {
        const visibilityEvents = this.visibilityEvents.get(event.getId());
        if (!visibilityEvents || visibilityEvents.length == 0) {
            // No pending visibility change in store.
            return;
        }
        const visibilityEvent = visibilityEvents[visibilityEvents.length - 1];
        const visibilityChange = visibilityEvent.asVisibilityChange();
        if (!visibilityChange) {
            return;
        }
        if (visibilityChange.visible) {
            // Events are visible by default, no need to apply a visibility change.
            // Note that we need to keep the visibility changes in `visibilityEvents`,
            // in case we later fetch an older visibility change event that is superseded
            // by `visibilityChange`.
        }
        if (visibilityEvent.getTs() < event.getTs()) {
            // Something is wrong, the visibility change cannot happen before the
            // event. Presumably an ill-formed event.
            return;
        }
        event.applyVisibilityEvent(visibilityChange);
    }
}

/**
 * @param {string} roomId ID of the current room
 * @returns {string} Storage key to retrieve pending events
 */
function pendingEventsKey(roomId: string): string {
    return `mx_pending_events_${roomId}`;
}

// a map from current event status to a list of allowed next statuses
const ALLOWED_TRANSITIONS: Record<EventStatus, EventStatus[]> = {
    [EventStatus.ENCRYPTING]: [
        EventStatus.SENDING,
        EventStatus.NOT_SENT,
        EventStatus.CANCELLED,
    ],
    [EventStatus.SENDING]: [
        EventStatus.ENCRYPTING,
        EventStatus.QUEUED,
        EventStatus.NOT_SENT,
        EventStatus.SENT,
    ],
    [EventStatus.QUEUED]: [
        EventStatus.SENDING,
        EventStatus.CANCELLED,
    ],
    [EventStatus.SENT]: [],
    [EventStatus.NOT_SENT]: [
        EventStatus.SENDING,
        EventStatus.QUEUED,
        EventStatus.CANCELLED,
    ],
    [EventStatus.CANCELLED]: [],
};

// TODO i18n
function memberNamesToRoomName(names: string[], count = (names.length + 1)) {
    const countWithoutMe = count - 1;
    if (!names.length) {
        return "Empty room";
    } else if (names.length === 1 && countWithoutMe <= 1) {
        return names[0];
    } else if (names.length === 2 && countWithoutMe <= 2) {
        return `${names[0]} and ${names[1]}`;
    } else {
        const plural = countWithoutMe > 1;
        if (plural) {
            return `${names[0]} and ${countWithoutMe} others`;
        } else {
            return `${names[0]} and 1 other`;
        }
    }
}

/**
 * Fires when an event we had previously received is redacted.
 *
 * (Note this is *not* fired when the redaction happens before we receive the
 * event).
 *
 * @event module:client~MatrixClient#"Room.redaction"
 * @param {MatrixEvent} event The matrix redaction event
 * @param {Room} room The room containing the redacted event
 */

/**
 * Fires when an event that was previously redacted isn't anymore.
 * This happens when the redaction couldn't be sent and
 * was subsequently cancelled by the user. Redactions have a local echo
 * which is undone in this scenario.
 *
 * @event module:client~MatrixClient#"Room.redactionCancelled"
 * @param {MatrixEvent} event The matrix redaction event that was cancelled.
 * @param {Room} room The room containing the unredacted event
 */

/**
 * Fires whenever the name of a room is updated.
 * @event module:client~MatrixClient#"Room.name"
 * @param {Room} room The room whose Room.name was updated.
 * @example
 * matrixClient.on("Room.name", function(room){
 *   var newName = room.name;
 * });
 */

/**
 * Fires whenever a receipt is received for a room
 * @event module:client~MatrixClient#"Room.receipt"
 * @param {event} event The receipt event
 * @param {Room} room The room whose receipts was updated.
 * @example
 * matrixClient.on("Room.receipt", function(event, room){
 *   var receiptContent = event.getContent();
 * });
 */

/**
 * Fires whenever a room's tags are updated.
 * @event module:client~MatrixClient#"Room.tags"
 * @param {event} event The tags event
 * @param {Room} room The room whose Room.tags was updated.
 * @example
 * matrixClient.on("Room.tags", function(event, room){
 *   var newTags = event.getContent().tags;
 *   if (newTags["favourite"]) showStar(room);
 * });
 */

/**
 * Fires whenever a room's account_data is updated.
 * @event module:client~MatrixClient#"Room.accountData"
 * @param {event} event The account_data event
 * @param {Room} room The room whose account_data was updated.
 * @param {MatrixEvent} prevEvent The event being replaced by
 * the new account data, if known.
 * @example
 * matrixClient.on("Room.accountData", function(event, room, oldEvent){
 *   if (event.getType() === "m.room.colorscheme") {
 *       applyColorScheme(event.getContents());
 *   }
 * });
 */

/**
 * Fires when the status of a transmitted event is updated.
 *
 * <p>When an event is first transmitted, a temporary copy of the event is
 * inserted into the timeline, with a temporary event id, and a status of
 * 'SENDING'.
 *
 * <p>Once the echo comes back from the server, the content of the event
 * (MatrixEvent.event) is replaced by the complete event from the homeserver,
 * thus updating its event id, as well as server-generated fields such as the
 * timestamp. Its status is set to null.
 *
 * <p>Once the /send request completes, if the remote echo has not already
 * arrived, the event is updated with a new event id and the status is set to
 * 'SENT'. The server-generated fields are of course not updated yet.
 *
 * <p>If the /send fails, In this case, the event's status is set to
 * 'NOT_SENT'. If it is later resent, the process starts again, setting the
 * status to 'SENDING'. Alternatively, the message may be cancelled, which
 * removes the event from the room, and sets the status to 'CANCELLED'.
 *
 * <p>This event is raised to reflect each of the transitions above.
 *
 * @event module:client~MatrixClient#"Room.localEchoUpdated"
 *
 * @param {MatrixEvent} event The matrix event which has been updated
 *
 * @param {Room} room The room containing the redacted event
 *
 * @param {string} oldEventId The previous event id (the temporary event id,
 *    except when updating a successfully-sent event when its echo arrives)
 *
 * @param {EventStatus} oldStatus The previous event status.
 */

/**
 * Fires when the logged in user's membership in the room is updated.
 *
 * @event module:models/room~Room#"Room.myMembership"
 * @param {Room} room The room in which the membership has been updated
 * @param {string} membership The new membership value
 * @param {string} prevMembership The previous membership value
 */
<|MERGE_RESOLUTION|>--- conflicted
+++ resolved
@@ -2268,23 +2268,7 @@
                 events,
                 [],
             ];
-<<<<<<< HEAD
-        }
-    }
-
-    /**
-     * Given some events, find the IDs of all the thread roots that are referred to by them.
-     */
-    private findThreadRoots(events: MatrixEvent[]): Set<string> {
-        const threadRoots = new Set<string>();
-        for (const event of events) {
-            if (event.isThreadRelation) {
-                threadRoots.add(event.relationEventId);
-            }
-=======
->>>>>>> 738876a5
-        }
-        return threadRoots;
+        }
     }
 
     /**
