--- conflicted
+++ resolved
@@ -298,15 +298,19 @@
         return rootEvent?.getServerAggregatedRelation<IThreadBundledRelationship>(THREAD_RELATION_TYPE.name);
     }
 
-<<<<<<< HEAD
     private async processRootEvent(): Promise<void> {
         const bundledRelationship = this.getRootEventBundledRelationship();
-=======
-    public async initialiseThread(): Promise<void> {
-        let bundledRelationship = this.getRootEventBundledRelationship();
-        if (Thread.hasServerSideSupport) {
-            await this.fetchRootEvent();
-            bundledRelationship = this.getRootEventBundledRelationship();
+        if (Thread.hasServerSideSupport && bundledRelationship) {
+            this.replyCount = bundledRelationship.count;
+            this._currentUserParticipated = !!bundledRelationship.current_user_participated;
+
+            const mapper = this.client.getEventMapper();
+            // re-insert roomId
+            this.lastEvent = mapper({
+                ...bundledRelationship.latest_event,
+                room_id: this.roomId,
+            });
+            await this.processEvent(this.lastEvent);
         }
 
         let pendingEvents: MatrixEvent[];
@@ -321,20 +325,6 @@
         }
         this.lastPendingEvent = pendingEvents.length ? pendingEvents[pendingEvents.length - 1] : undefined;
         this.pendingReplyCount = pendingEvents.length;
-
->>>>>>> 72024846
-        if (Thread.hasServerSideSupport && bundledRelationship) {
-            this.replyCount = bundledRelationship.count;
-            this._currentUserParticipated = !!bundledRelationship.current_user_participated;
-
-            const mapper = this.client.getEventMapper();
-            // re-insert roomId
-            this.lastEvent = mapper({
-                ...bundledRelationship.latest_event,
-                room_id: this.roomId,
-            });
-            await this.processEvent(this.lastEvent);
-        }
     }
 
     private async updateThreadMetadata(): Promise<void> {
