/*
Copyright 2021 The Matrix.org Foundation C.I.C.

Licensed under the Apache License, Version 2.0 (the "License");
you may not use this file except in compliance with the License.
You may obtain a copy of the License at

    http://www.apache.org/licenses/LICENSE-2.0

Unless required by applicable law or agreed to in writing, software
distributed under the License is distributed on an "AS IS" BASIS,
WITHOUT WARRANTIES OR CONDITIONS OF ANY KIND, either express or implied.
See the License for the specific language governing permissions and
limitations under the License.
*/

import { Optional } from "matrix-events-sdk";

import { MatrixClient, MatrixEventEvent, RelationType, RoomEvent } from "../matrix";
import { TypedReEmitter } from "../ReEmitter";
import { IThreadBundledRelationship, MatrixEvent } from "./event";
import { EventTimeline } from "./event-timeline";
import { EventTimelineSet, EventTimelineSetHandlerMap } from './event-timeline-set';
import { Room } from './room';
import { RoomState } from "./room-state";
import { ServerControlledNamespacedValue } from "../NamespacedValue";
import { logger } from "../logger";
import { ReadReceipt } from "./read-receipt";

export enum ThreadEvent {
    New = "Thread.new",
    Update = "Thread.update",
    NewReply = "Thread.newReply",
    ViewThread = "Thread.viewThread",
    Delete = "Thread.delete"
}

type EmittedEvents = Exclude<ThreadEvent, ThreadEvent.New>
    | RoomEvent.Timeline
    | RoomEvent.TimelineReset;

export type EventHandlerMap = {
    [ThreadEvent.Update]: (thread: Thread) => void;
    [ThreadEvent.NewReply]: (thread: Thread, event: MatrixEvent) => void;
    [ThreadEvent.ViewThread]: () => void;
    [ThreadEvent.Delete]: (thread: Thread) => void;
} & EventTimelineSetHandlerMap;

interface IThreadOpts {
    room: Room;
    client: MatrixClient;
}

export enum FeatureSupport {
    None = 0,
    Experimental = 1,
    Stable = 2
}

export function determineFeatureSupport(stable: boolean, unstable: boolean): FeatureSupport {
    if (stable) {
        return FeatureSupport.Stable;
    } else if (unstable) {
        return FeatureSupport.Experimental;
    } else {
        return FeatureSupport.None;
    }
}

/**
 * @experimental
 */
export class Thread extends ReadReceipt<EmittedEvents, EventHandlerMap> {
    public static hasServerSideSupport = FeatureSupport.None;
    public static hasServerSideListSupport = FeatureSupport.None;
    public static hasServerSideFwdPaginationSupport = FeatureSupport.None;

    /**
     * A reference to all the events ID at the bottom of the threads
     */
    public readonly timelineSet: EventTimelineSet;

    private _currentUserParticipated = false;

    private reEmitter: TypedReEmitter<EmittedEvents, EventHandlerMap>;

    private lastEvent!: MatrixEvent;
    private replyCount = 0;

    public readonly room: Room;
    public readonly client: MatrixClient;

    public initialEventsFetched = !Thread.hasServerSideSupport;

    constructor(
        public readonly id: string,
        public rootEvent: MatrixEvent | undefined,
        opts: IThreadOpts,
    ) {
        super();

        if (!opts?.room) {
            // Logging/debugging for https://github.com/vector-im/element-web/issues/22141
            // Hope is that we end up with a more obvious stack trace.
            throw new Error("element-web#22141: A thread requires a room in order to function");
        }

        this.room = opts.room;
        this.client = opts.client;
        this.timelineSet = new EventTimelineSet(this.room, {
            timelineSupport: true,
            pendingEvents: true,
        }, this.client, this);
        this.reEmitter = new TypedReEmitter(this);

        this.reEmitter.reEmit(this.timelineSet, [
            RoomEvent.Timeline,
            RoomEvent.TimelineReset,
        ]);

        this.room.on(MatrixEventEvent.BeforeRedaction, this.onBeforeRedaction);
        this.room.on(RoomEvent.Redaction, this.onRedaction);
        this.room.on(RoomEvent.LocalEchoUpdated, this.onEcho);
        this.timelineSet.on(RoomEvent.Timeline, this.onEcho);

        // even if this thread is thought to be originating from this client, we initialise it as we may be in a
        // gappy sync and a thread around this event may already exist.
        this.initialiseThread();
        this.setEventMetadata(this.rootEvent);
    }

    private async fetchRootEvent(): Promise<void> {
        this.rootEvent = this.room.findEventById(this.id);
        // If the rootEvent does not exist in the local stores, then fetch it from the server.
        try {
            const eventData = await this.client.fetchRoomEvent(this.roomId, this.id);
            const mapper = this.client.getEventMapper();
            this.rootEvent = mapper(eventData); // will merge with existing event object if such is known
        } catch (e) {
            logger.error("Failed to fetch thread root to construct thread with", e);
        }
        await this.processEvent(this.rootEvent);
    }

    public static setServerSideSupport(
        status: FeatureSupport,
    ): void {
        Thread.hasServerSideSupport = status;
        if (status !== FeatureSupport.Stable) {
            FILTER_RELATED_BY_SENDERS.setPreferUnstable(true);
            FILTER_RELATED_BY_REL_TYPES.setPreferUnstable(true);
            THREAD_RELATION_TYPE.setPreferUnstable(true);
        }
    }

    public static setServerSideListSupport(
        status: FeatureSupport,
    ): void {
        Thread.hasServerSideListSupport = status;
    }

    public static setServerSideFwdPaginationSupport(
        status: FeatureSupport,
    ): void {
        Thread.hasServerSideFwdPaginationSupport = status;
    }

    private onBeforeRedaction = (event: MatrixEvent, redaction: MatrixEvent) => {
        if (event?.isRelation(THREAD_RELATION_TYPE.name) &&
            this.room.eventShouldLiveIn(event).threadId === this.id &&
            event.getId() !== this.id && // the root event isn't counted in the length so ignore this redaction
            !redaction.status // only respect it when it succeeds
        ) {
            this.replyCount--;
            this.emit(ThreadEvent.Update, this);
        }
    };

    private onRedaction = async (event: MatrixEvent) => {
        if (event.threadRootId !== this.id) return; // ignore redactions for other timelines
        if (this.replyCount <= 0) {
            for (const threadEvent of this.events) {
                this.clearEventMetadata(threadEvent);
            }
            this.emit(ThreadEvent.Delete, this);
        } else {
            await this.initialiseThread();
        }
        this.emit(ThreadEvent.Update, this);
    };

    private onEcho = async (event: MatrixEvent) => {
        if (event.threadRootId !== this.id) return; // ignore echoes for other timelines
        if (this.lastEvent === event) return;
        if (!event.isRelation(THREAD_RELATION_TYPE.name)) return;

        await this.initialiseThread();
        this.emit(ThreadEvent.NewReply, this, event);
    };

    public get roomState(): RoomState {
        return this.room.getLiveTimeline().getState(EventTimeline.FORWARDS);
    }

    private addEventToTimeline(event: MatrixEvent, toStartOfTimeline: boolean): void {
        if (!this.findEventById(event.getId()!)) {
            this.timelineSet.addEventToTimeline(
                event,
                this.liveTimeline,
                {
                    toStartOfTimeline,
                    fromCache: false,
                    roomState: this.roomState,
                },
            );
        }
    }

    public addEvents(events: MatrixEvent[], toStartOfTimeline: boolean): void {
        events.forEach(ev => this.addEvent(ev, toStartOfTimeline, false));
        this.emit(ThreadEvent.Update, this);
        this.initialiseThread();
    }

    /**
     * Add an event to the thread and updates
     * the tail/root references if needed
     * Will fire "Thread.update"
     * @param event The event to add
     * @param {boolean} toStartOfTimeline whether the event is being added
     * to the start (and not the end) of the timeline.
     * @param {boolean} emit whether to emit the Update event if the thread was updated or not.
     */
    public async addEvent(event: MatrixEvent, toStartOfTimeline: boolean, emit = true): Promise<void> {
        this.setEventMetadata(event);

        const lastReply = this.lastReply();
        const isNewestReply = !lastReply || event.localTimestamp > lastReply!.localTimestamp;

        // Add all incoming events to the thread's timeline set when there's  no server support
        if (!Thread.hasServerSideSupport) {
            // all the relevant membership info to hydrate events with a sender
            // is held in the main room timeline
            // We want to fetch the room state from there and pass it down to this thread
            // timeline set to let it reconcile an event with its relevant RoomMember
            this.addEventToTimeline(event, toStartOfTimeline);

            this.client.decryptEventIfNeeded(event, {});
        } else if (!toStartOfTimeline && this.initialEventsFetched && isNewestReply) {
            await this.fetchEditsWhereNeeded(event);
            this.addEventToTimeline(event, false);
        } else if (event.isRelation(RelationType.Annotation) || event.isRelation(RelationType.Replace)) {
            // Apply annotations and replace relations to the relations of the timeline only
            this.timelineSet.relations?.aggregateParentEvent(event);
            this.timelineSet.relations?.aggregateChildEvent(event, this.timelineSet);
            return;
        }

        // If no thread support exists we want to count all thread relation
        // added as a reply. We can't rely on the bundled relationships count
        if ((!Thread.hasServerSideSupport || !this.rootEvent) && event.isRelation(THREAD_RELATION_TYPE.name)) {
            this.replyCount++;
        }

        if (emit) {
            this.emit(ThreadEvent.NewReply, this, event);
            this.initialiseThread();
        }
    }

    public async processEvent(event: Optional<MatrixEvent>): Promise<void> {
        if (event) {
            this.setEventMetadata(event);
            await this.fetchEditsWhereNeeded(event);
        }
    }

    private getRootEventBundledRelationship(rootEvent = this.rootEvent): IThreadBundledRelationship | undefined {
        return rootEvent?.getServerAggregatedRelation<IThreadBundledRelationship>(THREAD_RELATION_TYPE.name);
    }

    private async initialiseThread(): Promise<void> {
        let bundledRelationship = this.getRootEventBundledRelationship();
        if (Thread.hasServerSideSupport) {
            await this.fetchRootEvent();
            bundledRelationship = this.getRootEventBundledRelationship();
        }

        if (Thread.hasServerSideSupport && bundledRelationship) {
            this.replyCount = bundledRelationship.count;
            this._currentUserParticipated = !!bundledRelationship.current_user_participated;

<<<<<<< HEAD
            const mapper = this.client.getEventMapper();
            this.lastEvent = mapper(bundledRelationship.latest_event);
            await this.processEvent(this.lastEvent);
        }
=======
            const event = new MatrixEvent({
                room_id: this.room.roomId,
                ...bundledRelationship.latest_event,
            });
            this.setEventMetadata(event);
            event.setThread(this);
            this.lastEvent = event;
>>>>>>> 9f2f08df

        if (!this.initialEventsFetched) {
            this.initialEventsFetched = true;
            // fetch initial event to allow proper pagination
            try {
                // if the thread has regular events, this will just load the last reply.
                // if the thread is newly created, this will load the root event.
                await this.client.paginateEventTimeline(this.liveTimeline, { backwards: true, limit: 1 });
                // just to make sure that, if we've created a timeline window for this thread before the thread itself
                // existed (e.g. when creating a new thread), we'll make sure the panel is force refreshed correctly.
                this.emit(RoomEvent.TimelineReset, this.room, this.timelineSet, true);
            } catch (e) {
                logger.error("Failed to load start of newly created thread: ", e);
                this.initialEventsFetched = false;
            }
        }

        this.emit(ThreadEvent.Update, this);
    }

    // XXX: Workaround for https://github.com/matrix-org/matrix-spec-proposals/pull/2676/files#r827240084
    private async fetchEditsWhereNeeded(...events: MatrixEvent[]): Promise<unknown> {
        return Promise.all(events.filter(e => e.isEncrypted()).map((event: MatrixEvent) => {
            if (event.isRelation()) return; // skip - relations don't get edits
            return this.client.relations(this.roomId, event.getId()!, RelationType.Replace, event.getType(), {
                limit: 1,
            }).then(relations => {
                if (relations.events.length) {
                    event.makeReplaced(relations.events[0]);
                }
            }).catch(e => {
                logger.error("Failed to load edits for encrypted thread event", e);
            });
        }));
    }

    public setEventMetadata(event: Optional<MatrixEvent>): void {
        if (event) {
            EventTimeline.setEventMetadata(event, this.roomState, false);
            event.setThread(this);
        }
    }

    public clearEventMetadata(event: Optional<MatrixEvent>): void {
        if (event) {
            event.setThread(null);
            delete event.event?.unsigned?.["m.relations"]?.[THREAD_RELATION_TYPE.name];
        }
    }

    /**
     * Finds an event by ID in the current thread
     */
    public findEventById(eventId: string) {
        // Check the lastEvent as it may have been created based on a bundled relationship and not in a timeline
        if (this.lastEvent?.getId() === eventId) {
            return this.lastEvent;
        }

        return this.timelineSet.findEventById(eventId);
    }

    /**
     * Return last reply to the thread, if known.
     */
    public lastReply(matches: (ev: MatrixEvent) => boolean = () => true): MatrixEvent | null {
        for (let i = this.events.length - 1; i >= 0; i--) {
            const event = this.events[i];
            if (matches(event)) {
                return event;
            }
        }
        return null;
    }

    public get roomId(): string {
        return this.room.roomId;
    }

    /**
     * The number of messages in the thread
     * Only count rel_type=m.thread as we want to
     * exclude annotations from that number
     */
    public get length(): number {
        return this.replyCount;
    }

    /**
     * A getter for the last event added to the thread, if known.
     */
    public get replyToEvent(): Optional<MatrixEvent> {
        return this.lastEvent ?? this.lastReply();
    }

    public get events(): MatrixEvent[] {
        return this.liveTimeline.getEvents();
    }

    public has(eventId: string): boolean {
        return this.timelineSet.findEventById(eventId) instanceof MatrixEvent;
    }

    public get hasCurrentUserParticipated(): boolean {
        return this._currentUserParticipated;
    }

    public get liveTimeline(): EventTimeline {
        return this.timelineSet.getLiveTimeline();
    }

    public getUnfilteredTimelineSet(): EventTimelineSet {
        return this.timelineSet;
    }

    public get timeline(): MatrixEvent[] {
        return this.events;
    }

    public addReceipt(event: MatrixEvent, synthetic: boolean): void {
        throw new Error("Unsupported function on the thread model");
    }
}

export const FILTER_RELATED_BY_SENDERS = new ServerControlledNamespacedValue(
    "related_by_senders",
    "io.element.relation_senders",
);
export const FILTER_RELATED_BY_REL_TYPES = new ServerControlledNamespacedValue(
    "related_by_rel_types",
    "io.element.relation_types",
);
export const THREAD_RELATION_TYPE = new ServerControlledNamespacedValue(
    "m.thread",
    "io.element.thread",
);

export enum ThreadFilterType {
    "My",
    "All"
}

export function threadFilterTypeToFilter(type: ThreadFilterType): 'all' | 'participated' {
    switch (type) {
        case ThreadFilterType.My:
            return 'participated';
        case ThreadFilterType.All:
            return 'all';
    }
}<|MERGE_RESOLUTION|>--- conflicted
+++ resolved
@@ -290,20 +290,10 @@
             this.replyCount = bundledRelationship.count;
             this._currentUserParticipated = !!bundledRelationship.current_user_participated;
 
-<<<<<<< HEAD
             const mapper = this.client.getEventMapper();
             this.lastEvent = mapper(bundledRelationship.latest_event);
             await this.processEvent(this.lastEvent);
         }
-=======
-            const event = new MatrixEvent({
-                room_id: this.room.roomId,
-                ...bundledRelationship.latest_event,
-            });
-            this.setEventMetadata(event);
-            event.setThread(this);
-            this.lastEvent = event;
->>>>>>> 9f2f08df
 
         if (!this.initialEventsFetched) {
             this.initialEventsFetched = true;
