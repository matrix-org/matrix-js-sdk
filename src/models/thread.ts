--- conflicted
+++ resolved
@@ -14,11 +14,6 @@
 limitations under the License.
 */
 
-<<<<<<< HEAD
-import { EventEmitter } from "events";
-
-=======
->>>>>>> 95e7a76b
 import { MatrixClient } from "../matrix";
 import { MatrixEvent } from "./event";
 import { EventTimeline } from "./event-timeline";
