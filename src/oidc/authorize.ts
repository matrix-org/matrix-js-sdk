--- conflicted
+++ resolved
@@ -52,11 +52,7 @@
  * @returns scope
  */
 export const generateScope = (deviceId?: string): string => {
-<<<<<<< HEAD
-    const safeDeviceId = deviceId || randomString(10);
-=======
     const safeDeviceId = deviceId ?? randomString(10);
->>>>>>> 4879f941
     return `openid urn:matrix:org.matrix.msc2967.client:api:* urn:matrix:org.matrix.msc2967.client:device:${safeDeviceId}`;
 };
 
