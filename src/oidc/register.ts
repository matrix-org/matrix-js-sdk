--- conflicted
+++ resolved
@@ -27,11 +27,7 @@
 export type OidcRegistrationClientMetadata = {
     clientName: OidcRegistrationRequestBody["client_name"];
     clientUri: OidcRegistrationRequestBody["client_uri"];
-<<<<<<< HEAD
-    logoUri: OidcRegistrationRequestBody["logo_uri"];
-=======
     logoUri?: OidcRegistrationRequestBody["logo_uri"];
->>>>>>> 7bd39e7f
     applicationType: OidcRegistrationRequestBody["application_type"];
     redirectUris: OidcRegistrationRequestBody["redirect_uris"];
     contacts: OidcRegistrationRequestBody["contacts"];
