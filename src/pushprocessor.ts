--- conflicted
+++ resolved
@@ -353,20 +353,12 @@
         }
 
         const room = this.client.getRoom(ev.getRoomId());
-<<<<<<< HEAD
-        if (!room?.currentState?.getMember(this.client.credentials.userId!)) {
-            return false;
-        }
-
-        const displayName = room!.currentState!.getMember(this.client.credentials.userId!)!.name;
-=======
         const member = room?.currentState?.getMember(this.client.credentials.userId!);
         if (!member) {
             return false;
         }
 
         const displayName = member.name;
->>>>>>> 9a9009d8
 
         // N.B. we can't use \b as it chokes on unicode. however \W seems to be okay
         // as shorthand for [^0-9A-Za-z_].
