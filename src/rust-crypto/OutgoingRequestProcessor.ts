--- conflicted
+++ resolved
@@ -15,16 +15,12 @@
 */
 
 import {
-<<<<<<< HEAD
-    OlmMachine,
-    PutDehydratedDeviceRequest,
-=======
->>>>>>> dce8acbf
     KeysBackupRequest,
     KeysClaimRequest,
     KeysQueryRequest,
     KeysUploadRequest,
     OlmMachine,
+    PutDehydratedDeviceRequest,
     RoomMessageRequest,
     SignatureUploadRequest,
     ToDeviceRequest,
