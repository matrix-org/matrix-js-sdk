--- conflicted
+++ resolved
@@ -15,18 +15,12 @@
 */
 
 import {
-<<<<<<< HEAD
     EncryptionAlgorithm,
-=======
->>>>>>> 4a4b454f
     EncryptionSettings,
     OlmMachine,
     RoomId,
     UserId,
-<<<<<<< HEAD
-=======
     HistoryVisibility as RustHistoryVisibility,
->>>>>>> 4a4b454f
 } from "@matrix-org/matrix-sdk-crypto-wasm";
 
 import { EventType } from "../@types/event";
@@ -117,8 +111,7 @@
         this.prefixedLogger.debug("Sessions for users are ready; now sharing room key");
 
         const rustEncryptionSettings = new EncryptionSettings();
-<<<<<<< HEAD
-        /* FIXME historyVisibility, etc */
+        rustEncryptionSettings.historyVisibility = toRustHistoryVisibility(this.room.getHistoryVisibility());
 
         // We only support megolm
         rustEncryptionSettings.algorithm = EncryptionAlgorithm.MegolmV1AesSha2;
@@ -133,11 +126,6 @@
         if (typeof this.encryptionSettings.rotation_period_msgs === "number") {
             rustEncryptionSettings.rotationPeriodMessages = BigInt(this.encryptionSettings.rotation_period_msgs);
         }
-=======
-        /* FIXME rotation, etc */
-
-        rustEncryptionSettings.historyVisibility = toRustHistoryVisibility(this.room.getHistoryVisibility());
->>>>>>> 4a4b454f
 
         const shareMessages = await this.olmMachine.shareRoomKey(
             new RoomId(this.room.roomId),
