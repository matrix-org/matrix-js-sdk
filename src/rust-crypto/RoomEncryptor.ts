--- conflicted
+++ resolved
@@ -142,9 +142,8 @@
         // not a particular problem, since `OlmMachine.updateTrackedUsers` just adds any users that weren't already tracked.
         if (!this.lazyLoadedMembersResolved) {
             await this.olmMachine.updateTrackedUsers(members.map((u) => new RustSdkCryptoJs.UserId(u.userId)));
+            logger.debug(`Updated tracked users`);
             this.lazyLoadedMembersResolved = true;
-<<<<<<< HEAD
-            this.prefixedLogger.debug(`Updated tracked users for room ${this.room.roomId}`);
 
             // Query keys in case we don't have them for newly tracked members.
             // It's important after loading members for the first time, as likely most of them won't be
@@ -155,29 +154,17 @@
             // process the pending requests from the olmMachine. (usually these are processed
             // at the end of the sync, but we can't wait for that).
             // XXX future improvement process only KeysQueryRequests for the users that have never been queried.
+            logger.debug(`Processing outgoing requests`);
             await this.outgoingRequestManager.doProcessOutgoingRequests();
         } else {
             // if members are already loaded it's less critical to await on key queries.
             // We might still want to trigger a processOutgoingRequests here, if the
             // query is done timely enough, the freshly tracked users will get the room key.
+            logger.debug(`Processing outgoing requests in background`);
             this.outgoingRequestManager.doProcessOutgoingRequests().then(() => {
                 // nop
             });
         }
-=======
-            logger.debug(`Updated tracked users`);
-        }
-
-        // Query keys in case we don't have them for newly tracked members.
-        // This must be done before ensuring sessions. If not the devices of these users are not
-        // known yet and will not get the room key.
-        // We don't have API to only get the keys queries related to this member list, so we just
-        // process the pending requests from the olmMachine. (usually these are processed
-        // at the end of the sync, but we can't wait for that).
-        // XXX future improvement process only KeysQueryRequests for the tracked users.
-        logger.debug(`Processing outgoing requests`);
-        await this.outgoingRequestManager.doProcessOutgoingRequests();
->>>>>>> 83ba0fbb
 
         logger.debug(
             `Encrypting for users (shouldEncryptForInvitedMembers: ${this.room.shouldEncryptForInvitedMembers()}):`,
