--- conflicted
+++ resolved
@@ -28,33 +28,6 @@
 import { BackupDecryptor } from "../common-crypto/CryptoBackend";
 import { IEncryptedPayload } from "../crypto/aes";
 import { IKeyBackupSession, Curve25519SessionData } from "../crypto/keybackup";
-
-/**
- * prepareKeyBackupVersion result.
- */
-interface PreparedKeyBackupVersion {
-    /** The prepared algorithm version */
-    algorithm: string;
-    /** The auth data of the algorithm */
-    /* eslint-disable-next-line camelcase */
-    auth_data: AuthData;
-    /** The generated private key */
-    decryptionKey: RustSdkCryptoJs.BackupDecryptionKey;
-}
-
-/** Authentification of the backup info, depends on algorithm */
-type AuthData = KeyBackupInfo["auth_data"];
-
-/**
- * Holds information of a created keybackup.
- * Useful to get the generated private key material and save it securely somewhere.
- */
-interface KeyBackupCreationInfo {
-    version: string;
-    algorithm: string;
-    authData: AuthData;
-    decryptionKey: RustSdkCryptoJs.BackupDecryptionKey;
-}
 
 /** Authentification of the backup info, depends on algorithm */
 type AuthData = KeyBackupInfo["auth_data"];
@@ -337,13 +310,6 @@
      * @returns a KeyBackupCreationInfo - All information related to the backup.
      */
     public async setupKeyBackup(signObject: (authData: AuthData) => Promise<void>): Promise<KeyBackupCreationInfo> {
-<<<<<<< HEAD
-        // Cleanup any existing backup
-        await this.deleteAllKeyBackupVersions();
-
-        const version = await this.prepareKeyBackupVersion();
-        await signObject(version.auth_data);
-=======
         // Clean up any existing backup
         await this.deleteAllKeyBackupVersions();
 
@@ -353,35 +319,20 @@
         const authData = { public_key: pubKey.publicKeyBase64 };
 
         await signObject(authData);
->>>>>>> 8e0ef98b
 
         const res = await this.http.authedRequest<{ version: string }>(
             Method.Post,
             "/room_keys/version",
             undefined,
             {
-<<<<<<< HEAD
-                algorithm: version.algorithm,
-                auth_data: version.auth_data,
-=======
                 algorithm: pubKey.algorithm,
                 auth_data: authData,
->>>>>>> 8e0ef98b
             },
             {
                 prefix: ClientPrefix.V3,
             },
         );
 
-<<<<<<< HEAD
-        this.olmMachine.saveBackupDecryptionKey(version.decryptionKey, res.version);
-
-        return {
-            version: res.version,
-            algorithm: version.algorithm,
-            authData: version.auth_data,
-            decryptionKey: version.decryptionKey,
-=======
         this.olmMachine.saveBackupDecryptionKey(randomKey, res.version);
 
         return {
@@ -389,7 +340,6 @@
             algorithm: pubKey.algorithm,
             authData: authData,
             decryptionKey: randomKey,
->>>>>>> 8e0ef98b
         };
     }
 
@@ -420,22 +370,6 @@
         await this.http.authedRequest<void>(Method.Delete, path, undefined, undefined, {
             prefix: ClientPrefix.V3,
         });
-    }
-<<<<<<< HEAD
-
-    /**
-     * Prepare the keybackup version data, auth_data not signed at this point
-     * @returns a {@link PreparedKeyBackupVersion} with all information about the creation.
-     */
-    private async prepareKeyBackupVersion(): Promise<PreparedKeyBackupVersion> {
-        const randomKey = RustSdkCryptoJs.BackupDecryptionKey.createRandomKey();
-        const pubKey = randomKey.megolmV1PublicKey;
-
-        return {
-            algorithm: pubKey.algorithm,
-            auth_data: { public_key: pubKey.publicKeyBase64 },
-            decryptionKey: randomKey,
-        };
     }
 }
 
@@ -474,8 +408,6 @@
         // is this really needed?
         this.decryptionKey.free();
     }
-=======
->>>>>>> 8e0ef98b
 }
 
 export type RustBackupCryptoEvents =
