--- conflicted
+++ resolved
@@ -34,10 +34,6 @@
 import { sleep } from "../utils";
 import { BackupDecryptor } from "../common-crypto/CryptoBackend";
 import { IEncryptedPayload } from "../crypto/aes";
-<<<<<<< HEAD
-import { IKeyBackupSession, Curve25519SessionData } from "../crypto/keybackup";
-=======
->>>>>>> 6d118008
 
 /** Authentification of the backup info, depends on algorithm */
 type AuthData = KeyBackupInfo["auth_data"];
@@ -399,11 +395,7 @@
      * Implements {@link BackupDecryptor#decryptSessions}
      */
     public async decryptSessions(
-<<<<<<< HEAD
-        ciphertexts: Record<string, IKeyBackupSession<Curve25519SessionData | IEncryptedPayload>>,
-=======
         ciphertexts: Record<string, KeyBackupSession<Curve25519SessionData | IEncryptedPayload>>,
->>>>>>> 6d118008
     ): Promise<IMegolmSessionData[]> {
         const keys: IMegolmSessionData[] = [];
         for (const [sessionId, sessionData] of Object.entries(ciphertexts)) {
