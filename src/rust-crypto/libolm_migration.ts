--- conflicted
+++ resolved
@@ -16,24 +16,19 @@
 
 import * as RustSdkCryptoJs from "@matrix-org/matrix-sdk-crypto-wasm";
 
-import { logger, Logger } from "../logger";
+import { Logger } from "../logger";
 import { CryptoStore, MigrationState, SecretStorePrivateKeys } from "../crypto/store/base";
 import { IndexedDBCryptoStore } from "../crypto/store/indexeddb-crypto-store";
 import { decryptAES, IEncryptedPayload } from "../crypto/aes";
 import { IHttpOpts, MatrixHttpApi } from "../http-api";
 import { requestKeyBackupVersion } from "./backup";
 import { IRoomEncryption } from "../crypto/RoomList";
-<<<<<<< HEAD
-import { BackupManager } from "../crypto/backup";
 import { decodeBase64 } from "../base64";
-import { RustCrypto } from "./rust-crypto";
-import { CrossSigningKeyInfo } from "../crypto-api";
-=======
 import { CrossSigningKeyInfo } from "../crypto-api";
 import { RustCrypto } from "./rust-crypto";
 import { KeyBackupInfo } from "../crypto-api/keybackup";
 import { sleep } from "../utils";
->>>>>>> 475f82c5
+import { BackupManager } from "../crypto/backup";
 
 /**
  * Determine if any data needs migrating from the legacy store, and do so.
@@ -451,10 +446,7 @@
 }): Promise<void> {
     const { legacyCryptoStore, rustCrypto, logger } = args;
     // Get the public cross-signing identity from rust.
-<<<<<<< HEAD
     // If this is null that means that there are no cross-signing keys published server side.
-=======
->>>>>>> 475f82c5
     const rustOwnIdentity = await rustCrypto.getOwnIdentity();
     if (!rustOwnIdentity) {
         // There are no cross-signing keys published server side, so nothing to do here.
