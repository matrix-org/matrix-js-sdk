--- conflicted
+++ resolved
@@ -23,13 +23,10 @@
 import { IHttpOpts, MatrixHttpApi } from "../http-api";
 import { requestKeyBackupVersion } from "./backup";
 import { IRoomEncryption } from "../crypto/RoomList";
-<<<<<<< HEAD
+import { CrossSigningKeyInfo } from "../crypto-api";
+import { RustCrypto } from "./rust-crypto";
 import { KeyBackupInfo } from "../crypto-api/keybackup";
 import { sleep } from "../utils";
-=======
-import { CrossSigningKeyInfo } from "../crypto-api";
-import { RustCrypto } from "./rust-crypto";
->>>>>>> 0d73d0c6
 
 /**
  * Determine if any data needs migrating from the legacy store, and do so.
