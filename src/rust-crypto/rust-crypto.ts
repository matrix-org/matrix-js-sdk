--- conflicted
+++ resolved
@@ -48,11 +48,7 @@
     ImportRoomKeysOpts,
     KeyBackupCheck,
     KeyBackupInfo,
-<<<<<<< HEAD
-=======
-    KeyBackupSession,
     OwnDeviceKeys,
->>>>>>> 2e98da42
     UserVerificationStatus,
     VerificationRequest,
 } from "../crypto-api";
