/*
Copyright 2022-2023 The Matrix.org Foundation C.I.C.

Licensed under the Apache License, Version 2.0 (the "License");
you may not use this file except in compliance with the License.
You may obtain a copy of the License at

    http://www.apache.org/licenses/LICENSE-2.0

Unless required by applicable law or agreed to in writing, software
distributed under the License is distributed on an "AS IS" BASIS,
WITHOUT WARRANTIES OR CONDITIONS OF ANY KIND, either express or implied.
See the License for the specific language governing permissions and
limitations under the License.
*/

import * as RustSdkCryptoJs from "@matrix-org/matrix-sdk-crypto-wasm";

import type { IEventDecryptionResult, IMegolmSessionData } from "../@types/crypto";
import type { IDeviceLists, IToDeviceEvent } from "../sync-accumulator";
import type { IEncryptedEventInfo } from "../crypto/api";
import { IContent, MatrixEvent, MatrixEventEvent } from "../models/event";
import { Room } from "../models/room";
import { RoomMember } from "../models/room-member";
import { CryptoBackend, OnSyncCompletedData } from "../common-crypto/CryptoBackend";
import { logger } from "../logger";
import { IHttpOpts, MatrixHttpApi, Method } from "../http-api";
import { UserTrustLevel } from "../crypto/CrossSigning";
import { RoomEncryptor } from "./RoomEncryptor";
import { OutgoingRequest, OutgoingRequestProcessor } from "./OutgoingRequestProcessor";
import { KeyClaimManager } from "./KeyClaimManager";
import { MapWithDefault } from "../utils";
import {
    BackupTrustInfo,
    BootstrapCrossSigningOpts,
    CreateSecretStorageOpts,
    CrossSigningKey,
    CrossSigningKeyInfo,
    CrossSigningStatus,
    CryptoCallbacks,
    DeviceVerificationStatus,
    GeneratedSecretStorageKey,
    ImportRoomKeyProgressData,
    ImportRoomKeysOpts,
    KeyBackupCheck,
    KeyBackupInfo,
    VerificationRequest,
} from "../crypto-api";
import { deviceKeysToDeviceMap, rustDeviceToJsDevice } from "./device-converter";
import { IDownloadKeyResult, IQueryKeysRequest } from "../client";
import { Device, DeviceMap } from "../models/device";
import { AddSecretStorageKeyOpts, SECRET_STORAGE_ALGORITHM_V1_AES, ServerSideSecretStorage } from "../secret-storage";
import { CrossSigningIdentity } from "./CrossSigningIdentity";
import { secretStorageContainsCrossSigningKeys } from "./secret-storage";
import { keyFromPassphrase } from "../crypto/key_passphrase";
import { encodeRecoveryKey } from "../crypto/recoverykey";
import { crypto } from "../crypto/crypto";
<<<<<<< HEAD
import {
    RustVerificationRequest,
    verificationMethodIdentifierToMethod,
    verificationMethodsByIdentifier,
} from "./verification";
import { EventType, MsgType } from "../@types/event";
=======
import { isVerificationEvent, RustVerificationRequest, verificationMethodIdentifierToMethod } from "./verification";
import { EventType } from "../@types/event";
>>>>>>> 8c16d69f
import { CryptoEvent } from "../crypto";
import { TypedEventEmitter } from "../models/typed-event-emitter";
import { RustBackupCryptoEventMap, RustBackupCryptoEvents, RustBackupManager } from "./backup";
import { TypedReEmitter } from "../ReEmitter";
import { randomString } from "../randomstring";

const ALL_VERIFICATION_METHODS = ["m.sas.v1", "m.qr_code.scan.v1", "m.qr_code.show.v1", "m.reciprocate.v1"];

/**
 * An implementation of {@link CryptoBackend} using the Rust matrix-sdk-crypto.
 *
 * @internal
 */
export class RustCrypto extends TypedEventEmitter<RustCryptoEvents, RustCryptoEventMap> implements CryptoBackend {
    public globalErrorOnUnknownDevices = false;
    private _trustCrossSignedDevices = true;

    /** whether {@link stop} has been called */
    private stopped = false;

    /** whether {@link outgoingRequestLoop} is currently running */
    private outgoingRequestLoopRunning = false;

    /** mapping of roomId → encryptor class */
    private roomEncryptors: Record<string, RoomEncryptor> = {};

    private eventDecryptor: EventDecryptor;
    private keyClaimManager: KeyClaimManager;
    private outgoingRequestProcessor: OutgoingRequestProcessor;
    private crossSigningIdentity: CrossSigningIdentity;
    private readonly backupManager: RustBackupManager;

    private readonly reemitter = new TypedReEmitter<RustCryptoEvents, RustCryptoEventMap>(this);

    public constructor(
        /** The `OlmMachine` from the underlying rust crypto sdk. */
        private readonly olmMachine: RustSdkCryptoJs.OlmMachine,

        /**
         * Low-level HTTP interface: used to make outgoing requests required by the rust SDK.
         *
         * We expect it to set the access token, etc.
         */
        private readonly http: MatrixHttpApi<IHttpOpts & { onlyData: true }>,

        /** The local user's User ID. */
        private readonly userId: string,

        /** The local user's Device ID. */
        _deviceId: string,

        /** Interface to server-side secret storage */
        private readonly secretStorage: ServerSideSecretStorage,

        /** Crypto callbacks provided by the application */
        private readonly cryptoCallbacks: CryptoCallbacks,
    ) {
        super();
        this.outgoingRequestProcessor = new OutgoingRequestProcessor(olmMachine, http);
        this.keyClaimManager = new KeyClaimManager(olmMachine, this.outgoingRequestProcessor);
        this.eventDecryptor = new EventDecryptor(olmMachine);

        this.backupManager = new RustBackupManager(olmMachine, http);
        this.reemitter.reEmit(this.backupManager, [CryptoEvent.KeyBackupStatus]);

        // Fire if the cross signing keys are imported from the secret storage
        const onCrossSigningKeysImport = (): void => {
            this.emit(CryptoEvent.UserTrustStatusChanged, this.userId, this.checkUserTrust(this.userId));
        };
        this.crossSigningIdentity = new CrossSigningIdentity(
            olmMachine,
            this.outgoingRequestProcessor,
            secretStorage,
            onCrossSigningKeysImport,
        );
    }

    ///////////////////////////////////////////////////////////////////////////////////////////////////////////////////
    //
    // CryptoBackend implementation
    //
    ///////////////////////////////////////////////////////////////////////////////////////////////////////////////////

    public stop(): void {
        // stop() may be called multiple times, but attempting to close() the OlmMachine twice
        // will cause an error.
        if (this.stopped) {
            return;
        }
        this.stopped = true;

        this.keyClaimManager.stop();

        // make sure we close() the OlmMachine; doing so means that all the Rust objects will be
        // cleaned up; in particular, the indexeddb connections will be closed, which means they
        // can then be deleted.
        this.olmMachine.close();
    }

    public async encryptEvent(event: MatrixEvent, _room: Room): Promise<void> {
        const roomId = event.getRoomId()!;
        const encryptor = this.roomEncryptors[roomId];

        if (!encryptor) {
            throw new Error(`Cannot encrypt event in unconfigured room ${roomId}`);
        }

        await encryptor.encryptEvent(event);
    }

    public async decryptEvent(event: MatrixEvent): Promise<IEventDecryptionResult> {
        const roomId = event.getRoomId();
        if (!roomId) {
            // presumably, a to-device message. These are normally decrypted in preprocessToDeviceMessages
            // so the fact it has come back here suggests that decryption failed.
            //
            // once we drop support for the libolm crypto implementation, we can stop passing to-device messages
            // through decryptEvent and hence get rid of this case.
            throw new Error("to-device event was not decrypted in preprocessToDeviceMessages");
        }
        return await this.eventDecryptor.attemptEventDecryption(event);
    }

    public getEventEncryptionInfo(event: MatrixEvent): IEncryptedEventInfo {
        // TODO: make this work properly. Or better, replace it.

        const ret: Partial<IEncryptedEventInfo> = {};

        ret.senderKey = event.getSenderKey() ?? undefined;
        ret.algorithm = event.getWireContent().algorithm;

        if (!ret.senderKey || !ret.algorithm) {
            ret.encrypted = false;
            return ret as IEncryptedEventInfo;
        }
        ret.encrypted = true;
        ret.authenticated = true;
        ret.mismatchedSender = true;
        return ret as IEncryptedEventInfo;
    }

    public checkUserTrust(userId: string): UserTrustLevel {
        // TODO
        return new UserTrustLevel(false, false, false);
    }

    /**
     * Get the cross signing information for a given user.
     *
     * The cross-signing API is currently UNSTABLE and may change without notice.
     *
     * @param userId - the user ID to get the cross-signing info for.
     *
     * @returns the cross signing information for the user.
     */
    public getStoredCrossSigningForUser(userId: string): null {
        // TODO
        return null;
    }

    /**
     * This function is unneeded for the rust-crypto.
     * The cross signing key import and the device verification are done in {@link CryptoApi#bootstrapCrossSigning}
     *
     * The function is stub to keep the compatibility with the old crypto.
     * More information: https://github.com/vector-im/element-web/issues/25648
     *
     *
     * Implementation of {@link CryptoBackend#checkOwnCrossSigningTrust}
     */
    public async checkOwnCrossSigningTrust(): Promise<void> {
        return;
    }

    ///////////////////////////////////////////////////////////////////////////////////////////////////////////////////
    //
    // CryptoApi implementation
    //
    ///////////////////////////////////////////////////////////////////////////////////////////////////////////////////

    public globalBlacklistUnverifiedDevices = false;

    /**
     * Implementation of {@link CryptoApi.userHasCrossSigningKeys}.
     */
    public async userHasCrossSigningKeys(): Promise<boolean> {
        const userId = new RustSdkCryptoJs.UserId(this.userId);
        /* make sure we have an *up-to-date* idea of the user's cross-signing keys. This is important, because if we
         * return "false" here, we will end up generating new cross-signing keys and replacing the existing ones.
         */
        const request = this.olmMachine.queryKeysForUsers([userId]);
        await this.outgoingRequestProcessor.makeOutgoingRequest(request);
        const userIdentity = await this.olmMachine.getIdentity(userId);
        return userIdentity !== undefined;
    }

    public prepareToEncrypt(room: Room): void {
        const encryptor = this.roomEncryptors[room.roomId];

        if (encryptor) {
            encryptor.ensureEncryptionSession();
        }
    }

    public forceDiscardSession(roomId: string): Promise<void> {
        return this.roomEncryptors[roomId]?.forceDiscardSession();
    }

    public async exportRoomKeys(): Promise<IMegolmSessionData[]> {
        const raw = await this.olmMachine.exportRoomKeys(() => true);
        return JSON.parse(raw);
    }

    public async importRoomKeys(keys: IMegolmSessionData[], opts?: ImportRoomKeysOpts): Promise<void> {
        // TODO when backup support will be added we would need to expose the `from_backup` flag in the bindings
        const jsonKeys = JSON.stringify(keys);
        await this.olmMachine.importRoomKeys(jsonKeys, (progress: BigInt, total: BigInt) => {
            const importOpt: ImportRoomKeyProgressData = {
                total: Number(total),
                successes: Number(progress),
                stage: "load_keys",
                failures: 0,
            };
            opts?.progressCallback?.(importOpt);
        });
    }

    /**
     * Get the device information for the given list of users.
     *
     * @param userIds - The users to fetch.
     * @param downloadUncached - If true, download the device list for users whose device list we are not
     *    currently tracking. Defaults to false, in which case such users will not appear at all in the result map.
     *
     * @returns A map `{@link DeviceMap}`.
     */
    public async getUserDeviceInfo(userIds: string[], downloadUncached = false): Promise<DeviceMap> {
        const deviceMapByUserId = new Map<string, Map<string, Device>>();
        const rustTrackedUsers: Set<RustSdkCryptoJs.UserId> = await this.olmMachine.trackedUsers();

        // Convert RustSdkCryptoJs.UserId to a `Set<string>`
        const trackedUsers = new Set<string>();
        rustTrackedUsers.forEach((rustUserId) => trackedUsers.add(rustUserId.toString()));

        // Keep untracked user to download their keys after
        const untrackedUsers: Set<string> = new Set();

        for (const userId of userIds) {
            // if this is a tracked user, we can just fetch the device list from the rust-sdk
            // (NB: this is probably ok even if we race with a leave event such that we stop tracking the user's
            // devices: the rust-sdk will return the last-known device list, which will be good enough.)
            if (trackedUsers.has(userId)) {
                deviceMapByUserId.set(userId, await this.getUserDevices(userId));
            } else {
                untrackedUsers.add(userId);
            }
        }

        // for any users whose device lists we are not tracking, fall back to downloading the device list
        // over HTTP.
        if (downloadUncached && untrackedUsers.size >= 1) {
            const queryResult = await this.downloadDeviceList(untrackedUsers);
            Object.entries(queryResult.device_keys).forEach(([userId, deviceKeys]) =>
                deviceMapByUserId.set(userId, deviceKeysToDeviceMap(deviceKeys)),
            );
        }

        return deviceMapByUserId;
    }

    /**
     * Get the device list for the given user from the olm machine
     * @param userId - Rust SDK UserId
     */
    private async getUserDevices(userId: string): Promise<Map<string, Device>> {
        const rustUserId = new RustSdkCryptoJs.UserId(userId);

        // For reasons I don't really understand, the Javascript FinalizationRegistry doesn't seem to run the
        // registered callbacks when `userDevices` goes out of scope, nor when the individual devices in the array
        // returned by `userDevices.devices` do so.
        //
        // This is particularly problematic, because each of those structures holds a reference to the
        // VerificationMachine, which in turn holds a reference to the IndexeddbCryptoStore. Hence, we end up leaking
        // open connections to the crypto store, which means the store can't be deleted on logout.
        //
        // To fix this, we explicitly call `.free` on each of the objects, which tells the rust code to drop the
        // allocated memory and decrement the refcounts for the crypto store.

        const userDevices: RustSdkCryptoJs.UserDevices = await this.olmMachine.getUserDevices(rustUserId);
        try {
            const deviceArray: RustSdkCryptoJs.Device[] = userDevices.devices();
            try {
                return new Map(
                    deviceArray.map((device) => [device.deviceId.toString(), rustDeviceToJsDevice(device, rustUserId)]),
                );
            } finally {
                deviceArray.forEach((d) => d.free());
            }
        } finally {
            userDevices.free();
        }
    }

    /**
     * Download the given user keys by calling `/keys/query` request
     * @param untrackedUsers - download keys of these users
     */
    private async downloadDeviceList(untrackedUsers: Set<string>): Promise<IDownloadKeyResult> {
        const queryBody: IQueryKeysRequest = { device_keys: {} };
        untrackedUsers.forEach((user) => (queryBody.device_keys[user] = []));

        return await this.http.authedRequest(Method.Post, "/_matrix/client/v3/keys/query", undefined, queryBody, {
            prefix: "",
        });
    }

    /**
     * Implementation of {@link CryptoApi#getTrustCrossSignedDevices}.
     */
    public getTrustCrossSignedDevices(): boolean {
        return this._trustCrossSignedDevices;
    }

    /**
     * Implementation of {@link CryptoApi#setTrustCrossSignedDevices}.
     */
    public setTrustCrossSignedDevices(val: boolean): void {
        this._trustCrossSignedDevices = val;
        // TODO: legacy crypto goes through the list of known devices and emits DeviceVerificationChanged
        //  events. Maybe we need to do the same?
    }

    /**
     * Mark the given device as locally verified.
     *
     * Implementation of {@link CryptoApi#setDeviceVerified}.
     */
    public async setDeviceVerified(userId: string, deviceId: string, verified = true): Promise<void> {
        const device: RustSdkCryptoJs.Device | undefined = await this.olmMachine.getDevice(
            new RustSdkCryptoJs.UserId(userId),
            new RustSdkCryptoJs.DeviceId(deviceId),
        );

        if (!device) {
            throw new Error(`Unknown device ${userId}|${deviceId}`);
        }
        await device.setLocalTrust(verified ? RustSdkCryptoJs.LocalTrust.Verified : RustSdkCryptoJs.LocalTrust.Unset);
    }

    /**
     * Implementation of {@link CryptoApi#getDeviceVerificationStatus}.
     */
    public async getDeviceVerificationStatus(
        userId: string,
        deviceId: string,
    ): Promise<DeviceVerificationStatus | null> {
        const device: RustSdkCryptoJs.Device | undefined = await this.olmMachine.getDevice(
            new RustSdkCryptoJs.UserId(userId),
            new RustSdkCryptoJs.DeviceId(deviceId),
        );

        if (!device) return null;

        return new DeviceVerificationStatus({
            signedByOwner: device.isCrossSignedByOwner(),
            crossSigningVerified: device.isCrossSigningTrusted(),
            localVerified: device.isLocallyTrusted(),
            trustCrossSignedDevices: this._trustCrossSignedDevices,
        });
    }

    /**
     * Implementation of {@link CryptoApi#isCrossSigningReady}
     */
    public async isCrossSigningReady(): Promise<boolean> {
        const { publicKeysOnDevice, privateKeysInSecretStorage, privateKeysCachedLocally } =
            await this.getCrossSigningStatus();
        const hasKeysInCache =
            Boolean(privateKeysCachedLocally.masterKey) &&
            Boolean(privateKeysCachedLocally.selfSigningKey) &&
            Boolean(privateKeysCachedLocally.userSigningKey);

        // The cross signing is ready if the public and private keys are available
        return publicKeysOnDevice && (hasKeysInCache || privateKeysInSecretStorage);
    }

    /**
     * Implementation of {@link CryptoApi#getCrossSigningKeyId}
     */
    public async getCrossSigningKeyId(type: CrossSigningKey = CrossSigningKey.Master): Promise<string | null> {
        const userIdentity: RustSdkCryptoJs.OwnUserIdentity | undefined = await this.olmMachine.getIdentity(
            new RustSdkCryptoJs.UserId(this.userId),
        );

        const crossSigningStatus: RustSdkCryptoJs.CrossSigningStatus = await this.olmMachine.crossSigningStatus();
        const privateKeysOnDevice =
            crossSigningStatus.hasMaster && crossSigningStatus.hasUserSigning && crossSigningStatus.hasSelfSigning;

        if (!userIdentity || !privateKeysOnDevice) {
            // The public or private keys are not available on this device
            return null;
        }

        if (!userIdentity.isVerified()) {
            // We have both public and private keys, but they don't match!
            return null;
        }

        let key: string;
        switch (type) {
            case CrossSigningKey.Master:
                key = userIdentity.masterKey;
                break;
            case CrossSigningKey.SelfSigning:
                key = userIdentity.selfSigningKey;
                break;
            case CrossSigningKey.UserSigning:
                key = userIdentity.userSigningKey;
                break;
            default:
                // Unknown type
                return null;
        }

        const parsedKey: CrossSigningKeyInfo = JSON.parse(key);
        // `keys` is an object with { [`ed25519:${pubKey}`]: pubKey }
        // We assume only a single key, and we want the bare form without type
        // prefix, so we select the values.
        return Object.values(parsedKey.keys)[0];
    }

    /**
     * Implementation of {@link CryptoApi#boostrapCrossSigning}
     */
    public async bootstrapCrossSigning(opts: BootstrapCrossSigningOpts): Promise<void> {
        await this.crossSigningIdentity.bootstrapCrossSigning(opts);
    }

    /**
     * Implementation of {@link CryptoApi#isSecretStorageReady}
     */
    public async isSecretStorageReady(): Promise<boolean> {
        return false;
    }

    /**
     * Implementation of {@link CryptoApi#bootstrapSecretStorage}
     */
    public async bootstrapSecretStorage({
        createSecretStorageKey,
        setupNewSecretStorage,
    }: CreateSecretStorageOpts = {}): Promise<void> {
        // If an AES Key is already stored in the secret storage and setupNewSecretStorage is not set
        // we don't want to create a new key
        const isNewSecretStorageKeyNeeded = setupNewSecretStorage || !(await this.secretStorageHasAESKey());

        if (isNewSecretStorageKeyNeeded) {
            if (!createSecretStorageKey) {
                throw new Error("unable to create a new secret storage key, createSecretStorageKey is not set");
            }

            // Create a new storage key and add it to secret storage
            const recoveryKey = await createSecretStorageKey();
            await this.addSecretStorageKeyToSecretStorage(recoveryKey);
        }

        const crossSigningStatus: RustSdkCryptoJs.CrossSigningStatus = await this.olmMachine.crossSigningStatus();
        const hasPrivateKeys =
            crossSigningStatus.hasMaster && crossSigningStatus.hasSelfSigning && crossSigningStatus.hasUserSigning;

        // If we have cross-signing private keys cached, store them in secret
        // storage if they are not there already.
        if (
            hasPrivateKeys &&
            (isNewSecretStorageKeyNeeded || !(await secretStorageContainsCrossSigningKeys(this.secretStorage)))
        ) {
            const crossSigningPrivateKeys: RustSdkCryptoJs.CrossSigningKeyExport =
                await this.olmMachine.exportCrossSigningKeys();

            if (!crossSigningPrivateKeys.masterKey) {
                throw new Error("missing master key in cross signing private keys");
            }

            if (!crossSigningPrivateKeys.userSigningKey) {
                throw new Error("missing user signing key in cross signing private keys");
            }

            if (!crossSigningPrivateKeys.self_signing_key) {
                throw new Error("missing self signing key in cross signing private keys");
            }

            await this.secretStorage.store("m.cross_signing.master", crossSigningPrivateKeys.masterKey);
            await this.secretStorage.store("m.cross_signing.user_signing", crossSigningPrivateKeys.userSigningKey);
            await this.secretStorage.store("m.cross_signing.self_signing", crossSigningPrivateKeys.self_signing_key);
        }
    }

    /**
     * Add the secretStorage key to the secret storage
     * - The secret storage key must have the `keyInfo` field filled
     * - The secret storage key is set as the default key of the secret storage
     * - Call `cryptoCallbacks.cacheSecretStorageKey` when done
     *
     * @param secretStorageKey - The secret storage key to add in the secret storage.
     */
    private async addSecretStorageKeyToSecretStorage(secretStorageKey: GeneratedSecretStorageKey): Promise<void> {
        // keyInfo is required to continue
        if (!secretStorageKey.keyInfo) {
            throw new Error("missing keyInfo field in the secret storage key");
        }

        const secretStorageKeyObject = await this.secretStorage.addKey(
            SECRET_STORAGE_ALGORITHM_V1_AES,
            secretStorageKey.keyInfo,
        );

        await this.secretStorage.setDefaultKeyId(secretStorageKeyObject.keyId);

        this.cryptoCallbacks.cacheSecretStorageKey?.(
            secretStorageKeyObject.keyId,
            secretStorageKeyObject.keyInfo,
            secretStorageKey.privateKey,
        );
    }

    /**
     * Check if a secret storage AES Key is already added in secret storage
     *
     * @returns True if an AES key is in the secret storage
     */
    private async secretStorageHasAESKey(): Promise<boolean> {
        // See if we already have an AES secret-storage key.
        const secretStorageKeyTuple = await this.secretStorage.getKey();

        if (!secretStorageKeyTuple) return false;

        const [, keyInfo] = secretStorageKeyTuple;

        // Check if the key is an AES key
        return keyInfo.algorithm === SECRET_STORAGE_ALGORITHM_V1_AES;
    }

    /**
     * Implementation of {@link CryptoApi#getCrossSigningStatus}
     */
    public async getCrossSigningStatus(): Promise<CrossSigningStatus> {
        const userIdentity: RustSdkCryptoJs.OwnUserIdentity | null = await this.olmMachine.getIdentity(
            new RustSdkCryptoJs.UserId(this.userId),
        );
        const publicKeysOnDevice =
            Boolean(userIdentity?.masterKey) &&
            Boolean(userIdentity?.selfSigningKey) &&
            Boolean(userIdentity?.userSigningKey);
        const privateKeysInSecretStorage = await secretStorageContainsCrossSigningKeys(this.secretStorage);
        const crossSigningStatus: RustSdkCryptoJs.CrossSigningStatus | null =
            await this.olmMachine.crossSigningStatus();

        return {
            publicKeysOnDevice,
            privateKeysInSecretStorage,
            privateKeysCachedLocally: {
                masterKey: Boolean(crossSigningStatus?.hasMaster),
                userSigningKey: Boolean(crossSigningStatus?.hasUserSigning),
                selfSigningKey: Boolean(crossSigningStatus?.hasSelfSigning),
            },
        };
    }

    /**
     * Implementation of {@link CryptoApi#createRecoveryKeyFromPassphrase}
     */
    public async createRecoveryKeyFromPassphrase(password?: string): Promise<GeneratedSecretStorageKey> {
        let key: Uint8Array;

        const keyInfo: AddSecretStorageKeyOpts = {};
        if (password) {
            // Generate the key from the passphrase
            const derivation = await keyFromPassphrase(password);
            keyInfo.passphrase = {
                algorithm: "m.pbkdf2",
                iterations: derivation.iterations,
                salt: derivation.salt,
            };
            key = derivation.key;
        } else {
            // Using the navigator crypto API to generate the private key
            key = new Uint8Array(32);
            crypto.getRandomValues(key);
        }

        const encodedPrivateKey = encodeRecoveryKey(key);
        return {
            keyInfo,
            encodedPrivateKey,
            privateKey: key,
        };
    }

    /**
     * Returns to-device verification requests that are already in progress for the given user id.
     *
     * Implementation of {@link CryptoApi#getVerificationRequestsToDeviceInProgress}
     *
     * @param userId - the ID of the user to query
     *
     * @returns the VerificationRequests that are in progress
     */
    public getVerificationRequestsToDeviceInProgress(userId: string): VerificationRequest[] {
        const requests: RustSdkCryptoJs.VerificationRequest[] = this.olmMachine.getVerificationRequests(
            new RustSdkCryptoJs.UserId(userId),
        );
        return requests
            .filter((request) => request.roomId === undefined)
            .map(
                (request) =>
                    new RustVerificationRequest(
                        request,
                        this.outgoingRequestProcessor,
                        this._supportedVerificationMethods,
                    ),
            );
    }

    /**
     * Finds a DM verification request that is already in progress for the given room id
     *
     * Implementation of {@link CryptoApi#findVerificationRequestDMInProgress}
     *
     * @param roomId - the room to use for verification
     * @param userId - search the verification request for the given user
     *
     * @returns the VerificationRequest that is in progress, if any
     *
     */
    public findVerificationRequestDMInProgress(roomId: string, userId?: string): VerificationRequest | undefined {
        if (!userId) throw new Error("missing userId");

        const requests: RustSdkCryptoJs.VerificationRequest[] = this.olmMachine.getVerificationRequests(
            new RustSdkCryptoJs.UserId(userId),
        );

        // Search for the verification request for the given room id
        const request = requests.find((request) => request.roomId?.toString() === roomId);

        if (request) {
            return new RustVerificationRequest(
                request,
                this.outgoingRequestProcessor,
                this._supportedVerificationMethods,
            );
        }
    }

    /**
     * Implementation of {@link CryptoApi#requestVerificationDM}
     */
    public async requestVerificationDM(userId: string, roomId: string): Promise<VerificationRequest> {
        const userIdentity: RustSdkCryptoJs.UserIdentity | undefined = await this.olmMachine.getIdentity(
            new RustSdkCryptoJs.UserId(userId),
        );

        if (!userIdentity) throw new Error(`unknown userId ${userId}`);

        // Transform the verification methods into rust objects
        const methods = this._supportedVerificationMethods.map((method) => verificationMethodsByIdentifier[method]);
        // Get the request content to send to the DM room
        const verificationEventContent: string = await userIdentity.verificationRequestContent(methods);

        // Send the request content to send to the DM room
        const eventId = await this.sendVerificationRequestContent(roomId, verificationEventContent);

        // Get a verification request
        const request: RustSdkCryptoJs.VerificationRequest = await userIdentity.requestVerification(
            new RustSdkCryptoJs.RoomId(roomId),
            new RustSdkCryptoJs.EventId(eventId),
            methods,
        );
        return new RustVerificationRequest(request, this.outgoingRequestProcessor, this._supportedVerificationMethods);
    }

    /**
     * Send the verification content to a room
     * See https://spec.matrix.org/v1.7/client-server-api/#put_matrixclientv3roomsroomidsendeventtypetxnid
     *
     * Prefer to use {@link OutgoingRequestProcessor.makeOutgoingRequest} when dealing with {@link RustSdkCryptoJs.RoomMessageRequest}
     *
     * @param roomId - the targeted room
     * @param verificationEventContent - the request body.
     *
     * @returns the event id
     */
    private async sendVerificationRequestContent(roomId: string, verificationEventContent: string): Promise<string> {
        const txId = randomString(32);
        // Send the verification request content to the DM room
        const { event_id: eventId } = await this.http.authedRequest<{ event_id: string }>(
            Method.Put,
            `/_matrix/client/v3/rooms/${encodeURIComponent(roomId)}/send/m.room.message/${encodeURIComponent(txId)}`,
            undefined,
            verificationEventContent,
            {
                prefix: "",
            },
        );

        return eventId;
    }

    /**
     * The verification methods we offer to the other side during an interactive verification.
     */
    private _supportedVerificationMethods: string[] = ALL_VERIFICATION_METHODS;

    /**
     * Set the verification methods we offer to the other side during an interactive verification.
     *
     * If `undefined`, we will offer all the methods supported by the Rust SDK.
     */
    public setSupportedVerificationMethods(methods: string[] | undefined): void {
        // by default, the Rust SDK does not offer `m.qr_code.scan.v1`, but we do want to offer that.
        this._supportedVerificationMethods = methods ?? ALL_VERIFICATION_METHODS;
    }

    /**
     * Send a verification request to our other devices.
     *
     * If a verification is already in flight, returns it. Otherwise, initiates a new one.
     *
     * Implementation of {@link CryptoApi#requestOwnUserVerification}.
     *
     * @returns a VerificationRequest when the request has been sent to the other party.
     */
    public async requestOwnUserVerification(): Promise<VerificationRequest> {
        const userIdentity: RustSdkCryptoJs.OwnUserIdentity | undefined = await this.olmMachine.getIdentity(
            new RustSdkCryptoJs.UserId(this.userId),
        );
        if (userIdentity === undefined) {
            throw new Error("cannot request verification for this device when there is no existing cross-signing key");
        }

        const [request, outgoingRequest]: [RustSdkCryptoJs.VerificationRequest, RustSdkCryptoJs.ToDeviceRequest] =
            await userIdentity.requestVerification(
                this._supportedVerificationMethods.map(verificationMethodIdentifierToMethod),
            );
        await this.outgoingRequestProcessor.makeOutgoingRequest(outgoingRequest);
        return new RustVerificationRequest(request, this.outgoingRequestProcessor, this._supportedVerificationMethods);
    }

    /**
     * Request an interactive verification with the given device.
     *
     * If a verification is already in flight, returns it. Otherwise, initiates a new one.
     *
     * Implementation of {@link CryptoApi#requestDeviceVerification}.
     *
     * @param userId - ID of the owner of the device to verify
     * @param deviceId - ID of the device to verify
     *
     * @returns a VerificationRequest when the request has been sent to the other party.
     */
    public async requestDeviceVerification(userId: string, deviceId: string): Promise<VerificationRequest> {
        const device: RustSdkCryptoJs.Device | undefined = await this.olmMachine.getDevice(
            new RustSdkCryptoJs.UserId(userId),
            new RustSdkCryptoJs.DeviceId(deviceId),
        );

        if (!device) {
            throw new Error("Not a known device");
        }

        const [request, outgoingRequest]: [RustSdkCryptoJs.VerificationRequest, RustSdkCryptoJs.ToDeviceRequest] =
            await device.requestVerification(
                this._supportedVerificationMethods.map(verificationMethodIdentifierToMethod),
            );
        await this.outgoingRequestProcessor.makeOutgoingRequest(outgoingRequest);
        return new RustVerificationRequest(request, this.outgoingRequestProcessor, this._supportedVerificationMethods);
    }

    /**
     * Fetch the backup decryption key we have saved in our store.
     *
     * Implementation of {@link CryptoApi#getSessionBackupPrivateKey}.
     *
     * @returns the key, if any, or null
     */
    public async getSessionBackupPrivateKey(): Promise<Uint8Array | null> {
        const backupKeys: RustSdkCryptoJs.BackupKeys = await this.olmMachine.getBackupKeys();
        if (!backupKeys.decryptionKey) return null;
        return Buffer.from(backupKeys.decryptionKey.toBase64(), "base64");
    }

    /**
     * Store the backup decryption key.
     *
     * Implementation of {@link CryptoApi#storeSessionBackupPrivateKey}.
     *
     * @param key - the backup decryption key
     */
    public async storeSessionBackupPrivateKey(key: Uint8Array): Promise<void> {
        const base64Key = Buffer.from(key).toString("base64");

        // TODO get version from backupManager
        await this.olmMachine.saveBackupDecryptionKey(RustSdkCryptoJs.BackupDecryptionKey.fromBase64(base64Key), "");
    }

    /**
     * Get the current status of key backup.
     *
     * Implementation of {@link CryptoApi#getActiveSessionBackupVersion}.
     */
    public async getActiveSessionBackupVersion(): Promise<string | null> {
        return await this.backupManager.getActiveBackupVersion();
    }

    /**
     * Determine if a key backup can be trusted.
     *
     * Implementation of {@link Crypto.CryptoApi.isKeyBackupTrusted}.
     */
    public async isKeyBackupTrusted(info: KeyBackupInfo): Promise<BackupTrustInfo> {
        return await this.backupManager.isKeyBackupTrusted(info);
    }

    /**
     * Force a re-check of the key backup and enable/disable it as appropriate.
     *
     * Implementation of {@link Crypto.CryptoApi.checkKeyBackupAndEnable}.
     */
    public async checkKeyBackupAndEnable(): Promise<KeyBackupCheck | null> {
        return await this.backupManager.checkKeyBackupAndEnable(true);
    }

    ///////////////////////////////////////////////////////////////////////////////////////////////////////////////////
    //
    // SyncCryptoCallbacks implementation
    //
    ///////////////////////////////////////////////////////////////////////////////////////////////////////////////////

    /**
     * Apply sync changes to the olm machine
     * @param events - the received to-device messages
     * @param oneTimeKeysCounts - the received one time key counts
     * @param unusedFallbackKeys - the received unused fallback keys
     * @param devices - the received device list updates
     * @returns A list of preprocessed to-device messages.
     */
    private async receiveSyncChanges({
        events,
        oneTimeKeysCounts = new Map<string, number>(),
        unusedFallbackKeys,
        devices = new RustSdkCryptoJs.DeviceLists(),
    }: {
        events?: IToDeviceEvent[];
        oneTimeKeysCounts?: Map<string, number>;
        unusedFallbackKeys?: Set<string>;
        devices?: RustSdkCryptoJs.DeviceLists;
    }): Promise<IToDeviceEvent[]> {
        const result = await this.olmMachine.receiveSyncChanges(
            events ? JSON.stringify(events) : "[]",
            devices,
            oneTimeKeysCounts,
            unusedFallbackKeys,
        );

        // receiveSyncChanges returns a JSON-encoded list of decrypted to-device messages.
        return JSON.parse(result);
    }

    /** called by the sync loop to preprocess incoming to-device messages
     *
     * @param events - the received to-device messages
     * @returns A list of preprocessed to-device messages.
     */
    public async preprocessToDeviceMessages(events: IToDeviceEvent[]): Promise<IToDeviceEvent[]> {
        // send the received to-device messages into receiveSyncChanges. We have no info on device-list changes,
        // one-time-keys, or fallback keys, so just pass empty data.
        const processed = await this.receiveSyncChanges({ events });

        // look for interesting to-device messages
        for (const message of processed) {
            if (message.type === EventType.KeyVerificationRequest) {
                this.onIncomingKeyVerificationRequest(message.sender, message.content);
            }
        }
        return processed;
    }

    /** called by the sync loop to process one time key counts and unused fallback keys
     *
     * @param oneTimeKeysCounts - the received one time key counts
     * @param unusedFallbackKeys - the received unused fallback keys
     */
    public async processKeyCounts(
        oneTimeKeysCounts?: Record<string, number>,
        unusedFallbackKeys?: string[],
    ): Promise<void> {
        const mapOneTimeKeysCount = oneTimeKeysCounts && new Map<string, number>(Object.entries(oneTimeKeysCounts));
        const setUnusedFallbackKeys = unusedFallbackKeys && new Set<string>(unusedFallbackKeys);

        if (mapOneTimeKeysCount !== undefined || setUnusedFallbackKeys !== undefined) {
            await this.receiveSyncChanges({
                oneTimeKeysCounts: mapOneTimeKeysCount,
                unusedFallbackKeys: setUnusedFallbackKeys,
            });
        }
    }

    /** called by the sync loop to process the notification that device lists have
     * been changed.
     *
     * @param deviceLists - device_lists field from /sync
     */
    public async processDeviceLists(deviceLists: IDeviceLists): Promise<void> {
        const devices = new RustSdkCryptoJs.DeviceLists(
            deviceLists.changed?.map((userId) => new RustSdkCryptoJs.UserId(userId)),
            deviceLists.left?.map((userId) => new RustSdkCryptoJs.UserId(userId)),
        );
        await this.receiveSyncChanges({ devices });
    }

    /** called by the sync loop on m.room.encrypted events
     *
     * @param room - in which the event was received
     * @param event - encryption event to be processed
     */
    public async onCryptoEvent(room: Room, event: MatrixEvent): Promise<void> {
        const config = event.getContent();

        const existingEncryptor = this.roomEncryptors[room.roomId];
        if (existingEncryptor) {
            existingEncryptor.onCryptoEvent(config);
        } else {
            this.roomEncryptors[room.roomId] = new RoomEncryptor(
                this.olmMachine,
                this.keyClaimManager,
                this.outgoingRequestProcessor,
                room,
                config,
            );
        }

        // start tracking devices for any users already known to be in this room.
        const members = await room.getEncryptionTargetMembers();
        logger.debug(
            `[${room.roomId} encryption] starting to track devices for: `,
            members.map((u) => `${u.userId} (${u.membership})`),
        );
        await this.olmMachine.updateTrackedUsers(members.map((u) => new RustSdkCryptoJs.UserId(u.userId)));
    }

    /** called by the sync loop after processing each sync.
     *
     * TODO: figure out something equivalent for sliding sync.
     *
     * @param syncState - information on the completed sync.
     */
    public onSyncCompleted(syncState: OnSyncCompletedData): void {
        // Processing the /sync may have produced new outgoing requests which need sending, so kick off the outgoing
        // request loop, if it's not already running.
        this.outgoingRequestLoop();
    }

    /**
     * Handle an incoming m.key.verification request event
     *
     * @param sender - the sender of the event
     * @param content - the content of the event
     */
    private onIncomingKeyVerificationRequest(sender: string, content: IContent): void {
        const transactionId = content.transaction_id;
        if (!transactionId || !sender) {
            // not a valid request: ignore
            return;
        }

        const request: RustSdkCryptoJs.VerificationRequest | undefined = this.olmMachine.getVerificationRequest(
            new RustSdkCryptoJs.UserId(sender),
            transactionId,
        );

        if (request) {
            this.emit(
                CryptoEvent.VerificationRequestReceived,
                new RustVerificationRequest(request, this.outgoingRequestProcessor, this._supportedVerificationMethods),
            );
        }
    }

    ///////////////////////////////////////////////////////////////////////////////////////////////////////////////////
    //
    // Other public functions
    //
    ///////////////////////////////////////////////////////////////////////////////////////////////////////////////////

    /** called by the MatrixClient on a room membership event
     *
     * @param event - The matrix event which caused this event to fire.
     * @param member - The member whose RoomMember.membership changed.
     * @param oldMembership - The previous membership state. Null if it's a new member.
     */
    public onRoomMembership(event: MatrixEvent, member: RoomMember, oldMembership?: string): void {
        const enc = this.roomEncryptors[event.getRoomId()!];
        if (!enc) {
            // not encrypting in this room
            return;
        }
        enc.onRoomMembership(member);
    }

    /** Callback for OlmMachine.registerRoomKeyUpdatedCallback
     *
     * Called by the rust-sdk whenever there is an update to (megolm) room keys. We
     * check if we have any events waiting for the given keys, and schedule them for
     * a decryption retry if so.
     *
     * @param keys - details of the updated keys
     */
    public async onRoomKeysUpdated(keys: RustSdkCryptoJs.RoomKeyInfo[]): Promise<void> {
        for (const key of keys) {
            this.onRoomKeyUpdated(key);
        }
    }

    private onRoomKeyUpdated(key: RustSdkCryptoJs.RoomKeyInfo): void {
        logger.debug(`Got update for session ${key.senderKey.toBase64()}|${key.sessionId} in ${key.roomId.toString()}`);
        const pendingList = this.eventDecryptor.getEventsPendingRoomKey(key);
        if (pendingList.length === 0) return;

        logger.debug(
            "Retrying decryption on events:",
            pendingList.map((e) => `${e.getId()}`),
        );

        // Have another go at decrypting events with this key.
        //
        // We don't want to end up blocking the callback from Rust, which could otherwise end up dropping updates,
        // so we don't wait for the decryption to complete. In any case, there is no need to wait:
        // MatrixEvent.attemptDecryption ensures that there is only one decryption attempt happening at once,
        // and deduplicates repeated attempts for the same event.
        for (const ev of pendingList) {
            ev.attemptDecryption(this, { isRetry: true }).catch((_e) => {
                logger.info(`Still unable to decrypt event ${ev.getId()} after receiving key`);
            });
        }
    }

    /**
     * Handle a live event received via /sync.
     * See {@link ClientEventHandlerMap#event}
     *
     * @param event - live event
     */
    public async onLiveEventFromSync(event: MatrixEvent): Promise<void> {
        // Ignore state event or remote echo
        // transaction_id is provided in case of remote echo {@link https://spec.matrix.org/v1.7/client-server-api/#local-echo}
        if (event.isState() || !!event.getUnsigned().transaction_id) return;

        const processEvent = async (evt: MatrixEvent): Promise<void> => {
            // Process only verification event
            if (isVerificationEvent(event)) {
                await this.onKeyVerificationRequest(evt);
            }
        };

        // If the event is encrypted of in failure, we wait for decryption
        if (event.isDecryptionFailure() || event.isEncrypted()) {
            // 5 mins
            const TIMEOUT_DELAY = 5 * 60 * 1000;

            // After 5mins, we are not expecting the event to be decrypted
            const timeoutId = setTimeout(() => event.off(MatrixEventEvent.Decrypted, onDecrypted), TIMEOUT_DELAY);

            const onDecrypted = (decryptedEvent: MatrixEvent, error?: Error): void => {
                if (error) return;

                clearTimeout(timeoutId);
                event.off(MatrixEventEvent.Decrypted, onDecrypted);
                processEvent(decryptedEvent);
            };

            event.on(MatrixEventEvent.Decrypted, onDecrypted);
        } else {
            await processEvent(event);
        }
    }

    /**
     * Handle key verification request.
     *
     * @param event - a key validation request event.
     */
    private async onKeyVerificationRequest(event: MatrixEvent): Promise<void> {
        const roomId = event.getRoomId();

        if (!roomId) {
            throw new Error("missing roomId in the event");
        }

        await this.olmMachine.receiveVerificationEvent(
            JSON.stringify({
                event_id: event.getId(),
                type: event.getType(),
                sender: event.getSender(),
                state_key: event.getStateKey(),
                content: event.getContent(),
                origin_server_ts: event.getTs(),
            }),
            new RustSdkCryptoJs.RoomId(roomId),
        );
    }

    ///////////////////////////////////////////////////////////////////////////////////////////////////////////////////
    //
    // Outgoing requests
    //
    ///////////////////////////////////////////////////////////////////////////////////////////////////////////////////

    private async outgoingRequestLoop(): Promise<void> {
        if (this.outgoingRequestLoopRunning) {
            return;
        }
        this.outgoingRequestLoopRunning = true;
        try {
            while (!this.stopped) {
                const outgoingRequests: Object[] = await this.olmMachine.outgoingRequests();
                if (outgoingRequests.length == 0 || this.stopped) {
                    // no more messages to send (or we have been told to stop): exit the loop
                    return;
                }
                for (const msg of outgoingRequests) {
                    await this.outgoingRequestProcessor.makeOutgoingRequest(msg as OutgoingRequest);
                }
            }
        } catch (e) {
            logger.error("Error processing outgoing-message requests from rust crypto-sdk", e);
        } finally {
            this.outgoingRequestLoopRunning = false;
        }
    }
}

class EventDecryptor {
    /**
     * Events which we couldn't decrypt due to unknown sessions / indexes.
     *
     * Map from senderKey to sessionId to Set of MatrixEvents
     */
    private eventsPendingKey = new MapWithDefault<string, MapWithDefault<string, Set<MatrixEvent>>>(
        () => new MapWithDefault<string, Set<MatrixEvent>>(() => new Set()),
    );

    public constructor(private readonly olmMachine: RustSdkCryptoJs.OlmMachine) {}

    public async attemptEventDecryption(event: MatrixEvent): Promise<IEventDecryptionResult> {
        logger.info("Attempting decryption of event", event);
        // add the event to the pending list *before* attempting to decrypt.
        // then, if the key turns up while decryption is in progress (and
        // decryption fails), we will schedule a retry.
        // (fixes https://github.com/vector-im/element-web/issues/5001)
        this.addEventToPendingList(event);

        const res = (await this.olmMachine.decryptRoomEvent(
            JSON.stringify({
                event_id: event.getId(),
                type: event.getWireType(),
                sender: event.getSender(),
                state_key: event.getStateKey(),
                content: event.getWireContent(),
                origin_server_ts: event.getTs(),
            }),
            new RustSdkCryptoJs.RoomId(event.getRoomId()!),
        )) as RustSdkCryptoJs.DecryptedRoomEvent;

        // Success. We can remove the event from the pending list, if
        // that hasn't already happened.
        this.removeEventFromPendingList(event);

        return {
            clearEvent: JSON.parse(res.event),
            claimedEd25519Key: res.senderClaimedEd25519Key,
            senderCurve25519Key: res.senderCurve25519Key,
            forwardingCurve25519KeyChain: res.forwardingCurve25519KeyChain,
        };
    }

    /**
     * Look for events which are waiting for a given megolm session
     *
     * Returns a list of events which were encrypted by `session` and could not be decrypted
     *
     * @param session -
     */
    public getEventsPendingRoomKey(session: RustSdkCryptoJs.RoomKeyInfo): MatrixEvent[] {
        const senderPendingEvents = this.eventsPendingKey.get(session.senderKey.toBase64());
        if (!senderPendingEvents) return [];

        const sessionPendingEvents = senderPendingEvents.get(session.sessionId);
        if (!sessionPendingEvents) return [];

        const roomId = session.roomId.toString();
        return [...sessionPendingEvents].filter((ev) => ev.getRoomId() === roomId);
    }

    /**
     * Add an event to the list of those awaiting their session keys.
     */
    private addEventToPendingList(event: MatrixEvent): void {
        const content = event.getWireContent();
        const senderKey = content.sender_key;
        const sessionId = content.session_id;

        const senderPendingEvents = this.eventsPendingKey.getOrCreate(senderKey);
        const sessionPendingEvents = senderPendingEvents.getOrCreate(sessionId);
        sessionPendingEvents.add(event);
    }

    /**
     * Remove an event from the list of those awaiting their session keys.
     */
    private removeEventFromPendingList(event: MatrixEvent): void {
        const content = event.getWireContent();
        const senderKey = content.sender_key;
        const sessionId = content.session_id;

        const senderPendingEvents = this.eventsPendingKey.get(senderKey);
        if (!senderPendingEvents) return;

        const sessionPendingEvents = senderPendingEvents.get(sessionId);
        if (!sessionPendingEvents) return;

        sessionPendingEvents.delete(event);

        // also clean up the higher-level maps if they are now empty
        if (sessionPendingEvents.size === 0) {
            senderPendingEvents.delete(sessionId);
            if (senderPendingEvents.size === 0) {
                this.eventsPendingKey.delete(senderKey);
            }
        }
    }
}

type RustCryptoEvents =
    | CryptoEvent.VerificationRequestReceived
    | CryptoEvent.UserTrustStatusChanged
    | RustBackupCryptoEvents;

type RustCryptoEventMap = {
    /**
     * Fires when a key verification request is received.
     */
    [CryptoEvent.VerificationRequestReceived]: (request: VerificationRequest) => void;

    /**
     * Fires when the cross signing keys are imported during {@link CryptoApi#bootstrapCrossSigning}
     */
    [CryptoEvent.UserTrustStatusChanged]: (userId: string, userTrustLevel: UserTrustLevel) => void;
} & RustBackupCryptoEventMap;<|MERGE_RESOLUTION|>--- conflicted
+++ resolved
@@ -55,17 +55,12 @@
 import { keyFromPassphrase } from "../crypto/key_passphrase";
 import { encodeRecoveryKey } from "../crypto/recoverykey";
 import { crypto } from "../crypto/crypto";
-<<<<<<< HEAD
 import {
     RustVerificationRequest,
     verificationMethodIdentifierToMethod,
-    verificationMethodsByIdentifier,
+    verificationMethodsByIdentifier
 } from "./verification";
-import { EventType, MsgType } from "../@types/event";
-=======
-import { isVerificationEvent, RustVerificationRequest, verificationMethodIdentifierToMethod } from "./verification";
 import { EventType } from "../@types/event";
->>>>>>> 8c16d69f
 import { CryptoEvent } from "../crypto";
 import { TypedEventEmitter } from "../models/typed-event-emitter";
 import { RustBackupCryptoEventMap, RustBackupCryptoEvents, RustBackupManager } from "./backup";
