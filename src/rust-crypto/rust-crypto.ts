/*
Copyright 2022-2023 The Matrix.org Foundation C.I.C.

Licensed under the Apache License, Version 2.0 (the "License");
you may not use this file except in compliance with the License.
You may obtain a copy of the License at

    http://www.apache.org/licenses/LICENSE-2.0

Unless required by applicable law or agreed to in writing, software
distributed under the License is distributed on an "AS IS" BASIS,
WITHOUT WARRANTIES OR CONDITIONS OF ANY KIND, either express or implied.
See the License for the specific language governing permissions and
limitations under the License.
*/

import * as RustSdkCryptoJs from "@matrix-org/matrix-sdk-crypto-wasm";

import type { IEventDecryptionResult, IMegolmSessionData } from "../@types/crypto";
import type { IDeviceLists, IToDeviceEvent } from "../sync-accumulator";
import type { IEncryptedEventInfo } from "../crypto/api";
import { IContent, MatrixEvent, MatrixEventEvent } from "../models/event";
import { Room } from "../models/room";
import { RoomMember } from "../models/room-member";
import { CryptoBackend, OnSyncCompletedData } from "../common-crypto/CryptoBackend";
import { logger } from "../logger";
import { IHttpOpts, MatrixHttpApi, Method } from "../http-api";
import { UserTrustLevel } from "../crypto/CrossSigning";
import { RoomEncryptor } from "./RoomEncryptor";
import { OutgoingRequest, OutgoingRequestProcessor } from "./OutgoingRequestProcessor";
import { KeyClaimManager } from "./KeyClaimManager";
import { MapWithDefault } from "../utils";
import {
    BackupTrustInfo,
    BootstrapCrossSigningOpts,
    CreateSecretStorageOpts,
    CrossSigningKey,
    CrossSigningKeyInfo,
    CrossSigningStatus,
    CryptoCallbacks,
    DeviceVerificationStatus,
    GeneratedSecretStorageKey,
    ImportRoomKeyProgressData,
    ImportRoomKeysOpts,
    KeyBackupCheck,
    KeyBackupInfo,
    VerificationRequest,
} from "../crypto-api";
import { deviceKeysToDeviceMap, rustDeviceToJsDevice } from "./device-converter";
import { IDownloadKeyResult, IQueryKeysRequest } from "../client";
import { Device, DeviceMap } from "../models/device";
import { AddSecretStorageKeyOpts, SECRET_STORAGE_ALGORITHM_V1_AES, ServerSideSecretStorage } from "../secret-storage";
import { CrossSigningIdentity } from "./CrossSigningIdentity";
import { secretStorageContainsCrossSigningKeys } from "./secret-storage";
import { keyFromPassphrase } from "../crypto/key_passphrase";
import { encodeRecoveryKey } from "../crypto/recoverykey";
import { crypto } from "../crypto/crypto";
import { isVerificationEvent, RustVerificationRequest, verificationMethodIdentifierToMethod } from "./verification";
import { EventType } from "../@types/event";
import { CryptoEvent } from "../crypto";
import { TypedEventEmitter } from "../models/typed-event-emitter";
import { RustBackupCryptoEventMap, RustBackupCryptoEvents, RustBackupManager } from "./backup";
import { TypedReEmitter } from "../ReEmitter";

const ALL_VERIFICATION_METHODS = ["m.sas.v1", "m.qr_code.scan.v1", "m.qr_code.show.v1", "m.reciprocate.v1"];

/**
 * An implementation of {@link CryptoBackend} using the Rust matrix-sdk-crypto.
 *
 * @internal
 */
export class RustCrypto extends TypedEventEmitter<RustCryptoEvents, RustCryptoEventMap> implements CryptoBackend {
    public globalErrorOnUnknownDevices = false;
    private _trustCrossSignedDevices = true;

    /** whether {@link stop} has been called */
    private stopped = false;

    /** whether {@link outgoingRequestLoop} is currently running */
    private outgoingRequestLoopRunning = false;

    /** mapping of roomId → encryptor class */
    private roomEncryptors: Record<string, RoomEncryptor> = {};

    private eventDecryptor: EventDecryptor;
    private keyClaimManager: KeyClaimManager;
    private outgoingRequestProcessor: OutgoingRequestProcessor;
    private crossSigningIdentity: CrossSigningIdentity;
    private readonly backupManager: RustBackupManager;

    private readonly reemitter = new TypedReEmitter<RustCryptoEvents, RustCryptoEventMap>(this);

    public constructor(
        /** The `OlmMachine` from the underlying rust crypto sdk. */
        private readonly olmMachine: RustSdkCryptoJs.OlmMachine,

        /**
         * Low-level HTTP interface: used to make outgoing requests required by the rust SDK.
         *
         * We expect it to set the access token, etc.
         */
        private readonly http: MatrixHttpApi<IHttpOpts & { onlyData: true }>,

        /** The local user's User ID. */
        private readonly userId: string,

        /** The local user's Device ID. */
        _deviceId: string,

        /** Interface to server-side secret storage */
        private readonly secretStorage: ServerSideSecretStorage,

        /** Crypto callbacks provided by the application */
        private readonly cryptoCallbacks: CryptoCallbacks,
    ) {
        super();
        this.outgoingRequestProcessor = new OutgoingRequestProcessor(olmMachine, http);
        this.keyClaimManager = new KeyClaimManager(olmMachine, this.outgoingRequestProcessor);
        this.eventDecryptor = new EventDecryptor(olmMachine);

<<<<<<< HEAD
        this.backupManager = new RustBackupManager(olmMachine, http, this.outgoingRequestProcessor);
        this.reemitter.reEmit(this.backupManager, [
            CryptoEvent.KeyBackupStatus,
            CryptoEvent.KeyBackupSessionsRemaining,
            CryptoEvent.KeyBackupFailed,
        ]);
=======
        this.backupManager = new RustBackupManager(olmMachine, http);
        this.reemitter.reEmit(this.backupManager, [CryptoEvent.KeyBackupStatus]);
>>>>>>> 55b9116c

        // Fire if the cross signing keys are imported from the secret storage
        const onCrossSigningKeysImport = (): void => {
            this.emit(CryptoEvent.UserTrustStatusChanged, this.userId, this.checkUserTrust(this.userId));
        };
        this.crossSigningIdentity = new CrossSigningIdentity(
            olmMachine,
            this.outgoingRequestProcessor,
            secretStorage,
            onCrossSigningKeysImport,
        );
    }

    ///////////////////////////////////////////////////////////////////////////////////////////////////////////////////
    //
    // CryptoBackend implementation
    //
    ///////////////////////////////////////////////////////////////////////////////////////////////////////////////////

    public stop(): void {
        // stop() may be called multiple times, but attempting to close() the OlmMachine twice
        // will cause an error.
        if (this.stopped) {
            return;
        }
        this.stopped = true;

        this.keyClaimManager.stop();
        this.backupManager.stop();

        // make sure we close() the OlmMachine; doing so means that all the Rust objects will be
        // cleaned up; in particular, the indexeddb connections will be closed, which means they
        // can then be deleted.
        this.olmMachine.close();
    }

    public async encryptEvent(event: MatrixEvent, _room: Room): Promise<void> {
        const roomId = event.getRoomId()!;
        const encryptor = this.roomEncryptors[roomId];

        if (!encryptor) {
            throw new Error(`Cannot encrypt event in unconfigured room ${roomId}`);
        }

        await encryptor.encryptEvent(event);
    }

    public async decryptEvent(event: MatrixEvent): Promise<IEventDecryptionResult> {
        const roomId = event.getRoomId();
        if (!roomId) {
            // presumably, a to-device message. These are normally decrypted in preprocessToDeviceMessages
            // so the fact it has come back here suggests that decryption failed.
            //
            // once we drop support for the libolm crypto implementation, we can stop passing to-device messages
            // through decryptEvent and hence get rid of this case.
            throw new Error("to-device event was not decrypted in preprocessToDeviceMessages");
        }
        return await this.eventDecryptor.attemptEventDecryption(event);
    }

    public getEventEncryptionInfo(event: MatrixEvent): IEncryptedEventInfo {
        // TODO: make this work properly. Or better, replace it.

        const ret: Partial<IEncryptedEventInfo> = {};

        ret.senderKey = event.getSenderKey() ?? undefined;
        ret.algorithm = event.getWireContent().algorithm;

        if (!ret.senderKey || !ret.algorithm) {
            ret.encrypted = false;
            return ret as IEncryptedEventInfo;
        }
        ret.encrypted = true;
        ret.authenticated = true;
        ret.mismatchedSender = true;
        return ret as IEncryptedEventInfo;
    }

    public checkUserTrust(userId: string): UserTrustLevel {
        // TODO
        return new UserTrustLevel(false, false, false);
    }

    /**
     * Get the cross signing information for a given user.
     *
     * The cross-signing API is currently UNSTABLE and may change without notice.
     *
     * @param userId - the user ID to get the cross-signing info for.
     *
     * @returns the cross signing information for the user.
     */
    public getStoredCrossSigningForUser(userId: string): null {
        // TODO
        return null;
    }

    /**
     * This function is unneeded for the rust-crypto.
     * The cross signing key import and the device verification are done in {@link CryptoApi#bootstrapCrossSigning}
     *
     * The function is stub to keep the compatibility with the old crypto.
     * More information: https://github.com/vector-im/element-web/issues/25648
     *
     *
     * Implementation of {@link CryptoBackend#checkOwnCrossSigningTrust}
     */
    public async checkOwnCrossSigningTrust(): Promise<void> {
        return;
    }

    ///////////////////////////////////////////////////////////////////////////////////////////////////////////////////
    //
    // CryptoApi implementation
    //
    ///////////////////////////////////////////////////////////////////////////////////////////////////////////////////

    public globalBlacklistUnverifiedDevices = false;

    /**
     * Implementation of {@link CryptoApi.userHasCrossSigningKeys}.
     */
    public async userHasCrossSigningKeys(): Promise<boolean> {
        const userId = new RustSdkCryptoJs.UserId(this.userId);
        /* make sure we have an *up-to-date* idea of the user's cross-signing keys. This is important, because if we
         * return "false" here, we will end up generating new cross-signing keys and replacing the existing ones.
         */
        const request = this.olmMachine.queryKeysForUsers([userId]);
        await this.outgoingRequestProcessor.makeOutgoingRequest(request);
        const userIdentity = await this.olmMachine.getIdentity(userId);
        return userIdentity !== undefined;
    }

    public prepareToEncrypt(room: Room): void {
        const encryptor = this.roomEncryptors[room.roomId];

        if (encryptor) {
            encryptor.ensureEncryptionSession();
        }
    }

    public forceDiscardSession(roomId: string): Promise<void> {
        return this.roomEncryptors[roomId]?.forceDiscardSession();
    }

    public async exportRoomKeys(): Promise<IMegolmSessionData[]> {
        const raw = await this.olmMachine.exportRoomKeys(() => true);
        return JSON.parse(raw);
    }

    public async importRoomKeys(keys: IMegolmSessionData[], opts?: ImportRoomKeysOpts): Promise<void> {
        // TODO when backup support will be added we would need to expose the `from_backup` flag in the bindings
        const jsonKeys = JSON.stringify(keys);
        await this.olmMachine.importRoomKeys(jsonKeys, (progress: BigInt, total: BigInt) => {
            const importOpt: ImportRoomKeyProgressData = {
                total: Number(total),
                successes: Number(progress),
                stage: "load_keys",
                failures: 0,
            };
            opts?.progressCallback?.(importOpt);
        });
    }

    /**
     * Get the device information for the given list of users.
     *
     * @param userIds - The users to fetch.
     * @param downloadUncached - If true, download the device list for users whose device list we are not
     *    currently tracking. Defaults to false, in which case such users will not appear at all in the result map.
     *
     * @returns A map `{@link DeviceMap}`.
     */
    public async getUserDeviceInfo(userIds: string[], downloadUncached = false): Promise<DeviceMap> {
        const deviceMapByUserId = new Map<string, Map<string, Device>>();
        const rustTrackedUsers: Set<RustSdkCryptoJs.UserId> = await this.olmMachine.trackedUsers();

        // Convert RustSdkCryptoJs.UserId to a `Set<string>`
        const trackedUsers = new Set<string>();
        rustTrackedUsers.forEach((rustUserId) => trackedUsers.add(rustUserId.toString()));

        // Keep untracked user to download their keys after
        const untrackedUsers: Set<string> = new Set();

        for (const userId of userIds) {
            // if this is a tracked user, we can just fetch the device list from the rust-sdk
            // (NB: this is probably ok even if we race with a leave event such that we stop tracking the user's
            // devices: the rust-sdk will return the last-known device list, which will be good enough.)
            if (trackedUsers.has(userId)) {
                deviceMapByUserId.set(userId, await this.getUserDevices(userId));
            } else {
                untrackedUsers.add(userId);
            }
        }

        // for any users whose device lists we are not tracking, fall back to downloading the device list
        // over HTTP.
        if (downloadUncached && untrackedUsers.size >= 1) {
            const queryResult = await this.downloadDeviceList(untrackedUsers);
            Object.entries(queryResult.device_keys).forEach(([userId, deviceKeys]) =>
                deviceMapByUserId.set(userId, deviceKeysToDeviceMap(deviceKeys)),
            );
        }

        return deviceMapByUserId;
    }

    /**
     * Get the device list for the given user from the olm machine
     * @param userId - Rust SDK UserId
     */
    private async getUserDevices(userId: string): Promise<Map<string, Device>> {
        const rustUserId = new RustSdkCryptoJs.UserId(userId);

        // For reasons I don't really understand, the Javascript FinalizationRegistry doesn't seem to run the
        // registered callbacks when `userDevices` goes out of scope, nor when the individual devices in the array
        // returned by `userDevices.devices` do so.
        //
        // This is particularly problematic, because each of those structures holds a reference to the
        // VerificationMachine, which in turn holds a reference to the IndexeddbCryptoStore. Hence, we end up leaking
        // open connections to the crypto store, which means the store can't be deleted on logout.
        //
        // To fix this, we explicitly call `.free` on each of the objects, which tells the rust code to drop the
        // allocated memory and decrement the refcounts for the crypto store.

        const userDevices: RustSdkCryptoJs.UserDevices = await this.olmMachine.getUserDevices(rustUserId);
        try {
            const deviceArray: RustSdkCryptoJs.Device[] = userDevices.devices();
            try {
                return new Map(
                    deviceArray.map((device) => [device.deviceId.toString(), rustDeviceToJsDevice(device, rustUserId)]),
                );
            } finally {
                deviceArray.forEach((d) => d.free());
            }
        } finally {
            userDevices.free();
        }
    }

    /**
     * Download the given user keys by calling `/keys/query` request
     * @param untrackedUsers - download keys of these users
     */
    private async downloadDeviceList(untrackedUsers: Set<string>): Promise<IDownloadKeyResult> {
        const queryBody: IQueryKeysRequest = { device_keys: {} };
        untrackedUsers.forEach((user) => (queryBody.device_keys[user] = []));

        return await this.http.authedRequest(Method.Post, "/_matrix/client/v3/keys/query", undefined, queryBody, {
            prefix: "",
        });
    }

    /**
     * Implementation of {@link CryptoApi#getTrustCrossSignedDevices}.
     */
    public getTrustCrossSignedDevices(): boolean {
        return this._trustCrossSignedDevices;
    }

    /**
     * Implementation of {@link CryptoApi#setTrustCrossSignedDevices}.
     */
    public setTrustCrossSignedDevices(val: boolean): void {
        this._trustCrossSignedDevices = val;
        // TODO: legacy crypto goes through the list of known devices and emits DeviceVerificationChanged
        //  events. Maybe we need to do the same?
    }

    /**
     * Mark the given device as locally verified.
     *
     * Implementation of {@link CryptoApi#setDeviceVerified}.
     */
    public async setDeviceVerified(userId: string, deviceId: string, verified = true): Promise<void> {
        const device: RustSdkCryptoJs.Device | undefined = await this.olmMachine.getDevice(
            new RustSdkCryptoJs.UserId(userId),
            new RustSdkCryptoJs.DeviceId(deviceId),
        );

        if (!device) {
            throw new Error(`Unknown device ${userId}|${deviceId}`);
        }
        await device.setLocalTrust(verified ? RustSdkCryptoJs.LocalTrust.Verified : RustSdkCryptoJs.LocalTrust.Unset);
    }

    /**
     * Implementation of {@link CryptoApi#getDeviceVerificationStatus}.
     */
    public async getDeviceVerificationStatus(
        userId: string,
        deviceId: string,
    ): Promise<DeviceVerificationStatus | null> {
        const device: RustSdkCryptoJs.Device | undefined = await this.olmMachine.getDevice(
            new RustSdkCryptoJs.UserId(userId),
            new RustSdkCryptoJs.DeviceId(deviceId),
        );

        if (!device) return null;

        return new DeviceVerificationStatus({
            signedByOwner: device.isCrossSignedByOwner(),
            crossSigningVerified: device.isCrossSigningTrusted(),
            localVerified: device.isLocallyTrusted(),
            trustCrossSignedDevices: this._trustCrossSignedDevices,
        });
    }

    /**
     * Implementation of {@link CryptoApi#isCrossSigningReady}
     */
    public async isCrossSigningReady(): Promise<boolean> {
        const { publicKeysOnDevice, privateKeysInSecretStorage, privateKeysCachedLocally } =
            await this.getCrossSigningStatus();
        const hasKeysInCache =
            Boolean(privateKeysCachedLocally.masterKey) &&
            Boolean(privateKeysCachedLocally.selfSigningKey) &&
            Boolean(privateKeysCachedLocally.userSigningKey);

        // The cross signing is ready if the public and private keys are available
        return publicKeysOnDevice && (hasKeysInCache || privateKeysInSecretStorage);
    }

    /**
     * Implementation of {@link CryptoApi#getCrossSigningKeyId}
     */
    public async getCrossSigningKeyId(type: CrossSigningKey = CrossSigningKey.Master): Promise<string | null> {
        const userIdentity: RustSdkCryptoJs.OwnUserIdentity | undefined = await this.olmMachine.getIdentity(
            new RustSdkCryptoJs.UserId(this.userId),
        );

        const crossSigningStatus: RustSdkCryptoJs.CrossSigningStatus = await this.olmMachine.crossSigningStatus();
        const privateKeysOnDevice =
            crossSigningStatus.hasMaster && crossSigningStatus.hasUserSigning && crossSigningStatus.hasSelfSigning;

        if (!userIdentity || !privateKeysOnDevice) {
            // The public or private keys are not available on this device
            return null;
        }

        if (!userIdentity.isVerified()) {
            // We have both public and private keys, but they don't match!
            return null;
        }

        let key: string;
        switch (type) {
            case CrossSigningKey.Master:
                key = userIdentity.masterKey;
                break;
            case CrossSigningKey.SelfSigning:
                key = userIdentity.selfSigningKey;
                break;
            case CrossSigningKey.UserSigning:
                key = userIdentity.userSigningKey;
                break;
            default:
                // Unknown type
                return null;
        }

        const parsedKey: CrossSigningKeyInfo = JSON.parse(key);
        // `keys` is an object with { [`ed25519:${pubKey}`]: pubKey }
        // We assume only a single key, and we want the bare form without type
        // prefix, so we select the values.
        return Object.values(parsedKey.keys)[0];
    }

    /**
     * Implementation of {@link CryptoApi#boostrapCrossSigning}
     */
    public async bootstrapCrossSigning(opts: BootstrapCrossSigningOpts): Promise<void> {
        await this.crossSigningIdentity.bootstrapCrossSigning(opts);
    }

    /**
     * Implementation of {@link CryptoApi#isSecretStorageReady}
     */
    public async isSecretStorageReady(): Promise<boolean> {
        return false;
    }

    /**
     * Implementation of {@link CryptoApi#bootstrapSecretStorage}
     */
    public async bootstrapSecretStorage({
        createSecretStorageKey,
        setupNewSecretStorage,
    }: CreateSecretStorageOpts = {}): Promise<void> {
        // If an AES Key is already stored in the secret storage and setupNewSecretStorage is not set
        // we don't want to create a new key
        const isNewSecretStorageKeyNeeded = setupNewSecretStorage || !(await this.secretStorageHasAESKey());

        if (isNewSecretStorageKeyNeeded) {
            if (!createSecretStorageKey) {
                throw new Error("unable to create a new secret storage key, createSecretStorageKey is not set");
            }

            // Create a new storage key and add it to secret storage
            const recoveryKey = await createSecretStorageKey();
            await this.addSecretStorageKeyToSecretStorage(recoveryKey);
        }

        const crossSigningStatus: RustSdkCryptoJs.CrossSigningStatus = await this.olmMachine.crossSigningStatus();
        const hasPrivateKeys =
            crossSigningStatus.hasMaster && crossSigningStatus.hasSelfSigning && crossSigningStatus.hasUserSigning;

        // If we have cross-signing private keys cached, store them in secret
        // storage if they are not there already.
        if (
            hasPrivateKeys &&
            (isNewSecretStorageKeyNeeded || !(await secretStorageContainsCrossSigningKeys(this.secretStorage)))
        ) {
            const crossSigningPrivateKeys: RustSdkCryptoJs.CrossSigningKeyExport =
                await this.olmMachine.exportCrossSigningKeys();

            if (!crossSigningPrivateKeys.masterKey) {
                throw new Error("missing master key in cross signing private keys");
            }

            if (!crossSigningPrivateKeys.userSigningKey) {
                throw new Error("missing user signing key in cross signing private keys");
            }

            if (!crossSigningPrivateKeys.self_signing_key) {
                throw new Error("missing self signing key in cross signing private keys");
            }

            await this.secretStorage.store("m.cross_signing.master", crossSigningPrivateKeys.masterKey);
            await this.secretStorage.store("m.cross_signing.user_signing", crossSigningPrivateKeys.userSigningKey);
            await this.secretStorage.store("m.cross_signing.self_signing", crossSigningPrivateKeys.self_signing_key);
        }
    }

    /**
     * Add the secretStorage key to the secret storage
     * - The secret storage key must have the `keyInfo` field filled
     * - The secret storage key is set as the default key of the secret storage
     * - Call `cryptoCallbacks.cacheSecretStorageKey` when done
     *
     * @param secretStorageKey - The secret storage key to add in the secret storage.
     */
    private async addSecretStorageKeyToSecretStorage(secretStorageKey: GeneratedSecretStorageKey): Promise<void> {
        // keyInfo is required to continue
        if (!secretStorageKey.keyInfo) {
            throw new Error("missing keyInfo field in the secret storage key");
        }

        const secretStorageKeyObject = await this.secretStorage.addKey(
            SECRET_STORAGE_ALGORITHM_V1_AES,
            secretStorageKey.keyInfo,
        );

        await this.secretStorage.setDefaultKeyId(secretStorageKeyObject.keyId);

        this.cryptoCallbacks.cacheSecretStorageKey?.(
            secretStorageKeyObject.keyId,
            secretStorageKeyObject.keyInfo,
            secretStorageKey.privateKey,
        );
    }

    /**
     * Check if a secret storage AES Key is already added in secret storage
     *
     * @returns True if an AES key is in the secret storage
     */
    private async secretStorageHasAESKey(): Promise<boolean> {
        // See if we already have an AES secret-storage key.
        const secretStorageKeyTuple = await this.secretStorage.getKey();

        if (!secretStorageKeyTuple) return false;

        const [, keyInfo] = secretStorageKeyTuple;

        // Check if the key is an AES key
        return keyInfo.algorithm === SECRET_STORAGE_ALGORITHM_V1_AES;
    }

    /**
     * Implementation of {@link CryptoApi#getCrossSigningStatus}
     */
    public async getCrossSigningStatus(): Promise<CrossSigningStatus> {
        const userIdentity: RustSdkCryptoJs.OwnUserIdentity | null = await this.olmMachine.getIdentity(
            new RustSdkCryptoJs.UserId(this.userId),
        );
        const publicKeysOnDevice =
            Boolean(userIdentity?.masterKey) &&
            Boolean(userIdentity?.selfSigningKey) &&
            Boolean(userIdentity?.userSigningKey);
        const privateKeysInSecretStorage = await secretStorageContainsCrossSigningKeys(this.secretStorage);
        const crossSigningStatus: RustSdkCryptoJs.CrossSigningStatus | null =
            await this.olmMachine.crossSigningStatus();

        return {
            publicKeysOnDevice,
            privateKeysInSecretStorage,
            privateKeysCachedLocally: {
                masterKey: Boolean(crossSigningStatus?.hasMaster),
                userSigningKey: Boolean(crossSigningStatus?.hasUserSigning),
                selfSigningKey: Boolean(crossSigningStatus?.hasSelfSigning),
            },
        };
    }

    /**
     * Implementation of {@link CryptoApi#createRecoveryKeyFromPassphrase}
     */
    public async createRecoveryKeyFromPassphrase(password?: string): Promise<GeneratedSecretStorageKey> {
        let key: Uint8Array;

        const keyInfo: AddSecretStorageKeyOpts = {};
        if (password) {
            // Generate the key from the passphrase
            const derivation = await keyFromPassphrase(password);
            keyInfo.passphrase = {
                algorithm: "m.pbkdf2",
                iterations: derivation.iterations,
                salt: derivation.salt,
            };
            key = derivation.key;
        } else {
            // Using the navigator crypto API to generate the private key
            key = new Uint8Array(32);
            crypto.getRandomValues(key);
        }

        const encodedPrivateKey = encodeRecoveryKey(key);
        return {
            keyInfo,
            encodedPrivateKey,
            privateKey: key,
        };
    }

    /**
     * Returns to-device verification requests that are already in progress for the given user id.
     *
     * Implementation of {@link CryptoApi#getVerificationRequestsToDeviceInProgress}
     *
     * @param userId - the ID of the user to query
     *
     * @returns the VerificationRequests that are in progress
     */
    public getVerificationRequestsToDeviceInProgress(userId: string): VerificationRequest[] {
        const requests: RustSdkCryptoJs.VerificationRequest[] = this.olmMachine.getVerificationRequests(
            new RustSdkCryptoJs.UserId(userId),
        );
        return requests
            .filter((request) => request.roomId === undefined)
            .map(
                (request) =>
                    new RustVerificationRequest(
                        request,
                        this.outgoingRequestProcessor,
                        this._supportedVerificationMethods,
                    ),
            );
    }

    /**
     * Finds a DM verification request that is already in progress for the given room id
     *
     * Implementation of {@link CryptoApi#findVerificationRequestDMInProgress}
     *
     * @param roomId - the room to use for verification
     * @param userId - search the verification request for the given user
     *
     * @returns the VerificationRequest that is in progress, if any
     *
     */
    public findVerificationRequestDMInProgress(roomId: string, userId?: string): VerificationRequest | undefined {
        if (!userId) throw new Error("missing userId");

        const requests: RustSdkCryptoJs.VerificationRequest[] = this.olmMachine.getVerificationRequests(
            new RustSdkCryptoJs.UserId(userId),
        );

        // Search for the verification request for the given room id
        const request = requests.find((request) => request.roomId?.toString() === roomId);

        if (request) {
            return new RustVerificationRequest(
                request,
                this.outgoingRequestProcessor,
                this._supportedVerificationMethods,
            );
        }
    }

    /**
     * The verification methods we offer to the other side during an interactive verification.
     */
    private _supportedVerificationMethods: string[] = ALL_VERIFICATION_METHODS;

    /**
     * Set the verification methods we offer to the other side during an interactive verification.
     *
     * If `undefined`, we will offer all the methods supported by the Rust SDK.
     */
    public setSupportedVerificationMethods(methods: string[] | undefined): void {
        // by default, the Rust SDK does not offer `m.qr_code.scan.v1`, but we do want to offer that.
        this._supportedVerificationMethods = methods ?? ALL_VERIFICATION_METHODS;
    }

    /**
     * Send a verification request to our other devices.
     *
     * If a verification is already in flight, returns it. Otherwise, initiates a new one.
     *
     * Implementation of {@link CryptoApi#requestOwnUserVerification}.
     *
     * @returns a VerificationRequest when the request has been sent to the other party.
     */
    public async requestOwnUserVerification(): Promise<VerificationRequest> {
        const userIdentity: RustSdkCryptoJs.OwnUserIdentity | undefined = await this.olmMachine.getIdentity(
            new RustSdkCryptoJs.UserId(this.userId),
        );
        if (userIdentity === undefined) {
            throw new Error("cannot request verification for this device when there is no existing cross-signing key");
        }

        const [request, outgoingRequest]: [RustSdkCryptoJs.VerificationRequest, RustSdkCryptoJs.ToDeviceRequest] =
            await userIdentity.requestVerification(
                this._supportedVerificationMethods.map(verificationMethodIdentifierToMethod),
            );
        await this.outgoingRequestProcessor.makeOutgoingRequest(outgoingRequest);
        return new RustVerificationRequest(request, this.outgoingRequestProcessor, this._supportedVerificationMethods);
    }

    /**
     * Request an interactive verification with the given device.
     *
     * If a verification is already in flight, returns it. Otherwise, initiates a new one.
     *
     * Implementation of {@link CryptoApi#requestDeviceVerification}.
     *
     * @param userId - ID of the owner of the device to verify
     * @param deviceId - ID of the device to verify
     *
     * @returns a VerificationRequest when the request has been sent to the other party.
     */
    public async requestDeviceVerification(userId: string, deviceId: string): Promise<VerificationRequest> {
        const device: RustSdkCryptoJs.Device | undefined = await this.olmMachine.getDevice(
            new RustSdkCryptoJs.UserId(userId),
            new RustSdkCryptoJs.DeviceId(deviceId),
        );

        if (!device) {
            throw new Error("Not a known device");
        }

        const [request, outgoingRequest]: [RustSdkCryptoJs.VerificationRequest, RustSdkCryptoJs.ToDeviceRequest] =
            await device.requestVerification(
                this._supportedVerificationMethods.map(verificationMethodIdentifierToMethod),
            );
        await this.outgoingRequestProcessor.makeOutgoingRequest(outgoingRequest);
        return new RustVerificationRequest(request, this.outgoingRequestProcessor, this._supportedVerificationMethods);
    }

    /**
     * Fetch the backup decryption key we have saved in our store.
     *
     * Implementation of {@link CryptoApi#getSessionBackupPrivateKey}.
     *
     * @returns the key, if any, or null
     */
    public async getSessionBackupPrivateKey(): Promise<Uint8Array | null> {
        const backupKeys: RustSdkCryptoJs.BackupKeys = await this.olmMachine.getBackupKeys();
        if (!backupKeys.decryptionKey) return null;
        return Buffer.from(backupKeys.decryptionKey.toBase64(), "base64");
    }

    /**
     * Store the backup decryption key.
     *
     * Implementation of {@link CryptoApi#storeSessionBackupPrivateKey}.
     *
     * @param key - the backup decryption key
     */
    public async storeSessionBackupPrivateKey(key: Uint8Array): Promise<void> {
        const base64Key = Buffer.from(key).toString("base64");

        // TODO get version from backupManager
        await this.olmMachine.saveBackupDecryptionKey(RustSdkCryptoJs.BackupDecryptionKey.fromBase64(base64Key), "");
    }

    /**
     * Get the current status of key backup.
     *
     * Implementation of {@link CryptoApi#getActiveSessionBackupVersion}.
     */
    public async getActiveSessionBackupVersion(): Promise<string | null> {
        return await this.backupManager.getActiveBackupVersion();
    }

    /**
     * Determine if a key backup can be trusted.
     *
     * Implementation of {@link Crypto.CryptoApi.isKeyBackupTrusted}.
     */
    public async isKeyBackupTrusted(info: KeyBackupInfo): Promise<BackupTrustInfo> {
        return await this.backupManager.isKeyBackupTrusted(info);
    }

    /**
     * Force a re-check of the key backup and enable/disable it as appropriate.
     *
     * Implementation of {@link Crypto.CryptoApi.checkKeyBackupAndEnable}.
     */
    public async checkKeyBackupAndEnable(): Promise<KeyBackupCheck | null> {
        return await this.backupManager.checkKeyBackupAndEnable(true);
    }

    ///////////////////////////////////////////////////////////////////////////////////////////////////////////////////
    //
    // SyncCryptoCallbacks implementation
    //
    ///////////////////////////////////////////////////////////////////////////////////////////////////////////////////

    /**
     * Apply sync changes to the olm machine
     * @param events - the received to-device messages
     * @param oneTimeKeysCounts - the received one time key counts
     * @param unusedFallbackKeys - the received unused fallback keys
     * @param devices - the received device list updates
     * @returns A list of preprocessed to-device messages.
     */
    private async receiveSyncChanges({
        events,
        oneTimeKeysCounts = new Map<string, number>(),
        unusedFallbackKeys,
        devices = new RustSdkCryptoJs.DeviceLists(),
    }: {
        events?: IToDeviceEvent[];
        oneTimeKeysCounts?: Map<string, number>;
        unusedFallbackKeys?: Set<string>;
        devices?: RustSdkCryptoJs.DeviceLists;
    }): Promise<IToDeviceEvent[]> {
        const result = await this.olmMachine.receiveSyncChanges(
            events ? JSON.stringify(events) : "[]",
            devices,
            oneTimeKeysCounts,
            unusedFallbackKeys,
        );

        // receiveSyncChanges returns a JSON-encoded list of decrypted to-device messages.
        return JSON.parse(result);
    }

    /** called by the sync loop to preprocess incoming to-device messages
     *
     * @param events - the received to-device messages
     * @returns A list of preprocessed to-device messages.
     */
    public async preprocessToDeviceMessages(events: IToDeviceEvent[]): Promise<IToDeviceEvent[]> {
        // send the received to-device messages into receiveSyncChanges. We have no info on device-list changes,
        // one-time-keys, or fallback keys, so just pass empty data.
        const processed = await this.receiveSyncChanges({ events });

        // look for interesting to-device messages
        for (const message of processed) {
            if (message.type === EventType.KeyVerificationRequest) {
                this.onIncomingKeyVerificationRequest(message.sender, message.content);
            }
        }
        return processed;
    }

    /** called by the sync loop to process one time key counts and unused fallback keys
     *
     * @param oneTimeKeysCounts - the received one time key counts
     * @param unusedFallbackKeys - the received unused fallback keys
     */
    public async processKeyCounts(
        oneTimeKeysCounts?: Record<string, number>,
        unusedFallbackKeys?: string[],
    ): Promise<void> {
        const mapOneTimeKeysCount = oneTimeKeysCounts && new Map<string, number>(Object.entries(oneTimeKeysCounts));
        const setUnusedFallbackKeys = unusedFallbackKeys && new Set<string>(unusedFallbackKeys);

        if (mapOneTimeKeysCount !== undefined || setUnusedFallbackKeys !== undefined) {
            await this.receiveSyncChanges({
                oneTimeKeysCounts: mapOneTimeKeysCount,
                unusedFallbackKeys: setUnusedFallbackKeys,
            });
        }
    }

    /** called by the sync loop to process the notification that device lists have
     * been changed.
     *
     * @param deviceLists - device_lists field from /sync
     */
    public async processDeviceLists(deviceLists: IDeviceLists): Promise<void> {
        const devices = new RustSdkCryptoJs.DeviceLists(
            deviceLists.changed?.map((userId) => new RustSdkCryptoJs.UserId(userId)),
            deviceLists.left?.map((userId) => new RustSdkCryptoJs.UserId(userId)),
        );
        await this.receiveSyncChanges({ devices });
    }

    /** called by the sync loop on m.room.encrypted events
     *
     * @param room - in which the event was received
     * @param event - encryption event to be processed
     */
    public async onCryptoEvent(room: Room, event: MatrixEvent): Promise<void> {
        const config = event.getContent();

        const existingEncryptor = this.roomEncryptors[room.roomId];
        if (existingEncryptor) {
            existingEncryptor.onCryptoEvent(config);
        } else {
            this.roomEncryptors[room.roomId] = new RoomEncryptor(
                this.olmMachine,
                this.keyClaimManager,
                this.outgoingRequestProcessor,
                room,
                config,
            );
        }

        // start tracking devices for any users already known to be in this room.
        const members = await room.getEncryptionTargetMembers();
        logger.debug(
            `[${room.roomId} encryption] starting to track devices for: `,
            members.map((u) => `${u.userId} (${u.membership})`),
        );
        await this.olmMachine.updateTrackedUsers(members.map((u) => new RustSdkCryptoJs.UserId(u.userId)));
    }

    /** called by the sync loop after processing each sync.
     *
     * TODO: figure out something equivalent for sliding sync.
     *
     * @param syncState - information on the completed sync.
     */
    public onSyncCompleted(syncState: OnSyncCompletedData): void {
        // Processing the /sync may have produced new outgoing requests which need sending, so kick off the outgoing
        // request loop, if it's not already running.
        this.outgoingRequestLoop();
    }

    /**
     * Handle an incoming m.key.verification request event
     *
     * @param sender - the sender of the event
     * @param content - the content of the event
     */
    private onIncomingKeyVerificationRequest(sender: string, content: IContent): void {
        const transactionId = content.transaction_id;
        if (!transactionId || !sender) {
            // not a valid request: ignore
            return;
        }

        const request: RustSdkCryptoJs.VerificationRequest | undefined = this.olmMachine.getVerificationRequest(
            new RustSdkCryptoJs.UserId(sender),
            transactionId,
        );

        if (request) {
            this.emit(
                CryptoEvent.VerificationRequestReceived,
                new RustVerificationRequest(request, this.outgoingRequestProcessor, this._supportedVerificationMethods),
            );
        }
    }

    ///////////////////////////////////////////////////////////////////////////////////////////////////////////////////
    //
    // Other public functions
    //
    ///////////////////////////////////////////////////////////////////////////////////////////////////////////////////

    /** called by the MatrixClient on a room membership event
     *
     * @param event - The matrix event which caused this event to fire.
     * @param member - The member whose RoomMember.membership changed.
     * @param oldMembership - The previous membership state. Null if it's a new member.
     */
    public onRoomMembership(event: MatrixEvent, member: RoomMember, oldMembership?: string): void {
        const enc = this.roomEncryptors[event.getRoomId()!];
        if (!enc) {
            // not encrypting in this room
            return;
        }
        enc.onRoomMembership(member);
    }

    /** Callback for OlmMachine.registerRoomKeyUpdatedCallback
     *
     * Called by the rust-sdk whenever there is an update to (megolm) room keys. We
     * check if we have any events waiting for the given keys, and schedule them for
     * a decryption retry if so.
     *
     * @param keys - details of the updated keys
     */
    public async onRoomKeysUpdated(keys: RustSdkCryptoJs.RoomKeyInfo[]): Promise<void> {
        for (const key of keys) {
            this.onRoomKeyUpdated(key);
        }
        this.backupManager.maybeUploadKey();
    }

    private onRoomKeyUpdated(key: RustSdkCryptoJs.RoomKeyInfo): void {
        if (this.stopped) return;
        logger.debug(`Got update for session ${key.senderKey.toBase64()}|${key.sessionId} in ${key.roomId.toString()}`);
        const pendingList = this.eventDecryptor.getEventsPendingRoomKey(key);
        if (pendingList.length === 0) return;

        logger.debug(
            "Retrying decryption on events:",
            pendingList.map((e) => `${e.getId()}`),
        );

        // Have another go at decrypting events with this key.
        //
        // We don't want to end up blocking the callback from Rust, which could otherwise end up dropping updates,
        // so we don't wait for the decryption to complete. In any case, there is no need to wait:
        // MatrixEvent.attemptDecryption ensures that there is only one decryption attempt happening at once,
        // and deduplicates repeated attempts for the same event.
        for (const ev of pendingList) {
            ev.attemptDecryption(this, { isRetry: true }).catch((_e) => {
                logger.info(`Still unable to decrypt event ${ev.getId()} after receiving key`);
            });
        }
    }

    /**
     * Handle a live event received via /sync.
     * See {@link ClientEventHandlerMap#event}
     *
     * @param event - live event
     */
    public async onLiveEventFromSync(event: MatrixEvent): Promise<void> {
        // Ignore state event or remote echo
        // transaction_id is provided in case of remote echo {@link https://spec.matrix.org/v1.7/client-server-api/#local-echo}
        if (event.isState() || !!event.getUnsigned().transaction_id) return;

        const processEvent = async (evt: MatrixEvent): Promise<void> => {
            // Process only verification event
            if (isVerificationEvent(event)) {
                await this.onKeyVerificationRequest(evt);
            }
        };

        // If the event is encrypted of in failure, we wait for decryption
        if (event.isDecryptionFailure() || event.isEncrypted()) {
            // 5 mins
            const TIMEOUT_DELAY = 5 * 60 * 1000;

            // After 5mins, we are not expecting the event to be decrypted
            const timeoutId = setTimeout(() => event.off(MatrixEventEvent.Decrypted, onDecrypted), TIMEOUT_DELAY);

            const onDecrypted = (decryptedEvent: MatrixEvent, error?: Error): void => {
                if (error) return;

                clearTimeout(timeoutId);
                event.off(MatrixEventEvent.Decrypted, onDecrypted);
                processEvent(decryptedEvent);
            };

            event.on(MatrixEventEvent.Decrypted, onDecrypted);
        } else {
            await processEvent(event);
        }
    }

    /**
     * Handle key verification request.
     *
     * @param event - a key validation request event.
     */
    private async onKeyVerificationRequest(event: MatrixEvent): Promise<void> {
        const roomId = event.getRoomId();

        if (!roomId) {
            throw new Error("missing roomId in the event");
        }

        await this.olmMachine.receiveVerificationEvent(
            JSON.stringify({
                event_id: event.getId(),
                type: event.getType(),
                sender: event.getSender(),
                state_key: event.getStateKey(),
                content: event.getContent(),
                origin_server_ts: event.getTs(),
            }),
            new RustSdkCryptoJs.RoomId(roomId),
        );
    }

    ///////////////////////////////////////////////////////////////////////////////////////////////////////////////////
    //
    // Outgoing requests
    //
    ///////////////////////////////////////////////////////////////////////////////////////////////////////////////////

    private async outgoingRequestLoop(): Promise<void> {
        if (this.outgoingRequestLoopRunning) {
            return;
        }
        this.outgoingRequestLoopRunning = true;
        try {
            while (!this.stopped) {
                const outgoingRequests: Object[] = await this.olmMachine.outgoingRequests();
                if (outgoingRequests.length == 0 || this.stopped) {
                    // no more messages to send (or we have been told to stop): exit the loop
                    return;
                }
                for (const msg of outgoingRequests) {
                    await this.outgoingRequestProcessor.makeOutgoingRequest(msg as OutgoingRequest);
                }
            }
        } catch (e) {
            logger.error("Error processing outgoing-message requests from rust crypto-sdk", e);
        } finally {
            this.outgoingRequestLoopRunning = false;
        }
    }
}

class EventDecryptor {
    /**
     * Events which we couldn't decrypt due to unknown sessions / indexes.
     *
     * Map from senderKey to sessionId to Set of MatrixEvents
     */
    private eventsPendingKey = new MapWithDefault<string, MapWithDefault<string, Set<MatrixEvent>>>(
        () => new MapWithDefault<string, Set<MatrixEvent>>(() => new Set()),
    );

    public constructor(private readonly olmMachine: RustSdkCryptoJs.OlmMachine) {}

    public async attemptEventDecryption(event: MatrixEvent): Promise<IEventDecryptionResult> {
        logger.info("Attempting decryption of event", event);
        // add the event to the pending list *before* attempting to decrypt.
        // then, if the key turns up while decryption is in progress (and
        // decryption fails), we will schedule a retry.
        // (fixes https://github.com/vector-im/element-web/issues/5001)
        this.addEventToPendingList(event);

        const res = (await this.olmMachine.decryptRoomEvent(
            JSON.stringify({
                event_id: event.getId(),
                type: event.getWireType(),
                sender: event.getSender(),
                state_key: event.getStateKey(),
                content: event.getWireContent(),
                origin_server_ts: event.getTs(),
            }),
            new RustSdkCryptoJs.RoomId(event.getRoomId()!),
        )) as RustSdkCryptoJs.DecryptedRoomEvent;

        // Success. We can remove the event from the pending list, if
        // that hasn't already happened.
        this.removeEventFromPendingList(event);

        return {
            clearEvent: JSON.parse(res.event),
            claimedEd25519Key: res.senderClaimedEd25519Key,
            senderCurve25519Key: res.senderCurve25519Key,
            forwardingCurve25519KeyChain: res.forwardingCurve25519KeyChain,
        };
    }

    /**
     * Look for events which are waiting for a given megolm session
     *
     * Returns a list of events which were encrypted by `session` and could not be decrypted
     *
     * @param session -
     */
    public getEventsPendingRoomKey(session: RustSdkCryptoJs.RoomKeyInfo): MatrixEvent[] {
        const senderPendingEvents = this.eventsPendingKey.get(session.senderKey.toBase64());
        if (!senderPendingEvents) return [];

        const sessionPendingEvents = senderPendingEvents.get(session.sessionId);
        if (!sessionPendingEvents) return [];

        const roomId = session.roomId.toString();
        return [...sessionPendingEvents].filter((ev) => ev.getRoomId() === roomId);
    }

    /**
     * Add an event to the list of those awaiting their session keys.
     */
    private addEventToPendingList(event: MatrixEvent): void {
        const content = event.getWireContent();
        const senderKey = content.sender_key;
        const sessionId = content.session_id;

        const senderPendingEvents = this.eventsPendingKey.getOrCreate(senderKey);
        const sessionPendingEvents = senderPendingEvents.getOrCreate(sessionId);
        sessionPendingEvents.add(event);
    }

    /**
     * Remove an event from the list of those awaiting their session keys.
     */
    private removeEventFromPendingList(event: MatrixEvent): void {
        const content = event.getWireContent();
        const senderKey = content.sender_key;
        const sessionId = content.session_id;

        const senderPendingEvents = this.eventsPendingKey.get(senderKey);
        if (!senderPendingEvents) return;

        const sessionPendingEvents = senderPendingEvents.get(sessionId);
        if (!sessionPendingEvents) return;

        sessionPendingEvents.delete(event);

        // also clean up the higher-level maps if they are now empty
        if (sessionPendingEvents.size === 0) {
            senderPendingEvents.delete(sessionId);
            if (senderPendingEvents.size === 0) {
                this.eventsPendingKey.delete(senderKey);
            }
        }
    }
}

type RustCryptoEvents =
    | CryptoEvent.VerificationRequestReceived
    | CryptoEvent.UserTrustStatusChanged
    | RustBackupCryptoEvents;

type RustCryptoEventMap = {
    /**
     * Fires when a key verification request is received.
     */
    [CryptoEvent.VerificationRequestReceived]: (request: VerificationRequest) => void;

    /**
     * Fires when the cross signing keys are imported during {@link CryptoApi#bootstrapCrossSigning}
     */
    [CryptoEvent.UserTrustStatusChanged]: (userId: string, userTrustLevel: UserTrustLevel) => void;
} & RustBackupCryptoEventMap;<|MERGE_RESOLUTION|>--- conflicted
+++ resolved
@@ -118,17 +118,12 @@
         this.keyClaimManager = new KeyClaimManager(olmMachine, this.outgoingRequestProcessor);
         this.eventDecryptor = new EventDecryptor(olmMachine);
 
-<<<<<<< HEAD
         this.backupManager = new RustBackupManager(olmMachine, http, this.outgoingRequestProcessor);
         this.reemitter.reEmit(this.backupManager, [
             CryptoEvent.KeyBackupStatus,
             CryptoEvent.KeyBackupSessionsRemaining,
             CryptoEvent.KeyBackupFailed,
         ]);
-=======
-        this.backupManager = new RustBackupManager(olmMachine, http);
-        this.reemitter.reEmit(this.backupManager, [CryptoEvent.KeyBackupStatus]);
->>>>>>> 55b9116c
 
         // Fire if the cross signing keys are imported from the secret storage
         const onCrossSigningKeysImport = (): void => {
