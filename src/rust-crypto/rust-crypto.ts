/*
Copyright 2022-2023 The Matrix.org Foundation C.I.C.

Licensed under the Apache License, Version 2.0 (the "License");
you may not use this file except in compliance with the License.
You may obtain a copy of the License at

    http://www.apache.org/licenses/LICENSE-2.0

Unless required by applicable law or agreed to in writing, software
distributed under the License is distributed on an "AS IS" BASIS,
WITHOUT WARRANTIES OR CONDITIONS OF ANY KIND, either express or implied.
See the License for the specific language governing permissions and
limitations under the License.
*/

import anotherjson from "another-json";
import * as RustSdkCryptoJs from "@matrix-org/matrix-sdk-crypto-wasm";

import type { IEventDecryptionResult, IMegolmSessionData } from "../@types/crypto";
import type { IDeviceLists, IToDeviceEvent } from "../sync-accumulator";
import type { IEncryptedEventInfo } from "../crypto/api";
import { IContent, MatrixEvent, MatrixEventEvent } from "../models/event";
import { Room } from "../models/room";
import { RoomMember } from "../models/room-member";
import { BackupDecryptor, CryptoBackend, OnSyncCompletedData } from "../common-crypto/CryptoBackend";
import { logger } from "../logger";
import { ClientPrefix, IHttpOpts, MatrixHttpApi, Method } from "../http-api";
import { RoomEncryptor } from "./RoomEncryptor";
import { OutgoingRequest, OutgoingRequestProcessor } from "./OutgoingRequestProcessor";
import { KeyClaimManager } from "./KeyClaimManager";
import { MapWithDefault, encodeUri } from "../utils";
import {
    BackupTrustInfo,
    BootstrapCrossSigningOpts,
    CreateSecretStorageOpts,
    CrossSigningKey,
    CrossSigningKeyInfo,
    CrossSigningStatus,
    CryptoCallbacks,
    Curve25519AuthData,
    DeviceVerificationStatus,
    EventEncryptionInfo,
    EventShieldColour,
    GeneratedSecretStorageKey,
    ImportRoomKeyProgressData,
    ImportRoomKeysOpts,
    KeyBackupCheck,
    KeyBackupInfo,
    UserVerificationStatus,
    VerificationRequest,
} from "../crypto-api";
import { deviceKeysToDeviceMap, rustDeviceToJsDevice } from "./device-converter";
import { IDownloadKeyResult, IQueryKeysRequest } from "../client";
import { Device, DeviceMap } from "../models/device";
import { AddSecretStorageKeyOpts, SECRET_STORAGE_ALGORITHM_V1_AES, ServerSideSecretStorage } from "../secret-storage";
import { CrossSigningIdentity } from "./CrossSigningIdentity";
import { secretStorageContainsCrossSigningKeys } from "./secret-storage";
import { keyFromPassphrase } from "../crypto/key_passphrase";
import { encodeRecoveryKey } from "../crypto/recoverykey";
import { crypto } from "../crypto/crypto";
import { isVerificationEvent, RustVerificationRequest, verificationMethodIdentifierToMethod } from "./verification";
import { EventType } from "../@types/event";
import { CryptoEvent } from "../crypto";
import { TypedEventEmitter } from "../models/typed-event-emitter";
import { RustBackupCryptoEventMap, RustBackupCryptoEvents, RustBackupDecryptor, RustBackupManager } from "./backup";
import { TypedReEmitter } from "../ReEmitter";
import { randomString } from "../randomstring";
import { ClientStoppedError } from "../errors";
import { ISignatures } from "../@types/signed";
<<<<<<< HEAD
import { encodeBase64 } from "../crypto/olmlib";
import { DecryptionError } from "../crypto/algorithms";
import { IKeyBackupSession } from "../crypto/keybackup";
=======
import { encodeBase64 } from "../common-crypto/base64";
import { DecryptionError } from "../crypto/algorithms";
>>>>>>> 6d118008

const ALL_VERIFICATION_METHODS = ["m.sas.v1", "m.qr_code.scan.v1", "m.qr_code.show.v1", "m.reciprocate.v1"];

interface ISignableObject {
    signatures?: ISignatures;
    unsigned?: object;
}

const KEY_BACKUP_CHECK_RATE_LIMIT = 5000; // ms

/**
 * An implementation of {@link CryptoBackend} using the Rust matrix-sdk-crypto.
 *
 * @internal
 */
export class RustCrypto extends TypedEventEmitter<RustCryptoEvents, RustCryptoEventMap> implements CryptoBackend {
    public globalErrorOnUnknownDevices = false;
    private _trustCrossSignedDevices = true;

    /** whether {@link stop} has been called */
    private stopped = false;

    /** whether {@link outgoingRequestLoop} is currently running */
    private outgoingRequestLoopRunning = false;

    /** mapping of roomId → encryptor class */
    private roomEncryptors: Record<string, RoomEncryptor> = {};

    private eventDecryptor: EventDecryptor;
    private keyClaimManager: KeyClaimManager;
    private outgoingRequestProcessor: OutgoingRequestProcessor;
    private crossSigningIdentity: CrossSigningIdentity;
    private readonly backupManager: RustBackupManager;

    private sessionLastCheckAttemptedTime: Record<string, number> = {}; // When did we last try to check the server for a given session id?

    private readonly reemitter = new TypedReEmitter<RustCryptoEvents, RustCryptoEventMap>(this);

    public constructor(
        /** The `OlmMachine` from the underlying rust crypto sdk. */
        private readonly olmMachine: RustSdkCryptoJs.OlmMachine,

        /**
         * Low-level HTTP interface: used to make outgoing requests required by the rust SDK.
         *
         * We expect it to set the access token, etc.
         */
        private readonly http: MatrixHttpApi<IHttpOpts & { onlyData: true }>,

        /** The local user's User ID. */
        private readonly userId: string,

        /** The local user's Device ID. */
        _deviceId: string,

        /** Interface to server-side secret storage */
        private readonly secretStorage: ServerSideSecretStorage,

        /** Crypto callbacks provided by the application */
        private readonly cryptoCallbacks: CryptoCallbacks,
    ) {
        super();
        this.outgoingRequestProcessor = new OutgoingRequestProcessor(olmMachine, http);
        this.keyClaimManager = new KeyClaimManager(olmMachine, this.outgoingRequestProcessor);
        this.eventDecryptor = new EventDecryptor(olmMachine, this);

        this.backupManager = new RustBackupManager(olmMachine, http, this.outgoingRequestProcessor);
        this.reemitter.reEmit(this.backupManager, [
            CryptoEvent.KeyBackupStatus,
            CryptoEvent.KeyBackupSessionsRemaining,
            CryptoEvent.KeyBackupFailed,
        ]);

        this.crossSigningIdentity = new CrossSigningIdentity(olmMachine, this.outgoingRequestProcessor, secretStorage);
    }

    /**
     * Attempts to retrieve a session from a key backup, if enough time
     * has elapsed since the last check for this session id.
     */
    public async queryKeyBackupRateLimited(targetRoomId: string, targetSessionId: string): Promise<void> {
        const backupKeys: RustSdkCryptoJs.BackupKeys = await this.olmMachine.getBackupKeys();
        if (!backupKeys.decryptionKey) return;
        const version = backupKeys.backupVersion;

        const now = new Date().getTime();
        if (
            !this.sessionLastCheckAttemptedTime[targetSessionId!] ||
            now - this.sessionLastCheckAttemptedTime[targetSessionId!] > KEY_BACKUP_CHECK_RATE_LIMIT
        ) {
            this.sessionLastCheckAttemptedTime[targetSessionId!] = now;

            const path = encodeUri("/room_keys/keys/$roomId/$sessionId", {
                $roomId: targetRoomId,
                $sessionId: targetSessionId,
            });

            const res = await this.http.authedRequest<IKeyBackupSession>(Method.Get, path, { version }, undefined, {
                prefix: ClientPrefix.V3,
            });

            if (this.stopped) return;

            const backupDecryptor = new RustBackupDecryptor(backupKeys.decryptionKey);
            if (res) {
                const sessionsToImport: Record<string, IKeyBackupSession> = {};
                sessionsToImport[targetSessionId] = res;
                const keys = await backupDecryptor.decryptSessions(sessionsToImport);
                for (const k of keys) {
                    k.room_id = targetRoomId!;
                }
                await this.importRoomKeys(keys);
            }
        }
    }

    /**
     * Implementation of {@link CryptoBackend#getBackupDecryptor}.
     */
    public async getBackupDecryptor(backupInfo: KeyBackupInfo, privKey: ArrayLike<number>): Promise<BackupDecryptor> {
        if (backupInfo.algorithm != "m.megolm_backup.v1.curve25519-aes-sha2") {
            throw new Error(`getBackupDecryptor Unsupported algorithm ${backupInfo.algorithm}`);
        }

        const authData = <Curve25519AuthData>backupInfo.auth_data;

        if (!(privKey instanceof Uint8Array)) {
            // eslint-disable-next-line @typescript-eslint/no-base-to-string
            throw new Error(`getBackupDecryptor expects Uint8Array, got ${privKey}`);
        }

        const backupDecryptionKey = RustSdkCryptoJs.BackupDecryptionKey.fromBase64(encodeBase64(privKey));

        if (authData.public_key != backupDecryptionKey.megolmV1PublicKey.publicKeyBase64) {
            throw new Error(`getBackupDecryptor key mismatch error`);
        }

        return new RustBackupDecryptor(backupDecryptionKey);
    }

    /**
     * Return the OlmMachine only if {@link RustCrypto#stop} has not been called.
     *
     * This allows us to better handle race conditions where the client is stopped before or during a crypto API call.
     *
     * @throws ClientStoppedError if {@link RustCrypto#stop} has been called.
     */
    private getOlmMachineOrThrow(): RustSdkCryptoJs.OlmMachine {
        if (this.stopped) {
            throw new ClientStoppedError();
        }
        return this.olmMachine;
    }

    ///////////////////////////////////////////////////////////////////////////////////////////////////////////////////
    //
    // CryptoBackend implementation
    //
    ///////////////////////////////////////////////////////////////////////////////////////////////////////////////////

    public stop(): void {
        // stop() may be called multiple times, but attempting to close() the OlmMachine twice
        // will cause an error.
        if (this.stopped) {
            return;
        }
        this.stopped = true;

        this.keyClaimManager.stop();
        this.backupManager.stop();

        // make sure we close() the OlmMachine; doing so means that all the Rust objects will be
        // cleaned up; in particular, the indexeddb connections will be closed, which means they
        // can then be deleted.
        this.olmMachine.close();
    }

    public async encryptEvent(event: MatrixEvent, _room: Room): Promise<void> {
        const roomId = event.getRoomId()!;
        const encryptor = this.roomEncryptors[roomId];

        if (!encryptor) {
            throw new Error(`Cannot encrypt event in unconfigured room ${roomId}`);
        }

        await encryptor.encryptEvent(event);
    }

    public async decryptEvent(event: MatrixEvent): Promise<IEventDecryptionResult> {
        const roomId = event.getRoomId();
        if (!roomId) {
            // presumably, a to-device message. These are normally decrypted in preprocessToDeviceMessages
            // so the fact it has come back here suggests that decryption failed.
            //
            // once we drop support for the libolm crypto implementation, we can stop passing to-device messages
            // through decryptEvent and hence get rid of this case.
            throw new Error("to-device event was not decrypted in preprocessToDeviceMessages");
        }
        return await this.eventDecryptor.attemptEventDecryption(event);
    }

    /**
     * Implementation of (deprecated) {@link MatrixClient#getEventEncryptionInfo}.
     *
     * @param event - event to inspect
     */
    public getEventEncryptionInfo(event: MatrixEvent): IEncryptedEventInfo {
        // TODO: make this work properly. Or better, replace it.

        const ret: Partial<IEncryptedEventInfo> = {};

        ret.senderKey = event.getSenderKey() ?? undefined;
        ret.algorithm = event.getWireContent().algorithm;

        if (!ret.senderKey || !ret.algorithm) {
            ret.encrypted = false;
            return ret as IEncryptedEventInfo;
        }
        ret.encrypted = true;
        ret.authenticated = true;
        ret.mismatchedSender = true;
        return ret as IEncryptedEventInfo;
    }

    /**
     * Implementation of {@link CryptoBackend#checkUserTrust}.
     *
     * Stub for backwards compatibility.
     *
     */
    public checkUserTrust(userId: string): UserVerificationStatus {
        return new UserVerificationStatus(false, false, false);
    }

    /**
     * Get the cross signing information for a given user.
     *
     * The cross-signing API is currently UNSTABLE and may change without notice.
     *
     * @param userId - the user ID to get the cross-signing info for.
     *
     * @returns the cross signing information for the user.
     */
    public getStoredCrossSigningForUser(userId: string): null {
        // TODO
        return null;
    }

    /**
     * This function is unneeded for the rust-crypto.
     * The cross signing key import and the device verification are done in {@link CryptoApi#bootstrapCrossSigning}
     *
     * The function is stub to keep the compatibility with the old crypto.
     * More information: https://github.com/vector-im/element-web/issues/25648
     *
     * Implementation of {@link CryptoBackend#checkOwnCrossSigningTrust}
     */
    public async checkOwnCrossSigningTrust(): Promise<void> {
        return;
    }

    ///////////////////////////////////////////////////////////////////////////////////////////////////////////////////
    //
    // CryptoApi implementation
    //
    ///////////////////////////////////////////////////////////////////////////////////////////////////////////////////

    public globalBlacklistUnverifiedDevices = false;

    public prepareToEncrypt(room: Room): void {
        const encryptor = this.roomEncryptors[room.roomId];

        if (encryptor) {
            encryptor.ensureEncryptionSession();
        }
    }

    public forceDiscardSession(roomId: string): Promise<void> {
        return this.roomEncryptors[roomId]?.forceDiscardSession();
    }

    public async exportRoomKeys(): Promise<IMegolmSessionData[]> {
        const raw = await this.olmMachine.exportRoomKeys(() => true);
        return JSON.parse(raw);
    }

    public async importRoomKeys(keys: IMegolmSessionData[], opts?: ImportRoomKeysOpts): Promise<void> {
        // TODO when backup support will be added we would need to expose the `from_backup` flag in the bindings
        const jsonKeys = JSON.stringify(keys);
        await this.olmMachine.importRoomKeys(jsonKeys, (progress: BigInt, total: BigInt) => {
            const importOpt: ImportRoomKeyProgressData = {
                total: Number(total),
                successes: Number(progress),
                stage: "load_keys",
                failures: 0,
            };
            opts?.progressCallback?.(importOpt);
        });
    }

    /**
     * Implementation of {@link CryptoApi.userHasCrossSigningKeys}.
     */
    public async userHasCrossSigningKeys(userId = this.userId, downloadUncached = false): Promise<boolean> {
        // TODO: could probably do with a more efficient way of doing this than returning the whole set and searching
        const rustTrackedUsers: Set<RustSdkCryptoJs.UserId> = await this.olmMachine.trackedUsers();
        let rustTrackedUser: RustSdkCryptoJs.UserId | undefined;
        for (const u of rustTrackedUsers) {
            if (userId === u.toString()) {
                rustTrackedUser = u;
                break;
            }
        }

        if (rustTrackedUser !== undefined) {
            if (userId === this.userId) {
                /* make sure we have an *up-to-date* idea of the user's cross-signing keys. This is important, because if we
                 * return "false" here, we will end up generating new cross-signing keys and replacing the existing ones.
                 */
                const request = this.olmMachine.queryKeysForUsers([rustTrackedUser]);
                await this.outgoingRequestProcessor.makeOutgoingRequest(request);
            }
            const userIdentity = await this.olmMachine.getIdentity(rustTrackedUser);
            return userIdentity !== undefined;
        } else if (downloadUncached) {
            // Download the cross signing keys and check if the master key is available
            const keyResult = await this.downloadDeviceList(new Set([userId]));
            const keys = keyResult.master_keys?.[userId];

            // No master key
            if (!keys) return false;

            // `keys` is an object with { [`ed25519:${pubKey}`]: pubKey }
            // We assume only a single key, and we want the bare form without type
            // prefix, so we select the values.
            return Boolean(Object.values(keys.keys)[0]);
        } else {
            return false;
        }
    }

    /**
     * Get the device information for the given list of users.
     *
     * @param userIds - The users to fetch.
     * @param downloadUncached - If true, download the device list for users whose device list we are not
     *    currently tracking. Defaults to false, in which case such users will not appear at all in the result map.
     *
     * @returns A map `{@link DeviceMap}`.
     */
    public async getUserDeviceInfo(userIds: string[], downloadUncached = false): Promise<DeviceMap> {
        const deviceMapByUserId = new Map<string, Map<string, Device>>();
        const rustTrackedUsers: Set<RustSdkCryptoJs.UserId> = await this.olmMachine.trackedUsers();

        // Convert RustSdkCryptoJs.UserId to a `Set<string>`
        const trackedUsers = new Set<string>();
        rustTrackedUsers.forEach((rustUserId) => trackedUsers.add(rustUserId.toString()));

        // Keep untracked user to download their keys after
        const untrackedUsers: Set<string> = new Set();

        for (const userId of userIds) {
            // if this is a tracked user, we can just fetch the device list from the rust-sdk
            // (NB: this is probably ok even if we race with a leave event such that we stop tracking the user's
            // devices: the rust-sdk will return the last-known device list, which will be good enough.)
            if (trackedUsers.has(userId)) {
                deviceMapByUserId.set(userId, await this.getUserDevices(userId));
            } else {
                untrackedUsers.add(userId);
            }
        }

        // for any users whose device lists we are not tracking, fall back to downloading the device list
        // over HTTP.
        if (downloadUncached && untrackedUsers.size >= 1) {
            const queryResult = await this.downloadDeviceList(untrackedUsers);
            Object.entries(queryResult.device_keys).forEach(([userId, deviceKeys]) =>
                deviceMapByUserId.set(userId, deviceKeysToDeviceMap(deviceKeys)),
            );
        }

        return deviceMapByUserId;
    }

    /**
     * Get the device list for the given user from the olm machine
     * @param userId - Rust SDK UserId
     */
    private async getUserDevices(userId: string): Promise<Map<string, Device>> {
        const rustUserId = new RustSdkCryptoJs.UserId(userId);

        // For reasons I don't really understand, the Javascript FinalizationRegistry doesn't seem to run the
        // registered callbacks when `userDevices` goes out of scope, nor when the individual devices in the array
        // returned by `userDevices.devices` do so.
        //
        // This is particularly problematic, because each of those structures holds a reference to the
        // VerificationMachine, which in turn holds a reference to the IndexeddbCryptoStore. Hence, we end up leaking
        // open connections to the crypto store, which means the store can't be deleted on logout.
        //
        // To fix this, we explicitly call `.free` on each of the objects, which tells the rust code to drop the
        // allocated memory and decrement the refcounts for the crypto store.

        const userDevices: RustSdkCryptoJs.UserDevices = await this.olmMachine.getUserDevices(rustUserId);
        try {
            const deviceArray: RustSdkCryptoJs.Device[] = userDevices.devices();
            try {
                return new Map(
                    deviceArray.map((device) => [device.deviceId.toString(), rustDeviceToJsDevice(device, rustUserId)]),
                );
            } finally {
                deviceArray.forEach((d) => d.free());
            }
        } finally {
            userDevices.free();
        }
    }

    /**
     * Download the given user keys by calling `/keys/query` request
     * @param untrackedUsers - download keys of these users
     */
    private async downloadDeviceList(untrackedUsers: Set<string>): Promise<IDownloadKeyResult> {
        const queryBody: IQueryKeysRequest = { device_keys: {} };
        untrackedUsers.forEach((user) => (queryBody.device_keys[user] = []));

        return await this.http.authedRequest(Method.Post, "/_matrix/client/v3/keys/query", undefined, queryBody, {
            prefix: "",
        });
    }

    /**
     * Implementation of {@link CryptoApi#getTrustCrossSignedDevices}.
     */
    public getTrustCrossSignedDevices(): boolean {
        return this._trustCrossSignedDevices;
    }

    /**
     * Implementation of {@link CryptoApi#setTrustCrossSignedDevices}.
     */
    public setTrustCrossSignedDevices(val: boolean): void {
        this._trustCrossSignedDevices = val;
        // TODO: legacy crypto goes through the list of known devices and emits DeviceVerificationChanged
        //  events. Maybe we need to do the same?
    }

    /**
     * Mark the given device as locally verified.
     *
     * Implementation of {@link CryptoApi#setDeviceVerified}.
     */
    public async setDeviceVerified(userId: string, deviceId: string, verified = true): Promise<void> {
        const device: RustSdkCryptoJs.Device | undefined = await this.olmMachine.getDevice(
            new RustSdkCryptoJs.UserId(userId),
            new RustSdkCryptoJs.DeviceId(deviceId),
        );

        if (!device) {
            throw new Error(`Unknown device ${userId}|${deviceId}`);
        }
        await device.setLocalTrust(verified ? RustSdkCryptoJs.LocalTrust.Verified : RustSdkCryptoJs.LocalTrust.Unset);
    }

    /**
     * Implementation of {@link CryptoApi#getDeviceVerificationStatus}.
     */
    public async getDeviceVerificationStatus(
        userId: string,
        deviceId: string,
    ): Promise<DeviceVerificationStatus | null> {
        const device: RustSdkCryptoJs.Device | undefined = await this.olmMachine.getDevice(
            new RustSdkCryptoJs.UserId(userId),
            new RustSdkCryptoJs.DeviceId(deviceId),
        );

        if (!device) return null;

        return new DeviceVerificationStatus({
            signedByOwner: device.isCrossSignedByOwner(),
            crossSigningVerified: device.isCrossSigningTrusted(),
            localVerified: device.isLocallyTrusted(),
            trustCrossSignedDevices: this._trustCrossSignedDevices,
        });
    }

    /**
     * Implementation of {@link CryptoApi#getUserVerificationStatus}.
     */
    public async getUserVerificationStatus(userId: string): Promise<UserVerificationStatus> {
        const userIdentity: RustSdkCryptoJs.UserIdentity | RustSdkCryptoJs.OwnUserIdentity | undefined =
            await this.olmMachine.getIdentity(new RustSdkCryptoJs.UserId(userId));
        if (userIdentity === undefined) {
            return new UserVerificationStatus(false, false, false);
        }
        return new UserVerificationStatus(userIdentity.isVerified(), false, false);
    }

    /**
     * Implementation of {@link CryptoApi#isCrossSigningReady}
     */
    public async isCrossSigningReady(): Promise<boolean> {
        const { publicKeysOnDevice, privateKeysInSecretStorage, privateKeysCachedLocally } =
            await this.getCrossSigningStatus();
        const hasKeysInCache =
            Boolean(privateKeysCachedLocally.masterKey) &&
            Boolean(privateKeysCachedLocally.selfSigningKey) &&
            Boolean(privateKeysCachedLocally.userSigningKey);

        // The cross signing is ready if the public and private keys are available
        return publicKeysOnDevice && (hasKeysInCache || privateKeysInSecretStorage);
    }

    /**
     * Implementation of {@link CryptoApi#getCrossSigningKeyId}
     */
    public async getCrossSigningKeyId(type: CrossSigningKey = CrossSigningKey.Master): Promise<string | null> {
        const userIdentity: RustSdkCryptoJs.OwnUserIdentity | undefined = await this.olmMachine.getIdentity(
            new RustSdkCryptoJs.UserId(this.userId),
        );

        const crossSigningStatus: RustSdkCryptoJs.CrossSigningStatus = await this.olmMachine.crossSigningStatus();
        const privateKeysOnDevice =
            crossSigningStatus.hasMaster && crossSigningStatus.hasUserSigning && crossSigningStatus.hasSelfSigning;

        if (!userIdentity || !privateKeysOnDevice) {
            // The public or private keys are not available on this device
            return null;
        }

        if (!userIdentity.isVerified()) {
            // We have both public and private keys, but they don't match!
            return null;
        }

        let key: string;
        switch (type) {
            case CrossSigningKey.Master:
                key = userIdentity.masterKey;
                break;
            case CrossSigningKey.SelfSigning:
                key = userIdentity.selfSigningKey;
                break;
            case CrossSigningKey.UserSigning:
                key = userIdentity.userSigningKey;
                break;
            default:
                // Unknown type
                return null;
        }

        const parsedKey: CrossSigningKeyInfo = JSON.parse(key);
        // `keys` is an object with { [`ed25519:${pubKey}`]: pubKey }
        // We assume only a single key, and we want the bare form without type
        // prefix, so we select the values.
        return Object.values(parsedKey.keys)[0];
    }

    /**
     * Implementation of {@link CryptoApi#boostrapCrossSigning}
     */
    public async bootstrapCrossSigning(opts: BootstrapCrossSigningOpts): Promise<void> {
        await this.crossSigningIdentity.bootstrapCrossSigning(opts);
    }

    /**
     * Implementation of {@link CryptoApi#isSecretStorageReady}
     */
    public async isSecretStorageReady(): Promise<boolean> {
        return false;
    }

    /**
     * Implementation of {@link CryptoApi#bootstrapSecretStorage}
     */
    public async bootstrapSecretStorage({
        createSecretStorageKey,
        setupNewSecretStorage,
        setupNewKeyBackup,
    }: CreateSecretStorageOpts = {}): Promise<void> {
        // If an AES Key is already stored in the secret storage and setupNewSecretStorage is not set
        // we don't want to create a new key
        const isNewSecretStorageKeyNeeded = setupNewSecretStorage || !(await this.secretStorageHasAESKey());

        if (isNewSecretStorageKeyNeeded) {
            if (!createSecretStorageKey) {
                throw new Error("unable to create a new secret storage key, createSecretStorageKey is not set");
            }

            // Create a new storage key and add it to secret storage
            const recoveryKey = await createSecretStorageKey();
            await this.addSecretStorageKeyToSecretStorage(recoveryKey);
        }

        const crossSigningStatus: RustSdkCryptoJs.CrossSigningStatus = await this.olmMachine.crossSigningStatus();
        const hasPrivateKeys =
            crossSigningStatus.hasMaster && crossSigningStatus.hasSelfSigning && crossSigningStatus.hasUserSigning;

        // If we have cross-signing private keys cached, store them in secret
        // storage if they are not there already.
        if (
            hasPrivateKeys &&
            (isNewSecretStorageKeyNeeded || !(await secretStorageContainsCrossSigningKeys(this.secretStorage)))
        ) {
            const crossSigningPrivateKeys: RustSdkCryptoJs.CrossSigningKeyExport =
                await this.olmMachine.exportCrossSigningKeys();

            if (!crossSigningPrivateKeys.masterKey) {
                throw new Error("missing master key in cross signing private keys");
            }

            if (!crossSigningPrivateKeys.userSigningKey) {
                throw new Error("missing user signing key in cross signing private keys");
            }

            if (!crossSigningPrivateKeys.self_signing_key) {
                throw new Error("missing self signing key in cross signing private keys");
            }

            await this.secretStorage.store("m.cross_signing.master", crossSigningPrivateKeys.masterKey);
            await this.secretStorage.store("m.cross_signing.user_signing", crossSigningPrivateKeys.userSigningKey);
            await this.secretStorage.store("m.cross_signing.self_signing", crossSigningPrivateKeys.self_signing_key);

            if (setupNewKeyBackup) {
                await this.resetKeyBackup();
            }
        }
    }

    /**
     * Add the secretStorage key to the secret storage
     * - The secret storage key must have the `keyInfo` field filled
     * - The secret storage key is set as the default key of the secret storage
     * - Call `cryptoCallbacks.cacheSecretStorageKey` when done
     *
     * @param secretStorageKey - The secret storage key to add in the secret storage.
     */
    private async addSecretStorageKeyToSecretStorage(secretStorageKey: GeneratedSecretStorageKey): Promise<void> {
        // keyInfo is required to continue
        if (!secretStorageKey.keyInfo) {
            throw new Error("missing keyInfo field in the secret storage key");
        }

        const secretStorageKeyObject = await this.secretStorage.addKey(
            SECRET_STORAGE_ALGORITHM_V1_AES,
            secretStorageKey.keyInfo,
        );

        await this.secretStorage.setDefaultKeyId(secretStorageKeyObject.keyId);

        this.cryptoCallbacks.cacheSecretStorageKey?.(
            secretStorageKeyObject.keyId,
            secretStorageKeyObject.keyInfo,
            secretStorageKey.privateKey,
        );
    }

    /**
     * Check if a secret storage AES Key is already added in secret storage
     *
     * @returns True if an AES key is in the secret storage
     */
    private async secretStorageHasAESKey(): Promise<boolean> {
        // See if we already have an AES secret-storage key.
        const secretStorageKeyTuple = await this.secretStorage.getKey();

        if (!secretStorageKeyTuple) return false;

        const [, keyInfo] = secretStorageKeyTuple;

        // Check if the key is an AES key
        return keyInfo.algorithm === SECRET_STORAGE_ALGORITHM_V1_AES;
    }

    /**
     * Implementation of {@link CryptoApi#getCrossSigningStatus}
     */
    public async getCrossSigningStatus(): Promise<CrossSigningStatus> {
        const userIdentity: RustSdkCryptoJs.OwnUserIdentity | null = await this.getOlmMachineOrThrow().getIdentity(
            new RustSdkCryptoJs.UserId(this.userId),
        );

        const publicKeysOnDevice =
            Boolean(userIdentity?.masterKey) &&
            Boolean(userIdentity?.selfSigningKey) &&
            Boolean(userIdentity?.userSigningKey);
        const privateKeysInSecretStorage = await secretStorageContainsCrossSigningKeys(this.secretStorage);
        const crossSigningStatus: RustSdkCryptoJs.CrossSigningStatus | null =
            await this.getOlmMachineOrThrow().crossSigningStatus();

        return {
            publicKeysOnDevice,
            privateKeysInSecretStorage,
            privateKeysCachedLocally: {
                masterKey: Boolean(crossSigningStatus?.hasMaster),
                userSigningKey: Boolean(crossSigningStatus?.hasUserSigning),
                selfSigningKey: Boolean(crossSigningStatus?.hasSelfSigning),
            },
        };
    }

    /**
     * Implementation of {@link CryptoApi#createRecoveryKeyFromPassphrase}
     */
    public async createRecoveryKeyFromPassphrase(password?: string): Promise<GeneratedSecretStorageKey> {
        let key: Uint8Array;

        const keyInfo: AddSecretStorageKeyOpts = {};
        if (password) {
            // Generate the key from the passphrase
            const derivation = await keyFromPassphrase(password);
            keyInfo.passphrase = {
                algorithm: "m.pbkdf2",
                iterations: derivation.iterations,
                salt: derivation.salt,
            };
            key = derivation.key;
        } else {
            // Using the navigator crypto API to generate the private key
            key = new Uint8Array(32);
            crypto.getRandomValues(key);
        }

        const encodedPrivateKey = encodeRecoveryKey(key);
        return {
            keyInfo,
            encodedPrivateKey,
            privateKey: key,
        };
    }

    /**
     * Implementation of {@link CryptoApi.getEncryptionInfoForEvent}.
     */
    public async getEncryptionInfoForEvent(event: MatrixEvent): Promise<EventEncryptionInfo | null> {
        return {
            shieldColour: EventShieldColour.NONE,
            shieldReason: null,
        };
    }

    /**
     * Returns to-device verification requests that are already in progress for the given user id.
     *
     * Implementation of {@link CryptoApi#getVerificationRequestsToDeviceInProgress}
     *
     * @param userId - the ID of the user to query
     *
     * @returns the VerificationRequests that are in progress
     */
    public getVerificationRequestsToDeviceInProgress(userId: string): VerificationRequest[] {
        const requests: RustSdkCryptoJs.VerificationRequest[] = this.olmMachine.getVerificationRequests(
            new RustSdkCryptoJs.UserId(userId),
        );
        return requests
            .filter((request) => request.roomId === undefined)
            .map(
                (request) =>
                    new RustVerificationRequest(
                        request,
                        this.outgoingRequestProcessor,
                        this._supportedVerificationMethods,
                    ),
            );
    }

    /**
     * Finds a DM verification request that is already in progress for the given room id
     *
     * Implementation of {@link CryptoApi#findVerificationRequestDMInProgress}
     *
     * @param roomId - the room to use for verification
     * @param userId - search the verification request for the given user
     *
     * @returns the VerificationRequest that is in progress, if any
     *
     */
    public findVerificationRequestDMInProgress(roomId: string, userId?: string): VerificationRequest | undefined {
        if (!userId) throw new Error("missing userId");

        const requests: RustSdkCryptoJs.VerificationRequest[] = this.olmMachine.getVerificationRequests(
            new RustSdkCryptoJs.UserId(userId),
        );

        // Search for the verification request for the given room id
        const request = requests.find((request) => request.roomId?.toString() === roomId);

        if (request) {
            return new RustVerificationRequest(
                request,
                this.outgoingRequestProcessor,
                this._supportedVerificationMethods,
            );
        }
    }

    /**
     * Implementation of {@link CryptoApi#requestVerificationDM}
     */
    public async requestVerificationDM(userId: string, roomId: string): Promise<VerificationRequest> {
        const userIdentity: RustSdkCryptoJs.UserIdentity | undefined = await this.olmMachine.getIdentity(
            new RustSdkCryptoJs.UserId(userId),
        );

        if (!userIdentity) throw new Error(`unknown userId ${userId}`);

        // Transform the verification methods into rust objects
        const methods = this._supportedVerificationMethods.map((method) =>
            verificationMethodIdentifierToMethod(method),
        );
        // Get the request content to send to the DM room
        const verificationEventContent: string = await userIdentity.verificationRequestContent(methods);

        // Send the request content to send to the DM room
        const eventId = await this.sendVerificationRequestContent(roomId, verificationEventContent);

        // Get a verification request
        const request: RustSdkCryptoJs.VerificationRequest = await userIdentity.requestVerification(
            new RustSdkCryptoJs.RoomId(roomId),
            new RustSdkCryptoJs.EventId(eventId),
            methods,
        );
        return new RustVerificationRequest(request, this.outgoingRequestProcessor, this._supportedVerificationMethods);
    }

    /**
     * Send the verification content to a room
     * See https://spec.matrix.org/v1.7/client-server-api/#put_matrixclientv3roomsroomidsendeventtypetxnid
     *
     * Prefer to use {@link OutgoingRequestProcessor.makeOutgoingRequest} when dealing with {@link RustSdkCryptoJs.RoomMessageRequest}
     *
     * @param roomId - the targeted room
     * @param verificationEventContent - the request body.
     *
     * @returns the event id
     */
    private async sendVerificationRequestContent(roomId: string, verificationEventContent: string): Promise<string> {
        const txId = randomString(32);
        // Send the verification request content to the DM room
        const { event_id: eventId } = await this.http.authedRequest<{ event_id: string }>(
            Method.Put,
            `/_matrix/client/v3/rooms/${encodeURIComponent(roomId)}/send/m.room.message/${encodeURIComponent(txId)}`,
            undefined,
            verificationEventContent,
            {
                prefix: "",
            },
        );

        return eventId;
    }

    /**
     * The verification methods we offer to the other side during an interactive verification.
     */
    private _supportedVerificationMethods: string[] = ALL_VERIFICATION_METHODS;

    /**
     * Set the verification methods we offer to the other side during an interactive verification.
     *
     * If `undefined`, we will offer all the methods supported by the Rust SDK.
     */
    public setSupportedVerificationMethods(methods: string[] | undefined): void {
        // by default, the Rust SDK does not offer `m.qr_code.scan.v1`, but we do want to offer that.
        this._supportedVerificationMethods = methods ?? ALL_VERIFICATION_METHODS;
    }

    /**
     * Send a verification request to our other devices.
     *
     * If a verification is already in flight, returns it. Otherwise, initiates a new one.
     *
     * Implementation of {@link CryptoApi#requestOwnUserVerification}.
     *
     * @returns a VerificationRequest when the request has been sent to the other party.
     */
    public async requestOwnUserVerification(): Promise<VerificationRequest> {
        const userIdentity: RustSdkCryptoJs.OwnUserIdentity | undefined = await this.olmMachine.getIdentity(
            new RustSdkCryptoJs.UserId(this.userId),
        );
        if (userIdentity === undefined) {
            throw new Error("cannot request verification for this device when there is no existing cross-signing key");
        }

        const [request, outgoingRequest]: [RustSdkCryptoJs.VerificationRequest, RustSdkCryptoJs.ToDeviceRequest] =
            await userIdentity.requestVerification(
                this._supportedVerificationMethods.map(verificationMethodIdentifierToMethod),
            );
        await this.outgoingRequestProcessor.makeOutgoingRequest(outgoingRequest);
        return new RustVerificationRequest(request, this.outgoingRequestProcessor, this._supportedVerificationMethods);
    }

    /**
     * Request an interactive verification with the given device.
     *
     * If a verification is already in flight, returns it. Otherwise, initiates a new one.
     *
     * Implementation of {@link CryptoApi#requestDeviceVerification}.
     *
     * @param userId - ID of the owner of the device to verify
     * @param deviceId - ID of the device to verify
     *
     * @returns a VerificationRequest when the request has been sent to the other party.
     */
    public async requestDeviceVerification(userId: string, deviceId: string): Promise<VerificationRequest> {
        const device: RustSdkCryptoJs.Device | undefined = await this.olmMachine.getDevice(
            new RustSdkCryptoJs.UserId(userId),
            new RustSdkCryptoJs.DeviceId(deviceId),
        );

        if (!device) {
            throw new Error("Not a known device");
        }

        const [request, outgoingRequest]: [RustSdkCryptoJs.VerificationRequest, RustSdkCryptoJs.ToDeviceRequest] =
            await device.requestVerification(
                this._supportedVerificationMethods.map(verificationMethodIdentifierToMethod),
            );
        await this.outgoingRequestProcessor.makeOutgoingRequest(outgoingRequest);
        return new RustVerificationRequest(request, this.outgoingRequestProcessor, this._supportedVerificationMethods);
    }

    /**
     * Fetch the backup decryption key we have saved in our store.
     *
     * Implementation of {@link CryptoApi#getSessionBackupPrivateKey}.
     *
     * @returns the key, if any, or null
     */
    public async getSessionBackupPrivateKey(): Promise<Uint8Array | null> {
        const backupKeys: RustSdkCryptoJs.BackupKeys = await this.olmMachine.getBackupKeys();
        if (!backupKeys.decryptionKey) return null;
        return Buffer.from(backupKeys.decryptionKey.toBase64(), "base64");
    }

    /**
     * Store the backup decryption key.
     *
     * Implementation of {@link CryptoApi#storeSessionBackupPrivateKey}.
     *
     * @param key - the backup decryption key
     */
    public async storeSessionBackupPrivateKey(key: Uint8Array): Promise<void> {
        const base64Key = encodeBase64(key);

        // TODO get version from backupManager
        await this.olmMachine.saveBackupDecryptionKey(RustSdkCryptoJs.BackupDecryptionKey.fromBase64(base64Key), "");
    }

    /**
     * Get the current status of key backup.
     *
     * Implementation of {@link CryptoApi#getActiveSessionBackupVersion}.
     */
    public async getActiveSessionBackupVersion(): Promise<string | null> {
        return await this.backupManager.getActiveBackupVersion();
    }

    /**
     * Determine if a key backup can be trusted.
     *
     * Implementation of {@link Crypto.CryptoApi.isKeyBackupTrusted}.
     */
    public async isKeyBackupTrusted(info: KeyBackupInfo): Promise<BackupTrustInfo> {
        return await this.backupManager.isKeyBackupTrusted(info);
    }

    /**
     * Force a re-check of the key backup and enable/disable it as appropriate.
     *
     * Implementation of {@link Crypto.CryptoApi.checkKeyBackupAndEnable}.
     */
    public async checkKeyBackupAndEnable(): Promise<KeyBackupCheck | null> {
        return await this.backupManager.checkKeyBackupAndEnable(true);
    }

    /**
     * Implementation of {@link CryptoApi#deleteKeyBackupVersion}.
     */
    public async deleteKeyBackupVersion(version: string): Promise<void> {
        await this.backupManager.deleteKeyBackupVersion(version);
    }

    /**
     * Implementation of {@link CryptoApi#resetKeyBackup}.
     */
    public async resetKeyBackup(): Promise<void> {
        const backupInfo = await this.backupManager.setupKeyBackup((o) => this.signObject(o));

        // we want to store the private key in 4S
        // need to check if 4S is set up?
        if (await this.secretStorageHasAESKey()) {
            await this.secretStorage.store("m.megolm_backup.v1", backupInfo.decryptionKey.toBase64());
        }

        // we can check and start async
        this.checkKeyBackupAndEnable();
    }

    /**
     * Signs the given object with the current device and current identity (if available).
     * As defined in {@link https://spec.matrix.org/v1.8/appendices/#signing-json | Signing JSON}.
     *
     * @param obj - The object to sign
     */
    private async signObject<T extends ISignableObject & object>(obj: T): Promise<void> {
        const sigs = new Map(Object.entries(obj.signatures || {}));
        const unsigned = obj.unsigned;

        delete obj.signatures;
        delete obj.unsigned;

        const userSignatures = sigs.get(this.userId) || {};

        const canonalizedJson = anotherjson.stringify(obj);
        const signatures: RustSdkCryptoJs.Signatures = await this.olmMachine.sign(canonalizedJson);

        const map = JSON.parse(signatures.asJSON());

        sigs.set(this.userId, { ...userSignatures, ...map[this.userId] });

        if (unsigned !== undefined) obj.unsigned = unsigned;
        obj.signatures = Object.fromEntries(sigs.entries());
    }

    /**
     * Implementation of {@link CryptoBackend#getBackupDecryptor}.
     */
    public async getBackupDecryptor(backupInfo: KeyBackupInfo, privKey: ArrayLike<number>): Promise<BackupDecryptor> {
        if (backupInfo.algorithm != "m.megolm_backup.v1.curve25519-aes-sha2") {
            throw new Error(`getBackupDecryptor Unsupported algorithm ${backupInfo.algorithm}`);
        }

        const authData = <Curve25519AuthData>backupInfo.auth_data;

        if (!(privKey instanceof Uint8Array)) {
            throw new Error(`getBackupDecryptor expects Uint8Array`);
        }

        const backupDecryptionKey = RustSdkCryptoJs.BackupDecryptionKey.fromBase64(encodeBase64(privKey));

        if (authData.public_key != backupDecryptionKey.megolmV1PublicKey.publicKeyBase64) {
            throw new Error(`getBackupDecryptor key mismatch error`);
        }

        return new RustBackupDecryptor(backupDecryptionKey);
    }

    ///////////////////////////////////////////////////////////////////////////////////////////////////////////////////
    //
    // SyncCryptoCallbacks implementation
    //
    ///////////////////////////////////////////////////////////////////////////////////////////////////////////////////

    /**
     * Apply sync changes to the olm machine
     * @param events - the received to-device messages
     * @param oneTimeKeysCounts - the received one time key counts
     * @param unusedFallbackKeys - the received unused fallback keys
     * @param devices - the received device list updates
     * @returns A list of preprocessed to-device messages.
     */
    private async receiveSyncChanges({
        events,
        oneTimeKeysCounts = new Map<string, number>(),
        unusedFallbackKeys,
        devices = new RustSdkCryptoJs.DeviceLists(),
    }: {
        events?: IToDeviceEvent[];
        oneTimeKeysCounts?: Map<string, number>;
        unusedFallbackKeys?: Set<string>;
        devices?: RustSdkCryptoJs.DeviceLists;
    }): Promise<IToDeviceEvent[]> {
        const result = await this.olmMachine.receiveSyncChanges(
            events ? JSON.stringify(events) : "[]",
            devices,
            oneTimeKeysCounts,
            unusedFallbackKeys,
        );

        // receiveSyncChanges returns a JSON-encoded list of decrypted to-device messages.
        return JSON.parse(result);
    }

    /** called by the sync loop to preprocess incoming to-device messages
     *
     * @param events - the received to-device messages
     * @returns A list of preprocessed to-device messages.
     */
    public async preprocessToDeviceMessages(events: IToDeviceEvent[]): Promise<IToDeviceEvent[]> {
        // send the received to-device messages into receiveSyncChanges. We have no info on device-list changes,
        // one-time-keys, or fallback keys, so just pass empty data.
        const processed = await this.receiveSyncChanges({ events });

        // look for interesting to-device messages
        for (const message of processed) {
            if (message.type === EventType.KeyVerificationRequest) {
                this.onIncomingKeyVerificationRequest(message.sender, message.content);
            }
        }
        return processed;
    }

    /** called by the sync loop to process one time key counts and unused fallback keys
     *
     * @param oneTimeKeysCounts - the received one time key counts
     * @param unusedFallbackKeys - the received unused fallback keys
     */
    public async processKeyCounts(
        oneTimeKeysCounts?: Record<string, number>,
        unusedFallbackKeys?: string[],
    ): Promise<void> {
        const mapOneTimeKeysCount = oneTimeKeysCounts && new Map<string, number>(Object.entries(oneTimeKeysCounts));
        const setUnusedFallbackKeys = unusedFallbackKeys && new Set<string>(unusedFallbackKeys);

        if (mapOneTimeKeysCount !== undefined || setUnusedFallbackKeys !== undefined) {
            await this.receiveSyncChanges({
                oneTimeKeysCounts: mapOneTimeKeysCount,
                unusedFallbackKeys: setUnusedFallbackKeys,
            });
        }
    }

    /** called by the sync loop to process the notification that device lists have
     * been changed.
     *
     * @param deviceLists - device_lists field from /sync
     */
    public async processDeviceLists(deviceLists: IDeviceLists): Promise<void> {
        const devices = new RustSdkCryptoJs.DeviceLists(
            deviceLists.changed?.map((userId) => new RustSdkCryptoJs.UserId(userId)),
            deviceLists.left?.map((userId) => new RustSdkCryptoJs.UserId(userId)),
        );
        await this.receiveSyncChanges({ devices });
    }

    /** called by the sync loop on m.room.encrypted events
     *
     * @param room - in which the event was received
     * @param event - encryption event to be processed
     */
    public async onCryptoEvent(room: Room, event: MatrixEvent): Promise<void> {
        const config = event.getContent();

        const existingEncryptor = this.roomEncryptors[room.roomId];
        if (existingEncryptor) {
            existingEncryptor.onCryptoEvent(config);
        } else {
            this.roomEncryptors[room.roomId] = new RoomEncryptor(
                this.olmMachine,
                this.keyClaimManager,
                this.outgoingRequestProcessor,
                room,
                config,
            );
        }

        // start tracking devices for any users already known to be in this room.
        const members = await room.getEncryptionTargetMembers();
        logger.debug(
            `[${room.roomId} encryption] starting to track devices for: `,
            members.map((u) => `${u.userId} (${u.membership})`),
        );
        await this.olmMachine.updateTrackedUsers(members.map((u) => new RustSdkCryptoJs.UserId(u.userId)));
    }

    /** called by the sync loop after processing each sync.
     *
     * TODO: figure out something equivalent for sliding sync.
     *
     * @param syncState - information on the completed sync.
     */
    public onSyncCompleted(syncState: OnSyncCompletedData): void {
        // Processing the /sync may have produced new outgoing requests which need sending, so kick off the outgoing
        // request loop, if it's not already running.
        this.outgoingRequestLoop();
    }

    /**
     * Handle an incoming m.key.verification request event
     *
     * @param sender - the sender of the event
     * @param content - the content of the event
     */
    private onIncomingKeyVerificationRequest(sender: string, content: IContent): void {
        const transactionId = content.transaction_id;
        if (!transactionId || !sender) {
            // not a valid request: ignore
            return;
        }

        const request: RustSdkCryptoJs.VerificationRequest | undefined = this.olmMachine.getVerificationRequest(
            new RustSdkCryptoJs.UserId(sender),
            transactionId,
        );

        if (request) {
            this.emit(
                CryptoEvent.VerificationRequestReceived,
                new RustVerificationRequest(request, this.outgoingRequestProcessor, this._supportedVerificationMethods),
            );
        }
    }

    ///////////////////////////////////////////////////////////////////////////////////////////////////////////////////
    //
    // Other public functions
    //
    ///////////////////////////////////////////////////////////////////////////////////////////////////////////////////

    /** called by the MatrixClient on a room membership event
     *
     * @param event - The matrix event which caused this event to fire.
     * @param member - The member whose RoomMember.membership changed.
     * @param oldMembership - The previous membership state. Null if it's a new member.
     */
    public onRoomMembership(event: MatrixEvent, member: RoomMember, oldMembership?: string): void {
        const enc = this.roomEncryptors[event.getRoomId()!];
        if (!enc) {
            // not encrypting in this room
            return;
        }
        enc.onRoomMembership(member);
    }

    /** Callback for OlmMachine.registerRoomKeyUpdatedCallback
     *
     * Called by the rust-sdk whenever there is an update to (megolm) room keys. We
     * check if we have any events waiting for the given keys, and schedule them for
     * a decryption retry if so.
     *
     * @param keys - details of the updated keys
     */
    public async onRoomKeysUpdated(keys: RustSdkCryptoJs.RoomKeyInfo[]): Promise<void> {
        for (const key of keys) {
            this.onRoomKeyUpdated(key);
        }
        this.backupManager.maybeUploadKey();
    }

    private onRoomKeyUpdated(key: RustSdkCryptoJs.RoomKeyInfo): void {
        if (this.stopped) return;
        logger.debug(`Got update for session ${key.senderKey.toBase64()}|${key.sessionId} in ${key.roomId.toString()}`);
        const pendingList = this.eventDecryptor.getEventsPendingRoomKey(key);
        if (pendingList.length === 0) return;

        logger.debug(
            "Retrying decryption on events:",
            pendingList.map((e) => `${e.getId()}`),
        );

        // Have another go at decrypting events with this key.
        //
        // We don't want to end up blocking the callback from Rust, which could otherwise end up dropping updates,
        // so we don't wait for the decryption to complete. In any case, there is no need to wait:
        // MatrixEvent.attemptDecryption ensures that there is only one decryption attempt happening at once,
        // and deduplicates repeated attempts for the same event.
        for (const ev of pendingList) {
            ev.attemptDecryption(this, { isRetry: true }).catch((_e) => {
                logger.info(`Still unable to decrypt event ${ev.getId()} after receiving key`);
            });
        }
    }

    /**
     * Callback for `OlmMachine.registerUserIdentityUpdatedCallback`
     *
     * Called by the rust-sdk whenever there is an update to any user's cross-signing status. We re-check their trust
     * status and emit a `UserTrustStatusChanged` event.
     *
     * @param userId - the user with the updated identity
     */
    public async onUserIdentityUpdated(userId: RustSdkCryptoJs.UserId): Promise<void> {
        const newVerification = await this.getUserVerificationStatus(userId.toString());
        this.emit(CryptoEvent.UserTrustStatusChanged, userId.toString(), newVerification);
    }

    /**
     * Handle a live event received via /sync.
     * See {@link ClientEventHandlerMap#event}
     *
     * @param event - live event
     */
    public async onLiveEventFromSync(event: MatrixEvent): Promise<void> {
        // Ignore state event or remote echo
        // transaction_id is provided in case of remote echo {@link https://spec.matrix.org/v1.7/client-server-api/#local-echo}
        if (event.isState() || !!event.getUnsigned().transaction_id) return;

        const processEvent = async (evt: MatrixEvent): Promise<void> => {
            // Process only verification event
            if (isVerificationEvent(event)) {
                await this.onKeyVerificationRequest(evt);
            }
        };

        // If the event is encrypted of in failure, we wait for decryption
        if (event.isDecryptionFailure() || event.isEncrypted()) {
            // 5 mins
            const TIMEOUT_DELAY = 5 * 60 * 1000;

            // After 5mins, we are not expecting the event to be decrypted
            const timeoutId = setTimeout(() => event.off(MatrixEventEvent.Decrypted, onDecrypted), TIMEOUT_DELAY);

            const onDecrypted = (decryptedEvent: MatrixEvent, error?: Error): void => {
                if (error) return;

                clearTimeout(timeoutId);
                event.off(MatrixEventEvent.Decrypted, onDecrypted);
                processEvent(decryptedEvent);
            };

            event.on(MatrixEventEvent.Decrypted, onDecrypted);
        } else {
            await processEvent(event);
        }
    }

    /**
     * Handle key verification request.
     *
     * @param event - a key validation request event.
     */
    private async onKeyVerificationRequest(event: MatrixEvent): Promise<void> {
        const roomId = event.getRoomId();

        if (!roomId) {
            throw new Error("missing roomId in the event");
        }

        await this.olmMachine.receiveVerificationEvent(
            JSON.stringify({
                event_id: event.getId(),
                type: event.getType(),
                sender: event.getSender(),
                state_key: event.getStateKey(),
                content: event.getContent(),
                origin_server_ts: event.getTs(),
            }),
            new RustSdkCryptoJs.RoomId(roomId),
        );
    }

    ///////////////////////////////////////////////////////////////////////////////////////////////////////////////////
    //
    // Outgoing requests
    //
    ///////////////////////////////////////////////////////////////////////////////////////////////////////////////////

    private async outgoingRequestLoop(): Promise<void> {
        if (this.outgoingRequestLoopRunning) {
            return;
        }
        this.outgoingRequestLoopRunning = true;
        try {
            while (!this.stopped) {
                const outgoingRequests: Object[] = await this.olmMachine.outgoingRequests();
                if (outgoingRequests.length == 0 || this.stopped) {
                    // no more messages to send (or we have been told to stop): exit the loop
                    return;
                }
                for (const msg of outgoingRequests) {
                    await this.outgoingRequestProcessor.makeOutgoingRequest(msg as OutgoingRequest);
                }
            }
        } catch (e) {
            logger.error("Error processing outgoing-message requests from rust crypto-sdk", e);
        } finally {
            this.outgoingRequestLoopRunning = false;
        }
    }
}

class EventDecryptor {
    /**
     * Events which we couldn't decrypt due to unknown sessions / indexes.
     *
     * Map from senderKey to sessionId to Set of MatrixEvents
     */
    private eventsPendingKey = new MapWithDefault<string, MapWithDefault<string, Set<MatrixEvent>>>(
        () => new MapWithDefault<string, Set<MatrixEvent>>(() => new Set()),
    );

    public constructor(private readonly olmMachine: RustSdkCryptoJs.OlmMachine, private readonly crypto: RustCrypto) {}

    public async attemptEventDecryption(event: MatrixEvent): Promise<IEventDecryptionResult> {
        logger.info("Attempting decryption of event", event);
        // add the event to the pending list *before* attempting to decrypt.
        // then, if the key turns up while decryption is in progress (and
        // decryption fails), we will schedule a retry.
        // (fixes https://github.com/vector-im/element-web/issues/5001)
        this.addEventToPendingList(event);

        try {
            const res = (await this.olmMachine.decryptRoomEvent(
                JSON.stringify({
                    event_id: event.getId(),
                    type: event.getWireType(),
                    sender: event.getSender(),
                    state_key: event.getStateKey(),
                    content: event.getWireContent(),
                    origin_server_ts: event.getTs(),
                }),
                new RustSdkCryptoJs.RoomId(event.getRoomId()!),
            )) as RustSdkCryptoJs.DecryptedRoomEvent;

            // Success. We can remove the event from the pending list, if
            // that hasn't already happened.
            this.removeEventFromPendingList(event);

            return {
                clearEvent: JSON.parse(res.event),
                claimedEd25519Key: res.senderClaimedEd25519Key,
                senderCurve25519Key: res.senderCurve25519Key,
                forwardingCurve25519KeyChain: res.forwardingCurve25519KeyChain,
            };
        } catch (err) {
            // We need to map back to regular decryption errors (used for analytics for example)
            // The DecryptionErrors are used by react-sdk so is implicitly part of API, but poorly typed
            if (err instanceof RustSdkCryptoJs.MegolmDecryptionError) {
                const content = event.getWireContent();
                let jsError;
                switch (err.code) {
                    case RustSdkCryptoJs.DecryptionErrorCode.MissingRoomKey: {
                        jsError = new DecryptionError(
                            "MEGOLM_UNKNOWN_INBOUND_SESSION_ID",
                            "The sender's device has not sent us the keys for this message.",
                            {
                                session: content.sender_key + "|" + content.session_id,
                            },
                        );
<<<<<<< HEAD
                        this.crypto.queryKeyBackupRateLimited(event.getRoomId()!, event.getWireContent().session_id!);
=======
>>>>>>> 6d118008
                        break;
                    }
                    case RustSdkCryptoJs.DecryptionErrorCode.UnknownMessageIndex: {
                        jsError = new DecryptionError(
                            "OLM_UNKNOWN_MESSAGE_INDEX",
                            "The sender's device has not sent us the keys for this message at this index.",
                            {
                                session: content.sender_key + "|" + content.session_id,
                            },
                        );
<<<<<<< HEAD
                        this.crypto.queryKeyBackupRateLimited(event.getRoomId()!, event.getWireContent().session_id!);
                        break;
                    }
                    case RustSdkCryptoJs.DecryptionErrorCode.MismatchedIdentityKeys: {
                        jsError = new DecryptionError(
                            "MISMATCHED_IDENTITY_KEYS",
                            "Decryption failed because of mismatched identity keys of the sending device and those recorded in the to-device message",
                            {
                                session: content.sender_key + "|" + content.session_id,
                            },
                        );
                        break;
                    }
=======
                        break;
                    }
                    // We don't map MismatchedIdentityKeys for now, as there is no equivalent in legacy.
                    // Just put it on the `UNABLE_TO_DECRYPT` bucket.
>>>>>>> 6d118008
                    default: {
                        jsError = new DecryptionError("UNABLE_TO_DECRYPT", err.description, {
                            session: content.sender_key + "|" + content.session_id,
                        });
                        break;
                    }
                }
                throw jsError;
            }
            throw new DecryptionError("UNABLE_TO_DECRYPT", "Unknown error");
        }
    }

    /**
     * Look for events which are waiting for a given megolm session
     *
     * Returns a list of events which were encrypted by `session` and could not be decrypted
     *
     * @param session -
     */
    public getEventsPendingRoomKey(session: RustSdkCryptoJs.RoomKeyInfo): MatrixEvent[] {
        const senderPendingEvents = this.eventsPendingKey.get(session.senderKey.toBase64());
        if (!senderPendingEvents) return [];

        const sessionPendingEvents = senderPendingEvents.get(session.sessionId);
        if (!sessionPendingEvents) return [];

        const roomId = session.roomId.toString();
        return [...sessionPendingEvents].filter((ev) => ev.getRoomId() === roomId);
    }

    /**
     * Add an event to the list of those awaiting their session keys.
     */
    private addEventToPendingList(event: MatrixEvent): void {
        const content = event.getWireContent();
        const senderKey = content.sender_key;
        const sessionId = content.session_id;

        const senderPendingEvents = this.eventsPendingKey.getOrCreate(senderKey);
        const sessionPendingEvents = senderPendingEvents.getOrCreate(sessionId);
        sessionPendingEvents.add(event);
    }

    /**
     * Remove an event from the list of those awaiting their session keys.
     */
    private removeEventFromPendingList(event: MatrixEvent): void {
        const content = event.getWireContent();
        const senderKey = content.sender_key;
        const sessionId = content.session_id;

        const senderPendingEvents = this.eventsPendingKey.get(senderKey);
        if (!senderPendingEvents) return;

        const sessionPendingEvents = senderPendingEvents.get(sessionId);
        if (!sessionPendingEvents) return;

        sessionPendingEvents.delete(event);

        // also clean up the higher-level maps if they are now empty
        if (sessionPendingEvents.size === 0) {
            senderPendingEvents.delete(sessionId);
            if (senderPendingEvents.size === 0) {
                this.eventsPendingKey.delete(senderKey);
            }
        }
    }
}

type RustCryptoEvents =
    | CryptoEvent.VerificationRequestReceived
    | CryptoEvent.UserTrustStatusChanged
    | RustBackupCryptoEvents;

type RustCryptoEventMap = {
    /**
     * Fires when a key verification request is received.
     */
    [CryptoEvent.VerificationRequestReceived]: (request: VerificationRequest) => void;

    /**
     * Fires when the trust status of a user changes.
     */
    [CryptoEvent.UserTrustStatusChanged]: (userId: string, userTrustLevel: UserVerificationStatus) => void;
} & RustBackupCryptoEventMap;<|MERGE_RESOLUTION|>--- conflicted
+++ resolved
@@ -47,6 +47,7 @@
     ImportRoomKeysOpts,
     KeyBackupCheck,
     KeyBackupInfo,
+    KeyBackupSession,
     UserVerificationStatus,
     VerificationRequest,
 } from "../crypto-api";
@@ -68,14 +69,8 @@
 import { randomString } from "../randomstring";
 import { ClientStoppedError } from "../errors";
 import { ISignatures } from "../@types/signed";
-<<<<<<< HEAD
-import { encodeBase64 } from "../crypto/olmlib";
-import { DecryptionError } from "../crypto/algorithms";
-import { IKeyBackupSession } from "../crypto/keybackup";
-=======
 import { encodeBase64 } from "../common-crypto/base64";
 import { DecryptionError } from "../crypto/algorithms";
->>>>>>> 6d118008
 
 const ALL_VERIFICATION_METHODS = ["m.sas.v1", "m.qr_code.scan.v1", "m.qr_code.show.v1", "m.reciprocate.v1"];
 
@@ -173,7 +168,7 @@
                 $sessionId: targetSessionId,
             });
 
-            const res = await this.http.authedRequest<IKeyBackupSession>(Method.Get, path, { version }, undefined, {
+            const res = await this.http.authedRequest<KeyBackupSession>(Method.Get, path, { version }, undefined, {
                 prefix: ClientPrefix.V3,
             });
 
@@ -181,7 +176,7 @@
 
             const backupDecryptor = new RustBackupDecryptor(backupKeys.decryptionKey);
             if (res) {
-                const sessionsToImport: Record<string, IKeyBackupSession> = {};
+                const sessionsToImport: Record<string, KeyBackupSession> = {};
                 sessionsToImport[targetSessionId] = res;
                 const keys = await backupDecryptor.decryptSessions(sessionsToImport);
                 for (const k of keys) {
@@ -190,30 +185,6 @@
                 await this.importRoomKeys(keys);
             }
         }
-    }
-
-    /**
-     * Implementation of {@link CryptoBackend#getBackupDecryptor}.
-     */
-    public async getBackupDecryptor(backupInfo: KeyBackupInfo, privKey: ArrayLike<number>): Promise<BackupDecryptor> {
-        if (backupInfo.algorithm != "m.megolm_backup.v1.curve25519-aes-sha2") {
-            throw new Error(`getBackupDecryptor Unsupported algorithm ${backupInfo.algorithm}`);
-        }
-
-        const authData = <Curve25519AuthData>backupInfo.auth_data;
-
-        if (!(privKey instanceof Uint8Array)) {
-            // eslint-disable-next-line @typescript-eslint/no-base-to-string
-            throw new Error(`getBackupDecryptor expects Uint8Array, got ${privKey}`);
-        }
-
-        const backupDecryptionKey = RustSdkCryptoJs.BackupDecryptionKey.fromBase64(encodeBase64(privKey));
-
-        if (authData.public_key != backupDecryptionKey.megolmV1PublicKey.publicKeyBase64) {
-            throw new Error(`getBackupDecryptor key mismatch error`);
-        }
-
-        return new RustBackupDecryptor(backupDecryptionKey);
     }
 
     /**
@@ -1505,10 +1476,7 @@
                                 session: content.sender_key + "|" + content.session_id,
                             },
                         );
-<<<<<<< HEAD
                         this.crypto.queryKeyBackupRateLimited(event.getRoomId()!, event.getWireContent().session_id!);
-=======
->>>>>>> 6d118008
                         break;
                     }
                     case RustSdkCryptoJs.DecryptionErrorCode.UnknownMessageIndex: {
@@ -1519,26 +1487,11 @@
                                 session: content.sender_key + "|" + content.session_id,
                             },
                         );
-<<<<<<< HEAD
                         this.crypto.queryKeyBackupRateLimited(event.getRoomId()!, event.getWireContent().session_id!);
-                        break;
-                    }
-                    case RustSdkCryptoJs.DecryptionErrorCode.MismatchedIdentityKeys: {
-                        jsError = new DecryptionError(
-                            "MISMATCHED_IDENTITY_KEYS",
-                            "Decryption failed because of mismatched identity keys of the sending device and those recorded in the to-device message",
-                            {
-                                session: content.sender_key + "|" + content.session_id,
-                            },
-                        );
-                        break;
-                    }
-=======
                         break;
                     }
                     // We don't map MismatchedIdentityKeys for now, as there is no equivalent in legacy.
                     // Just put it on the `UNABLE_TO_DECRYPT` bucket.
->>>>>>> 6d118008
                     default: {
                         jsError = new DecryptionError("UNABLE_TO_DECRYPT", err.description, {
                             session: content.sender_key + "|" + content.session_id,
