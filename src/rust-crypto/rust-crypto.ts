/*
Copyright 2022-2023 The Matrix.org Foundation C.I.C.

Licensed under the Apache License, Version 2.0 (the "License");
you may not use this file except in compliance with the License.
You may obtain a copy of the License at

    http://www.apache.org/licenses/LICENSE-2.0

Unless required by applicable law or agreed to in writing, software
distributed under the License is distributed on an "AS IS" BASIS,
WITHOUT WARRANTIES OR CONDITIONS OF ANY KIND, either express or implied.
See the License for the specific language governing permissions and
limitations under the License.
*/

import * as RustSdkCryptoJs from "@matrix-org/matrix-sdk-crypto-js";

import type { IEventDecryptionResult, IMegolmSessionData } from "../@types/crypto";
import type { IDeviceLists, IToDeviceEvent } from "../sync-accumulator";
import type { IEncryptedEventInfo } from "../crypto/api";
import { MatrixEvent } from "../models/event";
import { Room } from "../models/room";
import { RoomMember } from "../models/room-member";
import { CryptoBackend, OnSyncCompletedData } from "../common-crypto/CryptoBackend";
import { logger } from "../logger";
import { IHttpOpts, MatrixHttpApi, Method } from "../http-api";
import { UserTrustLevel } from "../crypto/CrossSigning";
import { RoomEncryptor } from "./RoomEncryptor";
import { OutgoingRequest, OutgoingRequestProcessor } from "./OutgoingRequestProcessor";
import { KeyClaimManager } from "./KeyClaimManager";
import { MapWithDefault } from "../utils";
<<<<<<< HEAD
import {
    BootstrapCrossSigningOpts,
    DeviceVerificationStatus,
    ImportRoomKeyProgressData,
    ImportRoomKeysOpts,
} from "../crypto-api";
=======
import { BootstrapCrossSigningOpts, CrossSigningStatus, DeviceVerificationStatus } from "../crypto-api";
>>>>>>> b47c87f9
import { deviceKeysToDeviceMap, rustDeviceToJsDevice } from "./device-converter";
import { IDownloadKeyResult, IQueryKeysRequest } from "../client";
import { Device, DeviceMap } from "../models/device";
import { ServerSideSecretStorage } from "../secret-storage";
import { CrossSigningKey } from "../crypto/api";
import { CrossSigningIdentity } from "./CrossSigningIdentity";
import { secretStorageContainsCrossSigningKeys } from "./secret-storage";

/**
 * An implementation of {@link CryptoBackend} using the Rust matrix-sdk-crypto.
 */
export class RustCrypto implements CryptoBackend {
    public globalErrorOnUnknownDevices = false;
    private _trustCrossSignedDevices = true;

    /** whether {@link stop} has been called */
    private stopped = false;

    /** whether {@link outgoingRequestLoop} is currently running */
    private outgoingRequestLoopRunning = false;

    /** mapping of roomId → encryptor class */
    private roomEncryptors: Record<string, RoomEncryptor> = {};

    private eventDecryptor: EventDecryptor;
    private keyClaimManager: KeyClaimManager;
    private outgoingRequestProcessor: OutgoingRequestProcessor;
    private crossSigningIdentity: CrossSigningIdentity;

    public constructor(
        /** The `OlmMachine` from the underlying rust crypto sdk. */
        private readonly olmMachine: RustSdkCryptoJs.OlmMachine,

        /**
         * Low-level HTTP interface: used to make outgoing requests required by the rust SDK.
         *
         * We expect it to set the access token, etc.
         */
        private readonly http: MatrixHttpApi<IHttpOpts & { onlyData: true }>,

        /** The local user's User ID. */
        private readonly userId: string,

        /** The local user's Device ID. */
        _deviceId: string,

        /** Interface to server-side secret storage */
        private readonly secretStorage: ServerSideSecretStorage,
    ) {
        this.outgoingRequestProcessor = new OutgoingRequestProcessor(olmMachine, http);
        this.keyClaimManager = new KeyClaimManager(olmMachine, this.outgoingRequestProcessor);
        this.eventDecryptor = new EventDecryptor(olmMachine);
        this.crossSigningIdentity = new CrossSigningIdentity(olmMachine, this.outgoingRequestProcessor);
    }

    ///////////////////////////////////////////////////////////////////////////////////////////////////////////////////
    //
    // CryptoBackend implementation
    //
    ///////////////////////////////////////////////////////////////////////////////////////////////////////////////////

    public stop(): void {
        // stop() may be called multiple times, but attempting to close() the OlmMachine twice
        // will cause an error.
        if (this.stopped) {
            return;
        }
        this.stopped = true;

        this.keyClaimManager.stop();

        // make sure we close() the OlmMachine; doing so means that all the Rust objects will be
        // cleaned up; in particular, the indexeddb connections will be closed, which means they
        // can then be deleted.
        this.olmMachine.close();
    }

    public async encryptEvent(event: MatrixEvent, _room: Room): Promise<void> {
        const roomId = event.getRoomId()!;
        const encryptor = this.roomEncryptors[roomId];

        if (!encryptor) {
            throw new Error(`Cannot encrypt event in unconfigured room ${roomId}`);
        }

        await encryptor.encryptEvent(event);
    }

    public async decryptEvent(event: MatrixEvent): Promise<IEventDecryptionResult> {
        const roomId = event.getRoomId();
        if (!roomId) {
            // presumably, a to-device message. These are normally decrypted in preprocessToDeviceMessages
            // so the fact it has come back here suggests that decryption failed.
            //
            // once we drop support for the libolm crypto implementation, we can stop passing to-device messages
            // through decryptEvent and hence get rid of this case.
            throw new Error("to-device event was not decrypted in preprocessToDeviceMessages");
        }
        return await this.eventDecryptor.attemptEventDecryption(event);
    }

    public getEventEncryptionInfo(event: MatrixEvent): IEncryptedEventInfo {
        // TODO: make this work properly. Or better, replace it.

        const ret: Partial<IEncryptedEventInfo> = {};

        ret.senderKey = event.getSenderKey() ?? undefined;
        ret.algorithm = event.getWireContent().algorithm;

        if (!ret.senderKey || !ret.algorithm) {
            ret.encrypted = false;
            return ret as IEncryptedEventInfo;
        }
        ret.encrypted = true;
        ret.authenticated = true;
        ret.mismatchedSender = true;
        return ret as IEncryptedEventInfo;
    }

    public checkUserTrust(userId: string): UserTrustLevel {
        // TODO
        return new UserTrustLevel(false, false, false);
    }

    /**
     * Finds a DM verification request that is already in progress for the given room id
     *
     * @param roomId - the room to use for verification
     *
     * @returns the VerificationRequest that is in progress, if any
     */
    public findVerificationRequestDMInProgress(roomId: string): undefined {
        // TODO
        return;
    }

    /**
     * Get the cross signing information for a given user.
     *
     * The cross-signing API is currently UNSTABLE and may change without notice.
     *
     * @param userId - the user ID to get the cross-signing info for.
     *
     * @returns the cross signing information for the user.
     */
    public getStoredCrossSigningForUser(userId: string): null {
        // TODO
        return null;
    }

    ///////////////////////////////////////////////////////////////////////////////////////////////////////////////////
    //
    // CryptoApi implementation
    //
    ///////////////////////////////////////////////////////////////////////////////////////////////////////////////////

    public globalBlacklistUnverifiedDevices = false;

    public async userHasCrossSigningKeys(): Promise<boolean> {
        // TODO
        return false;
    }

    public prepareToEncrypt(room: Room): void {
        const encryptor = this.roomEncryptors[room.roomId];

        if (encryptor) {
            encryptor.ensureEncryptionSession();
        }
    }

    public forceDiscardSession(roomId: string): Promise<void> {
        return this.roomEncryptors[roomId]?.forceDiscardSession();
    }

    public async exportRoomKeys(): Promise<IMegolmSessionData[]> {
        const raw = await this.olmMachine.exportRoomKeys(() => true);
        return JSON.parse(raw);
    }

    public async importRoomKeys(keys: IMegolmSessionData[], opts?: ImportRoomKeysOpts): Promise<void> {
        // TODO when backup support will be added we would need to expose the `from_backup` flag in the bindings
        const jsonKeys = JSON.stringify(keys);
        await this.olmMachine.importRoomKeys(jsonKeys, (progress: BigInt, total: BigInt) => {
            const importOpt: ImportRoomKeyProgressData = {
                total: Number(total),
                successes: Number(progress),
                stage: "load_keys",
                failures: 0,
            };
            opts?.progressCallback?.(importOpt);
        });
    }

    /**
     * Get the device information for the given list of users.
     *
     * @param userIds - The users to fetch.
     * @param downloadUncached - If true, download the device list for users whose device list we are not
     *    currently tracking. Defaults to false, in which case such users will not appear at all in the result map.
     *
     * @returns A map `{@link DeviceMap}`.
     */
    public async getUserDeviceInfo(userIds: string[], downloadUncached = false): Promise<DeviceMap> {
        const deviceMapByUserId = new Map<string, Map<string, Device>>();
        const rustTrackedUsers: Set<RustSdkCryptoJs.UserId> = await this.olmMachine.trackedUsers();

        // Convert RustSdkCryptoJs.UserId to a `Set<string>`
        const trackedUsers = new Set<string>();
        rustTrackedUsers.forEach((rustUserId) => trackedUsers.add(rustUserId.toString()));

        // Keep untracked user to download their keys after
        const untrackedUsers: Set<string> = new Set();

        for (const userId of userIds) {
            // if this is a tracked user, we can just fetch the device list from the rust-sdk
            // (NB: this is probably ok even if we race with a leave event such that we stop tracking the user's
            // devices: the rust-sdk will return the last-known device list, which will be good enough.)
            if (trackedUsers.has(userId)) {
                deviceMapByUserId.set(userId, await this.getUserDevices(userId));
            } else {
                untrackedUsers.add(userId);
            }
        }

        // for any users whose device lists we are not tracking, fall back to downloading the device list
        // over HTTP.
        if (downloadUncached && untrackedUsers.size >= 1) {
            const queryResult = await this.downloadDeviceList(untrackedUsers);
            Object.entries(queryResult.device_keys).forEach(([userId, deviceKeys]) =>
                deviceMapByUserId.set(userId, deviceKeysToDeviceMap(deviceKeys)),
            );
        }

        return deviceMapByUserId;
    }

    /**
     * Get the device list for the given user from the olm machine
     * @param userId - Rust SDK UserId
     */
    private async getUserDevices(userId: string): Promise<Map<string, Device>> {
        const rustUserId = new RustSdkCryptoJs.UserId(userId);
        const devices: RustSdkCryptoJs.UserDevices = await this.olmMachine.getUserDevices(rustUserId);
        return new Map(
            devices
                .devices()
                .map((device: RustSdkCryptoJs.Device) => [
                    device.deviceId.toString(),
                    rustDeviceToJsDevice(device, rustUserId),
                ]),
        );
    }

    /**
     * Download the given user keys by calling `/keys/query` request
     * @param untrackedUsers - download keys of these users
     */
    private async downloadDeviceList(untrackedUsers: Set<string>): Promise<IDownloadKeyResult> {
        const queryBody: IQueryKeysRequest = { device_keys: {} };
        untrackedUsers.forEach((user) => (queryBody.device_keys[user] = []));

        return await this.http.authedRequest(Method.Post, "/_matrix/client/v3/keys/query", undefined, queryBody, {
            prefix: "",
        });
    }

    /**
     * Implementation of {@link CryptoApi#getTrustCrossSignedDevices}.
     */
    public getTrustCrossSignedDevices(): boolean {
        return this._trustCrossSignedDevices;
    }

    /**
     * Implementation of {@link CryptoApi#setTrustCrossSignedDevices}.
     */
    public setTrustCrossSignedDevices(val: boolean): void {
        this._trustCrossSignedDevices = val;
        // TODO: legacy crypto goes through the list of known devices and emits DeviceVerificationChanged
        //  events. Maybe we need to do the same?
    }

    /**
     * Implementation of {@link CryptoApi#getDeviceVerificationStatus}.
     */
    public async getDeviceVerificationStatus(
        userId: string,
        deviceId: string,
    ): Promise<DeviceVerificationStatus | null> {
        const device: RustSdkCryptoJs.Device | undefined = await this.olmMachine.getDevice(
            new RustSdkCryptoJs.UserId(userId),
            new RustSdkCryptoJs.DeviceId(deviceId),
        );

        if (!device) return null;

        return new DeviceVerificationStatus({
            signedByOwner: device.isCrossSignedByOwner(),
            crossSigningVerified: device.isCrossSigningTrusted(),
            localVerified: device.isLocallyTrusted(),
            trustCrossSignedDevices: this._trustCrossSignedDevices,
        });
    }

    /**
     * Implementation of {@link CryptoApi#isCrossSigningReady}
     */
    public async isCrossSigningReady(): Promise<boolean> {
        const { publicKeysOnDevice, privateKeysInSecretStorage, privateKeysCachedLocally } =
            await this.getCrossSigningStatus();
        const hasKeysInCache =
            Boolean(privateKeysCachedLocally.masterKey) &&
            Boolean(privateKeysCachedLocally.selfSigningKey) &&
            Boolean(privateKeysCachedLocally.userSigningKey);

        // The cross signing is ready if the public and private keys are available
        return publicKeysOnDevice && (hasKeysInCache || privateKeysInSecretStorage);
    }

    /**
     * Implementation of {@link CryptoApi#getCrossSigningKeyId}
     */
    public async getCrossSigningKeyId(type: CrossSigningKey = CrossSigningKey.Master): Promise<string | null> {
        // TODO
        return null;
    }

    /**
     * Implementation of {@link CryptoApi#boostrapCrossSigning}
     */
    public async bootstrapCrossSigning(opts: BootstrapCrossSigningOpts): Promise<void> {
        await this.crossSigningIdentity.bootstrapCrossSigning(opts);
    }

    /**
     * Implementation of {@link CryptoApi#isSecretStorageReady}
     */
    public async isSecretStorageReady(): Promise<boolean> {
        return false;
    }

    /**
     * Implementation of {@link CryptoApi#getCrossSigningStatus}
     */
    public async getCrossSigningStatus(): Promise<CrossSigningStatus> {
        const userIdentity: RustSdkCryptoJs.OwnUserIdentity | null = await this.olmMachine.getIdentity(
            new RustSdkCryptoJs.UserId(this.userId),
        );
        const publicKeysOnDevice =
            Boolean(userIdentity?.masterKey) &&
            Boolean(userIdentity?.selfSigningKey) &&
            Boolean(userIdentity?.userSigningKey);
        const privateKeysInSecretStorage = await secretStorageContainsCrossSigningKeys(this.secretStorage);
        const crossSigningStatus: RustSdkCryptoJs.CrossSigningStatus | null =
            await this.olmMachine.crossSigningStatus();

        return {
            publicKeysOnDevice,
            privateKeysInSecretStorage,
            privateKeysCachedLocally: {
                masterKey: Boolean(crossSigningStatus?.hasMaster),
                userSigningKey: Boolean(crossSigningStatus?.hasUserSigning),
                selfSigningKey: Boolean(crossSigningStatus?.hasSelfSigning),
            },
        };
    }

    ///////////////////////////////////////////////////////////////////////////////////////////////////////////////////
    //
    // SyncCryptoCallbacks implementation
    //
    ///////////////////////////////////////////////////////////////////////////////////////////////////////////////////

    /**
     * Apply sync changes to the olm machine
     * @param events - the received to-device messages
     * @param oneTimeKeysCounts - the received one time key counts
     * @param unusedFallbackKeys - the received unused fallback keys
     * @param devices - the received device list updates
     * @returns A list of preprocessed to-device messages.
     */
    private async receiveSyncChanges({
        events,
        oneTimeKeysCounts = new Map<string, number>(),
        unusedFallbackKeys,
        devices = new RustSdkCryptoJs.DeviceLists(),
    }: {
        events?: IToDeviceEvent[];
        oneTimeKeysCounts?: Map<string, number>;
        unusedFallbackKeys?: Set<string>;
        devices?: RustSdkCryptoJs.DeviceLists;
    }): Promise<IToDeviceEvent[]> {
        const result = await this.olmMachine.receiveSyncChanges(
            events ? JSON.stringify(events) : "[]",
            devices,
            oneTimeKeysCounts,
            unusedFallbackKeys,
        );

        // receiveSyncChanges returns a JSON-encoded list of decrypted to-device messages.
        return JSON.parse(result);
    }

    /** called by the sync loop to preprocess incoming to-device messages
     *
     * @param events - the received to-device messages
     * @returns A list of preprocessed to-device messages.
     */
    public preprocessToDeviceMessages(events: IToDeviceEvent[]): Promise<IToDeviceEvent[]> {
        // send the received to-device messages into receiveSyncChanges. We have no info on device-list changes,
        // one-time-keys, or fallback keys, so just pass empty data.
        return this.receiveSyncChanges({ events });
    }

    /** called by the sync loop to process one time key counts and unused fallback keys
     *
     * @param oneTimeKeysCounts - the received one time key counts
     * @param unusedFallbackKeys - the received unused fallback keys
     */
    public async processKeyCounts(
        oneTimeKeysCounts?: Record<string, number>,
        unusedFallbackKeys?: string[],
    ): Promise<void> {
        const mapOneTimeKeysCount = oneTimeKeysCounts && new Map<string, number>(Object.entries(oneTimeKeysCounts));
        const setUnusedFallbackKeys = unusedFallbackKeys && new Set<string>(unusedFallbackKeys);

        if (mapOneTimeKeysCount !== undefined || setUnusedFallbackKeys !== undefined) {
            await this.receiveSyncChanges({
                oneTimeKeysCounts: mapOneTimeKeysCount,
                unusedFallbackKeys: setUnusedFallbackKeys,
            });
        }
    }

    /** called by the sync loop to process the notification that device lists have
     * been changed.
     *
     * @param deviceLists - device_lists field from /sync
     */
    public async processDeviceLists(deviceLists: IDeviceLists): Promise<void> {
        const devices = new RustSdkCryptoJs.DeviceLists(
            deviceLists.changed?.map((userId) => new RustSdkCryptoJs.UserId(userId)),
            deviceLists.left?.map((userId) => new RustSdkCryptoJs.UserId(userId)),
        );
        await this.receiveSyncChanges({ devices });
    }

    /** called by the sync loop on m.room.encrypted events
     *
     * @param room - in which the event was received
     * @param event - encryption event to be processed
     */
    public async onCryptoEvent(room: Room, event: MatrixEvent): Promise<void> {
        const config = event.getContent();

        const existingEncryptor = this.roomEncryptors[room.roomId];
        if (existingEncryptor) {
            existingEncryptor.onCryptoEvent(config);
        } else {
            this.roomEncryptors[room.roomId] = new RoomEncryptor(
                this.olmMachine,
                this.keyClaimManager,
                this.outgoingRequestProcessor,
                room,
                config,
            );
        }

        // start tracking devices for any users already known to be in this room.
        const members = await room.getEncryptionTargetMembers();
        logger.debug(
            `[${room.roomId} encryption] starting to track devices for: `,
            members.map((u) => `${u.userId} (${u.membership})`),
        );
        await this.olmMachine.updateTrackedUsers(members.map((u) => new RustSdkCryptoJs.UserId(u.userId)));
    }

    /** called by the sync loop after processing each sync.
     *
     * TODO: figure out something equivalent for sliding sync.
     *
     * @param syncState - information on the completed sync.
     */
    public onSyncCompleted(syncState: OnSyncCompletedData): void {
        // Processing the /sync may have produced new outgoing requests which need sending, so kick off the outgoing
        // request loop, if it's not already running.
        this.outgoingRequestLoop();
    }

    ///////////////////////////////////////////////////////////////////////////////////////////////////////////////////
    //
    // Other public functions
    //
    ///////////////////////////////////////////////////////////////////////////////////////////////////////////////////

    /** called by the MatrixClient on a room membership event
     *
     * @param event - The matrix event which caused this event to fire.
     * @param member - The member whose RoomMember.membership changed.
     * @param oldMembership - The previous membership state. Null if it's a new member.
     */
    public onRoomMembership(event: MatrixEvent, member: RoomMember, oldMembership?: string): void {
        const enc = this.roomEncryptors[event.getRoomId()!];
        if (!enc) {
            // not encrypting in this room
            return;
        }
        enc.onRoomMembership(member);
    }

    /** Callback for OlmMachine.registerRoomKeyUpdatedCallback
     *
     * Called by the rust-sdk whenever there is an update to (megolm) room keys. We
     * check if we have any events waiting for the given keys, and schedule them for
     * a decryption retry if so.
     *
     * @param keys - details of the updated keys
     */
    public async onRoomKeysUpdated(keys: RustSdkCryptoJs.RoomKeyInfo[]): Promise<void> {
        for (const key of keys) {
            this.onRoomKeyUpdated(key);
        }
    }

    private onRoomKeyUpdated(key: RustSdkCryptoJs.RoomKeyInfo): void {
        logger.debug(`Got update for session ${key.senderKey.toBase64()}|${key.sessionId} in ${key.roomId.toString()}`);
        const pendingList = this.eventDecryptor.getEventsPendingRoomKey(key);
        if (pendingList.length === 0) return;

        logger.debug(
            "Retrying decryption on events:",
            pendingList.map((e) => `${e.getId()}`),
        );

        // Have another go at decrypting events with this key.
        //
        // We don't want to end up blocking the callback from Rust, which could otherwise end up dropping updates,
        // so we don't wait for the decryption to complete. In any case, there is no need to wait:
        // MatrixEvent.attemptDecryption ensures that there is only one decryption attempt happening at once,
        // and deduplicates repeated attempts for the same event.
        for (const ev of pendingList) {
            ev.attemptDecryption(this, { isRetry: true }).catch((_e) => {
                logger.info(`Still unable to decrypt event ${ev.getId()} after receiving key`);
            });
        }
    }

    ///////////////////////////////////////////////////////////////////////////////////////////////////////////////////
    //
    // Outgoing requests
    //
    ///////////////////////////////////////////////////////////////////////////////////////////////////////////////////

    private async outgoingRequestLoop(): Promise<void> {
        if (this.outgoingRequestLoopRunning) {
            return;
        }
        this.outgoingRequestLoopRunning = true;
        try {
            while (!this.stopped) {
                const outgoingRequests: Object[] = await this.olmMachine.outgoingRequests();
                if (outgoingRequests.length == 0 || this.stopped) {
                    // no more messages to send (or we have been told to stop): exit the loop
                    return;
                }
                for (const msg of outgoingRequests) {
                    await this.outgoingRequestProcessor.makeOutgoingRequest(msg as OutgoingRequest);
                }
            }
        } catch (e) {
            logger.error("Error processing outgoing-message requests from rust crypto-sdk", e);
        } finally {
            this.outgoingRequestLoopRunning = false;
        }
    }
}

class EventDecryptor {
    /**
     * Events which we couldn't decrypt due to unknown sessions / indexes.
     *
     * Map from senderKey to sessionId to Set of MatrixEvents
     */
    private eventsPendingKey = new MapWithDefault<string, MapWithDefault<string, Set<MatrixEvent>>>(
        () => new MapWithDefault<string, Set<MatrixEvent>>(() => new Set()),
    );

    public constructor(private readonly olmMachine: RustSdkCryptoJs.OlmMachine) {}

    public async attemptEventDecryption(event: MatrixEvent): Promise<IEventDecryptionResult> {
        logger.info("Attempting decryption of event", event);
        // add the event to the pending list *before* attempting to decrypt.
        // then, if the key turns up while decryption is in progress (and
        // decryption fails), we will schedule a retry.
        // (fixes https://github.com/vector-im/element-web/issues/5001)
        this.addEventToPendingList(event);

        const res = (await this.olmMachine.decryptRoomEvent(
            JSON.stringify({
                event_id: event.getId(),
                type: event.getWireType(),
                sender: event.getSender(),
                state_key: event.getStateKey(),
                content: event.getWireContent(),
                origin_server_ts: event.getTs(),
            }),
            new RustSdkCryptoJs.RoomId(event.getRoomId()!),
        )) as RustSdkCryptoJs.DecryptedRoomEvent;

        // Success. We can remove the event from the pending list, if
        // that hasn't already happened.
        this.removeEventFromPendingList(event);

        return {
            clearEvent: JSON.parse(res.event),
            claimedEd25519Key: res.senderClaimedEd25519Key,
            senderCurve25519Key: res.senderCurve25519Key,
            forwardingCurve25519KeyChain: res.forwardingCurve25519KeyChain,
        };
    }

    /**
     * Look for events which are waiting for a given megolm session
     *
     * Returns a list of events which were encrypted by `session` and could not be decrypted
     *
     * @param session -
     */
    public getEventsPendingRoomKey(session: RustSdkCryptoJs.RoomKeyInfo): MatrixEvent[] {
        const senderPendingEvents = this.eventsPendingKey.get(session.senderKey.toBase64());
        if (!senderPendingEvents) return [];

        const sessionPendingEvents = senderPendingEvents.get(session.sessionId);
        if (!sessionPendingEvents) return [];

        const roomId = session.roomId.toString();
        return [...sessionPendingEvents].filter((ev) => ev.getRoomId() === roomId);
    }

    /**
     * Add an event to the list of those awaiting their session keys.
     */
    private addEventToPendingList(event: MatrixEvent): void {
        const content = event.getWireContent();
        const senderKey = content.sender_key;
        const sessionId = content.session_id;

        const senderPendingEvents = this.eventsPendingKey.getOrCreate(senderKey);
        const sessionPendingEvents = senderPendingEvents.getOrCreate(sessionId);
        sessionPendingEvents.add(event);
    }

    /**
     * Remove an event from the list of those awaiting their session keys.
     */
    private removeEventFromPendingList(event: MatrixEvent): void {
        const content = event.getWireContent();
        const senderKey = content.sender_key;
        const sessionId = content.session_id;

        const senderPendingEvents = this.eventsPendingKey.get(senderKey);
        if (!senderPendingEvents) return;

        const sessionPendingEvents = senderPendingEvents.get(sessionId);
        if (!sessionPendingEvents) return;

        sessionPendingEvents.delete(event);

        // also clean up the higher-level maps if they are now empty
        if (sessionPendingEvents.size === 0) {
            senderPendingEvents.delete(sessionId);
            if (senderPendingEvents.size === 0) {
                this.eventsPendingKey.delete(senderKey);
            }
        }
    }
}<|MERGE_RESOLUTION|>--- conflicted
+++ resolved
@@ -30,16 +30,13 @@
 import { OutgoingRequest, OutgoingRequestProcessor } from "./OutgoingRequestProcessor";
 import { KeyClaimManager } from "./KeyClaimManager";
 import { MapWithDefault } from "../utils";
-<<<<<<< HEAD
 import {
     BootstrapCrossSigningOpts,
+    CrossSigningStatus,
     DeviceVerificationStatus,
     ImportRoomKeyProgressData,
     ImportRoomKeysOpts,
 } from "../crypto-api";
-=======
-import { BootstrapCrossSigningOpts, CrossSigningStatus, DeviceVerificationStatus } from "../crypto-api";
->>>>>>> b47c87f9
 import { deviceKeysToDeviceMap, rustDeviceToJsDevice } from "./device-converter";
 import { IDownloadKeyResult, IQueryKeysRequest } from "../client";
 import { Device, DeviceMap } from "../models/device";
