/*
Copyright 2022-2023 The Matrix.org Foundation C.I.C.

Licensed under the Apache License, Version 2.0 (the "License");
you may not use this file except in compliance with the License.
You may obtain a copy of the License at

    http://www.apache.org/licenses/LICENSE-2.0

Unless required by applicable law or agreed to in writing, software
distributed under the License is distributed on an "AS IS" BASIS,
WITHOUT WARRANTIES OR CONDITIONS OF ANY KIND, either express or implied.
See the License for the specific language governing permissions and
limitations under the License.
*/

import * as RustSdkCryptoJs from "@matrix-org/matrix-sdk-crypto-js";

import type { IEventDecryptionResult, IMegolmSessionData } from "../@types/crypto";
import type { IDeviceLists, IToDeviceEvent } from "../sync-accumulator";
import type { IEncryptedEventInfo } from "../crypto/api";
import { MatrixEvent } from "../models/event";
import { Room } from "../models/room";
import { RoomMember } from "../models/room-member";
import { CryptoBackend, OnSyncCompletedData } from "../common-crypto/CryptoBackend";
import { logger } from "../logger";
import { IHttpOpts, MatrixHttpApi, Method } from "../http-api";
import { UserTrustLevel } from "../crypto/CrossSigning";
import { RoomEncryptor } from "./RoomEncryptor";
import { OutgoingRequest, OutgoingRequestProcessor } from "./OutgoingRequestProcessor";
import { KeyClaimManager } from "./KeyClaimManager";
import { MapWithDefault } from "../utils";
import { BootstrapCrossSigningOpts, DeviceVerificationStatus } from "../crypto-api";
import { deviceKeysToDeviceMap, rustDeviceToJsDevice } from "./device-converter";
import { IDownloadKeyResult, IQueryKeysRequest } from "../client";
import { Device, DeviceMap } from "../models/device";
import { ServerSideSecretStorage } from "../secret-storage";
import { CrossSigningKey } from "../crypto/api";

/**
 * An implementation of {@link CryptoBackend} using the Rust matrix-sdk-crypto.
 */
export class RustCrypto implements CryptoBackend {
    public globalErrorOnUnknownDevices = false;
    private _trustCrossSignedDevices = true;

    /** whether {@link stop} has been called */
    private stopped = false;

    /** whether {@link outgoingRequestLoop} is currently running */
    private outgoingRequestLoopRunning = false;

    /** mapping of roomId → encryptor class */
    private roomEncryptors: Record<string, RoomEncryptor> = {};

    private eventDecryptor: EventDecryptor;
    private keyClaimManager: KeyClaimManager;
    private outgoingRequestProcessor: OutgoingRequestProcessor;

    public constructor(
        /** The `OlmMachine` from the underlying rust crypto sdk. */
        private readonly olmMachine: RustSdkCryptoJs.OlmMachine,

        /**
         * Low-level HTTP interface: used to make outgoing requests required by the rust SDK.
         *
         * We expect it to set the access token, etc.
         */
        private readonly http: MatrixHttpApi<IHttpOpts & { onlyData: true }>,

        /** The local user's User ID. */
        _userId: string,

        /** The local user's Device ID. */
        _deviceId: string,

        /** Interface to server-side secret storage */
        _secretStorage: ServerSideSecretStorage,
    ) {
        this.outgoingRequestProcessor = new OutgoingRequestProcessor(olmMachine, http);
        this.keyClaimManager = new KeyClaimManager(olmMachine, this.outgoingRequestProcessor);
        this.eventDecryptor = new EventDecryptor(olmMachine);
    }

    ///////////////////////////////////////////////////////////////////////////////////////////////////////////////////
    //
    // CryptoBackend implementation
    //
    ///////////////////////////////////////////////////////////////////////////////////////////////////////////////////

    public stop(): void {
        // stop() may be called multiple times, but attempting to close() the OlmMachine twice
        // will cause an error.
        if (this.stopped) {
            return;
        }
        this.stopped = true;

        this.keyClaimManager.stop();

        // make sure we close() the OlmMachine; doing so means that all the Rust objects will be
        // cleaned up; in particular, the indexeddb connections will be closed, which means they
        // can then be deleted.
        this.olmMachine.close();
    }

    public async encryptEvent(event: MatrixEvent, _room: Room): Promise<void> {
        const roomId = event.getRoomId()!;
        const encryptor = this.roomEncryptors[roomId];

        if (!encryptor) {
            throw new Error(`Cannot encrypt event in unconfigured room ${roomId}`);
        }

        await encryptor.encryptEvent(event);
    }

    public async decryptEvent(event: MatrixEvent): Promise<IEventDecryptionResult> {
        const roomId = event.getRoomId();
        if (!roomId) {
            // presumably, a to-device message. These are normally decrypted in preprocessToDeviceMessages
            // so the fact it has come back here suggests that decryption failed.
            //
            // once we drop support for the libolm crypto implementation, we can stop passing to-device messages
            // through decryptEvent and hence get rid of this case.
            throw new Error("to-device event was not decrypted in preprocessToDeviceMessages");
        }
        return await this.eventDecryptor.attemptEventDecryption(event);
    }

    public getEventEncryptionInfo(event: MatrixEvent): IEncryptedEventInfo {
        // TODO: make this work properly. Or better, replace it.

        const ret: Partial<IEncryptedEventInfo> = {};

        ret.senderKey = event.getSenderKey() ?? undefined;
        ret.algorithm = event.getWireContent().algorithm;

        if (!ret.senderKey || !ret.algorithm) {
            ret.encrypted = false;
            return ret as IEncryptedEventInfo;
        }
        ret.encrypted = true;
        ret.authenticated = true;
        ret.mismatchedSender = true;
        return ret as IEncryptedEventInfo;
    }

    public checkUserTrust(userId: string): UserTrustLevel {
        // TODO
        return new UserTrustLevel(false, false, false);
    }

    /**
     * Finds a DM verification request that is already in progress for the given room id
     *
     * @param roomId - the room to use for verification
     *
     * @returns the VerificationRequest that is in progress, if any
     */
    public findVerificationRequestDMInProgress(roomId: string): undefined {
        // TODO
        return;
    }

    /**
     * Get the cross signing information for a given user.
     *
     * The cross-signing API is currently UNSTABLE and may change without notice.
     *
     * @param userId - the user ID to get the cross-signing info for.
     *
     * @returns the cross signing information for the user.
     */
    public getStoredCrossSigningForUser(userId: string): null {
        // TODO
        return null;
    }

    ///////////////////////////////////////////////////////////////////////////////////////////////////////////////////
    //
    // CryptoApi implementation
    //
    ///////////////////////////////////////////////////////////////////////////////////////////////////////////////////

    public globalBlacklistUnverifiedDevices = false;

    public async userHasCrossSigningKeys(): Promise<boolean> {
        // TODO
        return false;
    }

    public prepareToEncrypt(room: Room): void {
        const encryptor = this.roomEncryptors[room.roomId];

        if (encryptor) {
            encryptor.ensureEncryptionSession();
        }
    }

    public forceDiscardSession(roomId: string): Promise<void> {
        return this.roomEncryptors[roomId]?.forceDiscardSession();
    }

    public async exportRoomKeys(): Promise<IMegolmSessionData[]> {
        // TODO
        return [];
    }

    /**
     * Get the device information for the given list of users.
     *
     * @param userIds - The users to fetch.
     * @param downloadUncached - If true, download the device list for users whose device list we are not
     *    currently tracking. Defaults to false, in which case such users will not appear at all in the result map.
     *
     * @returns A map `{@link DeviceMap}`.
     */
    public async getUserDeviceInfo(userIds: string[], downloadUncached = false): Promise<DeviceMap> {
        const deviceMapByUserId = new Map<string, Map<string, Device>>();
        const rustTrackedUsers: Set<RustSdkCryptoJs.UserId> = await this.olmMachine.trackedUsers();

        // Convert RustSdkCryptoJs.UserId to a `Set<string>`
        const trackedUsers = new Set<string>();
        rustTrackedUsers.forEach((rustUserId) => trackedUsers.add(rustUserId.toString()));

        // Keep untracked user to download their keys after
        const untrackedUsers: Set<string> = new Set();

        for (const userId of userIds) {
            // if this is a tracked user, we can just fetch the device list from the rust-sdk
            // (NB: this is probably ok even if we race with a leave event such that we stop tracking the user's
            // devices: the rust-sdk will return the last-known device list, which will be good enough.)
            if (trackedUsers.has(userId)) {
                deviceMapByUserId.set(userId, await this.getUserDevices(userId));
            } else {
                untrackedUsers.add(userId);
            }
        }

        // for any users whose device lists we are not tracking, fall back to downloading the device list
        // over HTTP.
        if (downloadUncached && untrackedUsers.size >= 1) {
            const queryResult = await this.downloadDeviceList(untrackedUsers);
            Object.entries(queryResult.device_keys).forEach(([userId, deviceKeys]) =>
                deviceMapByUserId.set(userId, deviceKeysToDeviceMap(deviceKeys)),
            );
        }

        return deviceMapByUserId;
    }

    /**
     * Get the device list for the given user from the olm machine
     * @param userId - Rust SDK UserId
     */
    private async getUserDevices(userId: string): Promise<Map<string, Device>> {
        const rustUserId = new RustSdkCryptoJs.UserId(userId);
        const devices: RustSdkCryptoJs.UserDevices = await this.olmMachine.getUserDevices(rustUserId);
        return new Map(
            devices
                .devices()
                .map((device: RustSdkCryptoJs.Device) => [
                    device.deviceId.toString(),
                    rustDeviceToJsDevice(device, rustUserId),
                ]),
        );
    }

    /**
     * Download the given user keys by calling `/keys/query` request
     * @param untrackedUsers - download keys of these users
     */
    private async downloadDeviceList(untrackedUsers: Set<string>): Promise<IDownloadKeyResult> {
        const queryBody: IQueryKeysRequest = { device_keys: {} };
        untrackedUsers.forEach((user) => (queryBody.device_keys[user] = []));

        return await this.http.authedRequest(Method.Post, "/_matrix/client/v3/keys/query", undefined, queryBody, {
            prefix: "",
        });
    }

    /**
     * Implementation of {@link CryptoApi#getTrustCrossSignedDevices}.
     */
    public getTrustCrossSignedDevices(): boolean {
        return this._trustCrossSignedDevices;
    }

    /**
     * Implementation of {@link CryptoApi#setTrustCrossSignedDevices}.
     */
    public setTrustCrossSignedDevices(val: boolean): void {
        this._trustCrossSignedDevices = val;
        // TODO: legacy crypto goes through the list of known devices and emits DeviceVerificationChanged
        //  events. Maybe we need to do the same?
    }

    /**
     * Implementation of {@link CryptoApi#getDeviceVerificationStatus}.
     */
    public async getDeviceVerificationStatus(
        userId: string,
        deviceId: string,
    ): Promise<DeviceVerificationStatus | null> {
        const device: RustSdkCryptoJs.Device | undefined = await this.olmMachine.getDevice(
            new RustSdkCryptoJs.UserId(userId),
            new RustSdkCryptoJs.DeviceId(deviceId),
        );

        if (!device) return null;

        return new DeviceVerificationStatus({
            signedByOwner: device.isCrossSignedByOwner(),
            crossSigningVerified: device.isCrossSigningTrusted(),
            localVerified: device.isLocallyTrusted(),
            trustCrossSignedDevices: this._trustCrossSignedDevices,
        });
    }

    /**
     * Implementation of {@link CryptoApi#isCrossSigningReady}
     */
    public async isCrossSigningReady(): Promise<boolean> {
        return false;
    }

    /**
<<<<<<< HEAD
     * Implementation of {@link CryptoApi#getCrossSigningKeyId}
     */
    public async getCrossSigningKeyId(type: CrossSigningKey | string = CrossSigningKey.Master): Promise<string | null> {
        // TODO
        return null;
=======
     * Implementation of {@link CryptoApi#boostrapCrossSigning}
     */
    public async bootstrapCrossSigning(opts: BootstrapCrossSigningOpts): Promise<void> {
        logger.log("Cross-signing ready");
>>>>>>> 9e586ab6
    }

    /**
     * Implementation of {@link CryptoApi#isSecretStorageReady}
     */
    public async isSecretStorageReady(): Promise<boolean> {
        return false;
    }

    ///////////////////////////////////////////////////////////////////////////////////////////////////////////////////
    //
    // SyncCryptoCallbacks implementation
    //
    ///////////////////////////////////////////////////////////////////////////////////////////////////////////////////

    /**
     * Apply sync changes to the olm machine
     * @param events - the received to-device messages
     * @param oneTimeKeysCounts - the received one time key counts
     * @param unusedFallbackKeys - the received unused fallback keys
     * @param devices - the received device list updates
     * @returns A list of preprocessed to-device messages.
     */
    private async receiveSyncChanges({
        events,
        oneTimeKeysCounts = new Map<string, number>(),
        unusedFallbackKeys,
        devices = new RustSdkCryptoJs.DeviceLists(),
    }: {
        events?: IToDeviceEvent[];
        oneTimeKeysCounts?: Map<string, number>;
        unusedFallbackKeys?: Set<string>;
        devices?: RustSdkCryptoJs.DeviceLists;
    }): Promise<IToDeviceEvent[]> {
        const result = await this.olmMachine.receiveSyncChanges(
            events ? JSON.stringify(events) : "[]",
            devices,
            oneTimeKeysCounts,
            unusedFallbackKeys,
        );

        // receiveSyncChanges returns a JSON-encoded list of decrypted to-device messages.
        return JSON.parse(result);
    }

    /** called by the sync loop to preprocess incoming to-device messages
     *
     * @param events - the received to-device messages
     * @returns A list of preprocessed to-device messages.
     */
    public preprocessToDeviceMessages(events: IToDeviceEvent[]): Promise<IToDeviceEvent[]> {
        // send the received to-device messages into receiveSyncChanges. We have no info on device-list changes,
        // one-time-keys, or fallback keys, so just pass empty data.
        return this.receiveSyncChanges({ events });
    }

    /** called by the sync loop to process one time key counts and unused fallback keys
     *
     * @param oneTimeKeysCounts - the received one time key counts
     * @param unusedFallbackKeys - the received unused fallback keys
     */
    public async processKeyCounts(
        oneTimeKeysCounts?: Record<string, number>,
        unusedFallbackKeys?: string[],
    ): Promise<void> {
        const mapOneTimeKeysCount = oneTimeKeysCounts && new Map<string, number>(Object.entries(oneTimeKeysCounts));
        const setUnusedFallbackKeys = unusedFallbackKeys && new Set<string>(unusedFallbackKeys);

        if (mapOneTimeKeysCount !== undefined || setUnusedFallbackKeys !== undefined) {
            await this.receiveSyncChanges({
                oneTimeKeysCounts: mapOneTimeKeysCount,
                unusedFallbackKeys: setUnusedFallbackKeys,
            });
        }
    }

    /** called by the sync loop to process the notification that device lists have
     * been changed.
     *
     * @param deviceLists - device_lists field from /sync
     */
    public async processDeviceLists(deviceLists: IDeviceLists): Promise<void> {
        const devices = new RustSdkCryptoJs.DeviceLists(
            deviceLists.changed?.map((userId) => new RustSdkCryptoJs.UserId(userId)),
            deviceLists.left?.map((userId) => new RustSdkCryptoJs.UserId(userId)),
        );
        await this.receiveSyncChanges({ devices });
    }

    /** called by the sync loop on m.room.encrypted events
     *
     * @param room - in which the event was received
     * @param event - encryption event to be processed
     */
    public async onCryptoEvent(room: Room, event: MatrixEvent): Promise<void> {
        const config = event.getContent();

        const existingEncryptor = this.roomEncryptors[room.roomId];
        if (existingEncryptor) {
            existingEncryptor.onCryptoEvent(config);
        } else {
            this.roomEncryptors[room.roomId] = new RoomEncryptor(
                this.olmMachine,
                this.keyClaimManager,
                this.outgoingRequestProcessor,
                room,
                config,
            );
        }

        // start tracking devices for any users already known to be in this room.
        const members = await room.getEncryptionTargetMembers();
        logger.debug(
            `[${room.roomId} encryption] starting to track devices for: `,
            members.map((u) => `${u.userId} (${u.membership})`),
        );
        await this.olmMachine.updateTrackedUsers(members.map((u) => new RustSdkCryptoJs.UserId(u.userId)));
    }

    /** called by the sync loop after processing each sync.
     *
     * TODO: figure out something equivalent for sliding sync.
     *
     * @param syncState - information on the completed sync.
     */
    public onSyncCompleted(syncState: OnSyncCompletedData): void {
        // Processing the /sync may have produced new outgoing requests which need sending, so kick off the outgoing
        // request loop, if it's not already running.
        this.outgoingRequestLoop();
    }

    ///////////////////////////////////////////////////////////////////////////////////////////////////////////////////
    //
    // Other public functions
    //
    ///////////////////////////////////////////////////////////////////////////////////////////////////////////////////

    /** called by the MatrixClient on a room membership event
     *
     * @param event - The matrix event which caused this event to fire.
     * @param member - The member whose RoomMember.membership changed.
     * @param oldMembership - The previous membership state. Null if it's a new member.
     */
    public onRoomMembership(event: MatrixEvent, member: RoomMember, oldMembership?: string): void {
        const enc = this.roomEncryptors[event.getRoomId()!];
        if (!enc) {
            // not encrypting in this room
            return;
        }
        enc.onRoomMembership(member);
    }

    /** Callback for OlmMachine.registerRoomKeyUpdatedCallback
     *
     * Called by the rust-sdk whenever there is an update to (megolm) room keys. We
     * check if we have any events waiting for the given keys, and schedule them for
     * a decryption retry if so.
     *
     * @param keys - details of the updated keys
     */
    public async onRoomKeysUpdated(keys: RustSdkCryptoJs.RoomKeyInfo[]): Promise<void> {
        for (const key of keys) {
            this.onRoomKeyUpdated(key);
        }
    }

    private onRoomKeyUpdated(key: RustSdkCryptoJs.RoomKeyInfo): void {
        logger.debug(`Got update for session ${key.senderKey.toBase64()}|${key.sessionId} in ${key.roomId.toString()}`);
        const pendingList = this.eventDecryptor.getEventsPendingRoomKey(key);
        if (pendingList.length === 0) return;

        logger.debug(
            "Retrying decryption on events:",
            pendingList.map((e) => `${e.getId()}`),
        );

        // Have another go at decrypting events with this key.
        //
        // We don't want to end up blocking the callback from Rust, which could otherwise end up dropping updates,
        // so we don't wait for the decryption to complete. In any case, there is no need to wait:
        // MatrixEvent.attemptDecryption ensures that there is only one decryption attempt happening at once,
        // and deduplicates repeated attempts for the same event.
        for (const ev of pendingList) {
            ev.attemptDecryption(this, { isRetry: true }).catch((_e) => {
                logger.info(`Still unable to decrypt event ${ev.getId()} after receiving key`);
            });
        }
    }

    ///////////////////////////////////////////////////////////////////////////////////////////////////////////////////
    //
    // Outgoing requests
    //
    ///////////////////////////////////////////////////////////////////////////////////////////////////////////////////

    private async outgoingRequestLoop(): Promise<void> {
        if (this.outgoingRequestLoopRunning) {
            return;
        }
        this.outgoingRequestLoopRunning = true;
        try {
            while (!this.stopped) {
                const outgoingRequests: Object[] = await this.olmMachine.outgoingRequests();
                if (outgoingRequests.length == 0 || this.stopped) {
                    // no more messages to send (or we have been told to stop): exit the loop
                    return;
                }
                for (const msg of outgoingRequests) {
                    await this.outgoingRequestProcessor.makeOutgoingRequest(msg as OutgoingRequest);
                }
            }
        } catch (e) {
            logger.error("Error processing outgoing-message requests from rust crypto-sdk", e);
        } finally {
            this.outgoingRequestLoopRunning = false;
        }
    }
}

class EventDecryptor {
    /**
     * Events which we couldn't decrypt due to unknown sessions / indexes.
     *
     * Map from senderKey to sessionId to Set of MatrixEvents
     */
    private eventsPendingKey = new MapWithDefault<string, MapWithDefault<string, Set<MatrixEvent>>>(
        () => new MapWithDefault<string, Set<MatrixEvent>>(() => new Set()),
    );

    public constructor(private readonly olmMachine: RustSdkCryptoJs.OlmMachine) {}

    public async attemptEventDecryption(event: MatrixEvent): Promise<IEventDecryptionResult> {
        logger.info("Attempting decryption of event", event);
        // add the event to the pending list *before* attempting to decrypt.
        // then, if the key turns up while decryption is in progress (and
        // decryption fails), we will schedule a retry.
        // (fixes https://github.com/vector-im/element-web/issues/5001)
        this.addEventToPendingList(event);

        const res = (await this.olmMachine.decryptRoomEvent(
            JSON.stringify({
                event_id: event.getId(),
                type: event.getWireType(),
                sender: event.getSender(),
                state_key: event.getStateKey(),
                content: event.getWireContent(),
                origin_server_ts: event.getTs(),
            }),
            new RustSdkCryptoJs.RoomId(event.getRoomId()!),
        )) as RustSdkCryptoJs.DecryptedRoomEvent;

        // Success. We can remove the event from the pending list, if
        // that hasn't already happened.
        this.removeEventFromPendingList(event);

        return {
            clearEvent: JSON.parse(res.event),
            claimedEd25519Key: res.senderClaimedEd25519Key,
            senderCurve25519Key: res.senderCurve25519Key,
            forwardingCurve25519KeyChain: res.forwardingCurve25519KeyChain,
        };
    }

    /**
     * Look for events which are waiting for a given megolm session
     *
     * Returns a list of events which were encrypted by `session` and could not be decrypted
     *
     * @param session -
     */
    public getEventsPendingRoomKey(session: RustSdkCryptoJs.RoomKeyInfo): MatrixEvent[] {
        const senderPendingEvents = this.eventsPendingKey.get(session.senderKey.toBase64());
        if (!senderPendingEvents) return [];

        const sessionPendingEvents = senderPendingEvents.get(session.sessionId);
        if (!sessionPendingEvents) return [];

        const roomId = session.roomId.toString();
        return [...sessionPendingEvents].filter((ev) => ev.getRoomId() === roomId);
    }

    /**
     * Add an event to the list of those awaiting their session keys.
     */
    private addEventToPendingList(event: MatrixEvent): void {
        const content = event.getWireContent();
        const senderKey = content.sender_key;
        const sessionId = content.session_id;

        const senderPendingEvents = this.eventsPendingKey.getOrCreate(senderKey);
        const sessionPendingEvents = senderPendingEvents.getOrCreate(sessionId);
        sessionPendingEvents.add(event);
    }

    /**
     * Remove an event from the list of those awaiting their session keys.
     */
    private removeEventFromPendingList(event: MatrixEvent): void {
        const content = event.getWireContent();
        const senderKey = content.sender_key;
        const sessionId = content.session_id;

        const senderPendingEvents = this.eventsPendingKey.get(senderKey);
        if (!senderPendingEvents) return;

        const sessionPendingEvents = senderPendingEvents.get(sessionId);
        if (!sessionPendingEvents) return;

        sessionPendingEvents.delete(event);

        // also clean up the higher-level maps if they are now empty
        if (sessionPendingEvents.size === 0) {
            senderPendingEvents.delete(sessionId);
            if (senderPendingEvents.size === 0) {
                this.eventsPendingKey.delete(senderKey);
            }
        }
    }
}<|MERGE_RESOLUTION|>--- conflicted
+++ resolved
@@ -326,18 +326,18 @@
     }
 
     /**
-<<<<<<< HEAD
      * Implementation of {@link CryptoApi#getCrossSigningKeyId}
      */
     public async getCrossSigningKeyId(type: CrossSigningKey | string = CrossSigningKey.Master): Promise<string | null> {
         // TODO
         return null;
-=======
+    }
+
+    /**
      * Implementation of {@link CryptoApi#boostrapCrossSigning}
      */
     public async bootstrapCrossSigning(opts: BootstrapCrossSigningOpts): Promise<void> {
         logger.log("Cross-signing ready");
->>>>>>> 9e586ab6
     }
 
     /**
