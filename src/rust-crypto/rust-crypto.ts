--- conflicted
+++ resolved
@@ -59,14 +59,11 @@
 import { EventType } from "../@types/event";
 import { CryptoEvent } from "../crypto";
 import { TypedEventEmitter } from "../models/typed-event-emitter";
-<<<<<<< HEAD
+import { RustBackupCryptoEventMap, RustBackupCryptoEvents, RustBackupManager } from "./backup";
+import { TypedReEmitter } from "../ReEmitter";
 import { RustBackupManager } from "./backup";
 import { CrossSigningInfo } from "../crypto-api/CrossSigningInfo";
 import { RustCrossSigningInfo } from "./RustCrossSigningInfo";
-=======
-import { RustBackupCryptoEventMap, RustBackupCryptoEvents, RustBackupManager } from "./backup";
-import { TypedReEmitter } from "../ReEmitter";
->>>>>>> 8c16d69f
 
 const ALL_VERIFICATION_METHODS = ["m.sas.v1", "m.qr_code.scan.v1", "m.qr_code.show.v1", "m.reciprocate.v1"];
 
