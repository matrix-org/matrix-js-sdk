--- conflicted
+++ resolved
@@ -30,7 +30,7 @@
 import { RoomEncryptor } from "./RoomEncryptor";
 import { OutgoingRequest, OutgoingRequestProcessor } from "./OutgoingRequestProcessor";
 import { KeyClaimManager } from "./KeyClaimManager";
-import { MapWithDefault, recursiveMapToObject, encodeUri } from "../utils";
+import { MapWithDefault, encodeUri } from "../utils";
 import {
     BackupTrustInfo,
     BootstrapCrossSigningOpts,
@@ -63,24 +63,22 @@
 import { TypedEventEmitter } from "../models/typed-event-emitter";
 import { RustBackupCryptoEventMap, RustBackupCryptoEvents, RustBackupDecryptor, RustBackupManager } from "./backup";
 import { TypedReEmitter } from "../ReEmitter";
-import { ISignatures } from "../@types/signed";
 import { randomString } from "../randomstring";
 import { ClientStoppedError } from "../errors";
-<<<<<<< HEAD
 import { encodeBase64 } from "../crypto/olmlib";
 import { DecryptionError } from "../crypto/algorithms";
 import { IKeyBackupSession } from "../crypto/keybackup";
+import { ISignatures } from "../@types/signed";
 
 const ALL_VERIFICATION_METHODS = ["m.sas.v1", "m.qr_code.scan.v1", "m.qr_code.show.v1", "m.reciprocate.v1"];
 
+interface ISignableObject {
+    signatures?: ISignatures;
+    unsigned?: object;
+}
+
 const KEY_BACKUP_CHECK_RATE_LIMIT = 5000; // ms
 
-=======
-import { ISignatures } from "../@types/signed";
-
-const ALL_VERIFICATION_METHODS = ["m.sas.v1", "m.qr_code.scan.v1", "m.qr_code.show.v1", "m.reciprocate.v1"];
-
->>>>>>> 8e0ef98b
 interface ISignableObject {
     signatures?: ISignatures;
     unsigned?: object;
@@ -686,55 +684,7 @@
             if (setupNewKeyBackup) {
                 await this.resetKeyBackup();
             }
-<<<<<<< HEAD
-        }
-    }
-
-    /**
-     * Deletes the given key backup.
-     *
-     * @param version - The backup version to delete.
-     */
-    public async deleteKeyBackupVersion(version: string): Promise<void> {
-        await this.backupManager.deleteKeyBackupVersion(version);
-    }
-
-    /**
-     * Implementation of {@link CryptoApi#resetKeyBackup}.
-     */
-    public async resetKeyBackup(): Promise<void> {
-        const backupInfo = await this.backupManager.setupKeyBackup((o) => this.signObject(o));
-
-        // we want to store the private key in 4S
-        // need to check if 4S is set up?
-        if (await this.secretStorageHasAESKey()) {
-            await this.secretStorage.store("m.megolm_backup.v1", backupInfo.decryptionKey.toBase64());
-=======
->>>>>>> 8e0ef98b
-        }
-
-        // we can check and start async
-        this.checkKeyBackupAndEnable();
-    }
-
-    private async signObject<T extends ISignableObject & object>(obj: T): Promise<void> {
-        const sigs = new Map(Object.entries(obj.signatures || {}));
-        const unsigned = obj.unsigned;
-
-        delete obj.signatures;
-        delete obj.unsigned;
-
-        const userSignatures = sigs.get(this.userId) || {};
-
-        const canonalizedJson = anotherjson.stringify(obj);
-        const signatures: RustSdkCryptoJs.Signatures = await this.olmMachine.sign(canonalizedJson);
-
-        const map = JSON.parse(signatures.asJSON());
-
-        sigs.set(this.userId, { ...userSignatures, ...map[this.userId] });
-
-        if (unsigned !== undefined) obj.unsigned = unsigned;
-        obj.signatures = recursiveMapToObject(sigs);
+        }
     }
 
     /**
