/*
Copyright 2023 The Matrix.org Foundation C.I.C.

Licensed under the Apache License, Version 2.0 (the "License");
you may not use this file except in compliance with the License.
You may obtain a copy of the License at

    http://www.apache.org/licenses/LICENSE-2.0

Unless required by applicable law or agreed to in writing, software
distributed under the License is distributed on an "AS IS" BASIS,
WITHOUT WARRANTIES OR CONDITIONS OF ANY KIND, either express or implied.
See the License for the specific language governing permissions and
limitations under the License.
*/

import * as RustSdkCryptoJs from "@matrix-org/matrix-sdk-crypto-js";
import { Emoji } from "@matrix-org/matrix-sdk-crypto-js";

import {
    ShowQrCodeCallbacks,
    ShowSasCallbacks,
    VerificationPhase,
    VerificationRequest,
    VerificationRequestEvent,
    VerificationRequestEventHandlerMap,
    Verifier,
    VerifierEvent,
    VerifierEventHandlerMap,
} from "../crypto-api/verification";
import { TypedEventEmitter } from "../models/typed-event-emitter";
import { OutgoingRequest, OutgoingRequestProcessor } from "./OutgoingRequestProcessor";

/**
 * An incoming, or outgoing, request to verify a user or a device via cross-signing.
 *
 * @internal
 */
export class RustVerificationRequest
    extends TypedEventEmitter<VerificationRequestEvent, VerificationRequestEventHandlerMap>
    implements VerificationRequest
{
    /** Are we in the process of sending an `m.key.verification.ready` event? */
    private _accepting = false;

    /** Are we in the process of sending an `m.key.verification.cancellation` event? */
    private _cancelling = false;

    private _verifier: Verifier | undefined;

    /**
     * Construct a new RustVerificationRequest to wrap the rust-level `VerificationRequest`.
     *
     * @param inner - VerificationRequest from the Rust SDK
     * @param outgoingRequestProcessor - `OutgoingRequestProcessor` to use for making outgoing HTTP requests
     * @param supportedVerificationMethods - Verification methods to use when `accept()` is called
     */
    public constructor(
        private readonly inner: RustSdkCryptoJs.VerificationRequest,
        private readonly outgoingRequestProcessor: OutgoingRequestProcessor,
        private readonly supportedVerificationMethods: string[],
    ) {
        super();

        const onChange = async (): Promise<void> => {
            // if we now have a `Verification` where we lacked one before, wrap it.
            if (this._verifier === undefined) {
                const verification: RustSdkCryptoJs.Qr | RustSdkCryptoJs.Sas | undefined = this.inner.getVerification();
                if (verification instanceof RustSdkCryptoJs.Sas) {
                    this.setVerifier(new RustSASVerifier(verification, this, outgoingRequestProcessor));
                } else if (verification instanceof RustSdkCryptoJs.Qr) {
                    this.setVerifier(new RustQrCodeVerifier(verification, outgoingRequestProcessor));
                }
            }

            this.emit(VerificationRequestEvent.Change);
        };
        inner.registerChangesCallback(onChange);
    }

    private setVerifier(verifier: RustSASVerifier | RustQrCodeVerifier): void {
        this._verifier = verifier;
    }

    /**
     * Unique ID for this verification request.
     *
     * An ID isn't assigned until the first message is sent, so this may be `undefined` in the early phases.
     */
    public get transactionId(): string | undefined {
        return this.inner.flowId;
    }

    /**
     * For an in-room verification, the ID of the room.
     *
     * For to-device verifications, `undefined`.
     */
    public get roomId(): string | undefined {
        return this.inner.roomId?.toString();
    }

    /**
     * True if this request was initiated by the local client.
     *
     * For in-room verifications, the initiator is who sent the `m.key.verification.request` event.
     * For to-device verifications, the initiator is who sent the `m.key.verification.start` event.
     */
    public get initiatedByMe(): boolean {
        return this.inner.weStarted();
    }

    /** The user id of the other party in this request */
    public get otherUserId(): string {
        return this.inner.otherUserId.toString();
    }

    /** For verifications via to-device messages: the ID of the other device. Otherwise, undefined. */
    public get otherDeviceId(): string | undefined {
        return this.inner.otherDeviceId?.toString();
    }

    /** True if the other party in this request is one of this user's own devices. */
    public get isSelfVerification(): boolean {
        return this.inner.isSelfVerification();
    }

    /** current phase of the request. */
    public get phase(): VerificationPhase {
        const phase = this.inner.phase();

        switch (phase) {
            case RustSdkCryptoJs.VerificationRequestPhase.Created:
            case RustSdkCryptoJs.VerificationRequestPhase.Requested:
                return VerificationPhase.Requested;
            case RustSdkCryptoJs.VerificationRequestPhase.Ready:
                // if we're still sending the `m.key.verification.ready`, that counts as "Requested" in the js-sdk's
                // parlance.
                return this._accepting ? VerificationPhase.Requested : VerificationPhase.Ready;
            case RustSdkCryptoJs.VerificationRequestPhase.Transitioned:
                return VerificationPhase.Started;
            case RustSdkCryptoJs.VerificationRequestPhase.Done:
                return VerificationPhase.Done;
            case RustSdkCryptoJs.VerificationRequestPhase.Cancelled:
                return VerificationPhase.Cancelled;
        }

        throw new Error(`Unknown verification phase ${phase}`);
    }

    /** True if the request has sent its initial event and needs more events to complete
     * (ie it is in phase `Requested`, `Ready` or `Started`).
     */
    public get pending(): boolean {
        if (this.inner.isPassive()) return false;
        const phase = this.phase;
        return phase !== VerificationPhase.Done && phase !== VerificationPhase.Cancelled;
    }

    /**
     * True if we have started the process of sending an `m.key.verification.ready` (but have not necessarily received
     * the remote echo which causes a transition to {@link VerificationPhase.Ready}.
     */
    public get accepting(): boolean {
        return this._accepting;
    }

    /**
     * True if we have started the process of sending an `m.key.verification.cancel` (but have not necessarily received
     * the remote echo which causes a transition to {@link VerificationPhase.Cancelled}).
     */
    public get declining(): boolean {
        return this._cancelling;
    }

    /**
     * The remaining number of ms before the request will be automatically cancelled.
     *
     * `null` indicates that there is no timeout
     */
    public get timeout(): number | null {
        return this.inner.timeRemainingMillis();
    }

    /** once the phase is Started (and !initiatedByMe) or Ready: common methods supported by both sides */
    public get methods(): string[] {
        throw new Error("not implemented");
    }

    /** the method picked in the .start event */
    public get chosenMethod(): string | null {
        const verification: RustSdkCryptoJs.Qr | RustSdkCryptoJs.Sas | undefined = this.inner.getVerification();
        // TODO: this isn't quite right. The existence of a Verification doesn't prove that we have .started.
        if (verification instanceof RustSdkCryptoJs.Sas) {
            return "m.sas.v1";
        } else if (verification instanceof RustSdkCryptoJs.Qr) {
            return "m.reciprocate.v1";
        } else {
            return null;
        }
    }

    /**
     * Checks whether the other party supports a given verification method.
     * This is useful when setting up the QR code UI, as it is somewhat asymmetrical:
     * if the other party supports SCAN_QR, we should show a QR code in the UI, and vice versa.
     * For methods that need to be supported by both ends, use the `methods` property.
     *
     * @param method - the method to check
     * @returns true if the other party said they supported the method
     */
    public otherPartySupportsMethod(method: string): boolean {
        const theirMethods: RustSdkCryptoJs.VerificationMethod[] | undefined = this.inner.theirSupportedMethods;
        if (theirMethods === undefined) {
            // no message from the other side yet
            return false;
        }

        const requiredMethod = verificationMethodsByIdentifier[method];
        return theirMethods.some((m) => m === requiredMethod);
    }

    /**
     * Accepts the request, sending a .ready event to the other party
     *
     * @returns Promise which resolves when the event has been sent.
     */
    public async accept(): Promise<void> {
        if (this.inner.phase() !== RustSdkCryptoJs.VerificationRequestPhase.Requested || this._accepting) {
            throw new Error(`Cannot accept a verification request in phase ${this.phase}`);
        }

        this._accepting = true;
        try {
            const req: undefined | OutgoingRequest = this.inner.acceptWithMethods(
                this.supportedVerificationMethods.map(verificationMethodIdentifierToMethod),
            );
            if (req) {
                await this.outgoingRequestProcessor.makeOutgoingRequest(req);
            }
        } finally {
            this._accepting = false;
        }

        // phase may have changed, so emit a 'change' event
        this.emit(VerificationRequestEvent.Change);
    }

    /**
     * Cancels the request, sending a cancellation to the other party
     *
     * @param params - Details for the cancellation, including `reason` (defaults to "User declined"), and `code`
     *    (defaults to `m.user`).
     *
     * @returns Promise which resolves when the event has been sent.
     */
    public async cancel(params?: { reason?: string; code?: string }): Promise<void> {
        if (this._cancelling) {
            // already cancelling; do nothing
            return;
        }

        this._cancelling = true;
        try {
            const req: undefined | OutgoingRequest = this.inner.cancel();
            if (req) {
                await this.outgoingRequestProcessor.makeOutgoingRequest(req);
            }
        } finally {
            this._cancelling = false;
        }
    }

    /**
     * Create a {@link Verifier} to do this verification via a particular method.
     *
     * If a verifier has already been created for this request, returns that verifier.
     *
     * This does *not* send the `m.key.verification.start` event - to do so, call {@link Verifier#verifier} on the
     * returned verifier.
     *
     * If no previous events have been sent, pass in `targetDevice` to set who to direct this request to.
     *
     * @param method - the name of the verification method to use.
     * @param targetDevice - details of where to send the request to.
     *
     * @returns The verifier which will do the actual verification.
     */
    public beginKeyVerification(method: string, targetDevice?: { userId?: string; deviceId?: string }): Verifier {
        throw new Error("not implemented");
    }

    /**
     * Send an `m.key.verification.start` event to start verification via a particular method.
     *
     * Implementation of {@link Crypto.VerificationRequest#startVerification}.
     *
     * @param method - the name of the verification method to use.
     */
    public async startVerification(method: string): Promise<Verifier> {
        if (method !== "m.sas.v1") {
            throw new Error(`Unsupported verification method ${method}`);
        }

        const res:
            | [RustSdkCryptoJs.Sas, RustSdkCryptoJs.RoomMessageRequest | RustSdkCryptoJs.ToDeviceRequest]
            | undefined = await this.inner.startSas();

        if (res) {
            const [, req] = res;
            await this.outgoingRequestProcessor.makeOutgoingRequest(req);
        }

        // this should have triggered the onChange callback, and we should now have a verifier
        if (!this._verifier) {
            throw new Error("Still no verifier after startSas() call");
        }

        return this._verifier;
    }

    /**
     * Start a QR code verification by providing a scanned QR code for this verification flow.
     *
     * Implementation of {@link Crypto.VerificationRequest#scanQRCode}.
     *
     * @param qrCodeData - the decoded QR code.
     * @returns A verifier; call `.verify()` on it to wait for the other side to complete the verification flow.
     */
    public async scanQRCode(uint8Array: Uint8Array): Promise<Verifier> {
        const scan = RustSdkCryptoJs.QrCodeScan.fromBytes(new Uint8ClampedArray(uint8Array));
        const verifier: RustSdkCryptoJs.Qr = await this.inner.scanQrCode(scan);

        // this should have triggered the onChange callback, and we should now have a verifier
        if (!this._verifier) {
            throw new Error("Still no verifier after scanQrCode() call");
        }

        // we can immediately trigger the reciprocate request
        const req: undefined | OutgoingRequest = verifier.reciprocate();
        if (req) {
            await this.outgoingRequestProcessor.makeOutgoingRequest(req);
        }

        return this._verifier;
    }

    /**
     * The verifier which is doing the actual verification, once the method has been established.
     * Only defined when the `phase` is Started.
     */
    public get verifier(): Verifier | undefined {
        return this._verifier;
    }

    /**
     * Stub implementation of {@link Crypto.VerificationRequest#getQRCodeBytes}.
     */
    public getQRCodeBytes(): Buffer | undefined {
        // TODO
        return undefined;
    }

    /**
     * Generate the data for a QR code allowing the other device to verify this one, if it supports it.
     *
     * Implementation of {@link Crypto.VerificationRequest#generateQRCode}.
     */
    public async generateQRCode(): Promise<Buffer | undefined> {
        // TODO
        return undefined;
    }

    /**
     * If this request has been cancelled, the cancellation code (e.g `m.user`) which is responsible for cancelling
     * this verification.
     */
    public get cancellationCode(): string | null {
        throw new Error("not implemented");
    }

    /**
     * The id of the user that cancelled the request.
     *
     * Only defined when phase is Cancelled
     */
    public get cancellingUserId(): string | undefined {
        throw new Error("not implemented");
    }
}

<<<<<<< HEAD
/** Common base class for `Verifier` implementations which wrap rust classes.
 *
 * The generic parameter `InnerType` is the type of the rust Verification class which we wrap.
 */
abstract class BaseRustVerifer<InnerType extends RustSdkCryptoJs.Qr | RustSdkCryptoJs.Sas> extends TypedEventEmitter<
    VerifierEvent,
    VerifierEventHandlerMap
> {
=======
/** @internal */
export class RustSASVerifier extends TypedEventEmitter<VerifierEvent, VerifierEventHandlerMap> implements Verifier {
>>>>>>> a5e606a1
    /** A promise which completes when the verification completes (or rejects when it is cancelled/fails) */
    protected readonly completionPromise: Promise<void>;

    public constructor(
        protected readonly inner: InnerType,
        protected readonly outgoingRequestProcessor: OutgoingRequestProcessor,
    ) {
        super();

        this.completionPromise = new Promise<void>((resolve, reject) => {
            const onChange = async (): Promise<void> => {
                this.onChange();

                if (this.inner.isDone()) {
                    resolve(undefined);
                } else if (this.inner.isCancelled()) {
                    const cancelInfo = this.inner.cancelInfo()!;
                    reject(
                        new Error(
                            `Verification cancelled by ${
                                cancelInfo.cancelledbyUs() ? "us" : "them"
                            } with code ${cancelInfo.cancelCode()}: ${cancelInfo.reason()}`,
                        ),
                    );
                }
            };
            inner.registerChangesCallback(onChange);
        });
        // stop the runtime complaining if nobody catches a failure
        this.completionPromise.catch(() => null);
    }

    /**
     * Hook which is called when the underlying rust class notifies us that there has been a change.
     *
     * Can be overridden by subclasses to see if we can notify the application about an update.
     */
    protected onChange(): void {}

    /**
     * Returns true if the verification has been cancelled, either by us or the other side.
     */
    public get hasBeenCancelled(): boolean {
        return this.inner.isCancelled();
    }

    /**
     * The ID of the other user in the verification process.
     */
    public get userId(): string {
        return this.inner.otherUserId.toString();
    }

    /**
     * Cancel a verification.
     *
     * We will send an `m.key.verification.cancel` if the verification is still in flight. The verification promise
     * will reject, and a {@link Crypto.VerifierEvent#Cancel} will be emitted.
     *
     * @param e - the reason for the cancellation.
     */
    public cancel(e: Error): void {
        // TODO: something with `e`
        const req: undefined | OutgoingRequest = this.inner.cancel();
        if (req) {
            this.outgoingRequestProcessor.makeOutgoingRequest(req);
        }
    }

    /**
     * Get the details for an SAS verification, if one is in progress
     *
     * Returns `null`, unless this verifier is for a SAS-based verification and we are waiting for the user to confirm
     * the SAS matches.
     */
    public getShowSasCallbacks(): ShowSasCallbacks | null {
        return null;
    }

    /**
     * Get the details for reciprocating QR code verification, if one is in progress
     *
     * Returns `null`, unless this verifier is for reciprocating a QR-code-based verification (ie, the other user has
     * already scanned our QR code), and we are waiting for the user to confirm.
     */
    public getReciprocateQrCodeCallbacks(): ShowQrCodeCallbacks | null {
        return null;
    }
}

/** A Verifier instance which is used to show and/or scan a QR code. */
export class RustQrCodeVerifier extends BaseRustVerifer<RustSdkCryptoJs.Qr> implements Verifier {
    public constructor(inner: RustSdkCryptoJs.Qr, outgoingRequestProcessor: OutgoingRequestProcessor) {
        super(inner, outgoingRequestProcessor);
    }

    /**
     * Start the key verification, if it has not already been started.
     *
     * @returns Promise which resolves when the verification has completed, or rejects if the verification is cancelled
     *    or times out.
     */
    public async verify(): Promise<void> {
        // Nothing to do here but wait.
        await this.completionPromise;
    }
}

/** A Verifier instance which is used if we are exchanging emojis */
export class RustSASVerifier extends BaseRustVerifer<RustSdkCryptoJs.Sas> implements Verifier {
    private callbacks: ShowSasCallbacks | null = null;

    public constructor(
        inner: RustSdkCryptoJs.Sas,
        _verificationRequest: RustVerificationRequest,
        outgoingRequestProcessor: OutgoingRequestProcessor,
    ) {
        super(inner, outgoingRequestProcessor);
    }

    /**
     * Start the key verification, if it has not already been started.
     *
     * This means sending a `m.key.verification.start` if we are the first responder, or a `m.key.verification.accept`
     * if the other side has already sent a start event.
     *
     * @returns Promise which resolves when the verification has completed, or rejects if the verification is cancelled
     *    or times out.
     */
    public async verify(): Promise<void> {
        const req: undefined | OutgoingRequest = this.inner.accept();
        if (req) {
            await this.outgoingRequestProcessor.makeOutgoingRequest(req);
        }
        await this.completionPromise;
    }

    /** if we can now show the callbacks, do so */
    protected onChange(): void {
        if (this.callbacks === null) {
            const emoji: Array<Emoji> | undefined = this.inner.emoji();
            const decimal = this.inner.decimals() as [number, number, number] | undefined;

            if (emoji === undefined && decimal === undefined) {
                return;
            }

            this.callbacks = {
                sas: {
                    decimal: decimal,
                    emoji: emoji?.map((e) => [e.symbol, e.description]),
                },
                confirm: async (): Promise<void> => {
                    const requests: Array<OutgoingRequest> = await this.inner.confirm();
                    for (const m of requests) {
                        await this.outgoingRequestProcessor.makeOutgoingRequest(m);
                    }
                },
                mismatch: (): void => {
                    throw new Error("impl");
                },
                cancel: (): void => {
                    throw new Error("impl");
                },
            };
            this.emit(VerifierEvent.ShowSas, this.callbacks);
        }
    }

    /**
     * Get the details for an SAS verification, if one is in progress
     *
     * Returns `null`, unless this verifier is for a SAS-based verification and we are waiting for the user to confirm
     * the SAS matches.
     */
    public getShowSasCallbacks(): ShowSasCallbacks | null {
        return this.callbacks;
    }
}

/** For each specced verification method, the rust-side `VerificationMethod` corresponding to it */
const verificationMethodsByIdentifier: Record<string, RustSdkCryptoJs.VerificationMethod> = {
    "m.sas.v1": RustSdkCryptoJs.VerificationMethod.SasV1,
    "m.qr_code.scan.v1": RustSdkCryptoJs.VerificationMethod.QrCodeScanV1,
    "m.qr_code.show.v1": RustSdkCryptoJs.VerificationMethod.QrCodeShowV1,
    "m.reciprocate.v1": RustSdkCryptoJs.VerificationMethod.ReciprocateV1,
};

/**
 * Convert a specced verification method identifier into a rust-side `VerificationMethod`.
 *
 * @param method - specced method identifier, for example `m.sas.v1`.
 * @returns Rust-side `VerificationMethod` corresponding to `method`.
 * @throws An error if the method is unknown.
 *
 * @internal
 */
export function verificationMethodIdentifierToMethod(method: string): RustSdkCryptoJs.VerificationMethod {
    const meth = verificationMethodsByIdentifier[method];
    if (meth === undefined) {
        throw new Error(`Unknown verification method ${method}`);
    }
    return meth;
}<|MERGE_RESOLUTION|>--- conflicted
+++ resolved
@@ -389,19 +389,16 @@
     }
 }
 
-<<<<<<< HEAD
 /** Common base class for `Verifier` implementations which wrap rust classes.
  *
  * The generic parameter `InnerType` is the type of the rust Verification class which we wrap.
+ *
+ * @internal
  */
 abstract class BaseRustVerifer<InnerType extends RustSdkCryptoJs.Qr | RustSdkCryptoJs.Sas> extends TypedEventEmitter<
     VerifierEvent,
     VerifierEventHandlerMap
 > {
-=======
-/** @internal */
-export class RustSASVerifier extends TypedEventEmitter<VerifierEvent, VerifierEventHandlerMap> implements Verifier {
->>>>>>> a5e606a1
     /** A promise which completes when the verification completes (or rejects when it is cancelled/fails) */
     protected readonly completionPromise: Promise<void>;
 
