/*
Copyright 2022 The Matrix.org Foundation C.I.C.

Licensed under the Apache License, Version 2.0 (the "License");
you may not use this file except in compliance with the License.
You may obtain a copy of the License at

    http://www.apache.org/licenses/LICENSE-2.0

Unless required by applicable law or agreed to in writing, software
distributed under the License is distributed on an "AS IS" BASIS,
WITHOUT WARRANTIES OR CONDITIONS OF ANY KIND, either express or implied.
See the License for the specific language governing permissions and
limitations under the License.
*/

import { NotificationCountType, Room, RoomEvent } from "./models/room";
import { logger } from './logger';
import * as utils from "./utils";
import { EventTimeline } from "./models/event-timeline";
import { ClientEvent, IStoredClientOpts, MatrixClient, PendingEventOrdering } from "./client";
import { ISyncStateData, SyncState, _createAndReEmitRoom } from "./sync";
import { MatrixEvent } from "./models/event";
import { Crypto } from "./crypto";
import { IMinimalEvent, IRoomEvent, IStateEvent, IStrippedState, ISyncResponse } from "./sync-accumulator";
import { MatrixError } from "./http-api";
import {
    Extension,
    ExtensionState,
    MSC3575RoomData,
    MSC3575SlidingSyncResponse,
    SlidingSync,
    SlidingSyncEvent,
    SlidingSyncState,
} from "./sliding-sync";
import { EventType } from "./@types/event";
import { IPushRules } from "./@types/PushRules";
import { PushProcessor } from "./pushprocessor";
import { RoomStateEvent } from "./models/room-state";
import { RoomMemberEvent } from "./models/room-member";

// Number of consecutive failed syncs that will lead to a syncState of ERROR as opposed
// to RECONNECTING. This is needed to inform the client of server issues when the
// keepAlive is successful but the server /sync fails.
const FAILED_SYNC_ERROR_THRESHOLD = 3;

type ExtensionE2EERequest = {
    enabled: boolean;
};

type ExtensionE2EEResponse = Pick<ISyncResponse,
    "device_lists" |
    "device_one_time_keys_count" |
    "device_unused_fallback_key_types" |
    "org.matrix.msc2732.device_unused_fallback_key_types"
>;

class ExtensionE2EE implements Extension<ExtensionE2EERequest, ExtensionE2EEResponse> {
    public constructor(private readonly crypto: Crypto) {}

    public name(): string {
        return "e2ee";
    }

    public when(): ExtensionState {
        return ExtensionState.PreProcess;
    }

    public onRequest(isInitial: boolean): ExtensionE2EERequest | undefined {
        if (!isInitial) {
            return undefined;
        }
        return {
            enabled: true, // this is sticky so only send it on the initial request
        };
    }

    public async onResponse(data: ExtensionE2EEResponse): Promise<void> {
        // Handle device list updates
        if (data["device_lists"]) {
            await this.crypto.handleDeviceListChanges({
                oldSyncToken: "yep", // XXX need to do this so the device list changes get processed :(
            }, data["device_lists"]);
        }

        // Handle one_time_keys_count
        if (data["device_one_time_keys_count"]) {
            const currentCount = data["device_one_time_keys_count"].signed_curve25519 || 0;
            this.crypto.updateOneTimeKeyCount(currentCount);
        }
        if (data["device_unused_fallback_key_types"] ||
                data["org.matrix.msc2732.device_unused_fallback_key_types"]) {
            // The presence of device_unused_fallback_key_types indicates that the
            // server supports fallback keys. If there's no unused
            // signed_curve25519 fallback key we need a new one.
            const unusedFallbackKeys = data["device_unused_fallback_key_types"] ||
                data["org.matrix.msc2732.device_unused_fallback_key_types"];
            this.crypto.setNeedsNewFallback(
                Array.isArray(unusedFallbackKeys) &&
                !unusedFallbackKeys.includes("signed_curve25519"),
            );
        }
    }
}

type ExtensionToDeviceRequest = {
    since?: string;
    limit?: number;
    enabled?: boolean;
};

type ExtensionToDeviceResponse = {
    events: Required<ISyncResponse>["to_device"]["events"];
    next_batch: string | null;
};

class ExtensionToDevice implements Extension<ExtensionToDeviceRequest, ExtensionToDeviceResponse> {
    private nextBatch: string | null = null;

    public constructor(private readonly client: MatrixClient) {}

    public name(): string {
        return "to_device";
    }

    public when(): ExtensionState {
        return ExtensionState.PreProcess;
    }

    public onRequest(isInitial: boolean): ExtensionToDeviceRequest {
        const extReq: ExtensionToDeviceRequest = {
            since: this.nextBatch !== null ? this.nextBatch : undefined,
        };
        if (isInitial) {
            extReq["limit"] = 100;
            extReq["enabled"] = true;
        }
        return extReq;
    }

    public async onResponse(data: ExtensionToDeviceResponse): Promise<void> {
        const cancelledKeyVerificationTxns: string[] = [];
        data.events
            ?.map(this.client.getEventMapper())
            .map((toDeviceEvent) => { // map is a cheap inline forEach
                // We want to flag m.key.verification.start events as cancelled
                // if there's an accompanying m.key.verification.cancel event, so
                // we pull out the transaction IDs from the cancellation events
                // so we can flag the verification events as cancelled in the loop
                // below.
                if (toDeviceEvent.getType() === "m.key.verification.cancel") {
                    const txnId: string | undefined = toDeviceEvent.getContent()['transaction_id'];
                    if (txnId) {
                        cancelledKeyVerificationTxns.push(txnId);
                    }
                }

                // as mentioned above, .map is a cheap inline forEach, so return
                // the unmodified event.
                return toDeviceEvent;
            })
            .forEach(
                (toDeviceEvent) => {
                    const content = toDeviceEvent.getContent();
                    if (
                        toDeviceEvent.getType() == "m.room.message" &&
                        content.msgtype == "m.bad.encrypted"
                    ) {
                        // the mapper already logged a warning.
                        logger.log(
                            'Ignoring undecryptable to-device event from ' +
                            toDeviceEvent.getSender(),
                        );
                        return;
                    }

                    if (toDeviceEvent.getType() === "m.key.verification.start"
                        || toDeviceEvent.getType() === "m.key.verification.request") {
                        const txnId = content['transaction_id'];
                        if (cancelledKeyVerificationTxns.includes(txnId)) {
                            toDeviceEvent.flagCancelled();
                        }
                    }

                    this.client.emit(ClientEvent.ToDeviceEvent, toDeviceEvent);
                },
            );

        this.nextBatch = data.next_batch;
    }
}

type ExtensionAccountDataRequest = {
    enabled: boolean;
};

type ExtensionAccountDataResponse = {
    global: IMinimalEvent[];
    rooms: Record<string, IMinimalEvent[]>;
};

class ExtensionAccountData implements Extension<ExtensionAccountDataRequest, ExtensionAccountDataResponse> {
    public constructor(private readonly client: MatrixClient) {}

    public name(): string {
        return "account_data";
    }

    public when(): ExtensionState {
        return ExtensionState.PostProcess;
    }

    public onRequest(isInitial: boolean): ExtensionAccountDataRequest | undefined {
        if (!isInitial) {
            return undefined;
        }
        return {
            enabled: true,
        };
    }

    public onResponse(data: ExtensionAccountDataResponse): void {
        if (data.global && data.global.length > 0) {
            this.processGlobalAccountData(data.global);
        }

        for (const roomId in data.rooms) {
            const accountDataEvents = mapEvents(this.client, roomId, data.rooms[roomId]);
            const room = this.client.getRoom(roomId);
            if (!room) {
                logger.warn("got account data for room but room doesn't exist on client:", roomId);
                continue;
            }
            room.addAccountData(accountDataEvents);
            accountDataEvents.forEach((e) => {
                this.client.emit(ClientEvent.Event, e);
            });
        }
    }

    private processGlobalAccountData(globalAccountData: IMinimalEvent[]): void {
        const events = mapEvents(this.client, undefined, globalAccountData);
        const prevEventsMap = events.reduce<Record<string, MatrixEvent | undefined>>((m, c) => {
            m[c.getType()] = this.client.store.getAccountData(c.getType());
            return m;
        }, {});
        this.client.store.storeAccountDataEvents(events);
        events.forEach(
            (accountDataEvent) => {
                // Honour push rules that come down the sync stream but also
                // honour push rules that were previously cached. Base rules
                // will be updated when we receive push rules via getPushRules
                // (see sync) before syncing over the network.
                if (accountDataEvent.getType() === EventType.PushRules) {
                    const rules = accountDataEvent.getContent<IPushRules>();
                    this.client.pushRules = PushProcessor.rewriteDefaultRules(rules);
                }
                const prevEvent = prevEventsMap[accountDataEvent.getType()];
                this.client.emit(ClientEvent.AccountData, accountDataEvent, prevEvent);
                return accountDataEvent;
            },
        );
    }
}

type ExtensionTypingRequest = {
    enabled: boolean;
};

type ExtensionTypingResponse = {
    rooms: Record<string, IMinimalEvent>;
};

class ExtensionTyping implements Extension<ExtensionTypingRequest, ExtensionTypingResponse> {
    public constructor(private readonly client: MatrixClient) {}

    public name(): string {
        return "typing";
    }

    public when(): ExtensionState {
        return ExtensionState.PostProcess;
    }

    public onRequest(isInitial: boolean): ExtensionTypingRequest | undefined {
        if (!isInitial) {
            return undefined; // don't send a JSON object for subsequent requests, we don't need to.
        }
        return {
            enabled: true,
        };
    }

    public onResponse(data: ExtensionTypingResponse): void {
        if (!data?.rooms) {
            return;
        }

        for (const roomId in data.rooms) {
            processEphemeralEvents(this.client, roomId, [data.rooms[roomId]]);
        }
    }
}

type ExtensionReceiptsRequest = {
    enabled: boolean;
};

type ExtensionReceiptsResponse = {
    rooms: Record<string, IMinimalEvent>;
};

class ExtensionReceipts implements Extension<ExtensionReceiptsRequest, ExtensionReceiptsResponse> {
    public constructor(private readonly client: MatrixClient) {}

    public name(): string {
        return "receipts";
    }

    public when(): ExtensionState {
        return ExtensionState.PostProcess;
    }

    public onRequest(isInitial: boolean): ExtensionReceiptsRequest | undefined {
        if (isInitial) {
            return {
                enabled: true,
            };
        }
        return undefined; // don't send a JSON object for subsequent requests, we don't need to.
    }

    public onResponse(data: ExtensionReceiptsResponse): void {
        if (!data?.rooms) {
            return;
        }

        for (const roomId in data.rooms) {
            processEphemeralEvents(
                this.client, roomId, [data.rooms[roomId]],
            );
        }
    }
}

/**
 * A copy of SyncApi such that it can be used as a drop-in replacement for sync v2. For the actual
 * sliding sync API, see sliding-sync.ts or the class SlidingSync.
 */
export class SlidingSyncSdk {
    private syncState: SyncState | null = null;
    private syncStateData?: ISyncStateData;
    private lastPos: string | null = null;
    private failCount = 0;
    private notifEvents: MatrixEvent[] = []; // accumulator of sync events in the current sync response

    public constructor(
        private readonly slidingSync: SlidingSync,
        private readonly client: MatrixClient,
        private readonly opts: Partial<IStoredClientOpts> = {},
    ) {
        this.opts.initialSyncLimit = this.opts.initialSyncLimit ?? 8;
        this.opts.resolveInvitesToProfiles = this.opts.resolveInvitesToProfiles || false;
        this.opts.pollTimeout = this.opts.pollTimeout || (30 * 1000);
        this.opts.pendingEventOrdering = this.opts.pendingEventOrdering || PendingEventOrdering.Chronological;
        this.opts.experimentalThreadSupport = this.opts.experimentalThreadSupport === true;

        if (!opts.canResetEntireTimeline) {
            opts.canResetEntireTimeline = (_roomId: string): boolean => {
                return false;
            };
        }

        if (client.getNotifTimelineSet()) {
            client.reEmitter.reEmit(client.getNotifTimelineSet()!, [
                RoomEvent.Timeline,
                RoomEvent.TimelineReset,
            ]);
        }

        this.slidingSync.on(SlidingSyncEvent.Lifecycle, this.onLifecycle.bind(this));
        this.slidingSync.on(SlidingSyncEvent.RoomData, this.onRoomData.bind(this));
        const extensions: Extension<any, any>[] = [
            new ExtensionToDevice(this.client),
            new ExtensionAccountData(this.client),
            new ExtensionTyping(this.client),
            new ExtensionReceipts(this.client),
        ];
        if (this.opts.crypto) {
            extensions.push(
                new ExtensionE2EE(this.opts.crypto),
            );
        }
        extensions.forEach((ext) => {
            this.slidingSync.registerExtension(ext);
        });
    }

    private onRoomData(roomId: string, roomData: MSC3575RoomData): void {
        let room = this.client.store.getRoom(roomId);
        if (!room) {
            if (!roomData.initial) {
                logger.debug("initial flag not set but no stored room exists for room ", roomId, roomData);
                return;
            }
            room = _createAndReEmitRoom(this.client, roomId, this.opts);
        }
        this.processRoomData(this.client, room, roomData);
    }

    private onLifecycle(state: SlidingSyncState, resp: MSC3575SlidingSyncResponse | null, err?: Error): void {
        if (err) {
            logger.debug("onLifecycle", state, err);
        }
        switch (state) {
            case SlidingSyncState.Complete:
                this.purgeNotifications();
                if (!resp) {
                    break;
                }
                // Element won't stop showing the initial loading spinner unless we fire SyncState.Prepared
                if (!this.lastPos) {
                    this.updateSyncState(SyncState.Prepared, {
                        oldSyncToken: undefined,
                        nextSyncToken: resp.pos,
                        catchingUp: false,
                        fromCache: false,
                    });
                }
                // Conversely, Element won't show the room list unless there is at least 1x SyncState.Syncing
                // so hence for the very first sync we will fire prepared then immediately syncing.
                this.updateSyncState(SyncState.Syncing, {
                    oldSyncToken: this.lastPos!,
                    nextSyncToken: resp.pos,
                    catchingUp: false,
                    fromCache: false,
                });
                this.lastPos = resp.pos;
                break;
            case SlidingSyncState.RequestFinished:
                if (err) {
                    this.failCount += 1;
                    this.updateSyncState(
                        this.failCount > FAILED_SYNC_ERROR_THRESHOLD ? SyncState.Error : SyncState.Reconnecting,
                        {
                            error: new MatrixError(err),
                        },
                    );
                    if (this.shouldAbortSync(new MatrixError(err))) {
                        return; // shouldAbortSync actually stops syncing too so we don't need to do anything.
                    }
                } else {
                    this.failCount = 0;
                }
                break;
        }
    }

    /**
     * Sync rooms the user has left.
     * @returns Resolved when they've been added to the store.
     */
    public async syncLeftRooms(): Promise<Room[]> {
        return []; // TODO
    }

    /**
     * Peek into a room. This will result in the room in question being synced so it
     * is accessible via getRooms(). Live updates for the room will be provided.
     * @param roomId - The room ID to peek into.
     * @returns A promise which resolves once the room has been added to the
     * store.
     */
    public async peek(_roomId: string): Promise<Room> {
        return null!; // TODO
    }

    /**
     * Stop polling for updates in the peeked room. NOPs if there is no room being
     * peeked.
     */
    public stopPeeking(): void {
        // TODO
    }

    /**
     * Returns the current state of this sync object
     * @see MatrixClient#event:"sync"
     */
    public getSyncState(): SyncState | null {
        return this.syncState;
    }

    /**
     * Returns the additional data object associated with
     * the current sync state, or null if there is no
     * such data.
     * Sync errors, if available, are put in the 'error' key of
     * this object.
     */
    public getSyncStateData(): ISyncStateData | null {
        return this.syncStateData ?? null;
    }

    // Helper functions which set up JS SDK structs are below and are identical to the sync v2 counterparts

    public createRoom(roomId: string): Room { // XXX cargoculted from sync.ts
        const { timelineSupport } = this.client;
        const room = new Room(roomId, this.client, this.client.getUserId()!, {
            lazyLoadMembers: this.opts.lazyLoadMembers,
            pendingEventOrdering: this.opts.pendingEventOrdering,
            timelineSupport,
        });
        this.client.reEmitter.reEmit(room, [
            RoomEvent.Name,
            RoomEvent.Redaction,
            RoomEvent.RedactionCancelled,
            RoomEvent.Receipt,
            RoomEvent.Tags,
            RoomEvent.LocalEchoUpdated,
            RoomEvent.AccountData,
            RoomEvent.MyMembership,
            RoomEvent.Timeline,
            RoomEvent.TimelineReset,
        ]);
        this.registerStateListeners(room);
        return room;
    }

    private registerStateListeners(room: Room): void { // XXX cargoculted from sync.ts
        // we need to also re-emit room state and room member events, so hook it up
        // to the client now. We need to add a listener for RoomState.members in
        // order to hook them correctly.
        this.client.reEmitter.reEmit(room.currentState, [
            RoomStateEvent.Events,
            RoomStateEvent.Members,
            RoomStateEvent.NewMember,
            RoomStateEvent.Update,
        ]);
        room.currentState.on(RoomStateEvent.NewMember, (event, state, member) => {
            member.user = this.client.getUser(member.userId) ?? undefined;
            this.client.reEmitter.reEmit(member, [
                RoomMemberEvent.Name,
                RoomMemberEvent.Typing,
                RoomMemberEvent.PowerLevel,
                RoomMemberEvent.Membership,
            ]);
        });
    }

    /*
    private deregisterStateListeners(room: Room): void { // XXX cargoculted from sync.ts
        // could do with a better way of achieving this.
        room.currentState.removeAllListeners(RoomStateEvent.Events);
        room.currentState.removeAllListeners(RoomStateEvent.Members);
        room.currentState.removeAllListeners(RoomStateEvent.NewMember);
    } */

    private shouldAbortSync(error: MatrixError): boolean {
        if (error.errcode === "M_UNKNOWN_TOKEN") {
            // The logout already happened, we just need to stop.
            logger.warn("Token no longer valid - assuming logout");
            this.stop();
            this.updateSyncState(SyncState.Error, { error });
            return true;
        }
        return false;
    }

    private async processRoomData(client: MatrixClient, room: Room, roomData: MSC3575RoomData): Promise<void> {
        roomData = ensureNameEvent(client, room.roomId, roomData);
        const stateEvents = mapEvents(this.client, room.roomId, roomData.required_state);
        // Prevent events from being decrypted ahead of time
        // this helps large account to speed up faster
        // room::decryptCriticalEvent is in charge of decrypting all the events
        // required for a client to function properly
        let timelineEvents = mapEvents(this.client, room.roomId, roomData.timeline, false);
        const ephemeralEvents: MatrixEvent[] = []; // TODO this.mapSyncEventsFormat(joinObj.ephemeral);

        // TODO: handle threaded / beacon events

        if (roomData.initial) {
            // we should not know about any of these timeline entries if this is a genuinely new room.
            // If we do, then we've effectively done scrollback (e.g requesting timeline_limit: 1 for
            // this room, then timeline_limit: 50).
            const knownEvents = new Set<string>();
            room.getLiveTimeline().getEvents().forEach((e) => {
                knownEvents.add(e.getId()!);
            });
            // all unknown events BEFORE a known event must be scrollback e.g:
            //       D E   <-- what we know
            // A B C D E F <-- what we just received
            // means:
            // A B C       <-- scrollback
            //       D E   <-- dupes
            //           F <-- new event
            // We bucket events based on if we have seen a known event yet.
            const oldEvents: MatrixEvent[] = [];
            const newEvents: MatrixEvent[] = [];
            let seenKnownEvent = false;
            for (let i = timelineEvents.length-1; i >= 0; i--) {
                const recvEvent = timelineEvents[i];
                if (knownEvents.has(recvEvent.getId()!)) {
                    seenKnownEvent = true;
                    continue; // don't include this event, it's a dupe
                }
                if (seenKnownEvent) {
                    // old -> new
                    oldEvents.push(recvEvent);
                } else {
                    // old -> new
                    newEvents.unshift(recvEvent);
                }
            }
            timelineEvents = newEvents;
            if (oldEvents.length > 0) {
                // old events are scrollback, insert them now
                room.addEventsToTimeline(oldEvents, true, room.getLiveTimeline(), roomData.prev_batch);
            }
        }

        const encrypted = this.client.isRoomEncrypted(room.roomId);
        // we do this first so it's correct when any of the events fire
        if (roomData.notification_count != null) {
            room.setUnreadNotificationCount(
                NotificationCountType.Total,
                roomData.notification_count,
            );
        }

        if (roomData.highlight_count != null) {
            // We track unread notifications ourselves in encrypted rooms, so don't
            // bother setting it here. We trust our calculations better than the
            // server's for this case, and therefore will assume that our non-zero
            // count is accurate.
            if (!encrypted
                || (encrypted && room.getUnreadNotificationCount(NotificationCountType.Highlight) <= 0)) {
                room.setUnreadNotificationCount(
                    NotificationCountType.Highlight,
                    roomData.highlight_count,
                );
            }
        }

        if (Number.isInteger(roomData.invited_count)) {
            room.currentState.setInvitedMemberCount(roomData.invited_count!);
        }
        if (Number.isInteger(roomData.joined_count)) {
            room.currentState.setJoinedMemberCount(roomData.joined_count!);
        }

        if (roomData.invite_state) {
            const inviteStateEvents = mapEvents(this.client, room.roomId, roomData.invite_state);
            this.injectRoomEvents(room, inviteStateEvents);
            if (roomData.initial) {
                room.recalculate();
                this.client.store.storeRoom(room);
                this.client.emit(ClientEvent.Room, room);
            }
            inviteStateEvents.forEach((e) => {
                this.client.emit(ClientEvent.Event, e);
            });
            room.updateMyMembership("invite");
            return;
        }

        if (roomData.initial) {
            // set the back-pagination token. Do this *before* adding any
            // events so that clients can start back-paginating.
            room.getLiveTimeline().setPaginationToken(roomData.prev_batch ?? null, EventTimeline.BACKWARDS);
        }

        /* TODO
        else if (roomData.limited) {

            let limited = true;

            // we've got a limited sync, so we *probably* have a gap in the
            // timeline, so should reset. But we might have been peeking or
            // paginating and already have some of the events, in which
            // case we just want to append any subsequent events to the end
            // of the existing timeline.
            //
            // This is particularly important in the case that we already have
            // *all* of the events in the timeline - in that case, if we reset
            // the timeline, we'll end up with an entirely empty timeline,
            // which we'll try to paginate but not get any new events (which
            // will stop us linking the empty timeline into the chain).
            //
            for (let i = timelineEvents.length - 1; i >= 0; i--) {
                const eventId = timelineEvents[i].getId();
                if (room.getTimelineForEvent(eventId)) {
                    logger.debug("Already have event " + eventId + " in limited " +
                        "sync - not resetting");
                    limited = false;

                    // we might still be missing some of the events before i;
                    // we don't want to be adding them to the end of the
                    // timeline because that would put them out of order.
                    timelineEvents.splice(0, i);

                    // XXX: there's a problem here if the skipped part of the
                    // timeline modifies the state set in stateEvents, because
                    // we'll end up using the state from stateEvents rather
                    // than the later state from timelineEvents. We probably
                    // need to wind stateEvents forward over the events we're
                    // skipping.
                    break;
                }
            }

            if (limited) {
                room.resetLiveTimeline(
                    roomData.prev_batch,
                    null, // TODO this.opts.canResetEntireTimeline(room.roomId) ? null : syncEventData.oldSyncToken,
                );

                // We have to assume any gap in any timeline is
                // reason to stop incrementally tracking notifications and
                // reset the timeline.
                this.client.resetNotifTimelineSet();
                this.registerStateListeners(room);
            }
        } */

        this.injectRoomEvents(room, stateEvents, timelineEvents, roomData.num_live);

        // we deliberately don't add ephemeral events to the timeline
        room.addEphemeralEvents(ephemeralEvents);

        // local fields must be set before any async calls because call site assumes
        // synchronous execution prior to emitting SlidingSyncState.Complete
        room.updateMyMembership("join");

        room.recalculate();
        if (roomData.initial) {
            client.store.storeRoom(room);
            client.emit(ClientEvent.Room, room);
        }

        // check if any timeline events should bing and add them to the notifEvents array:
        // we'll purge this once we've fully processed the sync response
        this.addNotifications(timelineEvents);

        const processRoomEvent = async (e: MatrixEvent): Promise<void> => {
            client.emit(ClientEvent.Event, e);
            if (e.isState() && e.getType() == EventType.RoomEncryption && this.opts.crypto) {
                await this.opts.crypto.onCryptoEvent(room, e);
            }
        };

        await utils.promiseMapSeries(stateEvents, processRoomEvent);
        await utils.promiseMapSeries(timelineEvents, processRoomEvent);
        ephemeralEvents.forEach(function(e) {
            client.emit(ClientEvent.Event, e);
        });

        // Decrypt only the last message in all rooms to make sure we can generate a preview
        // And decrypt all events after the recorded read receipt to ensure an accurate
        // notification count
        room.decryptCriticalEvents();
    }

    /**
     * Injects events into a room's model.
     * @param room -
     * @param stateEventList - A list of state events. This is the state
     * at the *START* of the timeline list if it is supplied.
<<<<<<< HEAD
     * @param timelineEventList - A list of timeline events. Lower index
     * @param fromCache - whether the sync response came from cache
=======
     * @param {MatrixEvent[]} [timelineEventList] A list of timeline events. Lower index
>>>>>>> 8d018f9c
     * is earlier in time. Higher index is later.
     * @param {number} numLive the number of events in timelineEventList which just happened,
     * supplied from the server.
     */
    public injectRoomEvents(
        room: Room,
        stateEventList: MatrixEvent[],
        timelineEventList?: MatrixEvent[],
        numLive?: number,
    ): void {
        timelineEventList = timelineEventList || [];
        stateEventList = stateEventList || [];
        numLive = numLive || 0;

        // If there are no events in the timeline yet, initialise it with
        // the given state events
        const liveTimeline = room.getLiveTimeline();
        const timelineWasEmpty = liveTimeline.getEvents().length == 0;
        if (timelineWasEmpty) {
            // Passing these events into initialiseState will freeze them, so we need
            // to compute and cache the push actions for them now, otherwise sync dies
            // with an attempt to assign to read only property.
            // XXX: This is pretty horrible and is assuming all sorts of behaviour from
            // these functions that it shouldn't be. We should probably either store the
            // push actions cache elsewhere so we can freeze MatrixEvents, or otherwise
            // find some solution where MatrixEvents are immutable but allow for a cache
            // field.
            for (const ev of stateEventList) {
                this.client.getPushActionsForEvent(ev);
            }
            liveTimeline.initialiseState(stateEventList);
        }

        // If the timeline wasn't empty, we process the state events here: they're
        // defined as updates to the state before the start of the timeline, so this
        // starts to roll the state forward.
        // XXX: That's what we *should* do, but this can happen if we were previously
        // peeking in a room, in which case we obviously do *not* want to add the
        // state events here onto the end of the timeline. Historically, the js-sdk
        // has just set these new state events on the old and new state. This seems
        // very wrong because there could be events in the timeline that diverge the
        // state, in which case this is going to leave things out of sync. However,
        // for now I think it;s best to behave the same as the code has done previously.
        if (!timelineWasEmpty) {
            // XXX: As above, don't do this...
            //room.addLiveEvents(stateEventList || []);
            // Do this instead...
            room.oldState.setStateEvents(stateEventList);
            room.currentState.setStateEvents(stateEventList);
        }

        // the timeline is broken into 'live' events which just happened and normal timeline events
        // which are still to be appended to the end of the live timeline but happened a while ago.
        // The live events are marked as fromCache=false to ensure that downstream components know
        // this is a live event, not historical (from a remote server cache).

        let liveTimelineEvents: MatrixEvent[] = [];
        if (numLive > 0) {
            // last numLive events are live
            liveTimelineEvents = timelineEventList.slice(-1 * numLive);
            // everything else is not live
            timelineEventList = timelineEventList.slice(0, -1 * liveTimelineEvents.length);
        }

        // execute the timeline events. This will continue to diverge the current state
        // if the timeline has any state events in it.
        // This also needs to be done before running push rules on the events as they need
        // to be decorated with sender etc.
        room.addLiveEvents(timelineEventList, {
            fromCache: true,
        });
        if (liveTimelineEvents.length > 0) {
            room.addLiveEvents(liveTimelineEvents, {
                fromCache: false,
            });
        }

        room.recalculate();

        // resolve invites now we have set the latest state
        this.resolveInvites(room);
    }

    private resolveInvites(room: Room): void {
        if (!room || !this.opts.resolveInvitesToProfiles) {
            return;
        }
        const client = this.client;
        // For each invited room member we want to give them a displayname/avatar url
        // if they have one (the m.room.member invites don't contain this).
        room.getMembersWithMembership("invite").forEach(function(member) {
            if (member.requestedProfileInfo) return;
            member.requestedProfileInfo = true;
            // try to get a cached copy first.
            const user = client.getUser(member.userId);
            let promise: ReturnType<MatrixClient["getProfileInfo"]>;
            if (user) {
                promise = Promise.resolve({
                    avatar_url: user.avatarUrl,
                    displayname: user.displayName,
                });
            } else {
                promise = client.getProfileInfo(member.userId);
            }
            promise.then(function(info) {
                // slightly naughty by doctoring the invite event but this means all
                // the code paths remain the same between invite/join display name stuff
                // which is a worthy trade-off for some minor pollution.
                const inviteEvent = member.events.member!;
                if (inviteEvent.getContent().membership !== "invite") {
                    // between resolving and now they have since joined, so don't clobber
                    return;
                }
                inviteEvent.getContent().avatar_url = info.avatar_url;
                inviteEvent.getContent().displayname = info.displayname;
                // fire listeners
                member.setMembershipEvent(inviteEvent, room.currentState);
            }, function(_err) {
                // OH WELL.
            });
        });
    }

    public retryImmediately(): boolean {
        return true;
    }

    /**
     * Main entry point. Blocks until stop() is called.
     */
    public async sync(): Promise<void> {
        logger.debug("Sliding sync init loop");

        //   1) We need to get push rules so we can check if events should bing as we get
        //      them from /sync.
        while (!this.client.isGuest()) {
            try {
                logger.debug("Getting push rules...");
                const result = await this.client.getPushRules();
                logger.debug("Got push rules");
                this.client.pushRules = result;
                break;
            } catch (err) {
                logger.error("Getting push rules failed", err);
                if (this.shouldAbortSync(<MatrixError>err)) {
                    return;
                }
            }
        }

        // start syncing
        await this.slidingSync.start();
    }

    /**
     * Stops the sync object from syncing.
     */
    public stop(): void {
        logger.debug("SyncApi.stop");
        this.slidingSync.stop();
    }

    /**
     * Sets the sync state and emits an event to say so
     * @param newState - The new state string
     * @param data - Object of additional data to emit in the event
     */
    private updateSyncState(newState: SyncState, data?: ISyncStateData): void {
        const old = this.syncState;
        this.syncState = newState;
        this.syncStateData = data;
        this.client.emit(ClientEvent.Sync, this.syncState, old, data);
    }

    /**
     * Takes a list of timelineEvents and adds and adds to notifEvents
     * as appropriate.
     * This must be called after the room the events belong to has been stored.
     *
     * @param timelineEventList - A list of timeline events. Lower index
     * is earlier in time. Higher index is later.
     */
    private addNotifications(timelineEventList: MatrixEvent[]): void {
        // gather our notifications into this.notifEvents
        if (!this.client.getNotifTimelineSet()) {
            return;
        }
        for (const timelineEvent of timelineEventList) {
            const pushActions = this.client.getPushActionsForEvent(timelineEvent);
            if (pushActions && pushActions.notify &&
                pushActions.tweaks && pushActions.tweaks.highlight) {
                this.notifEvents.push(timelineEvent);
            }
        }
    }

    /**
     * Purge any events in the notifEvents array. Used after a /sync has been complete.
     * This should not be called at a per-room scope (e.g in onRoomData) because otherwise the ordering
     * will be messed up e.g room A gets a bing, room B gets a newer bing, but both in the same /sync
     * response. If we purge at a per-room scope then we could process room B before room A leading to
     * room B appearing earlier in the notifications timeline, even though it has the higher origin_server_ts.
     */
    private purgeNotifications(): void {
        this.notifEvents.sort(function(a, b) {
            return a.getTs() - b.getTs();
        });
        this.notifEvents.forEach((event) => {
            this.client.getNotifTimelineSet()?.addLiveEvent(event);
        });
        this.notifEvents = [];
    }
}

function ensureNameEvent(client: MatrixClient, roomId: string, roomData: MSC3575RoomData): MSC3575RoomData {
    // make sure m.room.name is in required_state if there is a name, replacing anything previously
    // there if need be. This ensures clients transparently 'calculate' the right room name. Native
    // sliding sync clients should just read the "name" field.
    if (!roomData.name) {
        return roomData;
    }
    for (const stateEvent of roomData.required_state) {
        if (stateEvent.type === EventType.RoomName && stateEvent.state_key === "") {
            stateEvent.content = {
                name: roomData.name,
            };
            return roomData;
        }
    }
    roomData.required_state.push({
        event_id: "$fake-sliding-sync-name-event-" + roomId,
        state_key: "",
        type: EventType.RoomName,
        content: {
            name: roomData.name,
        },
        sender: client.getUserId()!,
        origin_server_ts: new Date().getTime(),
    });
    return roomData;
}

type TaggedEvent = (IStrippedState | IRoomEvent | IStateEvent | IMinimalEvent) & { room_id?: string };

// Helper functions which set up JS SDK structs are below and are identical to the sync v2 counterparts,
// just outside the class.
function mapEvents(client: MatrixClient, roomId: string | undefined, events: object[], decrypt = true): MatrixEvent[] {
    const mapper = client.getEventMapper({ decrypt });
    return (events as TaggedEvent[]).map(function(e) {
        e.room_id = roomId;
        return mapper(e);
    });
}

function processEphemeralEvents(client: MatrixClient, roomId: string, ephEvents: IMinimalEvent[]): void {
    const ephemeralEvents = mapEvents(client, roomId, ephEvents);
    const room = client.getRoom(roomId);
    if (!room) {
        logger.warn("got ephemeral events for room but room doesn't exist on client:", roomId);
        return;
    }
    room.addEphemeralEvents(ephemeralEvents);
    ephemeralEvents.forEach((e) => {
        client.emit(ClientEvent.Event, e);
    });
}<|MERGE_RESOLUTION|>--- conflicted
+++ resolved
@@ -766,14 +766,9 @@
      * @param room -
      * @param stateEventList - A list of state events. This is the state
      * at the *START* of the timeline list if it is supplied.
-<<<<<<< HEAD
      * @param timelineEventList - A list of timeline events. Lower index
-     * @param fromCache - whether the sync response came from cache
-=======
-     * @param {MatrixEvent[]} [timelineEventList] A list of timeline events. Lower index
->>>>>>> 8d018f9c
      * is earlier in time. Higher index is later.
-     * @param {number} numLive the number of events in timelineEventList which just happened,
+     * @param numLive - the number of events in timelineEventList which just happened,
      * supplied from the server.
      */
     public injectRoomEvents(
