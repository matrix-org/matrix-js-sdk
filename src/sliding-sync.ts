/*
Copyright 2022-2024 The Matrix.org Foundation C.I.C.

Licensed under the Apache License, Version 2.0 (the "License");
you may not use this file except in compliance with the License.
You may obtain a copy of the License at

    http://www.apache.org/licenses/LICENSE-2.0

Unless required by applicable law or agreed to in writing, software
distributed under the License is distributed on an "AS IS" BASIS,
WITHOUT WARRANTIES OR CONDITIONS OF ANY KIND, either express or implied.
See the License for the specific language governing permissions and
limitations under the License.
*/

import { logger } from "./logger.ts";
import { MatrixClient } from "./client.ts";
import { IRoomEvent, IStateEvent } from "./sync-accumulator.ts";
import { TypedEventEmitter } from "./models/typed-event-emitter.ts";
import { sleep } from "./utils.ts";
import { HTTPError } from "./http-api/index.ts";

// /sync requests allow you to set a timeout= but the request may continue
// beyond that and wedge forever, so we need to track how long we are willing
// to keep open the connection. This constant is *ADDED* to the timeout= value
// to determine the max time we're willing to wait.
const BUFFER_PERIOD_MS = 10 * 1000;

export const MSC3575_WILDCARD = "*";
export const MSC3575_STATE_KEY_ME = "$ME";
export const MSC3575_STATE_KEY_LAZY = "$LAZY";

/**
 * Represents a subscription to a room or set of rooms. Controls which events are returned.
 */
export interface MSC3575RoomSubscription {
    required_state?: string[][];
    timeline_limit?: number;
    include_old_rooms?: MSC3575RoomSubscription;
}

/**
 * Controls which rooms are returned in a given list.
 */
export interface MSC3575Filter {
    is_dm?: boolean;
    is_encrypted?: boolean;
    is_invite?: boolean;
    room_name_like?: string;
    room_types?: string[];
    not_room_types?: string[];
    spaces?: string[];
    tags?: string[];
    not_tags?: string[];
}

/**
 * Represents a list subscription.
 */
export interface MSC3575List extends MSC3575RoomSubscription {
    ranges: number[][];
    sort?: string[];
    filters?: MSC3575Filter;
    slow_get_all_rooms?: boolean;
}

/**
 * A complete Sliding Sync request.
 */
export interface MSC3575SlidingSyncRequest {
    // json body params
    lists?: Record<string, MSC3575List>;
    unsubscribe_rooms?: string[];
    room_subscriptions?: Record<string, MSC3575RoomSubscription>;
    extensions?: object;
    txn_id?: string;

    // query params
    pos?: string;
    timeout?: number;
    clientTimeout?: number;
}

export interface MSC4186Hero {
    user_id: string;
    displayname: string;
    avatar_url: string;
}

export interface MSC3575RoomData {
    name: string;
    required_state: IStateEvent[];
    timeline: (IRoomEvent | IStateEvent)[];
    heroes?: MSC4186Hero[];
    notification_count?: number;
    highlight_count?: number;
    joined_count?: number;
    invited_count?: number;
    invite_state?: IStateEvent[];
    initial?: boolean;
    limited?: boolean;
    is_dm?: boolean;
    prev_batch?: string;
    num_live?: number;
    bump_stamp?: number;
}

interface ListResponse {
    count: number;
}

/**
 * A complete Sliding Sync response
 */
export interface MSC3575SlidingSyncResponse {
    pos: string;
    txn_id?: string;
    lists: Record<string, ListResponse>;
    rooms: Record<string, MSC3575RoomData>;
    extensions: Record<string, object>;
}

export enum SlidingSyncState {
    /**
     * Fired by SlidingSyncEvent.Lifecycle event immediately before processing the response.
     */
    RequestFinished = "FINISHED",
    /**
     * Fired by SlidingSyncEvent.Lifecycle event immediately after all room data listeners have been
     * invoked, but before list listeners.
     */
    Complete = "COMPLETE",
}

/**
 * Internal Class. SlidingList represents a single list in sliding sync. The list can have filters,
 * multiple sliding windows, and maintains the index-\>room_id mapping.
 */
class SlidingList {
    private list!: MSC3575List;
    private isModified?: boolean;

    // returned data
    public joinedCount = 0;

    /**
     * Construct a new sliding list.
     * @param list - The range, sort and filter values to use for this list.
     */
    public constructor(list: MSC3575List) {
        this.replaceList(list);
    }

    /**
     * Mark this list as modified or not. Modified lists will return sticky params with calls to getList.
     * This is useful for the first time the list is sent, or if the list has changed in some way.
     * @param modified - True to mark this list as modified so all sticky parameters will be re-sent.
     */
    public setModified(modified: boolean): void {
        this.isModified = modified;
    }

    /**
     * Update the list range for this list. Does not affect modified status as list ranges are non-sticky.
     * @param newRanges - The new ranges for the list
     */
    public updateListRange(newRanges: number[][]): void {
        this.list.ranges = JSON.parse(JSON.stringify(newRanges));
    }

    /**
     * Replace list parameters. All fields will be replaced with the new list parameters.
     * @param list - The new list parameters
     */
    public replaceList(list: MSC3575List): void {
        list.filters = list.filters ?? {};
        list.ranges = list.ranges ?? [];
        this.list = JSON.parse(JSON.stringify(list));
        this.isModified = true;

        // reset values as the join count may be very different (if filters changed) including the rooms
        // (e.g. sort orders or sliding window ranges changed)

        // the total number of joined rooms according to the server, always >= len(roomIndexToRoomId)
        this.joinedCount = 0;
    }

    /**
     * Return a copy of the list suitable for a request body.
     * @param forceIncludeAllParams - True to forcibly include all params even if the list
     * hasn't been modified. Callers may want to do this if they are modifying the list prior to calling
     * updateList.
     */
    public getList(forceIncludeAllParams: boolean): MSC3575List {
        let list = {
            ranges: JSON.parse(JSON.stringify(this.list.ranges)),
        };
        if (this.isModified || forceIncludeAllParams) {
            list = JSON.parse(JSON.stringify(this.list));
        }
        return list;
    }
}

/**
 * When onResponse extensions should be invoked: before or after processing the main response.
 */
export enum ExtensionState {
    // Call onResponse before processing the response body. This is useful when your extension is
    // preparing the ground for the response body e.g. processing to-device messages before the
    // encrypted event arrives.
    PreProcess = "ExtState.PreProcess",
    // Call onResponse after processing the response body. This is useful when your extension is
    // decorating data from the client, and you rely on MatrixClient.getRoom returning the Room object
    // e.g. room account data.
    PostProcess = "ExtState.PostProcess",
}

/**
 * An interface that must be satisfied to register extensions
 */
export interface Extension<Req extends {}, Res extends {}> {
    /**
     * The extension name to go under 'extensions' in the request body.
     * @returns The JSON key.
     */
    name(): string;
    /**
     * A function which is called when the request JSON is being formed.
     * Returns the data to insert under this key.
     * @param isInitial - True when this is part of the initial request.
     * @returns The request JSON to send.
     */
    onRequest(isInitial: boolean): Promise<Req>;
    /**
     * A function which is called when there is response JSON under this extension.
     * @param data - The response JSON under the extension name.
     */
    onResponse(data: Res): Promise<void>;
    /**
     * Controls when onResponse should be called.
     * @returns The state when it should be called.
     */
    when(): ExtensionState;
}

/**
 * Events which can be fired by the SlidingSync class. These are designed to provide different levels
 * of information when processing sync responses.
 *  - RoomData: concerns rooms, useful for SlidingSyncSdk to update its knowledge of rooms.
 *  - Lifecycle: concerns callbacks at various well-defined points in the sync process.
 * Specifically, the order of event invocation is:
 *  - Lifecycle (state=RequestFinished)
 *  - RoomData (N times)
 *  - Lifecycle (state=Complete)
 */
export enum SlidingSyncEvent {
    /**
     * This event fires when there are updates for a room. Fired as and when rooms are encountered
     * in the response.
     */
    RoomData = "SlidingSync.RoomData",
    /**
     * This event fires at various points in the /sync loop lifecycle.
     *  - SlidingSyncState.RequestFinished: Fires after we receive a valid response but before the
     * response has been processed. Perform any pre-process steps here. If there was a problem syncing,
     * `err` will be set (e.g network errors).
     *  - SlidingSyncState.Complete: Fires after the response has been processed.
     */
    Lifecycle = "SlidingSync.Lifecycle",
}

export type SlidingSyncEventHandlerMap = {
    [SlidingSyncEvent.RoomData]: (roomId: string, roomData: MSC3575RoomData) => Promise<void> | void;
    [SlidingSyncEvent.Lifecycle]: (
        state: SlidingSyncState,
        resp: MSC3575SlidingSyncResponse | null,
        err?: Error,
    ) => void;
};

/**
 * SlidingSync is a high-level data structure which controls the majority of sliding sync.
 * It has no hooks into JS SDK except for needing a MatrixClient to perform the HTTP request.
 * This means this class (and everything it uses) can be used in isolation from JS SDK if needed.
 * To hook this up with the JS SDK, you need to use SlidingSyncSdk.
 */
export class SlidingSync extends TypedEventEmitter<SlidingSyncEvent, SlidingSyncEventHandlerMap> {
    private lists: Map<string, SlidingList>;
    private listModifiedCount = 0;
    private terminated = false;
    // flag set when resend() is called because we cannot rely on detecting AbortError in JS SDK :(
    private needsResend = false;
    // map of extension name to req/resp handler
    private extensions: Record<string, Extension<any, any>> = {};

    private desiredRoomSubscriptions = new Set<string>(); // the *desired* room subscriptions
    private confirmedRoomSubscriptions = new Set<string>();

    // map of custom subscription name to the subscription
    private customSubscriptions: Map<string, MSC3575RoomSubscription> = new Map();
    // map of room ID to custom subscription name
    private roomIdToCustomSubscription: Map<string, string> = new Map();

    private pendingReq?: Promise<MSC3575SlidingSyncResponse>;
    private abortController?: AbortController;

    /**
     * Create a new sliding sync instance
     * @param proxyBaseUrl - The base URL of the sliding sync proxy
     * @param lists - The lists to use for sliding sync.
     * @param roomSubscriptionInfo - The params to use for room subscriptions.
     * @param client - The client to use for /sync calls.
     * @param timeoutMS - The number of milliseconds to wait for a response.
     */
    public constructor(
        private readonly proxyBaseUrl: string,
        lists: Map<string, MSC3575List>,
        private roomSubscriptionInfo: MSC3575RoomSubscription,
        private readonly client: MatrixClient,
        private readonly timeoutMS: number,
    ) {
        super();
        this.lists = new Map<string, SlidingList>();
        lists.forEach((list, key) => {
            this.lists.set(key, new SlidingList(list));
        });
    }

    /**
     * Add a custom room subscription, referred to by an arbitrary name. If a subscription with this
     * name already exists, it is replaced. No requests are sent by calling this method.
     * @param name - The name of the subscription. Only used to reference this subscription in
     * useCustomSubscription.
     * @param sub - The subscription information.
     */
    public addCustomSubscription(name: string, sub: MSC3575RoomSubscription): void {
        if (this.customSubscriptions.has(name)) {
            logger.warn(`addCustomSubscription: ${name} already exists as a custom subscription, ignoring.`);
            return;
        }
        this.customSubscriptions.set(name, sub);
    }

    /**
     * Use a custom subscription previously added via addCustomSubscription. No requests are sent
     * by calling this method. Use modifyRoomSubscriptions to resend subscription information.
     * @param roomId - The room to use the subscription in.
     * @param name - The name of the subscription. If this name is unknown, the default subscription
     * will be used.
     */
    public useCustomSubscription(roomId: string, name: string): void {
        // We already know about this custom subscription, as it is immutable,
        // we don't need to unconfirm the subscription.
        if (this.roomIdToCustomSubscription.get(roomId) === name) {
            return;
        }
        this.roomIdToCustomSubscription.set(roomId, name);
        // unconfirm this subscription so a resend() will send it up afresh.
        this.confirmedRoomSubscriptions.delete(roomId);
    }

    /**
     * Get the room index data for a list.
     * @param key - The list key
     * @returns The list data which contains the rooms in this list
     */
    public getListData(key: string): { joinedCount: number } | null {
        const data = this.lists.get(key);
        if (!data) {
            return null;
        }
        return {
            joinedCount: data.joinedCount,
        };
    }

    /**
     * Get the full request list parameters for a list index. This function is provided for callers to use
     * in conjunction with setList to update fields on an existing list.
     * @param key - The list key to get the params for.
     * @returns A copy of the list params or undefined.
     */
    public getListParams(key: string): MSC3575List | null {
        const params = this.lists.get(key);
        if (!params) {
            return null;
        }
        return params.getList(true);
    }

    /**
     * Set new ranges for an existing list. Calling this function when _only_ the ranges have changed
     * is more efficient than calling setList(index,list) as this function won't resend sticky params,
     * whereas setList always will.
     * @param key - The list key to modify
     * @param ranges - The new ranges to apply.
     * @returns A promise which resolves to the transaction ID when it has been received down sync
     * (or rejects with the transaction ID if the action was not applied e.g the request was cancelled
     * immediately after sending, in which case the action will be applied in the subsequent request)
     */
    public setListRanges(key: string, ranges: number[][]): void {
        const list = this.lists.get(key);
        if (!list) {
            throw new Error("no list with key " + key);
        }
        list.updateListRange(ranges);
        this.resend();
    }

    /**
     * Add or replace a list. Calling this function will interrupt the /sync request to resend new
     * lists.
     * @param key - The key to modify
     * @param list - The new list parameters.
     * @returns A promise which resolves to the transaction ID when it has been received down sync
     * (or rejects with the transaction ID if the action was not applied e.g the request was cancelled
     * immediately after sending, in which case the action will be applied in the subsequent request)
     */
    public setList(key: string, list: MSC3575List): void {
        const existingList = this.lists.get(key);
        if (existingList) {
            existingList.replaceList(list);
            this.lists.set(key, existingList);
        } else {
            this.lists.set(key, new SlidingList(list));
        }
        this.listModifiedCount += 1;
        this.resend();
    }

    /**
     * Get the room subscriptions for the sync API.
     * @returns A copy of the desired room subscriptions.
     */
    public getRoomSubscriptions(): Set<string> {
        return new Set(Array.from(this.desiredRoomSubscriptions));
    }

    /**
     * Modify the room subscriptions for the sync API. Calling this function will interrupt the
     * /sync request to resend new subscriptions. If the /sync stream has not started, this will
     * prepare the room subscriptions for when start() is called.
     * @param s - The new desired room subscriptions.
     */
    public modifyRoomSubscriptions(s: Set<string>): void {
        this.desiredRoomSubscriptions = s;
        this.resend();
    }

    /**
     * Modify which events to retrieve for room subscriptions. Invalidates all room subscriptions
     * such that they will be sent up afresh.
     * @param rs - The new room subscription fields to fetch.
     */
    public modifyRoomSubscriptionInfo(rs: MSC3575RoomSubscription): void {
        this.roomSubscriptionInfo = rs;
        this.confirmedRoomSubscriptions = new Set<string>();
        this.resend();
    }

    /**
     * Register an extension to send with the /sync request.
     * @param ext - The extension to register.
     */
    public registerExtension(ext: Extension<any, any>): void {
        if (this.extensions[ext.name()]) {
            throw new Error(`registerExtension: ${ext.name()} already exists as an extension`);
        }
        this.extensions[ext.name()] = ext;
    }

    private async getExtensionRequest(isInitial: boolean): Promise<Record<string, object | undefined>> {
        const ext: Record<string, object | undefined> = {};
        for (const extName in this.extensions) {
            ext[extName] = await this.extensions[extName].onRequest(isInitial);
        }
        return ext;
    }

    private async onPreExtensionsResponse(ext: Record<string, object>): Promise<void> {
        await Promise.all(
            Object.keys(ext).map(async (extName) => {
                if (this.extensions[extName].when() == ExtensionState.PreProcess) {
                    await this.extensions[extName].onResponse(ext[extName]);
                }
            }),
        );
    }

    private async onPostExtensionsResponse(ext: Record<string, object>): Promise<void> {
        await Promise.all(
            Object.keys(ext).map(async (extName) => {
                if (this.extensions[extName].when() == ExtensionState.PostProcess) {
                    await this.extensions[extName].onResponse(ext[extName]);
                }
            }),
        );
    }

    /**
     * Invoke all attached room data listeners.
     * @param roomId - The room which received some data.
     * @param roomData - The raw sliding sync response JSON.
     */
    private async invokeRoomDataListeners(roomId: string, roomData: MSC3575RoomData): Promise<void> {
        if (!roomData.required_state) {
            roomData.required_state = [];
        }
        if (!roomData.timeline) {
            roomData.timeline = [];
        }
        await this.emitPromised(SlidingSyncEvent.RoomData, roomId, roomData);
    }

    /**
     * Invoke all attached lifecycle listeners.
     * @param state - The Lifecycle state
     * @param resp - The raw sync response JSON
     * @param err - Any error that occurred when making the request e.g. network errors.
     */
    private invokeLifecycleListeners(
        state: SlidingSyncState,
        resp: MSC3575SlidingSyncResponse | null,
        err?: Error,
    ): void {
        this.emit(SlidingSyncEvent.Lifecycle, state, resp, err);
    }

    /**
     * Resend a Sliding Sync request. Used when something has changed in the request.
     */
    public resend(): void {
        this.needsResend = true;
        this.abortController?.abort();
        this.abortController = new AbortController();
    }

    /**
     * Stop syncing with the server.
     */
    public stop(): void {
        this.terminated = true;
        this.abortController?.abort();
        // remove all listeners so things can be GC'd
        this.removeAllListeners(SlidingSyncEvent.Lifecycle);
        this.removeAllListeners(SlidingSyncEvent.RoomData);
    }

    /**
     * Re-setup this connection e.g in the event of an expired session.
     */
    private resetup(): void {
        logger.warn("SlidingSync: resetting connection info");
        // resend sticky params and de-confirm all subscriptions
        this.lists.forEach((l) => {
            l.setModified(true);
        });
        this.confirmedRoomSubscriptions = new Set<string>(); // leave desired ones alone though!
        // reset the connection as we might be wedged
        this.resend();
    }

    /**
     * Start syncing with the server. Blocks until stopped.
     */
    public async start(): Promise<void> {
        this.abortController = new AbortController();

        let currentPos: string | undefined;
        while (!this.terminated) {
            this.needsResend = false;
            let resp: MSC3575SlidingSyncResponse | undefined;
            try {
                const reqLists: Record<string, MSC3575List> = {};
                this.lists.forEach((l: SlidingList, key: string) => {
                    reqLists[key] = l.getList(true);
                });
                const reqBody: MSC3575SlidingSyncRequest = {
                    lists: reqLists,
                    pos: currentPos,
                    timeout: this.timeoutMS,
                    clientTimeout: this.timeoutMS + BUFFER_PERIOD_MS,
                    extensions: await this.getExtensionRequest(currentPos === undefined),
                };
                // check if we are (un)subscribing to a room and modify request this one time for it
                const newSubscriptions = difference(this.desiredRoomSubscriptions, this.confirmedRoomSubscriptions);
                const unsubscriptions = difference(this.confirmedRoomSubscriptions, this.desiredRoomSubscriptions);
                if (unsubscriptions.size > 0) {
                    reqBody.unsubscribe_rooms = Array.from(unsubscriptions);
                }
                if (newSubscriptions.size > 0) {
                    reqBody.room_subscriptions = {};
                    for (const roomId of newSubscriptions) {
                        const customSubName = this.roomIdToCustomSubscription.get(roomId);
                        let sub = this.roomSubscriptionInfo;
                        if (customSubName && this.customSubscriptions.has(customSubName)) {
                            sub = this.customSubscriptions.get(customSubName)!;
                        }
                        reqBody.room_subscriptions[roomId] = sub;
                    }
                }
                this.pendingReq = this.client.slidingSync(reqBody, this.proxyBaseUrl, this.abortController.signal);
                resp = await this.pendingReq;
                currentPos = resp.pos;
                // update what we think we're subscribed to.
                for (const roomId of newSubscriptions) {
                    this.confirmedRoomSubscriptions.add(roomId);
                }
                for (const roomId of unsubscriptions) {
                    this.confirmedRoomSubscriptions.delete(roomId);
                }
                // mark all these lists as having been sent as sticky so we don't keep sending sticky params
                this.lists.forEach((l) => {
                    l.setModified(false);
                });
                // set default empty values so we don't need to null check
                resp.lists = resp.lists ?? {};
                resp.rooms = resp.rooms ?? {};
                resp.extensions = resp.extensions ?? {};
                Object.keys(resp.lists).forEach((key: string) => {
                    const list = this.lists.get(key);
                    if (!list || !resp) {
                        return;
                    }
                    list.joinedCount = resp.lists[key].count;
                });
                this.invokeLifecycleListeners(SlidingSyncState.RequestFinished, resp);
            } catch (err) {
                if ((<HTTPError>err).httpStatus) {
                    this.invokeLifecycleListeners(SlidingSyncState.RequestFinished, null, <Error>err);
                    if ((<HTTPError>err).httpStatus === 400) {
                        // session probably expired TODO: assign an errcode
                        // so drop state and re-request
                        this.resetup();
                        currentPos = undefined;
                        await sleep(50); // in case the 400 was for something else; don't tightloop
                        continue;
                    } // else fallthrough to generic error handling
                } else if (this.needsResend || (<Error>err).name === "AbortError") {
                    continue; // don't sleep as we caused this error by abort()ing the request.
                }
                logger.error(err);
                await sleep(5000);
            }
            if (!resp) {
                continue;
            }
            await this.onPreExtensionsResponse(resp.extensions);

            for (const roomId in resp.rooms) {
                await this.invokeRoomDataListeners(roomId, resp!.rooms[roomId]);
            }
<<<<<<< HEAD
=======

            const listKeysWithUpdates: Set<string> = new Set();
            if (!doNotUpdateList) {
                for (const [key, list] of Object.entries(resp.lists)) {
                    list.ops = list.ops ?? [];
                    if (list.ops.length > 0) {
                        listKeysWithUpdates.add(key);
                    }
                    this.processListOps(list, key);
                }
            }
>>>>>>> 315e81b7
            this.invokeLifecycleListeners(SlidingSyncState.Complete, resp);
            await this.onPostExtensionsResponse(resp.extensions);
        }
    }
}

const difference = (setA: Set<string>, setB: Set<string>): Set<string> => {
    const diff = new Set(setA);
    for (const elem of setB) {
        diff.delete(elem);
    }
    return diff;
};<|MERGE_RESOLUTION|>--- conflicted
+++ resolved
@@ -652,20 +652,7 @@
             for (const roomId in resp.rooms) {
                 await this.invokeRoomDataListeners(roomId, resp!.rooms[roomId]);
             }
-<<<<<<< HEAD
-=======
-
-            const listKeysWithUpdates: Set<string> = new Set();
-            if (!doNotUpdateList) {
-                for (const [key, list] of Object.entries(resp.lists)) {
-                    list.ops = list.ops ?? [];
-                    if (list.ops.length > 0) {
-                        listKeysWithUpdates.add(key);
-                    }
-                    this.processListOps(list, key);
-                }
-            }
->>>>>>> 315e81b7
+
             this.invokeLifecycleListeners(SlidingSyncState.Complete, resp);
             await this.onPostExtensionsResponse(resp.extensions);
         }
