--- conflicted
+++ resolved
@@ -106,12 +106,8 @@
     return `FILTER_SYNC_${userId}` + (suffix ? "_" + suffix : "");
 }
 
-<<<<<<< HEAD
 /* istanbul ignore next */
-function debuglog(...params): void {
-=======
 function debuglog(...params: any[]): void {
->>>>>>> 8d018f9c
     if (!DEBUG) return;
     logger.log(...params);
 }
