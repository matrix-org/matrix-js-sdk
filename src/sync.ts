--- conflicted
+++ resolved
@@ -57,11 +57,7 @@
 import { RoomMemberEvent } from "./models/room-member";
 import { BeaconEvent } from "./models/beacon";
 import { IEventsResponse } from "./@types/requests";
-<<<<<<< HEAD
-=======
-import { IAbortablePromise } from "./@types/partials";
 import { UNREAD_THREAD_NOTIFICATIONS } from "./@types/sync";
->>>>>>> 21a6f61b
 
 const DEBUG = true;
 
