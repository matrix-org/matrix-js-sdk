--- conflicted
+++ resolved
@@ -1097,11 +1097,7 @@
         if (Array.isArray(data.account_data?.events)) {
             const events = data.account_data.events.map(client.getEventMapper());
             const prevEventsMap = events.reduce((m, c) => {
-<<<<<<< HEAD
-                m[c.getId()!] = client.store.getAccountData(c.getType());
-=======
-                m[c.getType()] = client.store.getAccountData(c.getType());
->>>>>>> 9bdeea0a
+                m[c.getType()!] = client.store.getAccountData(c.getType());
                 return m;
             }, {});
             client.store.storeAccountDataEvents(events);
@@ -1115,11 +1111,7 @@
                         const rules = accountDataEvent.getContent<IPushRules>();
                         client.pushRules = PushProcessor.rewriteDefaultRules(rules);
                     }
-<<<<<<< HEAD
-                    const prevEvent = prevEventsMap[accountDataEvent.getId()!];
-=======
-                    const prevEvent = prevEventsMap[accountDataEvent.getType()];
->>>>>>> 9bdeea0a
+                    const prevEvent = prevEventsMap[accountDataEvent.getType()!];
                     client.emit(ClientEvent.AccountData, accountDataEvent, prevEvent);
                     return accountDataEvent;
                 },
