/*
Copyright 2015 - 2023 The Matrix.org Foundation C.I.C.

Licensed under the Apache License, Version 2.0 (the "License");
you may not use this file except in compliance with the License.
You may obtain a copy of the License at

    http://www.apache.org/licenses/LICENSE-2.0

Unless required by applicable law or agreed to in writing, software
distributed under the License is distributed on an "AS IS" BASIS,
WITHOUT WARRANTIES OR CONDITIONS OF ANY KIND, either express or implied.
See the License for the specific language governing permissions and
limitations under the License.
*/

/*
 * TODO:
 * This class mainly serves to take all the syncing logic out of client.js and
 * into a separate file. It's all very fluid, and this class gut wrenches a lot
 * of MatrixClient props (e.g. http). Given we want to support WebSockets as
 * an alternative syncing API, we may want to have a proper syncing interface
 * for HTTP and WS at some point.
 */

import { Optional } from "matrix-events-sdk";

import type { SyncCryptoCallbacks } from "./common-crypto/CryptoBackend.ts";
import { User } from "./models/user.ts";
import { NotificationCountType, Room, RoomEvent } from "./models/room.ts";
import { deepCopy, defer, IDeferred, noUnsafeEventProps, promiseMapSeries, unsafeProp } from "./utils.ts";
import { Filter } from "./filter.ts";
import { EventTimeline } from "./models/event-timeline.ts";
import { logger } from "./logger.ts";
import { ClientEvent, IStoredClientOpts, MatrixClient, PendingEventOrdering, ResetTimelineCallback } from "./client.ts";
import {
    IEphemeral,
    IInvitedRoom,
    IInviteState,
    IJoinedRoom,
    ILeftRoom,
    IKnockedRoom,
    IMinimalEvent,
    IRoomEvent,
    IStateEvent,
    IStrippedState,
    ISyncResponse,
    ITimeline,
    IToDeviceEvent,
} from "./sync-accumulator.ts";
import { MatrixEvent } from "./models/event.ts";
import { MatrixError, Method } from "./http-api/index.ts";
import { ISavedSync } from "./store/index.ts";
import { EventType } from "./@types/event.ts";
import { IPushRules } from "./@types/PushRules.ts";
import { RoomStateEvent, IMarkerFoundOptions } from "./models/room-state.ts";
import { RoomMemberEvent } from "./models/room-member.ts";
import { BeaconEvent } from "./models/beacon.ts";
import { IEventsResponse } from "./@types/requests.ts";
import { UNREAD_THREAD_NOTIFICATIONS } from "./@types/sync.ts";
import { Feature, ServerSupport } from "./feature.ts";
import { Crypto } from "./crypto/index.ts";
import { KnownMembership } from "./@types/membership.ts";

const DEBUG = true;

// /sync requests allow you to set a timeout= but the request may continue
// beyond that and wedge forever, so we need to track how long we are willing
// to keep open the connection. This constant is *ADDED* to the timeout= value
// to determine the max time we're willing to wait.
const BUFFER_PERIOD_MS = 80 * 1000;

// Number of consecutive failed syncs that will lead to a syncState of ERROR as opposed
// to RECONNECTING. This is needed to inform the client of server issues when the
// keepAlive is successful but the server /sync fails.
const FAILED_SYNC_ERROR_THRESHOLD = 3;

export enum SyncState {
    /** Emitted after we try to sync more than `FAILED_SYNC_ERROR_THRESHOLD`
     * times and are still failing. Or when we enounter a hard error like the
     * token being invalid. */
    Error = "ERROR",
    /** Emitted after the first sync events are ready (this could even be sync
     * events from the cache) */
    Prepared = "PREPARED",
    /** Emitted when the sync loop is no longer running */
    Stopped = "STOPPED",
    /** Emitted after each sync request happens */
    Syncing = "SYNCING",
    /** Emitted after a connectivity error and we're ready to start syncing again */
    Catchup = "CATCHUP",
    /** Emitted for each time we try reconnecting. Will switch to `Error` after
     * we reach the `FAILED_SYNC_ERROR_THRESHOLD`
     */
    Reconnecting = "RECONNECTING",
}

// Room versions where "insertion", "batch", and "marker" events are controlled
// by power-levels. MSC2716 is supported in existing room versions but they
// should only have special meaning when the room creator sends them.
const MSC2716_ROOM_VERSIONS = ["org.matrix.msc2716v3"];

function getFilterName(userId: string, suffix?: string): string {
    // scope this on the user ID because people may login on many accounts
    // and they all need to be stored!
    return `FILTER_SYNC_${userId}` + (suffix ? "_" + suffix : "");
}

/* istanbul ignore next */
function debuglog(...params: any[]): void {
    if (!DEBUG) return;
    logger.log(...params);
}

/**
 * Options passed into the constructor of SyncApi by MatrixClient
 */
export interface SyncApiOptions {
    /**
     * Crypto manager
     *
     * @deprecated in favour of cryptoCallbacks
     */
    crypto?: Crypto;

    /**
     * If crypto is enabled on our client, callbacks into the crypto module
     */
    cryptoCallbacks?: SyncCryptoCallbacks;

    /**
     * A function which is called
     * with a room ID and returns a boolean. It should return 'true' if the SDK can
     * SAFELY remove events from this room. It may not be safe to remove events if
     * there are other references to the timelines for this room.
     */
    canResetEntireTimeline?: ResetTimelineCallback;
}

interface ISyncOptions {
    filter?: string;
    hasSyncedBefore?: boolean;
}

export interface ISyncStateData {
    /**
     * The matrix error if `state=ERROR`.
     */
    error?: Error;
    /**
     * The 'since' token passed to /sync.
     *    `null` for the first successful sync since this client was
     *    started. Only present if `state=PREPARED` or
     *    `state=SYNCING`.
     */
    oldSyncToken?: string;
    /**
     * The 'next_batch' result from /sync, which
     *    will become the 'since' token for the next call to /sync. Only present if
     *    `state=PREPARED</code> or <code>state=SYNCING`.
     */
    nextSyncToken?: string;
    /**
     * True if we are working our way through a
     *    backlog of events after connecting. Only present if `state=SYNCING`.
     */
    catchingUp?: boolean;
    fromCache?: boolean;
}

export enum SetPresence {
    Offline = "offline",
    Online = "online",
    Unavailable = "unavailable",
}

interface ISyncParams {
    "filter"?: string;
    "timeout": number;
    "since"?: string;
    // eslint-disable-next-line camelcase
    "full_state"?: boolean;
    // eslint-disable-next-line camelcase
    "set_presence"?: SetPresence;
    "_cacheBuster"?: string | number; // not part of the API itself
    "org.matrix.msc4222.use_state_after"?: boolean; // https://github.com/matrix-org/matrix-spec-proposals/pull/4222
}

type WrappedRoom<T> = T & {
    room: Room;
    isBrandNewRoom: boolean;
};

/** add default settings to an IStoredClientOpts */
export function defaultClientOpts(opts?: IStoredClientOpts): IStoredClientOpts {
    return {
        initialSyncLimit: 8,
        resolveInvitesToProfiles: false,
        pollTimeout: 30 * 1000,
        pendingEventOrdering: PendingEventOrdering.Chronological,
        threadSupport: false,
        ...opts,
    };
}

export function defaultSyncApiOpts(syncOpts?: SyncApiOptions): SyncApiOptions {
    return {
        canResetEntireTimeline: (_roomId): boolean => false,
        ...syncOpts,
    };
}

export class SyncApi {
    private readonly opts: IStoredClientOpts;
    private readonly syncOpts: SyncApiOptions;

    private _peekRoom: Optional<Room> = null;
    private currentSyncRequest?: Promise<ISyncResponse>;
    private abortController?: AbortController;
    private syncState: SyncState | null = null;
    private syncStateData?: ISyncStateData; // additional data (eg. error object for failed sync)
    private catchingUp = false;
    private running = false;
    private keepAliveTimer?: ReturnType<typeof setTimeout>;
    private connectionReturnedDefer?: IDeferred<boolean>;
    private notifEvents: MatrixEvent[] = []; // accumulator of sync events in the current sync response
    private failedSyncCount = 0; // Number of consecutive failed /sync requests
    private storeIsInvalid = false; // flag set if the store needs to be cleared before we can start
    private presence?: SetPresence;

    /**
     * Construct an entity which is able to sync with a homeserver.
     * @param client - The matrix client instance to use.
     * @param opts - client config options
     * @param syncOpts - sync-specific options passed by the client
     * @internal
     */
    public constructor(
        private readonly client: MatrixClient,
        opts?: IStoredClientOpts,
        syncOpts?: SyncApiOptions,
    ) {
        this.opts = defaultClientOpts(opts);
        this.syncOpts = defaultSyncApiOpts(syncOpts);

        if (client.getNotifTimelineSet()) {
            client.reEmitter.reEmit(client.getNotifTimelineSet()!, [RoomEvent.Timeline, RoomEvent.TimelineReset]);
        }
    }

    public createRoom(roomId: string): Room {
        const room = _createAndReEmitRoom(this.client, roomId, this.opts);

        room.on(RoomStateEvent.Marker, (markerEvent, markerFoundOptions) => {
            this.onMarkerStateEvent(room, markerEvent, markerFoundOptions);
        });

        return room;
    }

    /** When we see the marker state change in the room, we know there is some
     * new historical messages imported by MSC2716 `/batch_send` somewhere in
     * the room and we need to throw away the timeline to make sure the
     * historical messages are shown when we paginate `/messages` again.
     * @param room - The room where the marker event was sent
     * @param markerEvent - The new marker event
     * @param setStateOptions - When `timelineWasEmpty` is set
     * as `true`, the given marker event will be ignored
     */
    private onMarkerStateEvent(
        room: Room,
        markerEvent: MatrixEvent,
        { timelineWasEmpty }: IMarkerFoundOptions = {},
    ): void {
        // We don't need to refresh the timeline if it was empty before the
        // marker arrived. This could be happen in a variety of cases:
        //  1. From the initial sync
        //  2. If it's from the first state we're seeing after joining the room
        //  3. Or whether it's coming from `syncFromCache`
        if (timelineWasEmpty) {
            logger.debug(
                `MarkerState: Ignoring markerEventId=${markerEvent.getId()} in roomId=${room.roomId} ` +
                    `because the timeline was empty before the marker arrived which means there is nothing to refresh.`,
            );
            return;
        }

        const isValidMsc2716Event =
            // Check whether the room version directly supports MSC2716, in
            // which case, "marker" events are already auth'ed by
            // power_levels
            MSC2716_ROOM_VERSIONS.includes(room.getVersion()) ||
            // MSC2716 is also supported in all existing room versions but
            // special meaning should only be given to "insertion", "batch",
            // and "marker" events when they come from the room creator
            markerEvent.getSender() === room.getCreator();

        // It would be nice if we could also specifically tell whether the
        // historical messages actually affected the locally cached client
        // timeline or not. The problem is we can't see the prev_events of
        // the base insertion event that the marker was pointing to because
        // prev_events aren't available in the client API's. In most cases,
        // the history won't be in people's locally cached timelines in the
        // client, so we don't need to bother everyone about refreshing
        // their timeline. This works for a v1 though and there are use
        // cases like initially bootstrapping your bridged room where people
        // are likely to encounter the historical messages affecting their
        // current timeline (think someone signing up for Beeper and
        // importing their Whatsapp history).
        if (isValidMsc2716Event) {
            // Saw new marker event, let's let the clients know they should
            // refresh the timeline.
            logger.debug(
                `MarkerState: Timeline needs to be refreshed because ` +
                    `a new markerEventId=${markerEvent.getId()} was sent in roomId=${room.roomId}`,
            );
            room.setTimelineNeedsRefresh(true);
            room.emit(RoomEvent.HistoryImportedWithinTimeline, markerEvent, room);
        } else {
            logger.debug(
                `MarkerState: Ignoring markerEventId=${markerEvent.getId()} in roomId=${room.roomId} because ` +
                    `MSC2716 is not supported in the room version or for any room version, the marker wasn't sent ` +
                    `by the room creator.`,
            );
        }
    }

    /**
     * Sync rooms the user has left.
     * @returns Resolved when they've been added to the store.
     */
    public async syncLeftRooms(): Promise<Room[]> {
        const client = this.client;

        // grab a filter with limit=1 and include_leave=true
        const filter = new Filter(this.client.credentials.userId);
        filter.setTimelineLimit(1);
        filter.setIncludeLeaveRooms(true);

        const localTimeoutMs = this.opts.pollTimeout! + BUFFER_PERIOD_MS;

        const filterId = await client.getOrCreateFilter(
            getFilterName(client.credentials.userId!, "LEFT_ROOMS"),
            filter,
        );

        const qps: ISyncParams = {
            "timeout": 0, // don't want to block since this is a single isolated req
            "filter": filterId,
            "org.matrix.msc4222.use_state_after": true,
        };

        const data = await client.http.authedRequest<ISyncResponse>(Method.Get, "/sync", qps as any, undefined, {
            localTimeoutMs,
        });

        let leaveRooms: WrappedRoom<ILeftRoom>[] = [];
        if (data.rooms?.leave) {
            leaveRooms = this.mapSyncResponseToRoomArray(data.rooms.leave);
        }

        const rooms = await Promise.all(
            leaveRooms.map(async (leaveObj) => {
                const room = leaveObj.room;
                if (!leaveObj.isBrandNewRoom) {
                    // the intention behind syncLeftRooms is to add in rooms which were
                    // *omitted* from the initial /sync. Rooms the user were joined to
                    // but then left whilst the app is running will appear in this list
                    // and we do not want to bother with them since they will have the
                    // current state already (and may get dupe messages if we add
                    // yet more timeline events!), so skip them.
                    // NB: When we persist rooms to localStorage this will be more
                    //     complicated...
                    return;
                }
                leaveObj.timeline = leaveObj.timeline || {
                    prev_batch: null,
                    events: [],
                };

                // set the back-pagination token. Do this *before* adding any
                // events so that clients can start back-paginating.
                room.getLiveTimeline().setPaginationToken(leaveObj.timeline.prev_batch, EventTimeline.BACKWARDS);

                const { timelineEvents } = await this.mapAndInjectRoomEvents(leaveObj);

                room.recalculate();
                client.store.storeRoom(room);
                client.emit(ClientEvent.Room, room);

                this.processEventsForNotifs(room, timelineEvents);
                return room;
            }),
        );

        return rooms.filter(Boolean) as Room[];
    }

    /**
     * Peek into a room. This will result in the room in question being synced so it
     * is accessible via getRooms(). Live updates for the room will be provided.
     * @param roomId - The room ID to peek into.
     * @param limit - The number of timeline events to initially retrieve.
     * @returns A promise which resolves once the room has been added to the
     * store.
     */
    public peek(roomId: string, limit: number = 20): Promise<Room> {
        if (this._peekRoom?.roomId === roomId) {
            return Promise.resolve(this._peekRoom);
        }

        const client = this.client;
        this._peekRoom = this.createRoom(roomId);
        return this.client.roomInitialSync(roomId, limit).then((response) => {
            if (this._peekRoom?.roomId !== roomId) {
                throw new Error("Peeking aborted");
            }

            // make sure things are init'd
            response.messages = response.messages || { chunk: [] };
            response.messages.chunk = response.messages.chunk || [];
            response.state = response.state || [];

            // FIXME: Mostly duplicated from injectRoomEvents but not entirely
            // because "state" in this API is at the BEGINNING of the chunk
            const oldStateEvents = deepCopy(response.state).map(client.getEventMapper());
            const stateEvents = response.state.map(client.getEventMapper());
            const messages = response.messages.chunk.map(client.getEventMapper());

            // XXX: copypasted from /sync until we kill off this minging v1 API stuff)
            // handle presence events (User objects)
            if (Array.isArray(response.presence)) {
                response.presence.map(client.getEventMapper()).forEach(function (presenceEvent) {
                    let user = client.store.getUser(presenceEvent.getContent().user_id);
                    if (user) {
                        user.setPresenceEvent(presenceEvent);
                    } else {
                        user = User.createUser(presenceEvent.getContent().user_id, client);
                        user.setPresenceEvent(presenceEvent);
                        client.store.storeUser(user);
                    }
                    client.emit(ClientEvent.Event, presenceEvent);
                });
            }

            // set the pagination token before adding the events in case people
            // fire off pagination requests in response to the Room.timeline
            // events.
            if (response.messages.start) {
                this._peekRoom.oldState.paginationToken = response.messages.start;
            }

            // set the state of the room to as it was after the timeline executes
            this._peekRoom.oldState.setStateEvents(oldStateEvents);
            this._peekRoom.currentState.setStateEvents(stateEvents);

            this.resolveInvites(this._peekRoom);
            this._peekRoom.recalculate();

            // roll backwards to diverge old state. addEventsToTimeline
            // will overwrite the pagination token, so make sure it overwrites
            // it with the right thing.
            this._peekRoom.addEventsToTimeline(
                messages.reverse(),
                true,
                true,
                this._peekRoom.getLiveTimeline(),
                response.messages.start,
            );

            client.store.storeRoom(this._peekRoom);
            client.emit(ClientEvent.Room, this._peekRoom);

            this.peekPoll(this._peekRoom);
            return this._peekRoom;
        });
    }

    /**
     * Stop polling for updates in the peeked room. NOPs if there is no room being
     * peeked.
     */
    public stopPeeking(): void {
        this._peekRoom = null;
    }

    /**
     * Do a peek room poll.
     * @param token - from= token
     */
    private peekPoll(peekRoom: Room, token?: string): void {
        if (this._peekRoom !== peekRoom) {
            debuglog("Stopped peeking in room %s", peekRoom.roomId);
            return;
        }

        // FIXME: gut wrenching; hard-coded timeout values
        this.client.http
            .authedRequest<IEventsResponse>(
                Method.Get,
                "/events",
                {
                    room_id: peekRoom.roomId,
                    timeout: String(30 * 1000),
                    from: token,
                },
                undefined,
                {
                    localTimeoutMs: 50 * 1000,
                    abortSignal: this.abortController?.signal,
                },
            )
            .then(
                async (res) => {
                    if (this._peekRoom !== peekRoom) {
                        debuglog("Stopped peeking in room %s", peekRoom.roomId);
                        return;
                    }
                    // We have a problem that we get presence both from /events and /sync
                    // however, /sync only returns presence for users in rooms
                    // you're actually joined to.
                    // in order to be sure to get presence for all of the users in the
                    // peeked room, we handle presence explicitly here. This may result
                    // in duplicate presence events firing for some users, which is a
                    // performance drain, but such is life.
                    // XXX: copypasted from /sync until we can kill this minging v1 stuff.

                    res.chunk
                        .filter(function (e) {
                            return e.type === "m.presence";
                        })
                        .map(this.client.getEventMapper())
                        .forEach((presenceEvent) => {
                            let user = this.client.store.getUser(presenceEvent.getContent().user_id);
                            if (user) {
                                user.setPresenceEvent(presenceEvent);
                            } else {
                                user = User.createUser(presenceEvent.getContent().user_id, this.client);
                                user.setPresenceEvent(presenceEvent);
                                this.client.store.storeUser(user);
                            }
                            this.client.emit(ClientEvent.Event, presenceEvent);
                        });

                    // strip out events which aren't for the given room_id (e.g presence)
                    // and also ephemeral events (which we're assuming is anything without
                    // and event ID because the /events API doesn't separate them).
                    const events = res.chunk
                        .filter(function (e) {
                            return e.room_id === peekRoom.roomId && e.event_id;
                        })
                        .map(this.client.getEventMapper());

                    await peekRoom.addLiveEvents(events, { addToState: true });
                    this.peekPoll(peekRoom, res.end);
                },
                (err) => {
                    logger.error("[%s] Peek poll failed: %s", peekRoom.roomId, err);
                    setTimeout(() => {
                        this.peekPoll(peekRoom, token);
                    }, 30 * 1000);
                },
            );
    }

    /**
     * Returns the current state of this sync object
     * @see MatrixClient#event:"sync"
     */
    public getSyncState(): SyncState | null {
        return this.syncState;
    }

    /**
     * Returns the additional data object associated with
     * the current sync state, or null if there is no
     * such data.
     * Sync errors, if available, are put in the 'error' key of
     * this object.
     */
    public getSyncStateData(): ISyncStateData | null {
        return this.syncStateData ?? null;
    }

    public async recoverFromSyncStartupError(savedSyncPromise: Promise<void> | undefined, error: Error): Promise<void> {
        // Wait for the saved sync to complete - we send the pushrules and filter requests
        // before the saved sync has finished so they can run in parallel, but only process
        // the results after the saved sync is done. Equivalently, we wait for it to finish
        // before reporting failures from these functions.
        await savedSyncPromise;
        const keepaliveProm = this.startKeepAlives();
        this.updateSyncState(SyncState.Error, { error });
        await keepaliveProm;
    }

    private shouldAbortSync(error: MatrixError): boolean {
        if (error.errcode === "M_UNKNOWN_TOKEN") {
            // The logout already happened, we just need to stop.
            logger.warn("Token no longer valid - assuming logout");
            this.stop();
            this.updateSyncState(SyncState.Error, { error });
            return true;
        }
        return false;
    }

    private getPushRules = async (): Promise<void> => {
        try {
            debuglog("Getting push rules...");
            const result = await this.client.getPushRules();
            debuglog("Got push rules");

            this.client.pushRules = result;
        } catch (err) {
            logger.error("Getting push rules failed", err);
            if (this.shouldAbortSync(<MatrixError>err)) return;
            // wait for saved sync to complete before doing anything else,
            // otherwise the sync state will end up being incorrect
            debuglog("Waiting for saved sync before retrying push rules...");
            await this.recoverFromSyncStartupError(this.savedSyncPromise, <Error>err);
            return this.getPushRules(); // try again
        }
    };

    private buildDefaultFilter = (): Filter => {
        const filter = new Filter(this.client.credentials.userId);
        if (this.client.canSupport.get(Feature.ThreadUnreadNotifications) !== ServerSupport.Unsupported) {
            filter.setUnreadThreadNotifications(true);
        }
        return filter;
    };

    private prepareLazyLoadingForSync = async (): Promise<void> => {
        debuglog("Prepare lazy loading for sync...");
        if (this.client.isGuest()) {
            this.opts.lazyLoadMembers = false;
        }
        if (this.opts.lazyLoadMembers) {
            debuglog("Enabling lazy load on sync filter...");
            if (!this.opts.filter) {
                this.opts.filter = this.buildDefaultFilter();
            }
            this.opts.filter.setLazyLoadMembers(true);
        }
        if (this.opts.lazyLoadMembers) {
            this.syncOpts.crypto?.enableLazyLoading();
        }
    };

    private storeClientOptions = async (): Promise<void> => {
        try {
            debuglog("Storing client options...");
            await this.client.storeClientOptions();
            debuglog("Stored client options");
        } catch (err) {
            logger.error("Storing client options failed", err);
            throw err;
        }
    };

    private getFilter = async (): Promise<{
        filterId?: string;
        filter?: Filter;
    }> => {
        debuglog("Getting filter...");
        let filter: Filter;
        if (this.opts.filter) {
            filter = this.opts.filter;
        } else {
            filter = this.buildDefaultFilter();
        }

        let filterId: string;
        try {
            filterId = await this.client.getOrCreateFilter(getFilterName(this.client.credentials.userId!), filter);
        } catch (err) {
            logger.error("Getting filter failed", err);
            if (this.shouldAbortSync(<MatrixError>err)) return {};
            // wait for saved sync to complete before doing anything else,
            // otherwise the sync state will end up being incorrect
            debuglog("Waiting for saved sync before retrying filter...");
            await this.recoverFromSyncStartupError(this.savedSyncPromise, <Error>err);
            return this.getFilter(); // try again
        }
        return { filter, filterId };
    };

    private savedSyncPromise?: Promise<void>;

    /**
     * Main entry point
     */
    public async sync(): Promise<void> {
        this.running = true;
        this.abortController = new AbortController();

        globalThis.window?.addEventListener?.("online", this.onOnline, false);

        if (this.client.isGuest()) {
            // no push rules for guests, no access to POST filter for guests.
            return this.doSync({});
        }

        // Pull the saved sync token out first, before the worker starts sending
        // all the sync data which could take a while. This will let us send our
        // first incremental sync request before we've processed our saved data.
        debuglog("Getting saved sync token...");
        const savedSyncTokenPromise = this.client.store.getSavedSyncToken().then((tok) => {
            debuglog("Got saved sync token");
            return tok;
        });

        this.savedSyncPromise = this.client.store
            .getSavedSync()
            .then((savedSync) => {
                debuglog(`Got reply from saved sync, exists? ${!!savedSync}`);
                if (savedSync) {
                    return this.syncFromCache(savedSync);
                }
            })
            .catch((err) => {
                logger.error("Getting saved sync failed", err);
            });

        // We need to do one-off checks before we can begin the /sync loop.
        // These are:
        //   1) We need to get push rules so we can check if events should bing as we get
        //      them from /sync.
        //   2) We need to get/create a filter which we can use for /sync.
        //   3) We need to prepare lazy loading for sync
        //   4) We need to store the client options

        // Now start the first incremental sync request: this can also
        // take a while so if we set it going now, we can wait for it
        // to finish while we process our saved sync data.
        await this.getPushRules();
        await this.prepareLazyLoadingForSync();
        await this.storeClientOptions();

        const { filterId, filter } = await this.getFilter();
        if (!filter) return; // bail, getFilter failed

        // reset the notifications timeline to prepare it to paginate from
        // the current point in time.
        // The right solution would be to tie /sync pagination tokens into
        // /notifications API somehow.
        this.client.resetNotifTimelineSet();

        if (!this.currentSyncRequest) {
            let firstSyncFilter = filterId;
            const savedSyncToken = await savedSyncTokenPromise;

            if (savedSyncToken) {
                debuglog("Sending first sync request...");
            } else {
                debuglog("Sending initial sync request...");
                const initialFilter = this.buildDefaultFilter();
                initialFilter.setDefinition(filter.getDefinition());
                initialFilter.setTimelineLimit(this.opts.initialSyncLimit!);
                // Use an inline filter, no point uploading it for a single usage
                firstSyncFilter = JSON.stringify(initialFilter.getDefinition());
            }

            // Send this first sync request here so we can then wait for the saved
            // sync data to finish processing before we process the results of this one.
            this.currentSyncRequest = this.doSyncRequest({ filter: firstSyncFilter }, savedSyncToken);
        }

        // Now wait for the saved sync to finish...
        debuglog("Waiting for saved sync before starting sync processing...");
        await this.savedSyncPromise;
        // process the first sync request and continue syncing with the normal filterId
        return this.doSync({ filter: filterId });
    }

    /**
     * Stops the sync object from syncing.
     */
    public stop(): void {
        debuglog("SyncApi.stop");
        // It is necessary to check for the existance of
        // globalThis.window AND globalThis.window.removeEventListener.
        // Some platforms (e.g. React Native) register globalThis.window,
        // but do not have globalThis.window.removeEventListener.
        globalThis.window?.removeEventListener?.("online", this.onOnline, false);
        this.running = false;
        this.abortController?.abort();
        if (this.keepAliveTimer) {
            clearTimeout(this.keepAliveTimer);
            this.keepAliveTimer = undefined;
        }
    }

    /**
     * Retry a backed off syncing request immediately. This should only be used when
     * the user <b>explicitly</b> attempts to retry their lost connection.
     * @returns True if this resulted in a request being retried.
     */
    public retryImmediately(): boolean {
        if (!this.connectionReturnedDefer) {
            return false;
        }
        this.startKeepAlives(0);
        return true;
    }
    /**
     * Process a single set of cached sync data.
     * @param savedSync - a saved sync that was persisted by a store. This
     * should have been acquired via client.store.getSavedSync().
     */
    private async syncFromCache(savedSync: ISavedSync): Promise<void> {
        debuglog("sync(): not doing HTTP hit, instead returning stored /sync data");

        const nextSyncToken = savedSync.nextBatch;

        // Set sync token for future incremental syncing
        this.client.store.setSyncToken(nextSyncToken);

        // No previous sync, set old token to null
        const syncEventData: ISyncStateData = {
            nextSyncToken,
            catchingUp: false,
            fromCache: true,
        };

        const data: ISyncResponse = {
            next_batch: nextSyncToken,
            rooms: savedSync.roomsData,
            account_data: {
                events: savedSync.accountData,
            },
        };

        try {
            await this.processSyncResponse(syncEventData, data);
        } catch (e) {
            logger.error("Error processing cached sync", e);
        }

        // Don't emit a prepared if we've bailed because the store is invalid:
        // in this case the client will not be usable until stopped & restarted
        // so this would be useless and misleading.
        if (!this.storeIsInvalid) {
            this.updateSyncState(SyncState.Prepared, syncEventData);
        }
    }

    /**
     * Invoke me to do /sync calls
     */
    private async doSync(syncOptions: ISyncOptions): Promise<void> {
        while (this.running) {
            const syncToken = this.client.store.getSyncToken();

            let data: ISyncResponse;
            try {
                if (!this.currentSyncRequest) {
                    this.currentSyncRequest = this.doSyncRequest(syncOptions, syncToken);
                }
                data = await this.currentSyncRequest;
            } catch (e) {
                const abort = await this.onSyncError(<MatrixError>e);
                if (abort) return;
                continue;
            } finally {
                this.currentSyncRequest = undefined;
            }

            // set the sync token NOW *before* processing the events. We do this so
            // if something barfs on an event we can skip it rather than constantly
            // polling with the same token.
            this.client.store.setSyncToken(data.next_batch);

            // Reset after a successful sync
            this.failedSyncCount = 0;

            const syncEventData = {
                oldSyncToken: syncToken ?? undefined,
                nextSyncToken: data.next_batch,
                catchingUp: this.catchingUp,
            };

            if (this.syncOpts.crypto) {
                // tell the crypto module we're about to process a sync
                // response
                await this.syncOpts.crypto.onSyncWillProcess(syncEventData);
            }

            try {
                await this.processSyncResponse(syncEventData, data);
            } catch (e) {
                // log the exception with stack if we have it, else fall back
                // to the plain description
                logger.error("Caught /sync error", e);

                // Emit the exception for client handling
                this.client.emit(ClientEvent.SyncUnexpectedError, <Error>e);
            }

            // Persist after processing as `unsigned` may get mutated
            // with an `org.matrix.msc4023.thread_id`
            await this.client.store.setSyncData(data);

            // update this as it may have changed
            syncEventData.catchingUp = this.catchingUp;

            // emit synced events
            if (!syncOptions.hasSyncedBefore) {
                this.updateSyncState(SyncState.Prepared, syncEventData);
                syncOptions.hasSyncedBefore = true;
            }

            // tell the crypto module to do its processing. It may block (to do a
            // /keys/changes request).
            if (this.syncOpts.cryptoCallbacks) {
                await this.syncOpts.cryptoCallbacks.onSyncCompleted(syncEventData);
            }

            // keep emitting SYNCING -> SYNCING for clients who want to do bulk updates
            this.updateSyncState(SyncState.Syncing, syncEventData);

            if (this.client.store.wantsSave()) {
                // We always save the device list (if it's dirty) before saving the sync data:
                // this means we know the saved device list data is at least as fresh as the
                // stored sync data which means we don't have to worry that we may have missed
                // device changes. We can also skip the delay since we're not calling this very
                // frequently (and we don't really want to delay the sync for it).
                if (this.syncOpts.crypto) {
                    await this.syncOpts.crypto.saveDeviceList(0);
                }

                // tell databases that everything is now in a consistent state and can be saved.
                await this.client.store.save();
            }
        }

        if (!this.running) {
            debuglog("Sync no longer running: exiting.");
            if (this.connectionReturnedDefer) {
                this.connectionReturnedDefer.reject();
                this.connectionReturnedDefer = undefined;
            }
            this.updateSyncState(SyncState.Stopped);
        }
    }

    private doSyncRequest(syncOptions: ISyncOptions, syncToken: string | null): Promise<ISyncResponse> {
        const qps = this.getSyncParams(syncOptions, syncToken);
        return this.client.http.authedRequest<ISyncResponse>(Method.Get, "/sync", qps as any, undefined, {
            localTimeoutMs: qps.timeout + BUFFER_PERIOD_MS,
            abortSignal: this.abortController?.signal,
        });
    }

    private getSyncParams(syncOptions: ISyncOptions, syncToken: string | null): ISyncParams {
        let timeout = this.opts.pollTimeout!;

        if (this.getSyncState() !== SyncState.Syncing || this.catchingUp) {
            // unless we are happily syncing already, we want the server to return
            // as quickly as possible, even if there are no events queued. This
            // serves two purposes:
            //
            // * When the connection dies, we want to know asap when it comes back,
            //   so that we can hide the error from the user. (We don't want to
            //   have to wait for an event or a timeout).
            //
            // * We want to know if the server has any to_device messages queued up
            //   for us. We do that by calling it with a zero timeout until it
            //   doesn't give us any more to_device messages.
            this.catchingUp = true;
            timeout = 0;
        }

        let filter = syncOptions.filter;
        if (this.client.isGuest() && !filter) {
            filter = this.getGuestFilter();
        }

        const qps: ISyncParams = {
            filter,
            timeout,
            "org.matrix.msc4222.use_state_after": true,
        };

        if (this.opts.disablePresence) {
            qps.set_presence = SetPresence.Offline;
        } else if (this.presence !== undefined) {
            qps.set_presence = this.presence;
        }

        if (syncToken) {
            qps.since = syncToken;
        } else {
            // use a cachebuster for initialsyncs, to make sure that
            // we don't get a stale sync
            // (https://github.com/vector-im/vector-web/issues/1354)
            qps._cacheBuster = Date.now();
        }

        if ([SyncState.Reconnecting, SyncState.Error].includes(this.getSyncState()!)) {
            // we think the connection is dead. If it comes back up, we won't know
            // about it till /sync returns. If the timeout= is high, this could
            // be a long time. Set it to 0 when doing retries so we don't have to wait
            // for an event or a timeout before emiting the SYNCING event.
            qps.timeout = 0;
        }

        return qps;
    }

    /**
     * Specify the set_presence value to be used for subsequent calls to the Sync API.
     * @param presence - the presence to specify to set_presence of sync calls
     */
    public setPresence(presence?: SetPresence): void {
        this.presence = presence;
    }

    private async onSyncError(err: MatrixError): Promise<boolean> {
        if (!this.running) {
            debuglog("Sync no longer running: exiting");
            if (this.connectionReturnedDefer) {
                this.connectionReturnedDefer.reject();
                this.connectionReturnedDefer = undefined;
            }
            this.updateSyncState(SyncState.Stopped);
            return true; // abort
        }

        logger.error("/sync error %s", err);

        if (this.shouldAbortSync(err)) {
            return true; // abort
        }

        this.failedSyncCount++;
        logger.log("Number of consecutive failed sync requests:", this.failedSyncCount);

        debuglog("Starting keep-alive");
        // Note that we do *not* mark the sync connection as
        // lost yet: we only do this if a keepalive poke
        // fails, since long lived HTTP connections will
        // go away sometimes and we shouldn't treat this as
        // erroneous. We set the state to 'reconnecting'
        // instead, so that clients can observe this state
        // if they wish.
        const keepAlivePromise = this.startKeepAlives();

        this.currentSyncRequest = undefined;
        // Transition from RECONNECTING to ERROR after a given number of failed syncs
        this.updateSyncState(
            this.failedSyncCount >= FAILED_SYNC_ERROR_THRESHOLD ? SyncState.Error : SyncState.Reconnecting,
            { error: err },
        );

        const connDidFail = await keepAlivePromise;

        // Only emit CATCHUP if we detected a connectivity error: if we didn't,
        // it's quite likely the sync will fail again for the same reason and we
        // want to stay in ERROR rather than keep flip-flopping between ERROR
        // and CATCHUP.
        if (connDidFail && this.getSyncState() === SyncState.Error) {
            this.updateSyncState(SyncState.Catchup, {
                catchingUp: true,
            });
        }
        return false;
    }

    /**
     * Process data returned from a sync response and propagate it
     * into the model objects
     *
     * @param syncEventData - Object containing sync tokens associated with this sync
     * @param data - The response from /sync
     */
    private async processSyncResponse(syncEventData: ISyncStateData, data: ISyncResponse): Promise<void> {
        const client = this.client;

        // data looks like:
        // {
        //    next_batch: $token,
        //    presence: { events: [] },
        //    account_data: { events: [] },
        //    device_lists: { changed: ["@user:server", ... ]},
        //    to_device: { events: [] },
        //    device_one_time_keys_count: { signed_curve25519: 42 },
        //    rooms: {
        //      invite: {
        //        $roomid: {
        //          invite_state: { events: [] }
        //        }
        //      },
        //      join: {
        //        $roomid: {
        //          state: { events: [] },
        //          timeline: { events: [], prev_batch: $token, limited: true },
        //          ephemeral: { events: [] },
        //          summary: {
        //             m.heroes: [ $user_id ],
        //             m.joined_member_count: $count,
        //             m.invited_member_count: $count
        //          },
        //          account_data: { events: [] },
        //          unread_notifications: {
        //              highlight_count: 0,
        //              notification_count: 0,
        //          }
        //        }
        //      },
        //      leave: {
        //        $roomid: {
        //          state: { events: [] },
        //          timeline: { events: [], prev_batch: $token }
        //        }
        //      }
        //    }
        // }

        // TODO-arch:
        // - Each event we pass through needs to be emitted via 'event', can we
        //   do this in one place?
        // - The isBrandNewRoom boilerplate is boilerplatey.

        // handle presence events (User objects)
        if (Array.isArray(data.presence?.events)) {
            data.presence!.events.filter(noUnsafeEventProps)
                .map(client.getEventMapper())
                .forEach(function (presenceEvent) {
                    let user = client.store.getUser(presenceEvent.getSender()!);
                    if (user) {
                        user.setPresenceEvent(presenceEvent);
                    } else {
                        user = User.createUser(presenceEvent.getSender()!, client);
                        user.setPresenceEvent(presenceEvent);
                        client.store.storeUser(user);
                    }
                    client.emit(ClientEvent.Event, presenceEvent);
                });
        }

        // handle non-room account_data
        if (Array.isArray(data.account_data?.events)) {
            const events = data.account_data.events.filter(noUnsafeEventProps).map(client.getEventMapper());
            const prevEventsMap = events.reduce<Record<string, MatrixEvent | undefined>>((m, c) => {
                m[c.getType()!] = client.store.getAccountData(c.getType());
                return m;
            }, {});
            client.store.storeAccountDataEvents(events);
            events.forEach(function (accountDataEvent) {
                // Honour push rules that come down the sync stream but also
                // honour push rules that were previously cached. Base rules
                // will be updated when we receive push rules via getPushRules
                // (see sync) before syncing over the network.
                if (accountDataEvent.getType() === EventType.PushRules) {
                    const rules = accountDataEvent.getContent<IPushRules>();
                    client.setPushRules(rules);
                }
                const prevEvent = prevEventsMap[accountDataEvent.getType()!];
                client.emit(ClientEvent.AccountData, accountDataEvent, prevEvent);
                return accountDataEvent;
            });
        }

        // handle to-device events
        if (data.to_device && Array.isArray(data.to_device.events) && data.to_device.events.length > 0) {
            let toDeviceMessages: IToDeviceEvent[] = data.to_device.events.filter(noUnsafeEventProps);

            if (this.syncOpts.cryptoCallbacks) {
                toDeviceMessages = await this.syncOpts.cryptoCallbacks.preprocessToDeviceMessages(toDeviceMessages);
            }

            const cancelledKeyVerificationTxns: string[] = [];
            toDeviceMessages
                .map(client.getEventMapper({ toDevice: true }))
                .map((toDeviceEvent) => {
                    // map is a cheap inline forEach
                    // We want to flag m.key.verification.start events as cancelled
                    // if there's an accompanying m.key.verification.cancel event, so
                    // we pull out the transaction IDs from the cancellation events
                    // so we can flag the verification events as cancelled in the loop
                    // below.
                    if (toDeviceEvent.getType() === "m.key.verification.cancel") {
                        const txnId: string = toDeviceEvent.getContent()["transaction_id"];
                        if (txnId) {
                            cancelledKeyVerificationTxns.push(txnId);
                        }
                    }

                    // as mentioned above, .map is a cheap inline forEach, so return
                    // the unmodified event.
                    return toDeviceEvent;
                })
                .forEach(function (toDeviceEvent) {
                    const content = toDeviceEvent.getContent();
                    if (toDeviceEvent.getType() == "m.room.message" && content.msgtype == "m.bad.encrypted") {
                        // the mapper already logged a warning.
                        logger.log("Ignoring undecryptable to-device event from " + toDeviceEvent.getSender());
                        return;
                    }

                    if (
                        toDeviceEvent.getType() === "m.key.verification.start" ||
                        toDeviceEvent.getType() === "m.key.verification.request"
                    ) {
                        const txnId = content["transaction_id"];
                        if (cancelledKeyVerificationTxns.includes(txnId)) {
                            toDeviceEvent.flagCancelled();
                        }
                    }

                    client.emit(ClientEvent.ToDeviceEvent, toDeviceEvent);
                });
        } else {
            // no more to-device events: we can stop polling with a short timeout.
            this.catchingUp = false;
        }

        // the returned json structure is a bit crap, so make it into a
        // nicer form (array) after applying sanity to make sure we don't fail
        // on missing keys (on the off chance)
        let inviteRooms: WrappedRoom<IInvitedRoom>[] = [];
        let joinRooms: WrappedRoom<IJoinedRoom>[] = [];
        let leaveRooms: WrappedRoom<ILeftRoom>[] = [];
        let knockRooms: WrappedRoom<IKnockedRoom>[] = [];

        if (data.rooms) {
            if (data.rooms.invite) {
                inviteRooms = this.mapSyncResponseToRoomArray(data.rooms.invite);
            }
            if (data.rooms.join) {
                joinRooms = this.mapSyncResponseToRoomArray(data.rooms.join);
            }
            if (data.rooms.leave) {
                leaveRooms = this.mapSyncResponseToRoomArray(data.rooms.leave);
            }
            if (data.rooms.knock) {
                knockRooms = this.mapSyncResponseToRoomArray(data.rooms.knock);
            }
        }

        this.notifEvents = [];

        // Handle invites
        await promiseMapSeries(inviteRooms, async (inviteObj) => {
            const room = inviteObj.room;
            const stateEvents = this.mapSyncEventsFormat(inviteObj.invite_state, room);

            await this.injectRoomEvents(room, stateEvents, undefined);

            const inviter = room.currentState.getStateEvents(EventType.RoomMember, client.getUserId()!)?.getSender();

            const crypto = client.crypto;
            if (crypto) {
                const parkedHistory = await crypto.cryptoStore.takeParkedSharedHistory(room.roomId);
                for (const parked of parkedHistory) {
                    if (parked.senderId === inviter) {
                        await crypto.olmDevice.addInboundGroupSession(
                            room.roomId,
                            parked.senderKey,
                            parked.forwardingCurve25519KeyChain,
                            parked.sessionId,
                            parked.sessionKey,
                            parked.keysClaimed,
                            true,
                            { sharedHistory: true, untrusted: true },
                        );
                    }
                }
            }

            if (inviteObj.isBrandNewRoom) {
                room.recalculate();
                client.store.storeRoom(room);
                client.emit(ClientEvent.Room, room);
            } else {
                // Update room state for invite->reject->invite cycles
                room.recalculate();
            }
            stateEvents.forEach(function (e) {
                client.emit(ClientEvent.Event, e);
            });
        });

        // Handle joins
        await promiseMapSeries(joinRooms, async (joinObj) => {
            const room = joinObj.room;
            const stateEvents = this.mapSyncEventsFormat(joinObj.state, room);
            const stateAfterEvents = this.mapSyncEventsFormat(joinObj["org.matrix.msc4222.state_after"], room);
            // Prevent events from being decrypted ahead of time
            // this helps large account to speed up faster
            // room::decryptCriticalEvent is in charge of decrypting all the events
            // required for a client to function properly
            const timelineEvents = this.mapSyncEventsFormat(joinObj.timeline, room, false);
            const ephemeralEvents = this.mapSyncEventsFormat(joinObj.ephemeral);
            const accountDataEvents = this.mapSyncEventsFormat(joinObj.account_data);

            // If state_after is present, this is the events that form the state at the end of the timeline block and
            // regular timeline events do *not* count towards state. If it's not present, then the state is formed by
            // the state events plus the timeline events. Note mapSyncEventsFormat returns an empty array if the field
            // is absent so we explicitly check the field on the original object.
            const eventsFormingFinalState = joinObj["org.matrix.msc4222.state_after"]
                ? stateAfterEvents
                : stateEvents.concat(timelineEvents);

            const encrypted = this.isRoomEncrypted(room, eventsFormingFinalState);
            // We store the server-provided value first so it's correct when any of the events fire.
            if (joinObj.unread_notifications) {
                /**
                 * We track unread notifications ourselves in encrypted rooms, so don't
                 * bother setting it here. We trust our calculations better than the
                 * server's for this case, and therefore will assume that our non-zero
                 * count is accurate.
                 * XXX: this is known faulty as the push rule for `.m.room.encrypted` may be disabled so server
                 * may issue notification counts of 0 which we wrongly trust.
                 * https://github.com/matrix-org/matrix-spec-proposals/pull/2654 would fix this
                 *
                 * @see import("./client").fixNotificationCountOnDecryption
                 */
                if (!encrypted || joinObj.unread_notifications.notification_count === 0) {
                    // In an encrypted room, if the room has notifications enabled then it's typical for
                    // the server to flag all new messages as notifying. However, some push rules calculate
                    // events as ignored based on their event contents (e.g. ignoring msgtype=m.notice messages)
                    // so we want to calculate this figure on the client in all cases.
                    room.setUnreadNotificationCount(
                        NotificationCountType.Total,
                        joinObj.unread_notifications.notification_count ?? 0,
                    );
                }

                if (!encrypted || room.getUnreadNotificationCount(NotificationCountType.Highlight) <= 0) {
                    // If the locally stored highlight count is zero, use the server provided value.
                    room.setUnreadNotificationCount(
                        NotificationCountType.Highlight,
                        joinObj.unread_notifications.highlight_count ?? 0,
                    );
                }
            }

            const unreadThreadNotifications =
                joinObj[UNREAD_THREAD_NOTIFICATIONS.name] ?? joinObj[UNREAD_THREAD_NOTIFICATIONS.altName!];
            if (unreadThreadNotifications) {
                // This mirrors the logic above for rooms: take the *total* notification count from
                // the server for unencrypted rooms or is it's zero. Any threads not present in this
                // object implicitly have zero notifications, so start by clearing the total counts
                // for all such threads.
                room.resetThreadUnreadNotificationCountFromSync(Object.keys(unreadThreadNotifications));
                for (const [threadId, unreadNotification] of Object.entries(unreadThreadNotifications)) {
                    if (!encrypted || unreadNotification.notification_count === 0) {
                        room.setThreadUnreadNotificationCount(
                            threadId,
                            NotificationCountType.Total,
                            unreadNotification.notification_count ?? 0,
                        );
                    }

                    const hasNoNotifications =
                        room.getThreadUnreadNotificationCount(threadId, NotificationCountType.Highlight) <= 0;
                    if (!encrypted || (encrypted && hasNoNotifications)) {
                        room.setThreadUnreadNotificationCount(
                            threadId,
                            NotificationCountType.Highlight,
                            unreadNotification.highlight_count ?? 0,
                        );
                    }
                }
            } else {
                room.resetThreadUnreadNotificationCountFromSync();
            }

            joinObj.timeline = joinObj.timeline || ({} as ITimeline);

            if (joinObj.isBrandNewRoom) {
                // set the back-pagination token. Do this *before* adding any
                // events so that clients can start back-paginating.
                if (joinObj.timeline.prev_batch !== null) {
                    room.getLiveTimeline().setPaginationToken(joinObj.timeline.prev_batch, EventTimeline.BACKWARDS);
                }
            } else if (joinObj.timeline.limited) {
                let limited = true;

                // we've got a limited sync, so we *probably* have a gap in the
                // timeline, so should reset. But we might have been peeking or
                // paginating and already have some of the events, in which
                // case we just want to append any subsequent events to the end
                // of the existing timeline.
                //
                // This is particularly important in the case that we already have
                // *all* of the events in the timeline - in that case, if we reset
                // the timeline, we'll end up with an entirely empty timeline,
                // which we'll try to paginate but not get any new events (which
                // will stop us linking the empty timeline into the chain).
                //
                for (let i = timelineEvents.length - 1; i >= 0; i--) {
                    const eventId = timelineEvents[i].getId()!;
                    if (room.getTimelineForEvent(eventId)) {
                        debuglog(`Already have event ${eventId} in limited sync - not resetting`);
                        limited = false;

                        // we might still be missing some of the events before i;
                        // we don't want to be adding them to the end of the
                        // timeline because that would put them out of order.
                        timelineEvents.splice(0, i);

                        // XXX: there's a problem here if the skipped part of the
                        // timeline modifies the state set in stateEvents, because
                        // we'll end up using the state from stateEvents rather
                        // than the later state from timelineEvents. We probably
                        // need to wind stateEvents forward over the events we're
                        // skipping.

                        break;
                    }
                }

                if (limited) {
                    room.resetLiveTimeline(
                        joinObj.timeline.prev_batch,
                        this.syncOpts.canResetEntireTimeline!(room.roomId)
                            ? null
                            : (syncEventData.oldSyncToken ?? null),
                    );

                    // We have to assume any gap in any timeline is
                    // reason to stop incrementally tracking notifications and
                    // reset the timeline.
                    client.resetNotifTimelineSet();
                }
            }

            // process any crypto events *before* emitting the RoomStateEvent events. This
            // avoids a race condition if the application tries to send a message after the
            // state event is processed, but before crypto is enabled, which then causes the
            // crypto layer to complain.

            if (this.syncOpts.cryptoCallbacks) {
                for (const e of eventsFormingFinalState) {
                    if (e.isState() && e.getType() === EventType.RoomEncryption && e.getStateKey() === "") {
                        await this.syncOpts.cryptoCallbacks.onCryptoEvent(room, e);
                    }
                }
            }

            try {
                if ("org.matrix.msc4222.state_after" in joinObj) {
                    await this.injectRoomEvents(
                        room,
                        undefined,
                        stateAfterEvents,
                        timelineEvents,
                        syncEventData.fromCache,
                    );
                } else {
                    await this.injectRoomEvents(room, stateEvents, undefined, timelineEvents, syncEventData.fromCache);
                }
            } catch (e) {
                logger.error(`Failed to process events on room ${room.roomId}:`, e);
            }

            // set summary after processing events,
            // because it will trigger a name calculation
            // which needs the room state to be up to date
            if (joinObj.summary) {
                room.setSummary(joinObj.summary);
            }

            // we deliberately don't add ephemeral events to the timeline
            room.addEphemeralEvents(ephemeralEvents);

            // we deliberately don't add accountData to the timeline
            room.addAccountData(accountDataEvents);

            room.recalculate();
            if (joinObj.isBrandNewRoom) {
                client.store.storeRoom(room);
                client.emit(ClientEvent.Room, room);
            }

            this.processEventsForNotifs(room, timelineEvents);

            const emitEvent = (e: MatrixEvent): boolean => client.emit(ClientEvent.Event, e);
            stateEvents.forEach(emitEvent);
            timelineEvents.forEach(emitEvent);
            ephemeralEvents.forEach(emitEvent);
            accountDataEvents.forEach(emitEvent);

            // Decrypt only the last message in all rooms to make sure we can generate a preview
            // And decrypt all events after the recorded read receipt to ensure an accurate
            // notification count
            room.decryptCriticalEvents();
        });

        // Handle leaves (e.g. kicked rooms)
        await promiseMapSeries(leaveRooms, async (leaveObj) => {
            const room = leaveObj.room;
            const { timelineEvents, stateEvents, stateAfterEvents } = await this.mapAndInjectRoomEvents(leaveObj);
            const accountDataEvents = this.mapSyncEventsFormat(leaveObj.account_data);

            room.addAccountData(accountDataEvents);

            room.recalculate();
            if (leaveObj.isBrandNewRoom) {
                client.store.storeRoom(room);
                client.emit(ClientEvent.Room, room);
            }

            this.processEventsForNotifs(room, timelineEvents);

            stateEvents?.forEach(function (e) {
                client.emit(ClientEvent.Event, e);
            });
            stateAfterEvents?.forEach(function (e) {
                client.emit(ClientEvent.Event, e);
            });
            timelineEvents.forEach(function (e) {
                client.emit(ClientEvent.Event, e);
            });
            accountDataEvents.forEach(function (e) {
                client.emit(ClientEvent.Event, e);
            });
        });

        // Handle knocks
        await promiseMapSeries(knockRooms, async (knockObj) => {
            const room = knockObj.room;
            const stateEvents = this.mapSyncEventsFormat(knockObj.knock_state, room);

            await this.injectRoomEvents(room, stateEvents, undefined);

            if (knockObj.isBrandNewRoom) {
                room.recalculate();
                client.store.storeRoom(room);
                client.emit(ClientEvent.Room, room);
            } else {
                // Update room state for knock->leave->knock cycles
                room.recalculate();
            }
            stateEvents.forEach(function (e) {
                client.emit(ClientEvent.Event, e);
            });
        });

        // update the notification timeline, if appropriate.
        // we only do this for live events, as otherwise we can't order them sanely
        // in the timeline relative to ones paginated in by /notifications.
        // XXX: we could fix this by making EventTimeline support chronological
        // ordering... but it doesn't, right now.
        if (syncEventData.oldSyncToken && this.notifEvents.length) {
            this.notifEvents.sort(function (a, b) {
                return a.getTs() - b.getTs();
            });
            this.notifEvents.forEach(function (event) {
                client.getNotifTimelineSet()?.addLiveEvent(event, { addToState: true });
            });
        }

        // Handle device list updates
        if (data.device_lists) {
            if (this.syncOpts.cryptoCallbacks) {
                await this.syncOpts.cryptoCallbacks.processDeviceLists(data.device_lists);
            } else {
                // FIXME if we *don't* have a crypto module, we still need to
                // invalidate the device lists. But that would require a
                // substantial bit of rework :/.
            }
        }

        // Handle one_time_keys_count and unused fallback keys
        await this.syncOpts.cryptoCallbacks?.processKeyCounts(
            data.device_one_time_keys_count,
            data.device_unused_fallback_key_types ?? data["org.matrix.msc2732.device_unused_fallback_key_types"],
        );
    }

    /**
     * Starts polling the connectivity check endpoint
     * @param delay - How long to delay until the first poll.
     *        defaults to a short, randomised interval (to prevent
     *        tight-looping if /versions succeeds but /sync etc. fail).
     * @returns which resolves once the connection returns
     */
    private startKeepAlives(delay?: number): Promise<boolean> {
        if (delay === undefined) {
            delay = 2000 + Math.floor(Math.random() * 5000);
        }

        if (this.keepAliveTimer !== null) {
            clearTimeout(this.keepAliveTimer);
        }
        if (delay > 0) {
            this.keepAliveTimer = setTimeout(this.pokeKeepAlive.bind(this), delay);
        } else {
            this.pokeKeepAlive();
        }
        if (!this.connectionReturnedDefer) {
            this.connectionReturnedDefer = defer();
        }
        return this.connectionReturnedDefer.promise;
    }

    /**
     * Make a dummy call to /_matrix/client/versions, to see if the HS is
     * reachable.
     *
     * On failure, schedules a call back to itself. On success, resolves
     * this.connectionReturnedDefer.
     *
     * @param connDidFail - True if a connectivity failure has been detected. Optional.
     */
    private pokeKeepAlive(connDidFail = false): void {
        if (!this.running) {
            // we are in a keepAlive, retrying to connect, but the syncronization
            // was stopped, so we are stopping the retry.
            clearTimeout(this.keepAliveTimer);
            if (this.connectionReturnedDefer) {
                this.connectionReturnedDefer.reject("SyncApi.stop() was called");
                this.connectionReturnedDefer = undefined;
            }
            return;
        }

        const success = (): void => {
            clearTimeout(this.keepAliveTimer);
            if (this.connectionReturnedDefer) {
                this.connectionReturnedDefer.resolve(connDidFail);
                this.connectionReturnedDefer = undefined;
            }
        };

        this.client.http
            .request(
                Method.Get,
                "/_matrix/client/versions",
                undefined, // queryParams
                undefined, // data
                {
                    prefix: "",
                    localTimeoutMs: 15 * 1000,
                    abortSignal: this.abortController?.signal,
                },
            )
            .then(
                () => {
                    success();
                },
                (err) => {
                    if (err.httpStatus == 400 || err.httpStatus == 404) {
                        // treat this as a success because the server probably just doesn't
                        // support /versions: point is, we're getting a response.
                        // We wait a short time though, just in case somehow the server
                        // is in a mode where it 400s /versions responses and sync etc.
                        // responses fail, this will mean we don't hammer in a loop.
                        this.keepAliveTimer = setTimeout(success, 2000);
                    } else {
                        connDidFail = true;
                        this.keepAliveTimer = setTimeout(
                            this.pokeKeepAlive.bind(this, connDidFail),
                            5000 + Math.floor(Math.random() * 5000),
                        );
                        // A keepalive has failed, so we emit the
                        // error state (whether or not this is the
                        // first failure).
                        // Note we do this after setting the timer:
                        // this lets the unit tests advance the mock
                        // clock when they get the error.
                        this.updateSyncState(SyncState.Error, { error: err });
                    }
                },
            );
    }

    private mapSyncResponseToRoomArray<T extends ILeftRoom | IJoinedRoom | IInvitedRoom | IKnockedRoom>(
        obj: Record<string, T>,
    ): Array<WrappedRoom<T>> {
        // Maps { roomid: {stuff}, roomid: {stuff} }
        // to
        // [{stuff+Room+isBrandNewRoom}, {stuff+Room+isBrandNewRoom}]
        const client = this.client;
        return Object.keys(obj)
            .filter((k) => !unsafeProp(k))
            .map((roomId) => {
                let room = client.store.getRoom(roomId);
                let isBrandNewRoom = false;
                if (!room) {
                    room = this.createRoom(roomId);
                    isBrandNewRoom = true;
                }
                return {
                    ...obj[roomId],
                    room,
                    isBrandNewRoom,
                };
            });
    }

    private mapSyncEventsFormat(
        obj: IInviteState | ITimeline | IEphemeral | undefined,
        room?: Room,
        decrypt = true,
    ): MatrixEvent[] {
        if (!obj || !Array.isArray(obj.events)) {
            return [];
        }
        const mapper = this.client.getEventMapper({ decrypt });
        type TaggedEvent = (IStrippedState | IRoomEvent | IStateEvent | IMinimalEvent) & { room_id?: string };
        return (obj.events as TaggedEvent[]).filter(noUnsafeEventProps).map(function (e) {
            if (room) {
                e.room_id = room.roomId;
            }
            return mapper(e);
        });
    }

    /**
     */
    private resolveInvites(room: Room): void {
        if (!room || !this.opts.resolveInvitesToProfiles) {
            return;
        }
        const client = this.client;
        // For each invited room member we want to give them a displayname/avatar url
        // if they have one (the m.room.member invites don't contain this).
        room.getMembersWithMembership(KnownMembership.Invite).forEach(function (member) {
            if (member.requestedProfileInfo) return;
            member.requestedProfileInfo = true;
            // try to get a cached copy first.
            const user = client.getUser(member.userId);
            let promise;
            if (user) {
                promise = Promise.resolve({
                    avatar_url: user.avatarUrl,
                    displayname: user.displayName,
                });
            } else {
                promise = client.getProfileInfo(member.userId);
            }
            promise.then(
                function (info) {
                    // slightly naughty by doctoring the invite event but this means all
                    // the code paths remain the same between invite/join display name stuff
                    // which is a worthy trade-off for some minor pollution.
                    const inviteEvent = member.events.member;
                    if (inviteEvent?.getContent().membership !== KnownMembership.Invite) {
                        // between resolving and now they have since joined, so don't clobber
                        return;
                    }
                    inviteEvent.getContent().avatar_url = info.avatar_url;
                    inviteEvent.getContent().displayname = info.displayname;
                    // fire listeners
                    member.setMembershipEvent(inviteEvent, room.currentState);
                },
                function (err) {
                    // OH WELL.
                },
            );
        });
    }

    private findEncryptionEvent(events?: MatrixEvent[]): MatrixEvent | undefined {
        return events?.find((e) => e.getType() === EventType.RoomEncryption && e.getStateKey() === "");
    }

    // When processing the sync response we cannot rely on Room.hasEncryptionStateEvent we actually
    // inject the events into the room object, so we have to inspect the events themselves.
    private isRoomEncrypted(room: Room, eventsFormingFinalState: MatrixEvent[]): boolean {
        return room.hasEncryptionStateEvent() || !!this.findEncryptionEvent(eventsFormingFinalState);
    }

    private async mapAndInjectRoomEvents(wrappedRoom: WrappedRoom<ILeftRoom>): Promise<{
        timelineEvents: MatrixEvent[];
        stateEvents?: MatrixEvent[];
        stateAfterEvents?: MatrixEvent[];
    }> {
        const stateEvents = this.mapSyncEventsFormat(wrappedRoom.state, wrappedRoom.room);
        const stateAfterEvents = this.mapSyncEventsFormat(
            wrappedRoom["org.matrix.msc4222.state_after"],
            wrappedRoom.room,
        );
        const timelineEvents = this.mapSyncEventsFormat(wrappedRoom.timeline, wrappedRoom.room);

        if ("org.matrix.msc4222.state_after" in wrappedRoom) {
            await this.injectRoomEvents(wrappedRoom.room, undefined, stateAfterEvents, timelineEvents);
        } else {
            await this.injectRoomEvents(wrappedRoom.room, stateEvents, undefined, timelineEvents);
        }

        return { timelineEvents, stateEvents, stateAfterEvents };
    }

    /**
     * Injects events into a room's model.
     * @param stateEventList - A list of state events. This is the state
     * at the *START* of the timeline list if it is supplied.
     * @param stateAfterEventList - A list of state events. This is the state
     * at the *END* of the timeline list if it is supplied.
     * @param timelineEventList - A list of timeline events, including threaded. Lower index
     * is earlier in time. Higher index is later.
     * @param fromCache - whether the sync response came from cache
     *
     * No more than one of stateEventList and stateAfterEventList must be supplied. If
     * stateEventList is supplied, the events in timelineEventList are added to the state
     * after stateEventList. If stateAfterEventList is supplied, the events in timelineEventList
     * are not added to the state.
     */
    public async injectRoomEvents(
        room: Room,
        stateEventList: MatrixEvent[],
        stateAfterEventList: undefined,
        timelineEventList?: MatrixEvent[],
        fromCache?: boolean,
    ): Promise<void>;
    public async injectRoomEvents(
        room: Room,
        stateEventList: undefined,
        stateAfterEventList: MatrixEvent[],
        timelineEventList?: MatrixEvent[],
        fromCache?: boolean,
    ): Promise<void>;
    public async injectRoomEvents(
        room: Room,
        stateEventList: MatrixEvent[] | undefined,
        stateAfterEventList: MatrixEvent[] | undefined,
        timelineEventList?: MatrixEvent[],
        fromCache = false,
    ): Promise<void> {
        const eitherStateEventList = stateAfterEventList ?? stateEventList!;

        // If there are no events in the timeline yet, initialise it with
        // the given state events
        const liveTimeline = room.getLiveTimeline();
        const timelineWasEmpty = liveTimeline.getEvents().length == 0;
        if (timelineWasEmpty) {
            // Passing these events into initialiseState will freeze them, so we need
            // to compute and cache the push actions for them now, otherwise sync dies
            // with an attempt to assign to read only property.
            // XXX: This is pretty horrible and is assuming all sorts of behaviour from
            // these functions that it shouldn't be. We should probably either store the
            // push actions cache elsewhere so we can freeze MatrixEvents, or otherwise
            // find some solution where MatrixEvents are immutable but allow for a cache
            // field.

            for (const ev of eitherStateEventList) {
                this.client.getPushActionsForEvent(ev);
            }
            liveTimeline.initialiseState(eitherStateEventList, {
                timelineWasEmpty,
            });
        }

        this.resolveInvites(room);

        // recalculate the room name at this point as adding events to the timeline
        // may make notifications appear which should have the right name.
        // XXX: This looks suspect: we'll end up recalculating the room once here
        // and then again after adding events (processSyncResponse calls it after
        // calling us) even if no state events were added. It also means that if
        // one of the room events in timelineEventList is something that needs
        // a recalculation (like m.room.name) we won't recalculate until we've
        // finished adding all the events, which will cause the notification to have
        // the old room name rather than the new one.
        room.recalculate();

        // If the timeline wasn't empty, we process the state events here: they're
        // defined as updates to the state before the start of the timeline, so this
        // starts to roll the state forward.
        // XXX: That's what we *should* do, but this can happen if we were previously
        // peeking in a room, in which case we obviously do *not* want to add the
        // state events here onto the end of the timeline. Historically, the js-sdk
        // has just set these new state events on the old and new state. This seems
        // very wrong because there could be events in the timeline that diverge the
        // state, in which case this is going to leave things out of sync. However,
        // for now I think it;s best to behave the same as the code has done previously.
        if (!timelineWasEmpty) {
            // XXX: As above, don't do this...
            //room.addLiveEvents(stateEventList || []);
            // Do this instead...
<<<<<<< HEAD
            room.oldState.setStateEvents(stateEventList ?? []);
            room.currentState.setStateEvents(stateEventList ?? []);
=======
            room.oldState.setStateEvents(eitherStateEventList);
            room.currentState.setStateEvents(eitherStateEventList);
>>>>>>> bc524697
        }

        // Execute the timeline events. If addToState is true the timeline has any state
        // events in it, this will continue to diverge the current state.
        // This also needs to be done before running push rules on the events as they need
        // to be decorated with sender etc.
        await room.addLiveEvents(timelineEventList || [], {
            fromCache,
            timelineWasEmpty,
            addToState: stateAfterEventList === undefined,
        });
        this.client.processBeaconEvents(room, timelineEventList);
    }

    /**
     * Takes a list of timelineEvents and adds and adds to notifEvents
     * as appropriate.
     * This must be called after the room the events belong to has been stored.
     *
     * @param timelineEventList - A list of timeline events. Lower index
     * is earlier in time. Higher index is later.
     */
    private processEventsForNotifs(room: Room, timelineEventList: MatrixEvent[]): void {
        // gather our notifications into this.notifEvents
        if (this.client.getNotifTimelineSet()) {
            for (const event of timelineEventList) {
                const pushActions = this.client.getPushActionsForEvent(event);
                if (pushActions?.notify && pushActions.tweaks?.highlight) {
                    this.notifEvents.push(event);
                }
            }
        }
    }

    private getGuestFilter(): string {
        // Dev note: This used to be conditional to return a filter of 20 events maximum, but
        // the condition never went to the other branch. This is now hardcoded.
        return "{}";
    }

    /**
     * Sets the sync state and emits an event to say so
     * @param newState - The new state string
     * @param data - Object of additional data to emit in the event
     */
    private updateSyncState(newState: SyncState, data?: ISyncStateData): void {
        const old = this.syncState;
        this.syncState = newState;
        this.syncStateData = data;
        this.client.emit(ClientEvent.Sync, this.syncState, old, data);
    }

    /**
     * Event handler for the 'online' event
     * This event is generally unreliable and precise behaviour
     * varies between browsers, so we poll for connectivity too,
     * but this might help us reconnect a little faster.
     */
    private onOnline = (): void => {
        debuglog("Browser thinks we are back online");
        this.startKeepAlives(0);
    };
}

// /!\ This function is not intended for public use! It's only exported from
// here in order to share some common logic with sliding-sync-sdk.ts.
export function _createAndReEmitRoom(client: MatrixClient, roomId: string, opts: Partial<IStoredClientOpts>): Room {
    const { timelineSupport } = client;

    const room = new Room(roomId, client, client.getUserId()!, {
        lazyLoadMembers: opts.lazyLoadMembers,
        pendingEventOrdering: opts.pendingEventOrdering,
        timelineSupport,
    });

    client.reEmitter.reEmit(room, [
        RoomEvent.Name,
        RoomEvent.Redaction,
        RoomEvent.RedactionCancelled,
        RoomEvent.Receipt,
        RoomEvent.Tags,
        RoomEvent.LocalEchoUpdated,
        RoomEvent.AccountData,
        RoomEvent.MyMembership,
        RoomEvent.Timeline,
        RoomEvent.TimelineReset,
        RoomStateEvent.Events,
        RoomStateEvent.Members,
        RoomStateEvent.NewMember,
        RoomStateEvent.Update,
        BeaconEvent.New,
        BeaconEvent.Update,
        BeaconEvent.Destroy,
        BeaconEvent.LivenessChange,
    ]);

    // We need to add a listener for RoomState.members in order to hook them
    // correctly.
    room.on(RoomStateEvent.NewMember, (event, state, member) => {
        member.user = client.getUser(member.userId) ?? undefined;
        client.reEmitter.reEmit(member, [
            RoomMemberEvent.Name,
            RoomMemberEvent.Typing,
            RoomMemberEvent.PowerLevel,
            RoomMemberEvent.Membership,
        ]);
    });

    return room;
}<|MERGE_RESOLUTION|>--- conflicted
+++ resolved
@@ -1874,13 +1874,8 @@
             // XXX: As above, don't do this...
             //room.addLiveEvents(stateEventList || []);
             // Do this instead...
-<<<<<<< HEAD
-            room.oldState.setStateEvents(stateEventList ?? []);
-            room.currentState.setStateEvents(stateEventList ?? []);
-=======
             room.oldState.setStateEvents(eitherStateEventList);
             room.currentState.setStateEvents(eitherStateEventList);
->>>>>>> bc524697
         }
 
         // Execute the timeline events. If addToState is true the timeline has any state
