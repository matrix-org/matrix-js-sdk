/*
Copyright 2024 The Matrix.org Foundation C.I.C.

Licensed under the Apache License, Version 2.0 (the "License");
you may not use this file except in compliance with the License.
You may obtain a copy of the License at

    http://www.apache.org/licenses/LICENSE-2.0

Unless required by applicable law or agreed to in writing, software
distributed under the License is distributed on an "AS IS" BASIS,
WITHOUT WARRANTIES OR CONDITIONS OF ANY KIND, either express or implied.
See the License for the specific language governing permissions and
limitations under the License.
*/

/*
 * This file is a secondary entrypoint for the js-sdk library, for use by Typescript projects.
 * It exposes low-level types and interfaces reflecting structures defined in the Matrix specification.
 *
 * Remember to only export *public* types from this file.
 */

export type * from "./@types/media";
<<<<<<< HEAD
export type * from "./@types/event";
export type * from "./@types/state_events";
=======
export * from "./@types/membership";
>>>>>>> afc3c621
<|MERGE_RESOLUTION|>--- conflicted
+++ resolved
@@ -22,9 +22,6 @@
  */
 
 export type * from "./@types/media";
-<<<<<<< HEAD
+export * from "./@types/membership";
 export type * from "./@types/event";
-export type * from "./@types/state_events";
-=======
-export * from "./@types/membership";
->>>>>>> afc3c621
+export type * from "./@types/state_events";