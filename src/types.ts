/*
Copyright 2024 The Matrix.org Foundation C.I.C.

Licensed under the Apache License, Version 2.0 (the "License");
you may not use this file except in compliance with the License.
You may obtain a copy of the License at

    http://www.apache.org/licenses/LICENSE-2.0

Unless required by applicable law or agreed to in writing, software
distributed under the License is distributed on an "AS IS" BASIS,
WITHOUT WARRANTIES OR CONDITIONS OF ANY KIND, either express or implied.
See the License for the specific language governing permissions and
limitations under the License.
*/

/*
 * This file is a secondary entrypoint for the js-sdk library, for use by Typescript projects.
 * It exposes low-level types and interfaces reflecting structures defined in the Matrix specification.
 *
 * Remember to only export *public* types from this file.
 */

export type * from "./@types/media";
<<<<<<< HEAD
export type * from "./@types/event";
export type * from "./@types/events";
=======
export * from "./@types/membership";
export type * from "./@types/event";
>>>>>>> d908036f
export type * from "./@types/state_events";<|MERGE_RESOLUTION|>--- conflicted
+++ resolved
@@ -22,11 +22,7 @@
  */
 
 export type * from "./@types/media";
-<<<<<<< HEAD
+export * from "./@types/membership";
 export type * from "./@types/event";
 export type * from "./@types/events";
-=======
-export * from "./@types/membership";
-export type * from "./@types/event";
->>>>>>> d908036f
 export type * from "./@types/state_events";