/*
Copyright 2015, 2016 OpenMarket Ltd
Copyright 2017 New Vector Ltd
Copyright 2019, 2020 The Matrix.org Foundation C.I.C.
Copyright 2021 - 2022 Šimon Brandner <simon.bra.ag@gmail.com>

Licensed under the Apache License, Version 2.0 (the "License");
you may not use this file except in compliance with the License.
You may obtain a copy of the License at

    http://www.apache.org/licenses/LICENSE-2.0

Unless required by applicable law or agreed to in writing, software
distributed under the License is distributed on an "AS IS" BASIS,
WITHOUT WARRANTIES OR CONDITIONS OF ANY KIND, either express or implied.
See the License for the specific language governing permissions and
limitations under the License.
*/

/**
 * This is an internal module. See {@link createNewMatrixCall} for the public API.
 * @module webrtc/call
 */

import { parse as parseSdp, write as writeSdp } from "sdp-transform";

import { logger } from '../logger';
import * as utils from '../utils';
import { MatrixEvent } from '../models/event';
import { EventType } from '../@types/event';
import { RoomMember } from '../models/room-member';
import { randomString } from '../randomstring';
import {
    MCallReplacesEvent,
    MCallAnswer,
    MCallInviteNegotiate,
    CallCapabilities,
    SDPStreamMetadataPurpose,
    SDPStreamMetadata,
    SDPStreamMetadataKey,
    MCallSDPStreamMetadataChanged,
    MCallSelectAnswer,
    MCAllAssertedIdentity,
    MCallCandidates,
    MCallBase,
    MCallHangupReject,
} from './callEventTypes';
import { CallFeed } from './callFeed';
import { MatrixClient } from "../client";
import { ISendEventResponse } from "../@types/requests";
import { EventEmitterEvents, TypedEventEmitter } from "../models/typed-event-emitter";
import { DeviceInfo } from '../crypto/deviceinfo';
import { GroupCallUnknownDeviceError } from './groupCall';

// events: hangup, error(err), replaced(call), state(state, oldState)

/**
 * Fires whenever an error occurs when call.js encounters an issue with setting up the call.
 * <p>
 * The error given will have a code equal to either `MatrixCall.ERR_LOCAL_OFFER_FAILED` or
 * `MatrixCall.ERR_NO_USER_MEDIA`. `ERR_LOCAL_OFFER_FAILED` is emitted when the local client
 * fails to create an offer. `ERR_NO_USER_MEDIA` is emitted when the user has denied access
 * to their audio/video hardware.
 *
 * @event module:webrtc/call~MatrixCall#"error"
 * @param {Error} err The error raised by MatrixCall.
 * @example
 * matrixCall.on("error", function(err){
 *   console.error(err.code, err);
 * });
 */

interface CallOpts {
    roomId?: string;
    invitee?: string;
    client?: any; // Fix when client is TSified
    forceTURN?: boolean;
    turnServers?: Array<TurnServer>;
    opponentDeviceId?: string;
    opponentSessionId?: string;
    groupCallId?: string;
}

interface TurnServer {
    urls: Array<string>;
    username?: string;
    password?: string;
    ttl?: number;
}

interface AssertedIdentity {
    id: string;
    displayName: string;
}

// Used internally to specify modifications to codec parameters in SDP
interface CodecParams {
    enableDtx?: boolean; // true to enable discontinuous transmission, false to disable, undefined to leave as-is
    maxAverageBitrate?: number; // sets the max average bitrate, or undefined to leave as-is
}

type CodecParamMods = Record<string, CodecParams>;

export enum CallState {
    Fledgling = 'fledgling',
    InviteSent = 'invite_sent',
    WaitLocalMedia = 'wait_local_media',
    CreateOffer = 'create_offer',
    CreateAnswer = 'create_answer',
    Connecting = 'connecting',
    Connected = 'connected',
    Ringing = 'ringing',
    Ended = 'ended',
}

export enum CallType {
    Voice = 'voice',
    Video = 'video',
}

export enum CallDirection {
    Inbound = 'inbound',
    Outbound = 'outbound',
}

export enum CallParty {
    Local = 'local',
    Remote = 'remote',
}

export enum CallEvent {
    Hangup = 'hangup',
    State = 'state',
    Error = 'error',
    Replaced = 'replaced',

    // The value of isLocalOnHold() has changed
    LocalHoldUnhold = 'local_hold_unhold',
    // The value of isRemoteOnHold() has changed
    RemoteHoldUnhold = 'remote_hold_unhold',
    // backwards compat alias for LocalHoldUnhold: remove in a major version bump
    HoldUnhold = 'hold_unhold',
    // Feeds have changed
    FeedsChanged = 'feeds_changed',

    AssertedIdentityChanged = 'asserted_identity_changed',

    LengthChanged = 'length_changed',

    DataChannel = 'datachannel',

    SendVoipEvent = "send_voip_event",
}

export enum CallErrorCode {
    /** The user chose to end the call */
    UserHangup = 'user_hangup',

    /** An error code when the local client failed to create an offer. */
    LocalOfferFailed = 'local_offer_failed',
    /**
     * An error code when there is no local mic/camera to use. This may be because
     * the hardware isn't plugged in, or the user has explicitly denied access.
     */
    NoUserMedia = 'no_user_media',

    /**
     * Error code used when a call event failed to send
     * because unknown devices were present in the room
     */
    UnknownDevices = 'unknown_devices',

    /**
     * Error code used when we fail to send the invite
     * for some reason other than there being unknown devices
     */
    SendInvite = 'send_invite',

    /**
     * An answer could not be created
     */
    CreateAnswer = 'create_answer',

    /**
     * An offer could not be created
     */
    CreateOffer = 'create_offer',

    /**
     * Error code used when we fail to send the answer
     * for some reason other than there being unknown devices
     */
    SendAnswer = 'send_answer',

    /**
     * The session description from the other side could not be set
     */
    SetRemoteDescription = 'set_remote_description',

    /**
     * The session description from this side could not be set
     */
    SetLocalDescription = 'set_local_description',

    /**
     * A different device answered the call
     */
    AnsweredElsewhere = 'answered_elsewhere',

    /**
     * No media connection could be established to the other party
     */
    IceFailed = 'ice_failed',

    /**
     * The invite timed out whilst waiting for an answer
     */
    InviteTimeout = 'invite_timeout',

    /**
     * The call was replaced by another call
     */
    Replaced = 'replaced',

    /**
     * Signalling for the call could not be sent (other than the initial invite)
     */
    SignallingFailed = 'signalling_timeout',

    /**
     * The remote party is busy
     */
    UserBusy = 'user_busy',

    /**
     * We transferred the call off to somewhere else
     */
    Transfered = 'transferred',

    /**
     * A call from the same user was found with a new session id
     */
    NewSession = 'new_session',
}

/**
 * The version field that we set in m.call.* events
 */
const VOIP_PROTO_VERSION = "1";

/** The fallback ICE server to use for STUN or TURN protocols. */
const FALLBACK_ICE_SERVER = 'stun:turn.matrix.org';

/** The length of time a call can be ringing for. */
const CALL_TIMEOUT_MS = 60000;

export class CallError extends Error {
    code: string;

    constructor(code: CallErrorCode, msg: string, err: Error) {
        // Still don't think there's any way to have proper nested errors
        super(msg + ": " + err);

        this.code = code;
    }
}

export function genCallID(): string {
    return Date.now().toString() + randomString(16);
}

function getCodecParamMods(isPtt: boolean): CodecParamMods {
    const mods = {
        'opus': {
            enableDtx: true,
        },
    } as CodecParamMods;

    if (isPtt) mods.opus.maxAverageBitrate = 12000;

    return mods;
}

export type CallEventHandlerMap = {
    [CallEvent.DataChannel]: (channel: RTCDataChannel) => void;
    [CallEvent.FeedsChanged]: (feeds: CallFeed[]) => void;
    [CallEvent.Replaced]: (newCall: MatrixCall) => void;
    [CallEvent.Error]: (error: CallError) => void;
    [CallEvent.RemoteHoldUnhold]: (onHold: boolean) => void;
    [CallEvent.LocalHoldUnhold]: (onHold: boolean) => void;
    [CallEvent.LengthChanged]: (length: number) => void;
    [CallEvent.State]: (state: CallState, oldState?: CallState) => void;
    [CallEvent.Hangup]: (call: MatrixCall) => void;
    [CallEvent.AssertedIdentityChanged]: () => void;
    /* @deprecated */
    [CallEvent.HoldUnhold]: (onHold: boolean) => void;
    [CallEvent.SendVoipEvent]: (event: Record<string, any>) => void;
};

/**
 * Construct a new Matrix Call.
 * @constructor
 * @param {Object} opts Config options.
 * @param {string} opts.roomId The room ID for this call.
 * @param {Object} opts.webRtc The WebRTC globals from the browser.
 * @param {boolean} opts.forceTURN whether relay through TURN should be forced.
 * @param {Object} opts.URL The URL global.
 * @param {Array<Object>} opts.turnServers Optional. A list of TURN servers.
 * @param {MatrixClient} opts.client The Matrix Client instance to send events to.
 */
export class MatrixCall extends TypedEventEmitter<CallEvent, CallEventHandlerMap> {
    public roomId: string;
    public callId: string;
    public invitee?: string;
    public state = CallState.Fledgling;
    public hangupParty: CallParty;
    public hangupReason: string;
    public direction: CallDirection;
    public ourPartyId: string;
    public peerConn?: RTCPeerConnection;
    public toDeviceSeq = 0;

    // whether this call should have push-to-talk semantics
    // This should be set by the consumer on incoming & outgoing calls.
    public isPtt = false;

    private client: MatrixClient;
    private forceTURN: boolean;
    private turnServers: Array<TurnServer>;
    // A queue for candidates waiting to go out.
    // We try to amalgamate candidates into a single candidate message where
    // possible
    private candidateSendQueue: Array<RTCIceCandidate> = [];
    private candidateSendTries = 0;
    private sentEndOfCandidates = false;
    private feeds: Array<CallFeed> = [];
    private usermediaSenders: Array<RTCRtpSender> = [];
    private screensharingSenders: Array<RTCRtpSender> = [];
    private inviteOrAnswerSent = false;
    private waitForLocalAVStream: boolean;
    private successor: MatrixCall;
    private opponentMember: RoomMember;
    private opponentVersion: number | string;
    // The party ID of the other side: undefined if we haven't chosen a partner
    // yet, null if we have but they didn't send a party ID.
    private opponentPartyId: string;
    private opponentCaps: CallCapabilities;
    private iceDisconnectedTimeout: ReturnType<typeof setTimeout>;
    private inviteTimeout: ReturnType<typeof setTimeout>;
    private readonly removeTrackListeners = new Map<MediaStream, () => void>();

    // The logic of when & if a call is on hold is nontrivial and explained in is*OnHold
    // This flag represents whether we want the other party to be on hold
    private remoteOnHold = false;

    // the stats for the call at the point it ended. We can't get these after we
    // tear the call down, so we just grab a snapshot before we stop the call.
    // The typescript definitions have this type as 'any' :(
    private callStatsAtEnd: any[];

    // Perfect negotiation state: https://www.w3.org/TR/webrtc/#perfect-negotiation-example
    private makingOffer = false;
    private ignoreOffer: boolean;

    private responsePromiseChain?: Promise<void>;

    // If candidates arrive before we've picked an opponent (which, in particular,
    // will happen if the opponent sends candidates eagerly before the user answers
    // the call) we buffer them up here so we can then add the ones from the party we pick
    private remoteCandidateBuffer = new Map<string, RTCIceCandidate[]>();

    private remoteAssertedIdentity: AssertedIdentity;

    private remoteSDPStreamMetadata: SDPStreamMetadata;

    private callLengthInterval: ReturnType<typeof setInterval>;
    private callLength = 0;

    private opponentDeviceId: string;
    private opponentDeviceInfo: DeviceInfo;
    private opponentSessionId: string;
    public groupCallId: string;

    constructor(opts: CallOpts) {
        super();
        this.roomId = opts.roomId;
        this.invitee = opts.invitee;
        this.client = opts.client;
        this.forceTURN = opts.forceTURN;
        this.ourPartyId = this.client.deviceId;
        this.opponentDeviceId = opts.opponentDeviceId;
        this.opponentSessionId = opts.opponentSessionId;
        this.groupCallId = opts.groupCallId;
        // Array of Objects with urls, username, credential keys
        this.turnServers = opts.turnServers || [];
        if (this.turnServers.length === 0 && this.client.isFallbackICEServerAllowed()) {
            this.turnServers.push({
                urls: [FALLBACK_ICE_SERVER],
            });
        }
        for (const server of this.turnServers) {
            utils.checkObjectHasKeys(server, ["urls"]);
        }
        this.callId = genCallID();
    }

    /**
     * Place a voice call to this room.
     * @throws If you have not specified a listener for 'error' events.
     */
    public async placeVoiceCall(): Promise<void> {
        await this.placeCall(true, false);
    }

    /**
     * Place a video call to this room.
     * @throws If you have not specified a listener for 'error' events.
     */
    public async placeVideoCall(): Promise<void> {
        await this.placeCall(true, true);
    }

    /**
     * Create a datachannel using this call's peer connection.
     * @param label A human readable label for this datachannel
     * @param options An object providing configuration options for the data channel.
     */
    public createDataChannel(label: string, options: RTCDataChannelInit) {
        const dataChannel = this.peerConn.createDataChannel(label, options);
        this.emit(CallEvent.DataChannel, dataChannel);
        return dataChannel;
    }

    public getOpponentMember(): RoomMember {
        return this.opponentMember;
    }

    public getOpponentSessionId(): string {
        return this.opponentSessionId;
    }

    public opponentCanBeTransferred(): boolean {
        return Boolean(this.opponentCaps && this.opponentCaps["m.call.transferee"]);
    }

    public opponentSupportsDTMF(): boolean {
        return Boolean(this.opponentCaps && this.opponentCaps["m.call.dtmf"]);
    }

    public getRemoteAssertedIdentity(): AssertedIdentity {
        return this.remoteAssertedIdentity;
    }

    public get type(): CallType {
        return (this.hasLocalUserMediaVideoTrack || this.hasRemoteUserMediaVideoTrack)
            ? CallType.Video
            : CallType.Voice;
    }

    public get hasLocalUserMediaVideoTrack(): boolean {
        return this.localUsermediaStream?.getVideoTracks().length > 0;
    }

    public get hasRemoteUserMediaVideoTrack(): boolean {
        return this.getRemoteFeeds().some((feed) => {
            return (
                feed.purpose === SDPStreamMetadataPurpose.Usermedia &&
                feed.stream.getVideoTracks().length > 0
            );
        });
    }

    public get hasLocalUserMediaAudioTrack(): boolean {
        return this.localUsermediaStream?.getAudioTracks().length > 0;
    }

    public get hasRemoteUserMediaAudioTrack(): boolean {
        return this.getRemoteFeeds().some((feed) => {
            return (
                feed.purpose === SDPStreamMetadataPurpose.Usermedia &&
                feed.stream.getAudioTracks().length > 0
            );
        });
    }

    public get localUsermediaFeed(): CallFeed {
        return this.getLocalFeeds().find((feed) => feed.purpose === SDPStreamMetadataPurpose.Usermedia);
    }

    public get localScreensharingFeed(): CallFeed {
        return this.getLocalFeeds().find((feed) => feed.purpose === SDPStreamMetadataPurpose.Screenshare);
    }

    public get localUsermediaStream(): MediaStream {
        return this.localUsermediaFeed?.stream;
    }

    public get localScreensharingStream(): MediaStream {
        return this.localScreensharingFeed?.stream;
    }

    public get remoteUsermediaFeed(): CallFeed {
        return this.getRemoteFeeds().find((feed) => feed.purpose === SDPStreamMetadataPurpose.Usermedia);
    }

    public get remoteScreensharingFeed(): CallFeed {
        return this.getRemoteFeeds().find((feed) => feed.purpose === SDPStreamMetadataPurpose.Screenshare);
    }

    public get remoteUsermediaStream(): MediaStream {
        return this.remoteUsermediaFeed?.stream;
    }

    public get remoteScreensharingStream(): MediaStream {
        return this.remoteScreensharingFeed?.stream;
    }

    private getFeedByStreamId(streamId: string): CallFeed {
        return this.getFeeds().find((feed) => feed.stream.id === streamId);
    }

    /**
     * Returns an array of all CallFeeds
     * @returns {Array<CallFeed>} CallFeeds
     */
    public getFeeds(): Array<CallFeed> {
        return this.feeds;
    }

    /**
     * Returns an array of all local CallFeeds
     * @returns {Array<CallFeed>} local CallFeeds
     */
    public getLocalFeeds(): Array<CallFeed> {
        return this.feeds.filter((feed) => feed.isLocal());
    }

    /**
     * Returns an array of all remote CallFeeds
     * @returns {Array<CallFeed>} remote CallFeeds
     */
    public getRemoteFeeds(): Array<CallFeed> {
        return this.feeds.filter((feed) => !feed.isLocal());
    }

    private async initOpponentCrypto() {
        if (!this.opponentDeviceId) return;
        if (!this.client.getUseE2eForGroupCall()) return;

        const userId = this.invitee || this.getOpponentMember().userId;
        const deviceInfoMap = await this.client.crypto.deviceList.downloadKeys([userId], false);
        this.opponentDeviceInfo = deviceInfoMap[userId][this.opponentDeviceId];
        if (this.opponentDeviceInfo === undefined) {
            throw new GroupCallUnknownDeviceError(userId);
        }
    }

    /**
     * Generates and returns localSDPStreamMetadata
     * @returns {SDPStreamMetadata} localSDPStreamMetadata
     */
    private getLocalSDPStreamMetadata(updateStreamIds = false): SDPStreamMetadata {
        const metadata: SDPStreamMetadata = {};
        for (const localFeed of this.getLocalFeeds()) {
            if (updateStreamIds) {
                localFeed.sdpMetadataStreamId = localFeed.stream.id;
            }

            metadata[localFeed.sdpMetadataStreamId] = {
                purpose: localFeed.purpose,
                audio_muted: localFeed.isAudioMuted(),
                video_muted: localFeed.isVideoMuted(),
            };
        }
        return metadata;
    }

    /**
     * Returns true if there are no incoming feeds,
     * otherwise returns false
     * @returns {boolean} no incoming feeds
     */
    public noIncomingFeeds(): boolean {
        return !this.feeds.some((feed) => !feed.isLocal());
    }

    private pushRemoteFeed(stream: MediaStream): void {
        // Fallback to old behavior if the other side doesn't support SDPStreamMetadata
        if (!this.opponentSupportsSDPStreamMetadata()) {
            this.pushRemoteFeedWithoutMetadata(stream);
            return;
        }

        const userId = this.getOpponentMember().userId;
        const purpose = this.remoteSDPStreamMetadata[stream.id].purpose;
        const audioMuted = this.remoteSDPStreamMetadata[stream.id].audio_muted;
        const videoMuted = this.remoteSDPStreamMetadata[stream.id].video_muted;

        if (!purpose) {
            logger.warn(`Call ${this.callId} Ignoring stream with id ${
                stream.id} because we didn't get any metadata about it`);
            return;
        }

        // Try to find a feed with the same purpose as the new stream,
        // if we find it replace the old stream with the new one
        const existingFeed = this.getRemoteFeeds().find((feed) => feed.purpose === purpose);
        if (existingFeed) {
            existingFeed.setNewStream(stream);
        } else {
            this.feeds.push(new CallFeed({
                client: this.client,
                roomId: this.roomId,
                userId,
                stream,
                purpose,
                audioMuted,
                videoMuted,
            }));
            this.emit(CallEvent.FeedsChanged, this.feeds);
        }

        logger.info(`Call ${this.callId} Pushed remote stream (id="${
            stream.id}", active="${stream.active}", purpose=${purpose})`);
    }

    /**
     * This method is used ONLY if the other client doesn't support sending SDPStreamMetadata
     */
    private pushRemoteFeedWithoutMetadata(stream: MediaStream): void {
        const userId = this.getOpponentMember().userId;
        // We can guess the purpose here since the other client can only send one stream
        const purpose = SDPStreamMetadataPurpose.Usermedia;
        const oldRemoteStream = this.feeds.find((feed) => !feed.isLocal())?.stream;

        // Note that we check by ID and always set the remote stream: Chrome appears
        // to make new stream objects when transceiver directionality is changed and the 'active'
        // status of streams change - Dave
        // If we already have a stream, check this stream has the same id
        if (oldRemoteStream && stream.id !== oldRemoteStream.id) {
            logger.warn(`Call ${this.callId} Ignoring new stream ID ${
                stream.id}: we already have stream ID ${oldRemoteStream.id}`);
            return;
        }

        // Try to find a feed with the same stream id as the new stream,
        // if we find it replace the old stream with the new one
        const feed = this.getFeedByStreamId(stream.id);
        if (feed) {
            feed.setNewStream(stream);
        } else {
            this.feeds.push(new CallFeed({
                client: this.client,
                roomId: this.roomId,
                audioMuted: false,
                videoMuted: false,
                userId,
                stream,
                purpose,
            }));
            this.emit(CallEvent.FeedsChanged, this.feeds);
        }

        logger.info(`Call ${this.callId} Pushed remote stream (id="${stream.id}", active="${stream.active}")`);
    }

    private pushNewLocalFeed(stream: MediaStream, purpose: SDPStreamMetadataPurpose, addToPeerConnection = true): void {
        const userId = this.client.getUserId();

        // Tracks don't always start off enabled, eg. chrome will give a disabled
        // audio track if you ask for user media audio and already had one that
        // you'd set to disabled (presumably because it clones them internally).
        setTracksEnabled(stream.getAudioTracks(), true);
        setTracksEnabled(stream.getVideoTracks(), true);

        // We try to replace an existing feed if there already is one with the same purpose
        const existingFeed = this.getLocalFeeds().find((feed) => feed.purpose === purpose);
        if (existingFeed) {
            existingFeed.setNewStream(stream);
        } else {
            this.pushLocalFeed(
                new CallFeed({
                    client: this.client,
                    roomId: this.roomId,
                    audioMuted: false,
                    videoMuted: false,
                    userId,
                    stream,
                    purpose,
                }),
                addToPeerConnection,
            );
            this.emit(CallEvent.FeedsChanged, this.feeds);
        }
    }

    /**
     * Pushes supplied feed to the call
     * @param {CallFeed} callFeed to push
     * @param {boolean} addToPeerConnection whether to add the tracks to the peer connection
     */
    public pushLocalFeed(callFeed: CallFeed, addToPeerConnection = true): void {
        if (this.feeds.some((feed) => callFeed.stream.id === feed.stream.id)) {
            logger.info(`Ignoring duplicate local stream ${callFeed.stream.id} in call ${this.callId}`);
            return;
        }

        this.feeds.push(callFeed);

        if (addToPeerConnection) {
            const senderArray = callFeed.purpose === SDPStreamMetadataPurpose.Usermedia ?
                this.usermediaSenders : this.screensharingSenders;
            // Empty the array
            senderArray.splice(0, senderArray.length);

            for (const track of callFeed.stream.getTracks()) {
                logger.info(
                    `Call ${this.callId} ` +
                    `Adding track (` +
                    `id="${track.id}", ` +
                    `kind="${track.kind}", ` +
                    `streamId="${callFeed.stream.id}", ` +
                    `streamPurpose="${callFeed.purpose}", ` +
                    `enabled=${track.enabled}` +
                    `) to peer connection`,
                );
                senderArray.push(this.peerConn.addTrack(track, callFeed.stream));
            }
        }

        logger.info(
            `Call ${this.callId} ` +
            `Pushed local stream `+
            `(id="${callFeed.stream.id}", `+
            `active="${callFeed.stream.active}", `+
            `purpose="${callFeed.purpose}")`,
        );

        this.emit(CallEvent.FeedsChanged, this.feeds);
    }

    /**
     * Removes local call feed from the call and its tracks from the peer
     * connection
     * @param callFeed to remove
     */
    public removeLocalFeed(callFeed: CallFeed): void {
        const senderArray = callFeed.purpose === SDPStreamMetadataPurpose.Usermedia
            ? this.usermediaSenders
            : this.screensharingSenders;

        for (const sender of senderArray) {
            this.peerConn.removeTrack(sender);
        }

        if (callFeed.purpose === SDPStreamMetadataPurpose.Screenshare) {
            this.client.getMediaHandler().stopScreensharingStream(callFeed.stream);
        }

        // Empty the array
        senderArray.splice(0, senderArray.length);
        this.deleteFeed(callFeed);
    }

    private deleteAllFeeds(): void {
        for (const feed of this.feeds) {
            if (!feed.isLocal() || !this.groupCallId) {
                feed.dispose();
            }
        }

        this.feeds = [];
        this.emit(CallEvent.FeedsChanged, this.feeds);
    }

    private deleteFeedByStream(stream: MediaStream): void {
        const feed = this.getFeedByStreamId(stream.id);
        if (!feed) {
            logger.warn(`Call ${this.callId} Didn't find the feed with stream id ${stream.id} to delete`);
            return;
        }
        this.deleteFeed(feed);
    }

    private deleteFeed(feed: CallFeed): void {
        feed.dispose();
        this.feeds.splice(this.feeds.indexOf(feed), 1);
        this.emit(CallEvent.FeedsChanged, this.feeds);
    }

    // The typescript definitions have this type as 'any' :(
    public async getCurrentCallStats(): Promise<any[]> {
        if (this.callHasEnded()) {
            return this.callStatsAtEnd;
        }

        return this.collectCallStats();
    }

    private async collectCallStats(): Promise<any[]> {
        // This happens when the call fails before it starts.
        // For example when we fail to get capture sources
        if (!this.peerConn) return;

        const statsReport = await this.peerConn.getStats();
        const stats = [];
        statsReport.forEach(item => {
            stats.push(item);
        });

        return stats;
    }

    /**
     * Configure this call from an invite event. Used by MatrixClient.
     * @param {MatrixEvent} event The m.call.invite event
     */
    public async initWithInvite(event: MatrixEvent): Promise<void> {
        const invite = event.getContent<MCallInviteNegotiate>();
        this.direction = CallDirection.Inbound;

        // make sure we have valid turn creds. Unless something's gone wrong, it should
        // poll and keep the credentials valid so this should be instant.
        const haveTurnCreds = await this.client.checkTurnServers();
        if (!haveTurnCreds) {
            logger.warn(`Call ${this.callId} Failed to get TURN credentials! Proceeding with call anyway...`);
        }

        const sdpStreamMetadata = invite[SDPStreamMetadataKey];
        if (sdpStreamMetadata) {
            this.updateRemoteSDPStreamMetadata(sdpStreamMetadata);
        } else {
            logger.debug(`Call ${
                this.callId} did not get any SDPStreamMetadata! Can not send/receive multiple streams`);
        }

        this.peerConn = this.createPeerConnection();
        // we must set the party ID before await-ing on anything: the call event
        // handler will start giving us more call events (eg. candidates) so if
        // we haven't set the party ID, we'll ignore them.
        this.chooseOpponent(event);
        await this.initOpponentCrypto();
        try {
            await this.peerConn.setRemoteDescription(invite.offer);
            await this.addBufferedIceCandidates();
        } catch (e) {
            logger.debug(`Call ${this.callId} failed to set remote description`, e);
            this.terminate(CallParty.Local, CallErrorCode.SetRemoteDescription, false);
            return;
        }

        const remoteStream = this.feeds.find((feed) => !feed.isLocal())?.stream;

        // According to previous comments in this file, firefox at some point did not
        // add streams until media started arriving on them. Testing latest firefox
        // (81 at time of writing), this is no longer a problem, so let's do it the correct way.
        if (!remoteStream || remoteStream.getTracks().length === 0) {
            logger.error(`Call ${this.callId} no remote stream or no tracks after setting remote description!`);
            this.terminate(CallParty.Local, CallErrorCode.SetRemoteDescription, false);
            return;
        }

        this.setState(CallState.Ringing);

        if (event.getLocalAge()) {
            // Time out the call if it's ringing for too long
            const ringingTimer = setTimeout(() => {
                logger.debug(`Call ${this.callId} invite has expired. Hanging up.`);
                this.hangupParty = CallParty.Remote; // effectively
                this.setState(CallState.Ended);
                this.stopAllMedia();
                if (this.peerConn.signalingState != 'closed') {
                    this.peerConn.close();
                }
                this.emit(CallEvent.Hangup, this);
            }, invite.lifetime - event.getLocalAge());

            const onState = (state: CallState) => {
                if (state !== CallState.Ringing) {
                    clearTimeout(ringingTimer);
                    this.off(CallEvent.State, onState);
                }
            };
            this.on(CallEvent.State, onState);
        }
    }

    /**
     * Configure this call from a hangup or reject event. Used by MatrixClient.
     * @param {MatrixEvent} event The m.call.hangup event
     */
    public initWithHangup(event: MatrixEvent): void {
        // perverse as it may seem, sometimes we want to instantiate a call with a
        // hangup message (because when getting the state of the room on load, events
        // come in reverse order and we want to remember that a call has been hung up)
        this.setState(CallState.Ended);
    }

    private shouldAnswerWithMediaType(
        wantedValue: boolean | undefined, valueOfTheOtherSide: boolean | undefined, type: "audio" | "video",
    ): boolean {
        if (wantedValue && !valueOfTheOtherSide) {
            // TODO: Figure out how to do this
            logger.warn(`Call ${this.callId} Unable to answer with ${
                type} because the other side isn't sending it either.`);
            return false;
        } else if (
            !utils.isNullOrUndefined(wantedValue) &&
            wantedValue !== valueOfTheOtherSide &&
            !this.opponentSupportsSDPStreamMetadata()
        ) {
            logger.warn(
                `Call ${this.callId} Unable to answer with ${type}=${
                    wantedValue} because the other side doesn't support it. Answering with ${
                    type}=${valueOfTheOtherSide}.`,
            );
            return valueOfTheOtherSide;
        }
        return wantedValue ?? valueOfTheOtherSide;
    }

    /**
     * Answer a call.
     */
    public async answer(audio?: boolean, video?: boolean): Promise<void> {
        if (this.inviteOrAnswerSent) return;
        // TODO: Figure out how to do this
        if (audio === false && video === false) throw new Error("You CANNOT answer a call without media");

        if (!this.localUsermediaStream && !this.waitForLocalAVStream) {
            const prevState = this.state;
            const answerWithAudio = this.shouldAnswerWithMediaType(audio, this.hasRemoteUserMediaAudioTrack, "audio");
            const answerWithVideo = this.shouldAnswerWithMediaType(video, this.hasRemoteUserMediaVideoTrack, "video");

            this.setState(CallState.WaitLocalMedia);
            this.waitForLocalAVStream = true;

            try {
                const stream = await this.client.getMediaHandler().getUserMediaStream(
                    answerWithAudio, answerWithVideo,
                );
                this.waitForLocalAVStream = false;
                const usermediaFeed = new CallFeed({
                    client: this.client,
                    roomId: this.roomId,
                    userId: this.client.getUserId(),
                    stream,
                    purpose: SDPStreamMetadataPurpose.Usermedia,
                    audioMuted: false,
                    videoMuted: false,
                });

                const feeds = [usermediaFeed];

                if (this.localScreensharingFeed) {
                    feeds.push(this.localScreensharingFeed);
                }

                this.answerWithCallFeeds(feeds);
            } catch (e) {
                if (answerWithVideo) {
                    // Try to answer without video
                    logger.warn(`Call ${this.callId} Failed to getUserMedia(), trying to getUserMedia() without video`);
                    this.setState(prevState);
                    this.waitForLocalAVStream = false;
                    await this.answer(answerWithAudio, false);
                } else {
                    this.getUserMediaFailed(e);
                    return;
                }
            }
        } else if (this.waitForLocalAVStream) {
            this.setState(CallState.WaitLocalMedia);
        }
    }

    public answerWithCallFeeds(callFeeds: CallFeed[]): void {
        if (this.inviteOrAnswerSent) return;

        logger.debug(`Answering call ${this.callId}`);

        this.queueGotCallFeedsForAnswer(callFeeds);
    }

    /**
     * Replace this call with a new call, e.g. for glare resolution. Used by
     * MatrixClient.
     * @param {MatrixCall} newCall The new call.
     */
    public replacedBy(newCall: MatrixCall): void {
        logger.debug(`Call ${this.callId} replaced by ${newCall.callId}`);
        if (this.state === CallState.WaitLocalMedia) {
            logger.debug(`Call ${this.callId} telling new call ${newCall.callId} to wait for local media`);
            newCall.waitForLocalAVStream = true;
        } else if ([CallState.CreateOffer, CallState.InviteSent].includes(this.state)) {
            if (newCall.direction === CallDirection.Outbound) {
                newCall.queueGotCallFeedsForAnswer([]);
            } else {
                logger.debug(`Call ${this.callId} handing local stream to new call ${newCall.callId}`);
                newCall.queueGotCallFeedsForAnswer(this.getLocalFeeds().map(feed => feed.clone()));
            }
        }
        this.successor = newCall;
        this.emit(CallEvent.Replaced, newCall);
        this.hangup(CallErrorCode.Replaced, true);
    }

    /**
     * Hangup a call.
     * @param {string} reason The reason why the call is being hung up.
     * @param {boolean} suppressEvent True to suppress emitting an event.
     */
    public hangup(reason: CallErrorCode, suppressEvent: boolean): void {
        if (this.callHasEnded()) return;

        logger.debug("Ending call " + this.callId);
        this.terminate(CallParty.Local, reason, !suppressEvent);
        // We don't want to send hangup here if we didn't even get to sending an invite
        if (this.state === CallState.WaitLocalMedia) return;
        const content = {};
        // Don't send UserHangup reason to older clients
        if ((this.opponentVersion && this.opponentVersion !== 0) || reason !== CallErrorCode.UserHangup) {
            content["reason"] = reason;
        }
        this.sendVoipEvent(EventType.CallHangup, content);
    }

    /**
     * Reject a call
     * This used to be done by calling hangup, but is a separate method and protocol
     * event as of MSC2746.
     */
    public reject(): void {
        if (this.state !== CallState.Ringing) {
            throw Error("Call must be in 'ringing' state to reject!");
        }

        if (this.opponentVersion === 0) {
            logger.info(
                `Call ${this.callId} Opponent version is less than 1 (${
                    this.opponentVersion}): sending hangup instead of reject`,
            );
            this.hangup(CallErrorCode.UserHangup, true);
            return;
        }

        logger.debug("Rejecting call: " + this.callId);
        this.terminate(CallParty.Local, CallErrorCode.UserHangup, true);
        this.sendVoipEvent(EventType.CallReject, {});
    }

    /**
     * Adds an audio and/or video track - upgrades the call
     * @param {boolean} audio should add an audio track
     * @param {boolean} video should add an video track
     */
    private async upgradeCall(
        audio: boolean, video: boolean,
    ): Promise<void> {
        // We don't do call downgrades
        if (!audio && !video) return;
        if (!this.opponentSupportsSDPStreamMetadata()) return;

        try {
            logger.debug(`Upgrading call ${this.callId}: audio?=${audio} video?=${video}`);
            const getAudio = audio || this.hasLocalUserMediaAudioTrack;
            const getVideo = video || this.hasLocalUserMediaVideoTrack;

            // updateLocalUsermediaStream() will take the tracks, use them as
            // replacement and throw the stream away, so it isn't reusable
            const stream = await this.client.getMediaHandler().getUserMediaStream(getAudio, getVideo, false);
            await this.updateLocalUsermediaStream(stream, audio, video);
        } catch (error) {
            logger.error(`Call ${this.callId} Failed to upgrade the call`, error);
            this.emit(CallEvent.Error,
                new CallError(CallErrorCode.NoUserMedia, "Failed to get camera access: ", error),
            );
        }
    }

    /**
     * Returns true if this.remoteSDPStreamMetadata is defined, otherwise returns false
     * @returns {boolean} can screenshare
     */
    public opponentSupportsSDPStreamMetadata(): boolean {
        return Boolean(this.remoteSDPStreamMetadata);
    }

    /**
     * If there is a screensharing stream returns true, otherwise returns false
     * @returns {boolean} is screensharing
     */
    public isScreensharing(): boolean {
        return Boolean(this.localScreensharingStream);
    }

    /**
     * Starts/stops screensharing
     * @param enabled the desired screensharing state
     * @param {string} desktopCapturerSourceId optional id of the desktop capturer source to use
     * @returns {boolean} new screensharing state
     */
    public async setScreensharingEnabled(enabled: boolean, desktopCapturerSourceId?: string): Promise<boolean> {
        // Skip if there is nothing to do
        if (enabled && this.isScreensharing()) {
            logger.warn(`Call ${this.callId} There is already a screensharing stream - there is nothing to do!`);
            return true;
        } else if (!enabled && !this.isScreensharing()) {
            logger.warn(`Call ${this.callId} There already isn't a screensharing stream - there is nothing to do!`);
            return false;
        }

        // Fallback to replaceTrack()
        if (!this.opponentSupportsSDPStreamMetadata()) {
            return this.setScreensharingEnabledWithoutMetadataSupport(enabled, desktopCapturerSourceId);
        }

        logger.debug(`Call ${this.callId} set screensharing enabled? ${enabled}`);
        if (enabled) {
            try {
                const stream = await this.client.getMediaHandler().getScreensharingStream(desktopCapturerSourceId);
                if (!stream) return false;
                this.pushNewLocalFeed(stream, SDPStreamMetadataPurpose.Screenshare);
                return true;
            } catch (err) {
                logger.error(`Call ${this.callId} Failed to get screen-sharing stream:`, err);
                return false;
            }
        } else {
            for (const sender of this.screensharingSenders) {
                this.peerConn.removeTrack(sender);
            }
            this.client.getMediaHandler().stopScreensharingStream(this.localScreensharingStream);
            this.deleteFeedByStream(this.localScreensharingStream);
            return false;
        }
    }

    /**
     * Starts/stops screensharing
     * Should be used ONLY if the opponent doesn't support SDPStreamMetadata
     * @param enabled the desired screensharing state
     * @param {string} desktopCapturerSourceId optional id of the desktop capturer source to use
     * @returns {boolean} new screensharing state
     */
    private async setScreensharingEnabledWithoutMetadataSupport(
        enabled: boolean, desktopCapturerSourceId?: string,
    ): Promise<boolean> {
        logger.debug(`Call ${this.callId} Set screensharing enabled? ${enabled} using replaceTrack()`);
        if (enabled) {
            try {
                const stream = await this.client.getMediaHandler().getScreensharingStream(desktopCapturerSourceId);
                if (!stream) return false;

                const track = stream.getTracks().find((track) => {
                    return track.kind === "video";
                });
                const sender = this.usermediaSenders.find((sender) => {
                    return sender.track?.kind === "video";
                });
                sender.replaceTrack(track);

                this.pushNewLocalFeed(stream, SDPStreamMetadataPurpose.Screenshare, false);

                return true;
            } catch (err) {
                logger.error(`Call ${this.callId} Failed to get screen-sharing stream:`, err);
                return false;
            }
        } else {
            const track = this.localUsermediaStream.getTracks().find((track) => {
                return track.kind === "video";
            });
            const sender = this.usermediaSenders.find((sender) => {
                return sender.track?.kind === "video";
            });
            sender.replaceTrack(track);

            this.client.getMediaHandler().stopScreensharingStream(this.localScreensharingStream);
            this.deleteFeedByStream(this.localScreensharingStream);

            return false;
        }
    }

    /**
     * Replaces/adds the tracks from the passed stream to the localUsermediaStream
     * @param {MediaStream} stream to use a replacement for the local usermedia stream
     */
    public async updateLocalUsermediaStream(
        stream: MediaStream, forceAudio = false, forceVideo = false,
    ): Promise<void> {
        const callFeed = this.localUsermediaFeed;
        const audioEnabled = forceAudio || (!callFeed.isAudioMuted() && !this.remoteOnHold);
        const videoEnabled = forceVideo || (!callFeed.isVideoMuted() && !this.remoteOnHold);
        logger.log(`call ${this.callId} updateLocalUsermediaStream stream ${
            stream.id} audioEnabled ${audioEnabled} videoEnabled ${videoEnabled}`);
        setTracksEnabled(stream.getAudioTracks(), audioEnabled);
        setTracksEnabled(stream.getVideoTracks(), videoEnabled);

        // We want to keep the same stream id, so we replace the tracks rather than the whole stream
        for (const track of this.localUsermediaStream.getTracks()) {
            this.localUsermediaStream.removeTrack(track);
            track.stop();
        }
        for (const track of stream.getTracks()) {
            this.localUsermediaStream.addTrack(track);
        }

        const newSenders = [];

        for (const track of stream.getTracks()) {
            const oldSender = this.usermediaSenders.find((sender) => {
                return sender.track?.kind === track.kind;
            });

            let newSender: RTCRtpSender;

            try {
                logger.info(
                    `Call ${this.callId} `+
                    `Replacing track (` +
                    `id="${track.id}", ` +
                    `kind="${track.kind}", ` +
                    `streamId="${stream.id}", ` +
                    `streamPurpose="${callFeed.purpose}"` +
                    `) to peer connection`,
                );
                await oldSender.replaceTrack(track);
                newSender = oldSender;
            } catch (error) {
                logger.info(
                    `Call ${this.callId} `+
                    `Adding track (` +
                    `id="${track.id}", ` +
                    `kind="${track.kind}", ` +
                    `streamId="${stream.id}", ` +
                    `streamPurpose="${callFeed.purpose}"` +
                    `) to peer connection`,
                );
                newSender = this.peerConn.addTrack(track, this.localUsermediaStream);
            }

            newSenders.push(newSender);
        }

        this.usermediaSenders = newSenders;
    }

    /**
     * Set whether our outbound video should be muted or not.
     * @param {boolean} muted True to mute the outbound video.
     * @returns the new mute state
     */
    public async setLocalVideoMuted(muted: boolean): Promise<boolean> {
        logger.log(`call ${this.callId} setLocalVideoMuted ${muted}`);
        if (!await this.client.getMediaHandler().hasVideoDevice()) {
            return this.isLocalVideoMuted();
        }

        if (!this.hasLocalUserMediaVideoTrack && !muted) {
            await this.upgradeCall(false, true);
            return this.isLocalVideoMuted();
        }
        this.localUsermediaFeed?.setAudioVideoMuted(null, muted);
        this.updateMuteStatus();
        await this.sendMetadataUpdate();
        return this.isLocalVideoMuted();
    }

    /**
     * Check if local video is muted.
     *
     * If there are multiple video tracks, <i>all</i> of the tracks need to be muted
     * for this to return true. This means if there are no video tracks, this will
     * return true.
     * @return {Boolean} True if the local preview video is muted, else false
     * (including if the call is not set up yet).
     */
    public isLocalVideoMuted(): boolean {
        return this.localUsermediaFeed?.isVideoMuted();
    }

    /**
     * Set whether the microphone should be muted or not.
     * @param {boolean} muted True to mute the mic.
     * @returns the new mute state
     */
    public async setMicrophoneMuted(muted: boolean): Promise<boolean> {
        logger.log(`call ${this.callId} setMicrophoneMuted ${muted}`);
        if (!await this.client.getMediaHandler().hasAudioDevice()) {
            return this.isMicrophoneMuted();
        }

        if (!this.hasLocalUserMediaAudioTrack && !muted) {
            await this.upgradeCall(true, false);
            return this.isMicrophoneMuted();
        }
        this.localUsermediaFeed?.setAudioVideoMuted(muted, null);
        this.updateMuteStatus();
        await this.sendMetadataUpdate();
        return this.isMicrophoneMuted();
    }

    /**
     * Check if the microphone is muted.
     *
     * If there are multiple audio tracks, <i>all</i> of the tracks need to be muted
     * for this to return true. This means if there are no audio tracks, this will
     * return true.
     * @return {Boolean} True if the mic is muted, else false (including if the call
     * is not set up yet).
     */
    public isMicrophoneMuted(): boolean {
        return this.localUsermediaFeed?.isAudioMuted();
    }

    /**
     * @returns true if we have put the party on the other side of the call on hold
     * (that is, we are signalling to them that we are not listening)
     */
    public isRemoteOnHold(): boolean {
        return this.remoteOnHold;
    }

    public setRemoteOnHold(onHold: boolean): void {
        if (this.isRemoteOnHold() === onHold) return;
        this.remoteOnHold = onHold;

        for (const transceiver of this.peerConn.getTransceivers()) {
            // We don't send hold music or anything so we're not actually
            // sending anything, but sendrecv is fairly standard for hold and
            // it makes it a lot easier to figure out who's put who on hold.
            transceiver.direction = onHold ? 'sendonly' : 'sendrecv';
        }
        this.updateMuteStatus();
        this.sendMetadataUpdate();

        this.emit(CallEvent.RemoteHoldUnhold, this.remoteOnHold);
    }

    /**
     * Indicates whether we are 'on hold' to the remote party (ie. if true,
     * they cannot hear us).
     * @returns true if the other party has put us on hold
     */
    public isLocalOnHold(): boolean {
        if (this.state !== CallState.Connected) return false;

        let callOnHold = true;

        // We consider a call to be on hold only if *all* the tracks are on hold
        // (is this the right thing to do?)
        for (const transceiver of this.peerConn.getTransceivers()) {
            const trackOnHold = ['inactive', 'recvonly'].includes(transceiver.currentDirection);

            if (!trackOnHold) callOnHold = false;
        }

        return callOnHold;
    }

    /**
     * Sends a DTMF digit to the other party
     * @param digit The digit (nb. string - '#' and '*' are dtmf too)
     */
    public sendDtmfDigit(digit: string): void {
        for (const sender of this.peerConn.getSenders()) {
            if (sender.track.kind === 'audio' && sender.dtmf) {
                sender.dtmf.insertDTMF(digit);
                return;
            }
        }

        throw new Error("Unable to find a track to send DTMF on");
    }

    private updateMuteStatus(): void {
        const micShouldBeMuted = this.isMicrophoneMuted() || this.remoteOnHold;
        const vidShouldBeMuted = this.isLocalVideoMuted() || this.remoteOnHold;

        logger.log(`call ${this.callId} updateMuteStatus stream ${this.localUsermediaStream.id} micShouldBeMuted ${
            micShouldBeMuted} vidShouldBeMuted ${vidShouldBeMuted}`);
        setTracksEnabled(this.localUsermediaStream.getAudioTracks(), !micShouldBeMuted);
        setTracksEnabled(this.localUsermediaStream.getVideoTracks(), !vidShouldBeMuted);
    }

    public async sendMetadataUpdate(): Promise<void> {
        await this.sendVoipEvent(EventType.CallSDPStreamMetadataChangedPrefix, {
            [SDPStreamMetadataKey]: this.getLocalSDPStreamMetadata(),
        });
    }

    private gotCallFeedsForInvite(callFeeds: CallFeed[], requestScreenshareFeed = false): void {
        if (this.successor) {
            this.successor.queueGotCallFeedsForAnswer(callFeeds);
            return;
        }
        if (this.callHasEnded()) {
            this.stopAllMedia();
            return;
        }

        for (const feed of callFeeds) {
            this.pushLocalFeed(feed);
        }

        if (requestScreenshareFeed) {
            this.peerConn.addTransceiver("video", {
                direction: "recvonly",
            });
        }

        this.setState(CallState.CreateOffer);

        logger.debug(`Call ${this.callId} gotUserMediaForInvite`);
        // Now we wait for the negotiationneeded event
    }

    private async sendAnswer(): Promise<void> {
        const answerContent = {
            answer: {
                sdp: this.peerConn.localDescription.sdp,
                // type is now deprecated as of Matrix VoIP v1, but
                // required to still be sent for backwards compat
                type: this.peerConn.localDescription.type,
            },
            [SDPStreamMetadataKey]: this.getLocalSDPStreamMetadata(true),
        } as MCallAnswer;

        answerContent.capabilities = {
            'm.call.transferee': this.client.supportsCallTransfer,
            'm.call.dtmf': false,
        };

        // We have just taken the local description from the peerConn which will
        // contain all the local candidates added so far, so we can discard any candidates
        // we had queued up because they'll be in the answer.
        const discardCount = this.discardDuplicateCandidates();
        logger.info(`Call ${this.callId} Discarding ${discardCount} candidates that will be sent in answer`);

        try {
            await this.sendVoipEvent(EventType.CallAnswer, answerContent);
            // If this isn't the first time we've tried to send the answer,
            // we may have candidates queued up, so send them now.
            this.inviteOrAnswerSent = true;
        } catch (error) {
            // We've failed to answer: back to the ringing state
            this.setState(CallState.Ringing);
            this.client.cancelPendingEvent(error.event);

            let code = CallErrorCode.SendAnswer;
            let message = "Failed to send answer";
            if (error.name == 'UnknownDeviceError') {
                code = CallErrorCode.UnknownDevices;
                message = "Unknown devices present in the room";
            }
            this.emit(CallEvent.Error, new CallError(code, message, error));
            throw error;
        }

        // error handler re-throws so this won't happen on error, but
        // we don't want the same error handling on the candidate queue
        this.sendCandidateQueue();
    }

    private queueGotCallFeedsForAnswer(callFeeds: CallFeed[]): void {
        // Ensure only one negotiate/answer event is being processed at a time.
        if (this.responsePromiseChain) {
            this.responsePromiseChain =
                this.responsePromiseChain.then(() => this.gotCallFeedsForAnswer(callFeeds));
        } else {
            this.responsePromiseChain = this.gotCallFeedsForAnswer(callFeeds);
        }
    }

    // Enables DTX (discontinuous transmission) on the given session to reduce
    // bandwidth when transmitting silence
    private mungeSdp(description: RTCSessionDescriptionInit, mods: CodecParamMods): void {
        // The only way to enable DTX at this time is through SDP munging
        const sdp = parseSdp(description.sdp);

        sdp.media.forEach(media => {
            const payloadTypeToCodecMap = new Map<number, string>();
            const codecToPayloadTypeMap = new Map<string, number>();
            for (const rtp of media.rtp) {
                payloadTypeToCodecMap.set(rtp.payload, rtp.codec);
                codecToPayloadTypeMap.set(rtp.codec, rtp.payload);
            }

            for (const [codec, params] of Object.entries(mods)) {
                if (!codecToPayloadTypeMap.has(codec)) {
                    logger.info(`Ignoring SDP modifications for ${codec} as it's not present.`);
                    continue;
                }

                const extraconfig: string[] = [];
                if (params.enableDtx !== undefined) {
                    extraconfig.push(`usedtx=${params.enableDtx ? '1' : '0'}`);
                }
                if (params.maxAverageBitrate !== undefined) {
                    extraconfig.push(`maxaveragebitrate=${params.maxAverageBitrate}`);
                }

                let found = false;
                for (const fmtp of media.fmtp) {
                    if (payloadTypeToCodecMap.get(fmtp.payload) === codec) {
                        found = true;
                        fmtp.config += ";" + extraconfig.join(";");
                    }
                }
                if (!found) {
                    media.fmtp.push({
                        payload: codecToPayloadTypeMap.get(codec),
                        config: extraconfig.join(";"),
                    });
                }
            }
        });
        description.sdp = writeSdp(sdp);
    }

    private async createOffer(): Promise<RTCSessionDescriptionInit> {
        const offer = await this.peerConn.createOffer();
        this.mungeSdp(offer, getCodecParamMods(this.isPtt));
        return offer;
    }

    private async createAnswer(): Promise<RTCSessionDescriptionInit> {
        const answer = await this.peerConn.createAnswer();
        this.mungeSdp(answer, getCodecParamMods(this.isPtt));
        return answer;
    }

    private async gotCallFeedsForAnswer(callFeeds: CallFeed[]): Promise<void> {
        if (this.callHasEnded()) return;

        this.waitForLocalAVStream = false;

        for (const feed of callFeeds) {
            this.pushLocalFeed(feed);
        }

        this.setState(CallState.CreateAnswer);

        let answer: RTCSessionDescriptionInit;
        try {
            this.getRidOfRTXCodecs();
            answer = await this.createAnswer();
        } catch (err) {
            logger.debug(`Call ${this.callId} Failed to create answer: `, err);
            this.terminate(CallParty.Local, CallErrorCode.CreateAnswer, true);
            return;
        }

        try {
            await this.peerConn.setLocalDescription(answer);
            this.setState(CallState.Connecting);

            // Allow a short time for initial candidates to be gathered
            await new Promise(resolve => {
                setTimeout(resolve, 200);
            });

            this.sendAnswer();
        } catch (err) {
            logger.debug(`Call ${this.callId} Error setting local description!`, err);
            this.terminate(CallParty.Local, CallErrorCode.SetLocalDescription, true);
            return;
        }
    }

    /**
     * Internal
     * @param {Object} event
     */
    private gotLocalIceCandidate = (event: RTCPeerConnectionIceEvent): Promise<void> => {
        if (event.candidate) {
            logger.debug(
                "Call " + this.callId + " got local ICE " + event.candidate.sdpMid + " candidate: " +
                event.candidate.candidate,
            );

            if (this.callHasEnded()) return;

            // As with the offer, note we need to make a copy of this object, not
            // pass the original: that broke in Chrome ~m43.
            if (event.candidate.candidate !== '' || !this.sentEndOfCandidates) {
                this.queueCandidate(event.candidate);

                if (event.candidate.candidate === '') this.sentEndOfCandidates = true;
            }
        }
    };

    private onIceGatheringStateChange = (event: Event): void => {
        logger.debug(`Call ${this.callId} ice gathering state changed to  ${this.peerConn.iceGatheringState}`);
        if (this.peerConn.iceGatheringState === 'complete' && !this.sentEndOfCandidates) {
            // If we didn't get an empty-string candidate to signal the end of candidates,
            // create one ourselves now gathering has finished.
            // We cast because the interface lists all the properties as required but we
            // only want to send 'candidate'
            // XXX: We probably want to send either sdpMid or sdpMLineIndex, as it's not strictly
            // correct to have a candidate that lacks both of these. We'd have to figure out what
            // previous candidates had been sent with and copy them.
            const c = {
                candidate: '',
            } as RTCIceCandidate;
            this.queueCandidate(c);
            this.sentEndOfCandidates = true;
        }
    };

    public async onRemoteIceCandidatesReceived(ev: MatrixEvent): Promise<void> {
        if (this.callHasEnded()) {
            //debuglog("Ignoring remote ICE candidate because call has ended");
            return;
        }

        const content = ev.getContent<MCallCandidates>();
        const candidates = content.candidates;
        if (!candidates) {
            logger.info(`Call ${this.callId} Ignoring candidates event with no candidates!`);
            return;
        }

        const fromPartyId = content.version === 0 ? null : content.party_id || null;

        if (this.opponentPartyId === undefined) {
            // we haven't picked an opponent yet so save the candidates
            logger.info(`Call ${this.callId} Buffering ${candidates.length} candidates until we pick an opponent`);
            const bufferedCandidates = this.remoteCandidateBuffer.get(fromPartyId) || [];
            bufferedCandidates.push(...candidates);
            this.remoteCandidateBuffer.set(fromPartyId, bufferedCandidates);
            return;
        }

        if (!this.partyIdMatches(content)) {
            logger.info(
                `Call ${this.callId} `+
                `Ignoring candidates from party ID ${content.party_id}: ` +
                `we have chosen party ID ${this.opponentPartyId}`,
            );

            return;
        }

        await this.addIceCandidates(candidates);
    }

    /**
     * Used by MatrixClient.
     * @param {Object} msg
     */
    public async onAnswerReceived(event: MatrixEvent): Promise<void> {
        const content = event.getContent<MCallAnswer>();
        logger.debug(`Got answer for call ID ${this.callId} from party ID ${content.party_id}`);

        if (this.callHasEnded()) {
            logger.debug(`Ignoring answer because call ID ${this.callId} has ended`);
            return;
        }

        if (this.opponentPartyId !== undefined) {
            logger.info(
                `Call ${this.callId} ` +
                `Ignoring answer from party ID ${content.party_id}: ` +
                `we already have an answer/reject from ${this.opponentPartyId}`,
            );
            return;
        }

        this.chooseOpponent(event);
        await this.addBufferedIceCandidates();

        this.setState(CallState.Connecting);

        const sdpStreamMetadata = content[SDPStreamMetadataKey];
        if (sdpStreamMetadata) {
            this.updateRemoteSDPStreamMetadata(sdpStreamMetadata);
        } else {
            logger.warn(`Call ${this.callId} Did not get any SDPStreamMetadata! Can not send/receive multiple streams`);
        }

        try {
            await this.peerConn.setRemoteDescription(content.answer);
        } catch (e) {
            logger.debug(`Call ${this.callId} Failed to set remote description`, e);
            this.terminate(CallParty.Local, CallErrorCode.SetRemoteDescription, false);
            return;
        }

        // If the answer we selected has a party_id, send a select_answer event
        // We do this after setting the remote description since otherwise we'd block
        // call setup on it
        if (this.opponentPartyId !== null) {
            try {
                await this.sendVoipEvent(EventType.CallSelectAnswer, {
                    selected_party_id: this.opponentPartyId,
                });
            } catch (err) {
                // This isn't fatal, and will just mean that if another party has raced to answer
                // the call, they won't know they got rejected, so we carry on & don't retry.
                logger.warn(`Call ${this.callId} Failed to send select_answer event`, err);
            }
        }
    }

    public async onSelectAnswerReceived(event: MatrixEvent): Promise<void> {
        if (this.direction !== CallDirection.Inbound) {
            logger.warn(`Call ${this.callId} Got select_answer for an outbound call: ignoring`);
            return;
        }

        const selectedPartyId = event.getContent<MCallSelectAnswer>().selected_party_id;

        if (selectedPartyId === undefined || selectedPartyId === null) {
            logger.warn(`Call ${
                this.callId} Got nonsensical select_answer with null/undefined selected_party_id: ignoring`);
            return;
        }

        if (selectedPartyId !== this.ourPartyId) {
            logger.info(`Call ${this.callId} Got select_answer for party ID ${
                selectedPartyId}: we are party ID ${this.ourPartyId}.`);
            // The other party has picked somebody else's answer
            await this.terminate(CallParty.Remote, CallErrorCode.AnsweredElsewhere, true);
        }
    }

    public async onNegotiateReceived(event: MatrixEvent): Promise<void> {
        const content = event.getContent<MCallInviteNegotiate>();
        const description = content.description;
        if (!description || !description.sdp || !description.type) {
            logger.info(`Call ${this.callId} Ignoring invalid m.call.negotiate event`);
            return;
        }
        // Politeness always follows the direction of the call: in a glare situation,
        // we pick either the inbound or outbound call, so one side will always be
        // inbound and one outbound
        const polite = this.direction === CallDirection.Inbound;

        // Here we follow the perfect negotiation logic from
        // https://developer.mozilla.org/en-US/docs/Web/API/WebRTC_API/Perfect_negotiation
        const offerCollision = (
            (description.type === 'offer') &&
            (this.makingOffer || this.peerConn.signalingState !== 'stable')
        );

        this.ignoreOffer = !polite && offerCollision;
        if (this.ignoreOffer) {
            logger.info(`Call ${this.callId} Ignoring colliding negotiate event because we're impolite`);
            return;
        }

        const prevLocalOnHold = this.isLocalOnHold();

        const sdpStreamMetadata = content[SDPStreamMetadataKey];
        if (sdpStreamMetadata) {
            this.updateRemoteSDPStreamMetadata(sdpStreamMetadata);
        } else {
            logger.warn(`Call ${this.callId} Received negotiation event without SDPStreamMetadata!`);
        }

        try {
            await this.peerConn.setRemoteDescription(description);

            if (description.type === 'offer') {
                let answer: RTCSessionDescriptionInit;
                try {
                    this.getRidOfRTXCodecs();
                    answer = await this.createAnswer();
                } catch (err) {
                    logger.debug(`Call ${this.callId} Failed to create answer: `, err);
                    this.terminate(CallParty.Local, CallErrorCode.CreateAnswer, true);
                    return;
                }

                await this.peerConn.setLocalDescription(answer);

                this.sendVoipEvent(EventType.CallNegotiate, {
                    description: this.peerConn.localDescription,
                    [SDPStreamMetadataKey]: this.getLocalSDPStreamMetadata(true),
                });
            }
        } catch (err) {
            logger.warn(`Call ${this.callId} Failed to complete negotiation`, err);
        }

        const newLocalOnHold = this.isLocalOnHold();
        if (prevLocalOnHold !== newLocalOnHold) {
            this.emit(CallEvent.LocalHoldUnhold, newLocalOnHold);
            // also this one for backwards compat
            this.emit(CallEvent.HoldUnhold, newLocalOnHold);
        }
    }

    private updateRemoteSDPStreamMetadata(metadata: SDPStreamMetadata): void {
        this.remoteSDPStreamMetadata = utils.recursivelyAssign(this.remoteSDPStreamMetadata || {}, metadata, true);
        for (const feed of this.getRemoteFeeds()) {
            const streamId = feed.stream.id;
            const metadata = this.remoteSDPStreamMetadata[streamId];

            feed.setAudioVideoMuted(metadata?.audio_muted, metadata?.video_muted);
            feed.purpose = this.remoteSDPStreamMetadata[streamId]?.purpose;
        }
    }

    public onSDPStreamMetadataChangedReceived(event: MatrixEvent): void {
        const content = event.getContent<MCallSDPStreamMetadataChanged>();
        const metadata = content[SDPStreamMetadataKey];
        this.updateRemoteSDPStreamMetadata(metadata);
    }

    public async onAssertedIdentityReceived(event: MatrixEvent): Promise<void> {
        const content = event.getContent<MCAllAssertedIdentity>();
        if (!content.asserted_identity) return;

        this.remoteAssertedIdentity = {
            id: content.asserted_identity.id,
            displayName: content.asserted_identity.display_name,
        };
        this.emit(CallEvent.AssertedIdentityChanged);
    }

    public callHasEnded(): boolean {
        // This exists as workaround to typescript trying to be clever and erroring
        // when putting if (this.state === CallState.Ended) return; twice in the same
        // function, even though that function is async.
        return this.state === CallState.Ended;
    }

    private queueGotLocalOffer(): void {
        // Ensure only one negotiate/answer event is being processed at a time.
        if (this.responsePromiseChain) {
            this.responsePromiseChain =
                this.responsePromiseChain.then(() => this.wrappedGotLocalOffer());
        } else {
            this.responsePromiseChain = this.wrappedGotLocalOffer();
        }
    }

    private async wrappedGotLocalOffer(): Promise<void> {
        this.makingOffer = true;
        try {
            await this.gotLocalOffer();
        } catch (e) {
            this.getLocalOfferFailed(e);
            return;
        } finally {
            this.makingOffer = false;
        }
    }

    private async gotLocalOffer(): Promise<void> {
        logger.debug(`Call ${this.callId} Setting local description`);

        if (this.callHasEnded()) {
            logger.debug("Ignoring newly created offer on call ID " + this.callId +
                " because the call has ended");
            return;
        }

        let offer: RTCSessionDescriptionInit;
        try {
            this.getRidOfRTXCodecs();
            offer = await this.createOffer();
        } catch (err) {
            logger.debug(`Call ${this.callId} Failed to create offer: `, err);
            this.terminate(CallParty.Local, CallErrorCode.CreateOffer, true);
            return;
        }

        try {
            await this.peerConn.setLocalDescription(offer);
        } catch (err) {
            logger.debug(`Call ${this.callId} Error setting local description!`, err);
            this.terminate(CallParty.Local, CallErrorCode.SetLocalDescription, true);
            return;
        }

        if (this.peerConn.iceGatheringState === 'gathering') {
            // Allow a short time for initial candidates to be gathered
            await new Promise(resolve => {
                setTimeout(resolve, 200);
            });
        }

        if (this.callHasEnded()) return;

        const eventType = this.state === CallState.CreateOffer ? EventType.CallInvite : EventType.CallNegotiate;

        const content = {
            lifetime: CALL_TIMEOUT_MS,
        } as MCallInviteNegotiate;

        if (eventType === EventType.CallInvite && this.invitee) {
            content.invitee = this.invitee;
        }

        // clunky because TypeScript can't follow the types through if we use an expression as the key
        if (this.state === CallState.CreateOffer) {
            content.offer = this.peerConn.localDescription;
        } else {
            content.description = this.peerConn.localDescription;
        }

        content.capabilities = {
            'm.call.transferee': this.client.supportsCallTransfer,
            'm.call.dtmf': false,
        };

        content[SDPStreamMetadataKey] = this.getLocalSDPStreamMetadata(true);

        // Get rid of any candidates waiting to be sent: they'll be included in the local
        // description we just got and will send in the offer.
        const discardCount = this.discardDuplicateCandidates();
        logger.info(`Call ${this.callId} Discarding ${discardCount} candidates that will be sent in offer`);

        try {
            await this.sendVoipEvent(eventType, content);
        } catch (error) {
            logger.error(`Call ${this.callId} Failed to send invite`, error);
            if (error.event) this.client.cancelPendingEvent(error.event);

            let code = CallErrorCode.SignallingFailed;
            let message = "Signalling failed";
            if (this.state === CallState.CreateOffer) {
                code = CallErrorCode.SendInvite;
                message = "Failed to send invite";
            }
            if (error.name == 'UnknownDeviceError') {
                code = CallErrorCode.UnknownDevices;
                message = "Unknown devices present in the room";
            }

            this.emit(CallEvent.Error, new CallError(code, message, error));
            this.terminate(CallParty.Local, code, false);

            // no need to carry on & send the candidate queue, but we also
            // don't want to rethrow the error
            return;
        }

        this.sendCandidateQueue();
        if (this.state === CallState.CreateOffer) {
            this.inviteOrAnswerSent = true;
            this.setState(CallState.InviteSent);
            this.inviteTimeout = setTimeout(() => {
                this.inviteTimeout = null;
                if (this.state === CallState.InviteSent) {
                    this.hangup(CallErrorCode.InviteTimeout, false);
                }
            }, CALL_TIMEOUT_MS);
        }
    }

    private getLocalOfferFailed = (err: Error): void => {
        logger.error(`Call ${this.callId} Failed to get local offer`, err);

        this.emit(
            CallEvent.Error,
            new CallError(
                CallErrorCode.LocalOfferFailed,
                "Failed to get local offer!", err,
            ),
        );
        this.terminate(CallParty.Local, CallErrorCode.LocalOfferFailed, false);
    };

    private getUserMediaFailed = (err: Error): void => {
        if (this.successor) {
            this.successor.getUserMediaFailed(err);
            return;
        }

        logger.warn(`Failed to get user media - ending call ${this.callId}`, err);

        this.emit(
            CallEvent.Error,
            new CallError(
                CallErrorCode.NoUserMedia,
                "Couldn't start capturing media! Is your microphone set up and " +
                "does this app have permission?", err,
            ),
        );
        this.terminate(CallParty.Local, CallErrorCode.NoUserMedia, false);
    };

    private onIceConnectionStateChanged = (): void => {
        if (this.callHasEnded()) {
            return; // because ICE can still complete as we're ending the call
        }
        logger.debug(
            "Call ID " + this.callId + ": ICE connection state changed to: " + this.peerConn.iceConnectionState,
        );

        // ideally we'd consider the call to be connected when we get media but
        // chrome doesn't implement any of the 'onstarted' events yet
        if (["connected", "completed"].includes(this.peerConn.iceConnectionState)) {
            clearTimeout(this.iceDisconnectedTimeout);
            this.setState(CallState.Connected);

            if (!this.callLengthInterval) {
                this.callLengthInterval = setInterval(() => {
                    this.callLength++;
                    this.emit(CallEvent.LengthChanged, this.callLength);
                }, 1000);
            }
        } else if (this.peerConn.iceConnectionState == 'failed') {
            // Firefox for Android does not yet have support for restartIce()
            if (this.peerConn.restartIce) {
                this.peerConn.restartIce();
            } else {
                this.hangup(CallErrorCode.IceFailed, false);
            }
        } else if (this.peerConn.iceConnectionState == 'disconnected') {
            this.iceDisconnectedTimeout = setTimeout(() => {
                this.hangup(CallErrorCode.IceFailed, false);
            }, 30 * 1000);
        }

        // In PTT mode, override feed status to muted when we lose connection to
        // the peer, since we don't want to block the line if they're not saying anything.
        // Experimenting in Chrome, this happens after 5 or 6 seconds, which is probably
        // fast enough.
        if (this.isPtt && ["failed", "disconnected"].includes(this.peerConn.iceConnectionState)) {
            for (const feed of this.getRemoteFeeds()) {
                feed.setAudioVideoMuted(true, true);
            }
        }
    };

    private onSignallingStateChanged = (): void => {
        logger.debug(
            "call " + this.callId + ": Signalling state changed to: " +
            this.peerConn.signalingState,
        );
    };

    private onTrack = (ev: RTCTrackEvent): void => {
        if (ev.streams.length === 0) {
            logger.warn(`Call ${this.callId} Streamless ${ev.track.kind} found: ignoring.`);
            return;
        }

        const stream = ev.streams[0];
        this.pushRemoteFeed(stream);

        if (!this.removeTrackListeners.has(stream)) {
            const onRemoveTrack = () => {
                if (stream.getTracks().length === 0) {
                    logger.info(`Call ${this.callId} removing track streamId: ${stream.id}`);
                    this.deleteFeedByStream(stream);
                    stream.removeEventListener("removetrack", onRemoveTrack);
                    this.removeTrackListeners.delete(stream);
                }
            };
            stream.addEventListener("removetrack", onRemoveTrack);
            this.removeTrackListeners.set(stream, onRemoveTrack);
        }
    };

    private onDataChannel = (ev: RTCDataChannelEvent): void => {
        this.emit(CallEvent.DataChannel, ev.channel);
    };

    /**
     * This method removes all video/rtx codecs from screensharing video
     * transceivers. This is necessary since they can cause problems. Without
     * this the following steps should produce an error:
     *   Chromium calls Firefox
     *   Firefox answers
     *   Firefox starts screen-sharing
     *   Chromium starts screen-sharing
     *   Call crashes for Chromium with:
     *       [96685:23:0518/162603.933321:ERROR:webrtc_video_engine.cc(3296)] RTX codec (PT=97) mapped to PT=96 which is not in the codec list.
     *       [96685:23:0518/162603.933377:ERROR:webrtc_video_engine.cc(1171)] GetChangedRecvParameters called without any video codecs.
     *       [96685:23:0518/162603.933430:ERROR:sdp_offer_answer.cc(4302)] Failed to set local video description recv parameters for m-section with mid='2'. (INVALID_PARAMETER)
     */
    private getRidOfRTXCodecs(): void {
        // RTCRtpReceiver.getCapabilities and RTCRtpSender.getCapabilities don't seem to be supported on FF
        if (!RTCRtpReceiver.getCapabilities || !RTCRtpSender.getCapabilities) return;

        const recvCodecs = RTCRtpReceiver.getCapabilities("video").codecs;
        const sendCodecs = RTCRtpSender.getCapabilities("video").codecs;
        const codecs = [...sendCodecs, ...recvCodecs];

        for (const codec of codecs) {
            if (codec.mimeType === "video/rtx") {
                const rtxCodecIndex = codecs.indexOf(codec);
                codecs.splice(rtxCodecIndex, 1);
            }
        }

        for (const trans of this.peerConn.getTransceivers()) {
            if (
                this.screensharingSenders.includes(trans.sender) &&
                    (
                        trans.sender.track?.kind === "video" ||
                        trans.receiver.track?.kind === "video"
                    )
            ) {
                trans.setCodecPreferences(codecs);
            }
        }
    }

    private onNegotiationNeeded = async (): Promise<void> => {
        logger.info(`Call ${this.callId} Negotiation is needed!`);

        if (this.state !== CallState.CreateOffer && this.opponentVersion === 0) {
            logger.info(`Call ${
                this.callId} Opponent does not support renegotiation: ignoring negotiationneeded event`);
            return;
        }

        this.queueGotLocalOffer();
    };

    public onHangupReceived = (msg: MCallHangupReject): void => {
        logger.debug("Hangup received for call ID " + this.callId);

        // party ID must match (our chosen partner hanging up the call) or be undefined (we haven't chosen
        // a partner yet but we're treating the hangup as a reject as per VoIP v0)
        if (this.partyIdMatches(msg) || this.state === CallState.Ringing) {
            // default reason is user_hangup
            this.terminate(CallParty.Remote, msg.reason || CallErrorCode.UserHangup, true);
        } else {
            logger.info(`Call ${this.callId} Ignoring message from party ID ${
                msg.party_id}: our partner is ${this.opponentPartyId}`);
        }
    };

    public onRejectReceived = (msg: MCallHangupReject): void => {
        logger.debug("Reject received for call ID " + this.callId);

        // No need to check party_id for reject because if we'd received either
        // an answer or reject, we wouldn't be in state InviteSent

        const shouldTerminate = (
            // reject events also end the call if it's ringing: it's another of
            // our devices rejecting the call.
            ([CallState.InviteSent, CallState.Ringing].includes(this.state)) ||
            // also if we're in the init state and it's an inbound call, since
            // this means we just haven't entered the ringing state yet
            this.state === CallState.Fledgling && this.direction === CallDirection.Inbound
        );

        if (shouldTerminate) {
            this.terminate(CallParty.Remote, msg.reason || CallErrorCode.UserHangup, true);
        } else {
            logger.debug(`Call ${this.callId} is in state: ${this.state}: ignoring reject`);
        }
    };

    public onAnsweredElsewhere = (msg: MCallAnswer): void => {
        logger.debug("Call " + this.callId + " answered elsewhere");
        this.terminate(CallParty.Remote, CallErrorCode.AnsweredElsewhere, true);
    };

    private setState(state: CallState): void {
        const oldState = this.state;
        this.state = state;
        this.emit(CallEvent.State, state, oldState);
    }

    /**
     * Internal
     * @param {string} eventType
     * @param {Object} content
     * @return {Promise}
     */
    private async sendVoipEvent(eventType: string, content: object): Promise<ISendEventResponse | {}> {
        const realContent = Object.assign({}, content, {
            version: VOIP_PROTO_VERSION,
            call_id: this.callId,
            party_id: this.ourPartyId,
            conf_id: this.groupCallId,
        });

        if (this.opponentDeviceId) {
            const toDeviceSeq = this.toDeviceSeq++;
            const payload = {
                ...realContent,
                device_id: this.client.deviceId,
                sender_session_id: this.client.getSessionId(),
                dest_session_id: this.opponentSessionId,
                seq: toDeviceSeq,
            };

            this.emit(CallEvent.SendVoipEvent, {
                type: "toDevice",
                eventType,
                userId: this.invitee || this.getOpponentMember().userId,
                opponentDeviceId: this.opponentDeviceId,
                content: payload,
            });

<<<<<<< HEAD
            const userId = this.invitee || this.getOpponentMember().userId;
            if (this.client.isCryptoEnabled()) {
                return this.client.crypto.encryptAndSendToDevices([{
                    userId,
                    deviceInfo: this.opponentDeviceInfo,
                }], { type: eventType, content: payload });
            } else {
                return this.client.sendToDevice(eventType, {
                    [userId]: { [this.opponentDeviceId]: payload },
=======
            const content = {
                ...realContent,
                device_id: this.client.deviceId,
                sender_session_id: this.client.getSessionId(),
                dest_session_id: this.opponentSessionId,
                seq: toDeviceSeq,
            };

            const userId = this.invitee || this.getOpponentMember().userId;
            if (this.client.getUseE2eForGroupCall()) {
                return this.client.crypto.encryptAndSendToDevices([{
                    userId,
                    deviceInfo: this.opponentDeviceInfo,
                }], {
                    type: eventType,
                    content,
                });
            } else {
                return this.client.sendToDevice(eventType, {
                    [userId]: {
                        [this.opponentDeviceId]: content,
                    },
>>>>>>> 544b1c67
                });
            }
        } else {
            this.emit(CallEvent.SendVoipEvent, {
                type: "sendEvent",
                eventType,
                roomId: this.roomId,
                content: realContent,
                userId: this.invitee || this.getOpponentMember().userId,
            });

            return this.client.sendEvent(this.roomId, eventType, realContent);
        }
    }

    private queueCandidate(content: RTCIceCandidate): void {
        // We partially de-trickle candidates by waiting for `delay` before sending them
        // amalgamated, in order to avoid sending too many m.call.candidates events and hitting
        // rate limits in Matrix.
        // In practice, it'd be better to remove rate limits for m.call.*

        // N.B. this deliberately lets you queue and send blank candidates, which MSC2746
        // currently proposes as the way to indicate that candidate gathering is complete.
        // This will hopefully be changed to an explicit rather than implicit notification
        // shortly.
        this.candidateSendQueue.push(content);

        // Don't send the ICE candidates yet if the call is in the ringing state: this
        // means we tried to pick (ie. started generating candidates) and then failed to
        // send the answer and went back to the ringing state. Queue up the candidates
        // to send if we successfully send the answer.
        // Equally don't send if we haven't yet sent the answer because we can send the
        // first batch of candidates along with the answer
        if (this.state === CallState.Ringing || !this.inviteOrAnswerSent) return;

        // MSC2746 recommends these values (can be quite long when calling because the
        // callee will need a while to answer the call)
        const delay = this.direction === CallDirection.Inbound ? 500 : 2000;

        if (this.candidateSendTries === 0) {
            setTimeout(() => {
                this.sendCandidateQueue();
            }, delay);
        }
    }

    // Discard all non-end-of-candidates messages
    // Return the number of candidate messages that were discarded.
    // Call this method before sending an invite or answer message
    private discardDuplicateCandidates(): number {
        let discardCount = 0;
        const newQueue = [];

        for (let i = 0; i < this.candidateSendQueue.length; i++) {
            const candidate = this.candidateSendQueue[i];
            if (candidate.candidate === "") {
                newQueue.push(candidate);
            } else {
                discardCount++;
            }
        }

        this.candidateSendQueue = newQueue;

        return discardCount;
    }

    /*
     * Transfers this call to another user
     */
    public async transfer(targetUserId: string): Promise<void> {
        // Fetch the target user's global profile info: their room avatar / displayname
        // could be different in whatever room we share with them.
        const profileInfo = await this.client.getProfileInfo(targetUserId);

        const replacementId = genCallID();

        const body = {
            replacement_id: genCallID(),
            target_user: {
                id: targetUserId,
                display_name: profileInfo.displayname,
                avatar_url: profileInfo.avatar_url,
            },
            create_call: replacementId,
        } as MCallReplacesEvent;

        await this.sendVoipEvent(EventType.CallReplaces, body);

        await this.terminate(CallParty.Local, CallErrorCode.Transfered, true);
    }

    /*
     * Transfers this call to the target call, effectively 'joining' the
     * two calls (so the remote parties on each call are connected together).
     */
    public async transferToCall(transferTargetCall?: MatrixCall): Promise<void> {
        const targetProfileInfo = await this.client.getProfileInfo(transferTargetCall.getOpponentMember().userId);
        const transfereeProfileInfo = await this.client.getProfileInfo(this.getOpponentMember().userId);

        const newCallId = genCallID();

        const bodyToTransferTarget = {
            // the replacements on each side have their own ID, and it's distinct from the
            // ID of the new call (but we can use the same function to generate it)
            replacement_id: genCallID(),
            target_user: {
                id: this.getOpponentMember().userId,
                display_name: transfereeProfileInfo.displayname,
                avatar_url: transfereeProfileInfo.avatar_url,
            },
            await_call: newCallId,
        } as MCallReplacesEvent;

        await transferTargetCall.sendVoipEvent(EventType.CallReplaces, bodyToTransferTarget);

        const bodyToTransferee = {
            replacement_id: genCallID(),
            target_user: {
                id: transferTargetCall.getOpponentMember().userId,
                display_name: targetProfileInfo.displayname,
                avatar_url: targetProfileInfo.avatar_url,
            },
            create_call: newCallId,
        } as MCallReplacesEvent;

        await this.sendVoipEvent(EventType.CallReplaces, bodyToTransferee);

        await this.terminate(CallParty.Local, CallErrorCode.Transfered, true);
        await transferTargetCall.terminate(CallParty.Local, CallErrorCode.Transfered, true);
    }

    private async terminate(hangupParty: CallParty, hangupReason: CallErrorCode, shouldEmit: boolean): Promise<void> {
        if (this.callHasEnded()) return;

        this.hangupParty = hangupParty;
        this.hangupReason = hangupReason;
        this.setState(CallState.Ended);

        if (this.inviteTimeout) {
            clearTimeout(this.inviteTimeout);
            this.inviteTimeout = null;
        }
        if (this.callLengthInterval) {
            clearInterval(this.callLengthInterval);
            this.callLengthInterval = null;
        }

        for (const [stream, listener] of this.removeTrackListeners) {
            stream.removeEventListener("removetrack", listener);
        }
        this.removeTrackListeners.clear();

        this.callStatsAtEnd = await this.collectCallStats();

        // Order is important here: first we stopAllMedia() and only then we can deleteAllFeeds()
        this.stopAllMedia();
        this.deleteAllFeeds();

        if (this.peerConn && this.peerConn.signalingState !== 'closed') {
            this.peerConn.close();
        }
        if (shouldEmit) {
            this.emit(CallEvent.Hangup, this);
        }

        this.client.callEventHandler.calls.delete(this.callId);
    }

    private stopAllMedia(): void {
        logger.debug(
            !this.groupCallId ?
                `Call ${this.callId} stopping all media` :
                `Call ${this.callId} stopping all media except local feeds`);

        for (const feed of this.feeds) {
            if (
                feed.isLocal() &&
                feed.purpose === SDPStreamMetadataPurpose.Usermedia &&
                !this.groupCallId
            ) {
                this.client.getMediaHandler().stopUserMediaStream(feed.stream);
            } else if (
                feed.isLocal() &&
                feed.purpose === SDPStreamMetadataPurpose.Screenshare &&
                !this.groupCallId
            ) {
                this.client.getMediaHandler().stopScreensharingStream(feed.stream);
            } else if (!feed.isLocal() || !this.groupCallId) {
                logger.debug("Stopping remote stream", feed.stream.id);
                for (const track of feed.stream.getTracks()) {
                    track.stop();
                }
            }
        }
    }

    private checkForErrorListener(): void {
        if (this.listeners(EventEmitterEvents.Error).length === 0) {
            throw new Error(
                "You MUST attach an error listener using call.on('error', function() {})",
            );
        }
    }

    private async sendCandidateQueue(): Promise<void> {
        if (this.candidateSendQueue.length === 0 || this.callHasEnded()) {
            return;
        }

        const candidates = this.candidateSendQueue;
        this.candidateSendQueue = [];
        ++this.candidateSendTries;
        const content = {
            candidates: candidates,
        };
        logger.debug(`Call ${this.callId} attempting to send ${candidates.length} candidates`);
        try {
            await this.sendVoipEvent(EventType.CallCandidates, content);
            // reset our retry count if we have successfully sent our candidates
            // otherwise queueCandidate() will refuse to try to flush the queue
            this.candidateSendTries = 0;

            // Try to send candidates again just in case we received more candidates while sending.
            this.sendCandidateQueue();
        } catch (error) {
            // don't retry this event: we'll send another one later as we might
            // have more candidates by then.
            if (error.event) this.client.cancelPendingEvent(error.event);

            // put all the candidates we failed to send back in the queue
            this.candidateSendQueue.push(...candidates);

            if (this.candidateSendTries > 5) {
                logger.debug(
                    `Call ${this.callId} failed to send candidates on attempt ${
                        this.candidateSendTries}. Giving up on this call.`,
                    error,
                );

                const code = CallErrorCode.SignallingFailed;
                const message = "Signalling failed";

                this.emit(CallEvent.Error, new CallError(code, message, error));
                this.hangup(code, false);

                return;
            }

            const delayMs = 500 * Math.pow(2, this.candidateSendTries);
            ++this.candidateSendTries;
            logger.debug(`Call ${this.callId} failed to send candidates. Retrying in ${delayMs}ms`, error);
            setTimeout(() => {
                this.sendCandidateQueue();
            }, delayMs);
        }
    }

    /**
     * Place a call to this room.
     * @throws if you have not specified a listener for 'error' events.
     * @throws if have passed audio=false.
     */
    public async placeCall(audio: boolean, video: boolean): Promise<void> {
        if (!audio) {
            throw new Error("You CANNOT start a call without audio");
        }
        this.setState(CallState.WaitLocalMedia);

        try {
            const stream = await this.client.getMediaHandler().getUserMediaStream(audio, video);

            // make sure all the tracks are enabled (same as pushNewLocalFeed -
            // we probably ought to just have one code path for adding streams)
            setTracksEnabled(stream.getAudioTracks(), true);
            setTracksEnabled(stream.getVideoTracks(), true);

            const callFeed = new CallFeed({
                client: this.client,
                roomId: this.roomId,
                userId: this.client.getUserId(),
                stream,
                purpose: SDPStreamMetadataPurpose.Usermedia,
                audioMuted: false,
                videoMuted: false,
            });
            await this.placeCallWithCallFeeds([callFeed]);
        } catch (e) {
            this.getUserMediaFailed(e);
            return;
        }
    }

    /**
     * Place a call to this room with call feed.
     * @param {CallFeed[]} callFeeds to use
     * @throws if you have not specified a listener for 'error' events.
     * @throws if have passed audio=false.
     */
    public async placeCallWithCallFeeds(callFeeds: CallFeed[], requestScreenshareFeed = false): Promise<void> {
        this.checkForErrorListener();
        this.direction = CallDirection.Outbound;

        await this.initOpponentCrypto();

        // XXX Find a better way to do this
        this.client.callEventHandler.calls.set(this.callId, this);

        // make sure we have valid turn creds. Unless something's gone wrong, it should
        // poll and keep the credentials valid so this should be instant.
        const haveTurnCreds = await this.client.checkTurnServers();
        if (!haveTurnCreds) {
            logger.warn(`Call ${this.callId} Failed to get TURN credentials! Proceeding with call anyway...`);
        }

        // create the peer connection now so it can be gathering candidates while we get user
        // media (assuming a candidate pool size is configured)
        this.peerConn = this.createPeerConnection();
        this.gotCallFeedsForInvite(callFeeds, requestScreenshareFeed);
    }

    private createPeerConnection(): RTCPeerConnection {
        const pc = new window.RTCPeerConnection({
            iceTransportPolicy: this.forceTURN ? 'relay' : undefined,
            iceServers: this.turnServers,
            iceCandidatePoolSize: this.client.iceCandidatePoolSize,
            bundlePolicy: 'max-bundle',
        });

        // 'connectionstatechange' would be better, but firefox doesn't implement that.
        pc.addEventListener('iceconnectionstatechange', this.onIceConnectionStateChanged);
        pc.addEventListener('signalingstatechange', this.onSignallingStateChanged);
        pc.addEventListener('icecandidate', this.gotLocalIceCandidate);
        pc.addEventListener('icegatheringstatechange', this.onIceGatheringStateChange);
        pc.addEventListener('track', this.onTrack);
        pc.addEventListener('negotiationneeded', this.onNegotiationNeeded);
        pc.addEventListener('datachannel', this.onDataChannel);

        return pc;
    }

    private partyIdMatches(msg: MCallBase): boolean {
        // They must either match or both be absent (in which case opponentPartyId will be null)
        // Also we ignore party IDs on the invite/offer if the version is 0, so we must do the same
        // here and use null if the version is 0 (woe betide any opponent sending messages in the
        // same call with different versions)
        const msgPartyId = msg.version === 0 ? null : msg.party_id || null;
        return msgPartyId === this.opponentPartyId;
    }

    // Commits to an opponent for the call
    // ev: An invite or answer event
    private chooseOpponent(ev: MatrixEvent): void {
        // I choo-choo-choose you
        const msg = ev.getContent<MCallInviteNegotiate | MCallAnswer>();

        logger.debug(`Call ${this.callId} choosing opponent party ID ${msg.party_id}`);

        this.opponentVersion = msg.version;
        if (this.opponentVersion === 0) {
            // set to null to indicate that we've chosen an opponent, but because
            // they're v0 they have no party ID (even if they sent one, we're ignoring it)
            this.opponentPartyId = null;
        } else {
            // set to their party ID, or if they're naughty and didn't send one despite
            // not being v0, set it to null to indicate we picked an opponent with no
            // party ID
            this.opponentPartyId = msg.party_id || null;
        }
        this.opponentCaps = msg.capabilities || {} as CallCapabilities;
        this.opponentMember = this.client.getRoom(this.roomId).getMember(ev.getSender());
    }

    private async addBufferedIceCandidates(): Promise<void> {
        const bufferedCandidates = this.remoteCandidateBuffer.get(this.opponentPartyId);
        if (bufferedCandidates) {
            logger.info(`Call ${this.callId} Adding ${
                bufferedCandidates.length} buffered candidates for opponent ${this.opponentPartyId}`);
            await this.addIceCandidates(bufferedCandidates);
        }
        this.remoteCandidateBuffer = null;
    }

    private async addIceCandidates(candidates: RTCIceCandidate[]): Promise<void> {
        for (const candidate of candidates) {
            if (
                (candidate.sdpMid === null || candidate.sdpMid === undefined) &&
                (candidate.sdpMLineIndex === null || candidate.sdpMLineIndex === undefined)
            ) {
                logger.debug(`Call ${this.callId} got remote ICE end-of-candidates`);
            } else {
                logger.debug(`Call ${this.callId} got remote ICE ${
                    candidate.sdpMid} candidate: ${candidate.candidate}`);
            }

            try {
                await this.peerConn.addIceCandidate(candidate);
            } catch (err) {
                if (!this.ignoreOffer) {
                    logger.info(`Call ${this.callId} failed to add remote ICE candidate`, err);
                }
            }
        }
    }

    public get hasPeerConnection(): boolean {
        return Boolean(this.peerConn);
    }
}

export function setTracksEnabled(tracks: Array<MediaStreamTrack>, enabled: boolean): void {
    for (let i = 0; i < tracks.length; i++) {
        tracks[i].enabled = enabled;
    }
}

export function supportsMatrixCall(): boolean {
    // typeof prevents Node from erroring on an undefined reference
    if (typeof(window) === 'undefined' || typeof(document) === 'undefined') {
        // NB. We don't log here as apps try to create a call object as a test for
        // whether calls are supported, so we shouldn't fill the logs up.
        return false;
    }

    // Firefox throws on so little as accessing the RTCPeerConnection when operating in a secure mode.
    // There's some information at https://bugzilla.mozilla.org/show_bug.cgi?id=1542616 though the concern
    // is that the browser throwing a SecurityError will brick the client creation process.
    try {
        const supported = Boolean(
            window.RTCPeerConnection || window.RTCSessionDescription ||
            window.RTCIceCandidate || navigator.mediaDevices,
        );
        if (!supported) {
            /* istanbul ignore if */ // Adds a lot of noise to test runs, so disable logging there.
            if (process.env.NODE_ENV !== "test") {
                logger.error("WebRTC is not supported in this browser / environment");
            }
            return false;
        }
    } catch (e) {
        logger.error("Exception thrown when trying to access WebRTC", e);
        return false;
    }

    return true;
}

/**
 * DEPRECATED
 * Use client.createCall()
 *
 * Create a new Matrix call for the browser.
 * @param {MatrixClient} client The client instance to use.
 * @param {string} roomId The room the call is in.
 * @param {Object?} options DEPRECATED optional options map.
 * @param {boolean} options.forceTURN DEPRECATED whether relay through TURN should be
 * forced. This option is deprecated - use opts.forceTURN when creating the matrix client
 * since it's only possible to set this option on outbound calls.
 * @return {MatrixCall} the call or null if the browser doesn't support calling.
 */
export function createNewMatrixCall(client: any, roomId: string, options?: CallOpts): MatrixCall | null {
    if (!supportsMatrixCall()) return null;

    const optionsForceTURN = options ? options.forceTURN : false;

    const opts: CallOpts = {
        client: client,
        roomId: roomId,
        invitee: options?.invitee,
        turnServers: client.getTurnServers(),
        // call level options
        forceTURN: client.forceTURN || optionsForceTURN,
        opponentDeviceId: options?.opponentDeviceId,
        opponentSessionId: options?.opponentSessionId,
        groupCallId: options?.groupCallId,
    };
    const call = new MatrixCall(opts);

    client.reEmitter.reEmit(call, Object.values(CallEvent));

    return call;
}<|MERGE_RESOLUTION|>--- conflicted
+++ resolved
@@ -2197,17 +2197,6 @@
                 content: payload,
             });
 
-<<<<<<< HEAD
-            const userId = this.invitee || this.getOpponentMember().userId;
-            if (this.client.isCryptoEnabled()) {
-                return this.client.crypto.encryptAndSendToDevices([{
-                    userId,
-                    deviceInfo: this.opponentDeviceInfo,
-                }], { type: eventType, content: payload });
-            } else {
-                return this.client.sendToDevice(eventType, {
-                    [userId]: { [this.opponentDeviceId]: payload },
-=======
             const content = {
                 ...realContent,
                 device_id: this.client.deviceId,
@@ -2230,7 +2219,6 @@
                     [userId]: {
                         [this.opponentDeviceId]: content,
                     },
->>>>>>> 544b1c67
                 });
             }
         } else {
