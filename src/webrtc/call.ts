/*
Copyright 2015, 2016 OpenMarket Ltd
Copyright 2017 New Vector Ltd
Copyright 2019, 2020 The Matrix.org Foundation C.I.C.
Copyright 2021 - 2022 Šimon Brandner <simon.bra.ag@gmail.com>

Licensed under the Apache License, Version 2.0 (the "License");
you may not use this file except in compliance with the License.
You may obtain a copy of the License at

    http://www.apache.org/licenses/LICENSE-2.0

Unless required by applicable law or agreed to in writing, software
distributed under the License is distributed on an "AS IS" BASIS,
WITHOUT WARRANTIES OR CONDITIONS OF ANY KIND, either express or implied.
See the License for the specific language governing permissions and
limitations under the License.
*/

/**
 * This is an internal module. See {@link createNewMatrixCall} for the public API.
 * @module webrtc/call
 */

import { parse as parseSdp, write as writeSdp } from "sdp-transform";

import { logger } from '../logger';
import * as utils from '../utils';
import { MatrixEvent } from '../models/event';
import { EventType } from '../@types/event';
import { RoomMember } from '../models/room-member';
import { randomString } from '../randomstring';
import {
    MCallReplacesEvent,
    MCallAnswer,
    MCallInviteNegotiate,
    CallCapabilities,
    SDPStreamMetadataPurpose,
    SDPStreamMetadata,
    SDPStreamMetadataKey,
    MCallSDPStreamMetadataChanged,
    MCallSelectAnswer,
    MCAllAssertedIdentity,
    MCallCandidates,
    MCallBase,
    MCallHangupReject,
} from './callEventTypes';
import { CallFeed } from './callFeed';
import { MatrixClient } from "../client";
import { ISendEventResponse } from "../@types/requests";
import { EventEmitterEvents, TypedEventEmitter } from "../models/typed-event-emitter";
import { DeviceInfo } from '../crypto/deviceinfo';
import { GroupCallUnknownDeviceError } from './groupCall';
import { IScreensharingOpts } from "./mediaHandler";

// events: hangup, error(err), replaced(call), state(state, oldState)

/**
 * Fires whenever an error occurs when call.js encounters an issue with setting up the call.
 * <p>
 * The error given will have a code equal to either `MatrixCall.ERR_LOCAL_OFFER_FAILED` or
 * `MatrixCall.ERR_NO_USER_MEDIA`. `ERR_LOCAL_OFFER_FAILED` is emitted when the local client
 * fails to create an offer. `ERR_NO_USER_MEDIA` is emitted when the user has denied access
 * to their audio/video hardware.
 *
 * @event module:webrtc/call~MatrixCall#"error"
 * @param {Error} err The error raised by MatrixCall.
 * @example
 * matrixCall.on("error", function(err){
 *   console.error(err.code, err);
 * });
 */

interface CallOpts {
    roomId?: string;
    invitee?: string;
    client?: any; // Fix when client is TSified
    forceTURN?: boolean;
    turnServers?: Array<TurnServer>;
    opponentDeviceId?: string;
    opponentSessionId?: string;
    groupCallId?: string;
}

interface TurnServer {
    urls: Array<string>;
    username?: string;
    password?: string;
    ttl?: number;
}

interface AssertedIdentity {
    id: string;
    displayName: string;
}

enum MediaType {
    AUDIO = "audio",
    VIDEO = "video",
}

enum CodecName {
    OPUS = "opus",
    // add more as needed
}

// Used internally to specify modifications to codec parameters in SDP
interface CodecParamsMod {
    mediaType: MediaType;
    codec: CodecName;
    enableDtx?: boolean; // true to enable discontinuous transmission, false to disable, undefined to leave as-is
    maxAverageBitrate?: number; // sets the max average bitrate, or undefined to leave as-is
}

export enum CallState {
    Fledgling = 'fledgling',
    InviteSent = 'invite_sent',
    WaitLocalMedia = 'wait_local_media',
    CreateOffer = 'create_offer',
    CreateAnswer = 'create_answer',
    Connecting = 'connecting',
    Connected = 'connected',
    Ringing = 'ringing',
    Ended = 'ended',
}

export enum CallType {
    Voice = 'voice',
    Video = 'video',
}

export enum CallDirection {
    Inbound = 'inbound',
    Outbound = 'outbound',
}

export enum CallParty {
    Local = 'local',
    Remote = 'remote',
}

export enum CallEvent {
    Hangup = 'hangup',
    State = 'state',
    Error = 'error',
    Replaced = 'replaced',

    // The value of isLocalOnHold() has changed
    LocalHoldUnhold = 'local_hold_unhold',
    // The value of isRemoteOnHold() has changed
    RemoteHoldUnhold = 'remote_hold_unhold',
    // backwards compat alias for LocalHoldUnhold: remove in a major version bump
    HoldUnhold = 'hold_unhold',
    // Feeds have changed
    FeedsChanged = 'feeds_changed',

    AssertedIdentityChanged = 'asserted_identity_changed',

    LengthChanged = 'length_changed',

    DataChannel = 'datachannel',

    SendVoipEvent = "send_voip_event",
}

export enum CallErrorCode {
    /** The user chose to end the call */
    UserHangup = 'user_hangup',

    /** An error code when the local client failed to create an offer. */
    LocalOfferFailed = 'local_offer_failed',
    /**
     * An error code when there is no local mic/camera to use. This may be because
     * the hardware isn't plugged in, or the user has explicitly denied access.
     */
    NoUserMedia = 'no_user_media',

    /**
     * Error code used when a call event failed to send
     * because unknown devices were present in the room
     */
    UnknownDevices = 'unknown_devices',

    /**
     * Error code used when we fail to send the invite
     * for some reason other than there being unknown devices
     */
    SendInvite = 'send_invite',

    /**
     * An answer could not be created
     */
    CreateAnswer = 'create_answer',

    /**
     * An offer could not be created
     */
    CreateOffer = 'create_offer',

    /**
     * Error code used when we fail to send the answer
     * for some reason other than there being unknown devices
     */
    SendAnswer = 'send_answer',

    /**
     * The session description from the other side could not be set
     */
    SetRemoteDescription = 'set_remote_description',

    /**
     * The session description from this side could not be set
     */
    SetLocalDescription = 'set_local_description',

    /**
     * A different device answered the call
     */
    AnsweredElsewhere = 'answered_elsewhere',

    /**
     * No media connection could be established to the other party
     */
    IceFailed = 'ice_failed',

    /**
     * The invite timed out whilst waiting for an answer
     */
    InviteTimeout = 'invite_timeout',

    /**
     * The call was replaced by another call
     */
    Replaced = 'replaced',

    /**
     * Signalling for the call could not be sent (other than the initial invite)
     */
    SignallingFailed = 'signalling_timeout',

    /**
     * The remote party is busy
     */
    UserBusy = 'user_busy',

    /**
     * We transferred the call off to somewhere else
     */
    Transfered = 'transferred',

    /**
     * A call from the same user was found with a new session id
     */
    NewSession = 'new_session',
}

/**
 * The version field that we set in m.call.* events
 */
const VOIP_PROTO_VERSION = "1";

/** The fallback ICE server to use for STUN or TURN protocols. */
const FALLBACK_ICE_SERVER = 'stun:turn.matrix.org';

/** The length of time a call can be ringing for. */
const CALL_TIMEOUT_MS = 60000;

export class CallError extends Error {
    code: string;

    constructor(code: CallErrorCode, msg: string, err: Error) {
        // Still don't think there's any way to have proper nested errors
        super(msg + ": " + err);

        this.code = code;
    }
}

export function genCallID(): string {
    return Date.now().toString() + randomString(16);
}

function getCodecParamMods(isPtt: boolean): CodecParamsMod[] {
    const mods = [
        {
            mediaType: "audio",
            codec: "opus",
            enableDtx: true,
            maxAverageBitrate: isPtt ? 12000 : undefined,
        },
    ] as CodecParamsMod[];

    return mods;
}

export type CallEventHandlerMap = {
    [CallEvent.DataChannel]: (channel: RTCDataChannel) => void;
    [CallEvent.FeedsChanged]: (feeds: CallFeed[]) => void;
    [CallEvent.Replaced]: (newCall: MatrixCall) => void;
    [CallEvent.Error]: (error: CallError) => void;
    [CallEvent.RemoteHoldUnhold]: (onHold: boolean) => void;
    [CallEvent.LocalHoldUnhold]: (onHold: boolean) => void;
    [CallEvent.LengthChanged]: (length: number) => void;
    [CallEvent.State]: (state: CallState, oldState?: CallState) => void;
    [CallEvent.Hangup]: (call: MatrixCall) => void;
    [CallEvent.AssertedIdentityChanged]: () => void;
    /* @deprecated */
    [CallEvent.HoldUnhold]: (onHold: boolean) => void;
    [CallEvent.SendVoipEvent]: (event: Record<string, any>) => void;
};

/**
 * Construct a new Matrix Call.
 * @constructor
 * @param {Object} opts Config options.
 * @param {string} opts.roomId The room ID for this call.
 * @param {Object} opts.webRtc The WebRTC globals from the browser.
 * @param {boolean} opts.forceTURN whether relay through TURN should be forced.
 * @param {Object} opts.URL The URL global.
 * @param {Array<Object>} opts.turnServers Optional. A list of TURN servers.
 * @param {MatrixClient} opts.client The Matrix Client instance to send events to.
 */
export class MatrixCall extends TypedEventEmitter<CallEvent, CallEventHandlerMap> {
    public roomId: string;
    public callId: string;
    public invitee?: string;
    public state = CallState.Fledgling;
    public hangupParty: CallParty;
    public hangupReason: string;
    public direction: CallDirection;
    public ourPartyId: string;
    public peerConn?: RTCPeerConnection;
    public toDeviceSeq = 0;

    // whether this call should have push-to-talk semantics
    // This should be set by the consumer on incoming & outgoing calls.
    public isPtt = false;

    private client: MatrixClient;
    private forceTURN: boolean;
    private turnServers: Array<TurnServer>;
    // A queue for candidates waiting to go out.
    // We try to amalgamate candidates into a single candidate message where
    // possible
    private candidateSendQueue: Array<RTCIceCandidate> = [];
    private candidateSendTries = 0;
    private sentEndOfCandidates = false;
    private feeds: Array<CallFeed> = [];
    private usermediaSenders: Array<RTCRtpSender> = [];
    private screensharingSenders: Array<RTCRtpSender> = [];
    private inviteOrAnswerSent = false;
    private waitForLocalAVStream: boolean;
    private successor: MatrixCall;
    private opponentMember: RoomMember;
    private opponentVersion: number | string;
    // The party ID of the other side: undefined if we haven't chosen a partner
    // yet, null if we have but they didn't send a party ID.
    private opponentPartyId: string;
    private opponentCaps: CallCapabilities;
    private iceDisconnectedTimeout: ReturnType<typeof setTimeout>;
    private inviteTimeout: ReturnType<typeof setTimeout>;
    private readonly removeTrackListeners = new Map<MediaStream, () => void>();

    // The logic of when & if a call is on hold is nontrivial and explained in is*OnHold
    // This flag represents whether we want the other party to be on hold
    private remoteOnHold = false;

    // the stats for the call at the point it ended. We can't get these after we
    // tear the call down, so we just grab a snapshot before we stop the call.
    // The typescript definitions have this type as 'any' :(
    private callStatsAtEnd: any[];

    // Perfect negotiation state: https://www.w3.org/TR/webrtc/#perfect-negotiation-example
    private makingOffer = false;
    private ignoreOffer: boolean;

    private responsePromiseChain?: Promise<void>;

    // If candidates arrive before we've picked an opponent (which, in particular,
    // will happen if the opponent sends candidates eagerly before the user answers
    // the call) we buffer them up here so we can then add the ones from the party we pick
    private remoteCandidateBuffer = new Map<string, RTCIceCandidate[]>();

    private remoteAssertedIdentity: AssertedIdentity;

    private remoteSDPStreamMetadata: SDPStreamMetadata;

    private callLengthInterval: ReturnType<typeof setInterval>;
    private callLength = 0;

    private opponentDeviceId: string;
    private opponentDeviceInfo: DeviceInfo;
    private opponentSessionId: string;
    public groupCallId: string;

    constructor(opts: CallOpts) {
        super();
        this.roomId = opts.roomId;
        this.invitee = opts.invitee;
        this.client = opts.client;
        this.forceTURN = opts.forceTURN;
        this.ourPartyId = this.client.deviceId;
        this.opponentDeviceId = opts.opponentDeviceId;
        this.opponentSessionId = opts.opponentSessionId;
        this.groupCallId = opts.groupCallId;
        // Array of Objects with urls, username, credential keys
        this.turnServers = opts.turnServers || [];
        if (this.turnServers.length === 0 && this.client.isFallbackICEServerAllowed()) {
            this.turnServers.push({
                urls: [FALLBACK_ICE_SERVER],
            });
        }
        for (const server of this.turnServers) {
            utils.checkObjectHasKeys(server, ["urls"]);
        }
        this.callId = genCallID();
    }

    /**
     * Place a voice call to this room.
     * @throws If you have not specified a listener for 'error' events.
     */
    public async placeVoiceCall(): Promise<void> {
        await this.placeCall(true, false);
    }

    /**
     * Place a video call to this room.
     * @throws If you have not specified a listener for 'error' events.
     */
    public async placeVideoCall(): Promise<void> {
        await this.placeCall(true, true);
    }

    /**
     * Create a datachannel using this call's peer connection.
     * @param label A human readable label for this datachannel
     * @param options An object providing configuration options for the data channel.
     */
    public createDataChannel(label: string, options: RTCDataChannelInit) {
        const dataChannel = this.peerConn.createDataChannel(label, options);
        this.emit(CallEvent.DataChannel, dataChannel);
        return dataChannel;
    }

    public getOpponentMember(): RoomMember {
        return this.opponentMember;
    }

    public getOpponentSessionId(): string {
        return this.opponentSessionId;
    }

    public opponentCanBeTransferred(): boolean {
        return Boolean(this.opponentCaps && this.opponentCaps["m.call.transferee"]);
    }

    public opponentSupportsDTMF(): boolean {
        return Boolean(this.opponentCaps && this.opponentCaps["m.call.dtmf"]);
    }

    public getRemoteAssertedIdentity(): AssertedIdentity {
        return this.remoteAssertedIdentity;
    }

    public get type(): CallType {
        return (this.hasLocalUserMediaVideoTrack || this.hasRemoteUserMediaVideoTrack)
            ? CallType.Video
            : CallType.Voice;
    }

    public get hasLocalUserMediaVideoTrack(): boolean {
        return this.localUsermediaStream?.getVideoTracks().length > 0;
    }

    public get hasRemoteUserMediaVideoTrack(): boolean {
        return this.getRemoteFeeds().some((feed) => {
            return (
                feed.purpose === SDPStreamMetadataPurpose.Usermedia &&
                feed.stream.getVideoTracks().length > 0
            );
        });
    }

    public get hasLocalUserMediaAudioTrack(): boolean {
        return this.localUsermediaStream?.getAudioTracks().length > 0;
    }

    public get hasRemoteUserMediaAudioTrack(): boolean {
        return this.getRemoteFeeds().some((feed) => {
            return (
                feed.purpose === SDPStreamMetadataPurpose.Usermedia &&
                feed.stream.getAudioTracks().length > 0
            );
        });
    }

    public get localUsermediaFeed(): CallFeed {
        return this.getLocalFeeds().find((feed) => feed.purpose === SDPStreamMetadataPurpose.Usermedia);
    }

    public get localScreensharingFeed(): CallFeed {
        return this.getLocalFeeds().find((feed) => feed.purpose === SDPStreamMetadataPurpose.Screenshare);
    }

    public get localUsermediaStream(): MediaStream {
        return this.localUsermediaFeed?.stream;
    }

    public get localScreensharingStream(): MediaStream {
        return this.localScreensharingFeed?.stream;
    }

    public get remoteUsermediaFeed(): CallFeed {
        return this.getRemoteFeeds().find((feed) => feed.purpose === SDPStreamMetadataPurpose.Usermedia);
    }

    public get remoteScreensharingFeed(): CallFeed {
        return this.getRemoteFeeds().find((feed) => feed.purpose === SDPStreamMetadataPurpose.Screenshare);
    }

    public get remoteUsermediaStream(): MediaStream {
        return this.remoteUsermediaFeed?.stream;
    }

    public get remoteScreensharingStream(): MediaStream {
        return this.remoteScreensharingFeed?.stream;
    }

    private getFeedByStreamId(streamId: string): CallFeed {
        return this.getFeeds().find((feed) => feed.stream.id === streamId);
    }

    /**
     * Returns an array of all CallFeeds
     * @returns {Array<CallFeed>} CallFeeds
     */
    public getFeeds(): Array<CallFeed> {
        return this.feeds;
    }

    /**
     * Returns an array of all local CallFeeds
     * @returns {Array<CallFeed>} local CallFeeds
     */
    public getLocalFeeds(): Array<CallFeed> {
        return this.feeds.filter((feed) => feed.isLocal());
    }

    /**
     * Returns an array of all remote CallFeeds
     * @returns {Array<CallFeed>} remote CallFeeds
     */
    public getRemoteFeeds(): Array<CallFeed> {
        return this.feeds.filter((feed) => !feed.isLocal());
    }

    private async initOpponentCrypto() {
        if (!this.opponentDeviceId) return;
        if (!this.client.getUseE2eForGroupCall()) return;

        const userId = this.invitee || this.getOpponentMember().userId;
        const deviceInfoMap = await this.client.crypto.deviceList.downloadKeys([userId], false);
        this.opponentDeviceInfo = deviceInfoMap[userId][this.opponentDeviceId];
        if (this.opponentDeviceInfo === undefined) {
            throw new GroupCallUnknownDeviceError(userId);
        }
    }

    /**
     * Generates and returns localSDPStreamMetadata
     * @returns {SDPStreamMetadata} localSDPStreamMetadata
     */
    private getLocalSDPStreamMetadata(updateStreamIds = false): SDPStreamMetadata {
        const metadata: SDPStreamMetadata = {};
        for (const localFeed of this.getLocalFeeds()) {
            if (updateStreamIds) {
                localFeed.sdpMetadataStreamId = localFeed.stream.id;
            }

            metadata[localFeed.sdpMetadataStreamId] = {
                purpose: localFeed.purpose,
                audio_muted: localFeed.isAudioMuted(),
                video_muted: localFeed.isVideoMuted(),
            };
        }
        return metadata;
    }

    /**
     * Returns true if there are no incoming feeds,
     * otherwise returns false
     * @returns {boolean} no incoming feeds
     */
    public noIncomingFeeds(): boolean {
        return !this.feeds.some((feed) => !feed.isLocal());
    }

    private pushRemoteFeed(stream: MediaStream): void {
        // Fallback to old behavior if the other side doesn't support SDPStreamMetadata
        if (!this.opponentSupportsSDPStreamMetadata()) {
            this.pushRemoteFeedWithoutMetadata(stream);
            return;
        }

        const userId = this.getOpponentMember().userId;
        const purpose = this.remoteSDPStreamMetadata[stream.id].purpose;
        const audioMuted = this.remoteSDPStreamMetadata[stream.id].audio_muted;
        const videoMuted = this.remoteSDPStreamMetadata[stream.id].video_muted;

        if (!purpose) {
            logger.warn(`Call ${this.callId} Ignoring stream with id ${
                stream.id} because we didn't get any metadata about it`);
            return;
        }

        if (this.getFeedByStreamId(stream.id)) {
            logger.warn(`Ignoring stream with id ${stream.id} because we already have a feed for it`);
            return;
        }

<<<<<<< HEAD
        logger.info(`Call ${this.callId} Pushed remote stream (id="${
            stream.id}", active="${stream.active}", purpose=${purpose})`);
=======
        this.feeds.push(new CallFeed({
            client: this.client,
            roomId: this.roomId,
            userId,
            stream,
            purpose,
            audioMuted,
            videoMuted,
        }));
        this.emit(CallEvent.FeedsChanged, this.feeds);

        logger.info(`Pushed remote stream (id="${stream.id}", active="${stream.active}", purpose=${purpose})`);
>>>>>>> d867affc
    }

    /**
     * This method is used ONLY if the other client doesn't support sending SDPStreamMetadata
     */
    private pushRemoteFeedWithoutMetadata(stream: MediaStream): void {
        const userId = this.getOpponentMember().userId;
        // We can guess the purpose here since the other client can only send one stream
        const purpose = SDPStreamMetadataPurpose.Usermedia;
        const oldRemoteStream = this.feeds.find((feed) => !feed.isLocal())?.stream;

        // Note that we check by ID and always set the remote stream: Chrome appears
        // to make new stream objects when transceiver directionality is changed and the 'active'
        // status of streams change - Dave
        // If we already have a stream, check this stream has the same id
        if (oldRemoteStream && stream.id !== oldRemoteStream.id) {
            logger.warn(`Call ${this.callId} Ignoring new stream ID ${
                stream.id}: we already have stream ID ${oldRemoteStream.id}`);
            return;
        }

        if (this.getFeedByStreamId(stream.id)) {
            logger.warn(`Ignoring stream with id ${stream.id} because we already have a feed for it`);
            return;
        }

<<<<<<< HEAD
        logger.info(`Call ${this.callId} Pushed remote stream (id="${stream.id}", active="${stream.active}")`);
=======
        this.feeds.push(new CallFeed({
            client: this.client,
            roomId: this.roomId,
            audioMuted: false,
            videoMuted: false,
            userId,
            stream,
            purpose,
        }));
        this.emit(CallEvent.FeedsChanged, this.feeds);

        logger.info(`Pushed remote stream (id="${stream.id}", active="${stream.active}")`);
>>>>>>> d867affc
    }

    private pushNewLocalFeed(stream: MediaStream, purpose: SDPStreamMetadataPurpose, addToPeerConnection = true): void {
        const userId = this.client.getUserId();

        // Tracks don't always start off enabled, eg. chrome will give a disabled
        // audio track if you ask for user media audio and already had one that
        // you'd set to disabled (presumably because it clones them internally).
        setTracksEnabled(stream.getAudioTracks(), true);
        setTracksEnabled(stream.getVideoTracks(), true);

        if (this.getFeedByStreamId(stream.id)) {
            logger.warn(`Ignoring stream with id ${stream.id} because we already have a feed for it`);
            return;
        }

        this.pushLocalFeed(
            new CallFeed({
                client: this.client,
                roomId: this.roomId,
                audioMuted: false,
                videoMuted: false,
                userId,
                stream,
                purpose,
            }),
            addToPeerConnection,
        );
    }

    /**
     * Pushes supplied feed to the call
     * @param {CallFeed} callFeed to push
     * @param {boolean} addToPeerConnection whether to add the tracks to the peer connection
     */
    public pushLocalFeed(callFeed: CallFeed, addToPeerConnection = true): void {
        if (this.feeds.some((feed) => callFeed.stream.id === feed.stream.id)) {
            logger.info(`Ignoring duplicate local stream ${callFeed.stream.id} in call ${this.callId}`);
            return;
        }

        this.feeds.push(callFeed);

        if (addToPeerConnection) {
            const senderArray = callFeed.purpose === SDPStreamMetadataPurpose.Usermedia ?
                this.usermediaSenders : this.screensharingSenders;
            // Empty the array
            senderArray.splice(0, senderArray.length);

            for (const track of callFeed.stream.getTracks()) {
                logger.info(
                    `Call ${this.callId} ` +
                    `Adding track (` +
                    `id="${track.id}", ` +
                    `kind="${track.kind}", ` +
                    `streamId="${callFeed.stream.id}", ` +
                    `streamPurpose="${callFeed.purpose}", ` +
                    `enabled=${track.enabled}` +
                    `) to peer connection`,
                );
                senderArray.push(this.peerConn.addTrack(track, callFeed.stream));
            }
        }

        logger.info(
            `Call ${this.callId} ` +
            `Pushed local stream `+
            `(id="${callFeed.stream.id}", `+
            `active="${callFeed.stream.active}", `+
            `purpose="${callFeed.purpose}")`,
        );

        this.emit(CallEvent.FeedsChanged, this.feeds);
    }

    /**
     * Removes local call feed from the call and its tracks from the peer
     * connection
     * @param callFeed to remove
     */
    public removeLocalFeed(callFeed: CallFeed): void {
        const senderArray = callFeed.purpose === SDPStreamMetadataPurpose.Usermedia
            ? this.usermediaSenders
            : this.screensharingSenders;

        for (const sender of senderArray) {
            this.peerConn.removeTrack(sender);
        }

        if (callFeed.purpose === SDPStreamMetadataPurpose.Screenshare) {
            this.client.getMediaHandler().stopScreensharingStream(callFeed.stream);
        }

        // Empty the array
        senderArray.splice(0, senderArray.length);
        this.deleteFeed(callFeed);
    }

    private deleteAllFeeds(): void {
        for (const feed of this.feeds) {
            if (!feed.isLocal() || !this.groupCallId) {
                feed.dispose();
            }
        }

        this.feeds = [];
        this.emit(CallEvent.FeedsChanged, this.feeds);
    }

    private deleteFeedByStream(stream: MediaStream): void {
        const feed = this.getFeedByStreamId(stream.id);
        if (!feed) {
            logger.warn(`Call ${this.callId} Didn't find the feed with stream id ${stream.id} to delete`);
            return;
        }
        this.deleteFeed(feed);
    }

    private deleteFeed(feed: CallFeed): void {
        feed.dispose();
        this.feeds.splice(this.feeds.indexOf(feed), 1);
        this.emit(CallEvent.FeedsChanged, this.feeds);
    }

    // The typescript definitions have this type as 'any' :(
    public async getCurrentCallStats(): Promise<any[]> {
        if (this.callHasEnded()) {
            return this.callStatsAtEnd;
        }

        return this.collectCallStats();
    }

    private async collectCallStats(): Promise<any[]> {
        // This happens when the call fails before it starts.
        // For example when we fail to get capture sources
        if (!this.peerConn) return;

        const statsReport = await this.peerConn.getStats();
        const stats = [];
        statsReport.forEach(item => {
            stats.push(item);
        });

        return stats;
    }

    /**
     * Configure this call from an invite event. Used by MatrixClient.
     * @param {MatrixEvent} event The m.call.invite event
     */
    public async initWithInvite(event: MatrixEvent): Promise<void> {
        const invite = event.getContent<MCallInviteNegotiate>();
        this.direction = CallDirection.Inbound;

        // make sure we have valid turn creds. Unless something's gone wrong, it should
        // poll and keep the credentials valid so this should be instant.
        const haveTurnCreds = await this.client.checkTurnServers();
        if (!haveTurnCreds) {
            logger.warn(`Call ${this.callId} Failed to get TURN credentials! Proceeding with call anyway...`);
        }

        const sdpStreamMetadata = invite[SDPStreamMetadataKey];
        if (sdpStreamMetadata) {
            this.updateRemoteSDPStreamMetadata(sdpStreamMetadata);
        } else {
            logger.debug(`Call ${
                this.callId} did not get any SDPStreamMetadata! Can not send/receive multiple streams`);
        }

        this.peerConn = this.createPeerConnection();
        // we must set the party ID before await-ing on anything: the call event
        // handler will start giving us more call events (eg. candidates) so if
        // we haven't set the party ID, we'll ignore them.
        this.chooseOpponent(event);
        await this.initOpponentCrypto();
        try {
            await this.peerConn.setRemoteDescription(invite.offer);
            await this.addBufferedIceCandidates();
        } catch (e) {
            logger.debug(`Call ${this.callId} failed to set remote description`, e);
            this.terminate(CallParty.Local, CallErrorCode.SetRemoteDescription, false);
            return;
        }

        const remoteStream = this.feeds.find((feed) => !feed.isLocal())?.stream;

        // According to previous comments in this file, firefox at some point did not
        // add streams until media started arriving on them. Testing latest firefox
        // (81 at time of writing), this is no longer a problem, so let's do it the correct way.
        if (!remoteStream || remoteStream.getTracks().length === 0) {
            logger.error(`Call ${this.callId} no remote stream or no tracks after setting remote description!`);
            this.terminate(CallParty.Local, CallErrorCode.SetRemoteDescription, false);
            return;
        }

        this.setState(CallState.Ringing);

        if (event.getLocalAge()) {
            // Time out the call if it's ringing for too long
            const ringingTimer = setTimeout(() => {
                logger.debug(`Call ${this.callId} invite has expired. Hanging up.`);
                this.hangupParty = CallParty.Remote; // effectively
                this.setState(CallState.Ended);
                this.stopAllMedia();
                if (this.peerConn.signalingState != 'closed') {
                    this.peerConn.close();
                }
                this.emit(CallEvent.Hangup, this);
            }, invite.lifetime - event.getLocalAge());

            const onState = (state: CallState) => {
                if (state !== CallState.Ringing) {
                    clearTimeout(ringingTimer);
                    this.off(CallEvent.State, onState);
                }
            };
            this.on(CallEvent.State, onState);
        }
    }

    /**
     * Configure this call from a hangup or reject event. Used by MatrixClient.
     * @param {MatrixEvent} event The m.call.hangup event
     */
    public initWithHangup(event: MatrixEvent): void {
        // perverse as it may seem, sometimes we want to instantiate a call with a
        // hangup message (because when getting the state of the room on load, events
        // come in reverse order and we want to remember that a call has been hung up)
        this.setState(CallState.Ended);
    }

    private shouldAnswerWithMediaType(
        wantedValue: boolean | undefined, valueOfTheOtherSide: boolean | undefined, type: "audio" | "video",
    ): boolean {
        if (wantedValue && !valueOfTheOtherSide) {
            // TODO: Figure out how to do this
            logger.warn(`Call ${this.callId} Unable to answer with ${
                type} because the other side isn't sending it either.`);
            return false;
        } else if (
            !utils.isNullOrUndefined(wantedValue) &&
            wantedValue !== valueOfTheOtherSide &&
            !this.opponentSupportsSDPStreamMetadata()
        ) {
            logger.warn(
                `Call ${this.callId} Unable to answer with ${type}=${
                    wantedValue} because the other side doesn't support it. Answering with ${
                    type}=${valueOfTheOtherSide}.`,
            );
            return valueOfTheOtherSide;
        }
        return wantedValue ?? valueOfTheOtherSide;
    }

    /**
     * Answer a call.
     */
    public async answer(audio?: boolean, video?: boolean): Promise<void> {
        if (this.inviteOrAnswerSent) return;
        // TODO: Figure out how to do this
        if (audio === false && video === false) throw new Error("You CANNOT answer a call without media");

        if (!this.localUsermediaStream && !this.waitForLocalAVStream) {
            const prevState = this.state;
            const answerWithAudio = this.shouldAnswerWithMediaType(audio, this.hasRemoteUserMediaAudioTrack, "audio");
            const answerWithVideo = this.shouldAnswerWithMediaType(video, this.hasRemoteUserMediaVideoTrack, "video");

            this.setState(CallState.WaitLocalMedia);
            this.waitForLocalAVStream = true;

            try {
                const stream = await this.client.getMediaHandler().getUserMediaStream(
                    answerWithAudio, answerWithVideo,
                );
                this.waitForLocalAVStream = false;
                const usermediaFeed = new CallFeed({
                    client: this.client,
                    roomId: this.roomId,
                    userId: this.client.getUserId(),
                    stream,
                    purpose: SDPStreamMetadataPurpose.Usermedia,
                    audioMuted: false,
                    videoMuted: false,
                });

                const feeds = [usermediaFeed];

                if (this.localScreensharingFeed) {
                    feeds.push(this.localScreensharingFeed);
                }

                this.answerWithCallFeeds(feeds);
            } catch (e) {
                if (answerWithVideo) {
                    // Try to answer without video
                    logger.warn(`Call ${this.callId} Failed to getUserMedia(), trying to getUserMedia() without video`);
                    this.setState(prevState);
                    this.waitForLocalAVStream = false;
                    await this.answer(answerWithAudio, false);
                } else {
                    this.getUserMediaFailed(e);
                    return;
                }
            }
        } else if (this.waitForLocalAVStream) {
            this.setState(CallState.WaitLocalMedia);
        }
    }

    public answerWithCallFeeds(callFeeds: CallFeed[]): void {
        if (this.inviteOrAnswerSent) return;

        logger.debug(`Answering call ${this.callId}`);

        this.queueGotCallFeedsForAnswer(callFeeds);
    }

    /**
     * Replace this call with a new call, e.g. for glare resolution. Used by
     * MatrixClient.
     * @param {MatrixCall} newCall The new call.
     */
    public replacedBy(newCall: MatrixCall): void {
        logger.debug(`Call ${this.callId} replaced by ${newCall.callId}`);
        if (this.state === CallState.WaitLocalMedia) {
            logger.debug(`Call ${this.callId} telling new call ${newCall.callId} to wait for local media`);
            newCall.waitForLocalAVStream = true;
        } else if ([CallState.CreateOffer, CallState.InviteSent].includes(this.state)) {
            if (newCall.direction === CallDirection.Outbound) {
                newCall.queueGotCallFeedsForAnswer([]);
            } else {
                logger.debug(`Call ${this.callId} handing local stream to new call ${newCall.callId}`);
                newCall.queueGotCallFeedsForAnswer(this.getLocalFeeds().map(feed => feed.clone()));
            }
        }
        this.successor = newCall;
        this.emit(CallEvent.Replaced, newCall);
        this.hangup(CallErrorCode.Replaced, true);
    }

    /**
     * Hangup a call.
     * @param {string} reason The reason why the call is being hung up.
     * @param {boolean} suppressEvent True to suppress emitting an event.
     */
    public hangup(reason: CallErrorCode, suppressEvent: boolean): void {
        if (this.callHasEnded()) return;

        logger.debug("Ending call " + this.callId);
        this.terminate(CallParty.Local, reason, !suppressEvent);
        // We don't want to send hangup here if we didn't even get to sending an invite
        if (this.state === CallState.WaitLocalMedia) return;
        const content = {};
        // Don't send UserHangup reason to older clients
        if ((this.opponentVersion && this.opponentVersion !== 0) || reason !== CallErrorCode.UserHangup) {
            content["reason"] = reason;
        }
        this.sendVoipEvent(EventType.CallHangup, content);
    }

    /**
     * Reject a call
     * This used to be done by calling hangup, but is a separate method and protocol
     * event as of MSC2746.
     */
    public reject(): void {
        if (this.state !== CallState.Ringing) {
            throw Error("Call must be in 'ringing' state to reject!");
        }

        if (this.opponentVersion === 0) {
            logger.info(
                `Call ${this.callId} Opponent version is less than 1 (${
                    this.opponentVersion}): sending hangup instead of reject`,
            );
            this.hangup(CallErrorCode.UserHangup, true);
            return;
        }

        logger.debug("Rejecting call: " + this.callId);
        this.terminate(CallParty.Local, CallErrorCode.UserHangup, true);
        this.sendVoipEvent(EventType.CallReject, {});
    }

    /**
     * Adds an audio and/or video track - upgrades the call
     * @param {boolean} audio should add an audio track
     * @param {boolean} video should add an video track
     */
    private async upgradeCall(
        audio: boolean, video: boolean,
    ): Promise<void> {
        // We don't do call downgrades
        if (!audio && !video) return;
        if (!this.opponentSupportsSDPStreamMetadata()) return;

        try {
            logger.debug(`Upgrading call ${this.callId}: audio?=${audio} video?=${video}`);
            const getAudio = audio || this.hasLocalUserMediaAudioTrack;
            const getVideo = video || this.hasLocalUserMediaVideoTrack;

            // updateLocalUsermediaStream() will take the tracks, use them as
            // replacement and throw the stream away, so it isn't reusable
            const stream = await this.client.getMediaHandler().getUserMediaStream(getAudio, getVideo, false);
            await this.updateLocalUsermediaStream(stream, audio, video);
        } catch (error) {
            logger.error(`Call ${this.callId} Failed to upgrade the call`, error);
            this.emit(CallEvent.Error,
                new CallError(CallErrorCode.NoUserMedia, "Failed to get camera access: ", error),
            );
        }
    }

    /**
     * Returns true if this.remoteSDPStreamMetadata is defined, otherwise returns false
     * @returns {boolean} can screenshare
     */
    public opponentSupportsSDPStreamMetadata(): boolean {
        return Boolean(this.remoteSDPStreamMetadata);
    }

    /**
     * If there is a screensharing stream returns true, otherwise returns false
     * @returns {boolean} is screensharing
     */
    public isScreensharing(): boolean {
        return Boolean(this.localScreensharingStream);
    }

    /**
     * Starts/stops screensharing
     * @param enabled the desired screensharing state
     * @param {string} desktopCapturerSourceId optional id of the desktop capturer source to use
     * @returns {boolean} new screensharing state
     */
    public async setScreensharingEnabled(enabled: boolean, opts?: IScreensharingOpts): Promise<boolean> {
        // Skip if there is nothing to do
        if (enabled && this.isScreensharing()) {
            logger.warn(`Call ${this.callId} There is already a screensharing stream - there is nothing to do!`);
            return true;
        } else if (!enabled && !this.isScreensharing()) {
            logger.warn(`Call ${this.callId} There already isn't a screensharing stream - there is nothing to do!`);
            return false;
        }

        // Fallback to replaceTrack()
        if (!this.opponentSupportsSDPStreamMetadata()) {
            return this.setScreensharingEnabledWithoutMetadataSupport(enabled, opts);
        }

        logger.debug(`Call ${this.callId} set screensharing enabled? ${enabled}`);
        if (enabled) {
            try {
                const stream = await this.client.getMediaHandler().getScreensharingStream(opts);
                if (!stream) return false;
                this.pushNewLocalFeed(stream, SDPStreamMetadataPurpose.Screenshare);
                return true;
            } catch (err) {
                logger.error(`Call ${this.callId} Failed to get screen-sharing stream:`, err);
                return false;
            }
        } else {
            for (const sender of this.screensharingSenders) {
                this.peerConn.removeTrack(sender);
            }
            this.client.getMediaHandler().stopScreensharingStream(this.localScreensharingStream);
            this.deleteFeedByStream(this.localScreensharingStream);
            return false;
        }
    }

    /**
     * Starts/stops screensharing
     * Should be used ONLY if the opponent doesn't support SDPStreamMetadata
     * @param enabled the desired screensharing state
     * @param {string} desktopCapturerSourceId optional id of the desktop capturer source to use
     * @returns {boolean} new screensharing state
     */
    private async setScreensharingEnabledWithoutMetadataSupport(
        enabled: boolean, opts?: IScreensharingOpts,
    ): Promise<boolean> {
        logger.debug(`Call ${this.callId} Set screensharing enabled? ${enabled} using replaceTrack()`);
        if (enabled) {
            try {
                const stream = await this.client.getMediaHandler().getScreensharingStream(opts);
                if (!stream) return false;

                const track = stream.getTracks().find((track) => {
                    return track.kind === "video";
                });
                const sender = this.usermediaSenders.find((sender) => {
                    return sender.track?.kind === "video";
                });
                sender.replaceTrack(track);

                this.pushNewLocalFeed(stream, SDPStreamMetadataPurpose.Screenshare, false);

                return true;
            } catch (err) {
                logger.error(`Call ${this.callId} Failed to get screen-sharing stream:`, err);
                return false;
            }
        } else {
            const track = this.localUsermediaStream.getTracks().find((track) => {
                return track.kind === "video";
            });
            const sender = this.usermediaSenders.find((sender) => {
                return sender.track?.kind === "video";
            });
            sender.replaceTrack(track);

            this.client.getMediaHandler().stopScreensharingStream(this.localScreensharingStream);
            this.deleteFeedByStream(this.localScreensharingStream);

            return false;
        }
    }

    /**
     * Replaces/adds the tracks from the passed stream to the localUsermediaStream
     * @param {MediaStream} stream to use a replacement for the local usermedia stream
     */
    public async updateLocalUsermediaStream(
        stream: MediaStream, forceAudio = false, forceVideo = false,
    ): Promise<void> {
        const callFeed = this.localUsermediaFeed;
        const audioEnabled = forceAudio || (!callFeed.isAudioMuted() && !this.remoteOnHold);
        const videoEnabled = forceVideo || (!callFeed.isVideoMuted() && !this.remoteOnHold);
        logger.log(`call ${this.callId} updateLocalUsermediaStream stream ${
            stream.id} audioEnabled ${audioEnabled} videoEnabled ${videoEnabled}`);
        setTracksEnabled(stream.getAudioTracks(), audioEnabled);
        setTracksEnabled(stream.getVideoTracks(), videoEnabled);

        // We want to keep the same stream id, so we replace the tracks rather than the whole stream
        for (const track of this.localUsermediaStream.getTracks()) {
            this.localUsermediaStream.removeTrack(track);
            track.stop();
        }
        for (const track of stream.getTracks()) {
            this.localUsermediaStream.addTrack(track);
        }

        const newSenders = [];

        for (const track of stream.getTracks()) {
            const oldSender = this.usermediaSenders.find((sender) => {
                return sender.track?.kind === track.kind;
            });

            let newSender: RTCRtpSender;

            try {
                logger.info(
                    `Call ${this.callId} `+
                    `Replacing track (` +
                    `id="${track.id}", ` +
                    `kind="${track.kind}", ` +
                    `streamId="${stream.id}", ` +
                    `streamPurpose="${callFeed.purpose}"` +
                    `) to peer connection`,
                );
                await oldSender.replaceTrack(track);
                newSender = oldSender;
            } catch (error) {
                logger.info(
                    `Call ${this.callId} `+
                    `Adding track (` +
                    `id="${track.id}", ` +
                    `kind="${track.kind}", ` +
                    `streamId="${stream.id}", ` +
                    `streamPurpose="${callFeed.purpose}"` +
                    `) to peer connection`,
                );
                newSender = this.peerConn.addTrack(track, this.localUsermediaStream);
            }

            newSenders.push(newSender);
        }

        this.usermediaSenders = newSenders;
    }

    /**
     * Set whether our outbound video should be muted or not.
     * @param {boolean} muted True to mute the outbound video.
     * @returns the new mute state
     */
    public async setLocalVideoMuted(muted: boolean): Promise<boolean> {
        logger.log(`call ${this.callId} setLocalVideoMuted ${muted}`);
        if (!await this.client.getMediaHandler().hasVideoDevice()) {
            return this.isLocalVideoMuted();
        }

        if (!this.hasLocalUserMediaVideoTrack && !muted) {
            await this.upgradeCall(false, true);
            return this.isLocalVideoMuted();
        }
        this.localUsermediaFeed?.setAudioVideoMuted(null, muted);
        this.updateMuteStatus();
        await this.sendMetadataUpdate();
        return this.isLocalVideoMuted();
    }

    /**
     * Check if local video is muted.
     *
     * If there are multiple video tracks, <i>all</i> of the tracks need to be muted
     * for this to return true. This means if there are no video tracks, this will
     * return true.
     * @return {Boolean} True if the local preview video is muted, else false
     * (including if the call is not set up yet).
     */
    public isLocalVideoMuted(): boolean {
        return this.localUsermediaFeed?.isVideoMuted();
    }

    /**
     * Set whether the microphone should be muted or not.
     * @param {boolean} muted True to mute the mic.
     * @returns the new mute state
     */
    public async setMicrophoneMuted(muted: boolean): Promise<boolean> {
        logger.log(`call ${this.callId} setMicrophoneMuted ${muted}`);
        if (!await this.client.getMediaHandler().hasAudioDevice()) {
            return this.isMicrophoneMuted();
        }

        if (!this.hasLocalUserMediaAudioTrack && !muted) {
            await this.upgradeCall(true, false);
            return this.isMicrophoneMuted();
        }
        this.localUsermediaFeed?.setAudioVideoMuted(muted, null);
        this.updateMuteStatus();
        await this.sendMetadataUpdate();
        return this.isMicrophoneMuted();
    }

    /**
     * Check if the microphone is muted.
     *
     * If there are multiple audio tracks, <i>all</i> of the tracks need to be muted
     * for this to return true. This means if there are no audio tracks, this will
     * return true.
     * @return {Boolean} True if the mic is muted, else false (including if the call
     * is not set up yet).
     */
    public isMicrophoneMuted(): boolean {
        return this.localUsermediaFeed?.isAudioMuted();
    }

    /**
     * @returns true if we have put the party on the other side of the call on hold
     * (that is, we are signalling to them that we are not listening)
     */
    public isRemoteOnHold(): boolean {
        return this.remoteOnHold;
    }

    public setRemoteOnHold(onHold: boolean): void {
        if (this.isRemoteOnHold() === onHold) return;
        this.remoteOnHold = onHold;

        for (const transceiver of this.peerConn.getTransceivers()) {
            // We don't send hold music or anything so we're not actually
            // sending anything, but sendrecv is fairly standard for hold and
            // it makes it a lot easier to figure out who's put who on hold.
            transceiver.direction = onHold ? 'sendonly' : 'sendrecv';
        }
        this.updateMuteStatus();
        this.sendMetadataUpdate();

        this.emit(CallEvent.RemoteHoldUnhold, this.remoteOnHold);
    }

    /**
     * Indicates whether we are 'on hold' to the remote party (ie. if true,
     * they cannot hear us).
     * @returns true if the other party has put us on hold
     */
    public isLocalOnHold(): boolean {
        if (this.state !== CallState.Connected) return false;

        let callOnHold = true;

        // We consider a call to be on hold only if *all* the tracks are on hold
        // (is this the right thing to do?)
        for (const transceiver of this.peerConn.getTransceivers()) {
            const trackOnHold = ['inactive', 'recvonly'].includes(transceiver.currentDirection);

            if (!trackOnHold) callOnHold = false;
        }

        return callOnHold;
    }

    /**
     * Sends a DTMF digit to the other party
     * @param digit The digit (nb. string - '#' and '*' are dtmf too)
     */
    public sendDtmfDigit(digit: string): void {
        for (const sender of this.peerConn.getSenders()) {
            if (sender.track.kind === 'audio' && sender.dtmf) {
                sender.dtmf.insertDTMF(digit);
                return;
            }
        }

        throw new Error("Unable to find a track to send DTMF on");
    }

    private updateMuteStatus(): void {
        const micShouldBeMuted = this.isMicrophoneMuted() || this.remoteOnHold;
        const vidShouldBeMuted = this.isLocalVideoMuted() || this.remoteOnHold;

        logger.log(`call ${this.callId} updateMuteStatus stream ${this.localUsermediaStream.id} micShouldBeMuted ${
            micShouldBeMuted} vidShouldBeMuted ${vidShouldBeMuted}`);
        setTracksEnabled(this.localUsermediaStream.getAudioTracks(), !micShouldBeMuted);
        setTracksEnabled(this.localUsermediaStream.getVideoTracks(), !vidShouldBeMuted);
    }

    public async sendMetadataUpdate(): Promise<void> {
        await this.sendVoipEvent(EventType.CallSDPStreamMetadataChangedPrefix, {
            [SDPStreamMetadataKey]: this.getLocalSDPStreamMetadata(),
        });
    }

    private gotCallFeedsForInvite(callFeeds: CallFeed[], requestScreenshareFeed = false): void {
        if (this.successor) {
            this.successor.queueGotCallFeedsForAnswer(callFeeds);
            return;
        }
        if (this.callHasEnded()) {
            this.stopAllMedia();
            return;
        }

        for (const feed of callFeeds) {
            this.pushLocalFeed(feed);
        }

        if (requestScreenshareFeed) {
            this.peerConn.addTransceiver("video", {
                direction: "recvonly",
            });
        }

        this.setState(CallState.CreateOffer);

        logger.debug(`Call ${this.callId} gotUserMediaForInvite`);
        // Now we wait for the negotiationneeded event
    }

    private async sendAnswer(): Promise<void> {
        const answerContent = {
            answer: {
                sdp: this.peerConn.localDescription.sdp,
                // type is now deprecated as of Matrix VoIP v1, but
                // required to still be sent for backwards compat
                type: this.peerConn.localDescription.type,
            },
            [SDPStreamMetadataKey]: this.getLocalSDPStreamMetadata(true),
        } as MCallAnswer;

        answerContent.capabilities = {
            'm.call.transferee': this.client.supportsCallTransfer,
            'm.call.dtmf': false,
        };

        // We have just taken the local description from the peerConn which will
        // contain all the local candidates added so far, so we can discard any candidates
        // we had queued up because they'll be in the answer.
        const discardCount = this.discardDuplicateCandidates();
        logger.info(`Call ${this.callId} Discarding ${discardCount} candidates that will be sent in answer`);

        try {
            await this.sendVoipEvent(EventType.CallAnswer, answerContent);
            // If this isn't the first time we've tried to send the answer,
            // we may have candidates queued up, so send them now.
            this.inviteOrAnswerSent = true;
        } catch (error) {
            // We've failed to answer: back to the ringing state
            this.setState(CallState.Ringing);
            this.client.cancelPendingEvent(error.event);

            let code = CallErrorCode.SendAnswer;
            let message = "Failed to send answer";
            if (error.name == 'UnknownDeviceError') {
                code = CallErrorCode.UnknownDevices;
                message = "Unknown devices present in the room";
            }
            this.emit(CallEvent.Error, new CallError(code, message, error));
            throw error;
        }

        // error handler re-throws so this won't happen on error, but
        // we don't want the same error handling on the candidate queue
        this.sendCandidateQueue();
    }

    private queueGotCallFeedsForAnswer(callFeeds: CallFeed[]): void {
        // Ensure only one negotiate/answer event is being processed at a time.
        if (this.responsePromiseChain) {
            this.responsePromiseChain =
                this.responsePromiseChain.then(() => this.gotCallFeedsForAnswer(callFeeds));
        } else {
            this.responsePromiseChain = this.gotCallFeedsForAnswer(callFeeds);
        }
    }

    // Enables DTX (discontinuous transmission) on the given session to reduce
    // bandwidth when transmitting silence
    private mungeSdp(description: RTCSessionDescriptionInit, mods: CodecParamsMod[]): void {
        // The only way to enable DTX at this time is through SDP munging
        const sdp = parseSdp(description.sdp);

        sdp.media.forEach(media => {
            const payloadTypeToCodecMap = new Map<number, string>();
            const codecToPayloadTypeMap = new Map<string, number>();
            for (const rtp of media.rtp) {
                payloadTypeToCodecMap.set(rtp.payload, rtp.codec);
                codecToPayloadTypeMap.set(rtp.codec, rtp.payload);
            }

            for (const mod of mods) {
                if (mod.mediaType !== media.type) continue;

                if (!codecToPayloadTypeMap.has(mod.codec)) {
                    logger.info(`Ignoring SDP modifications for ${mod.codec} as it's not present.`);
                    continue;
                }

                const extraconfig: string[] = [];
                if (mod.enableDtx !== undefined) {
                    extraconfig.push(`usedtx=${mod.enableDtx ? '1' : '0'}`);
                }
                if (mod.maxAverageBitrate !== undefined) {
                    extraconfig.push(`maxaveragebitrate=${mod.maxAverageBitrate}`);
                }

                let found = false;
                for (const fmtp of media.fmtp) {
                    if (payloadTypeToCodecMap.get(fmtp.payload) === mod.codec) {
                        found = true;
                        fmtp.config += ";" + extraconfig.join(";");
                    }
                }
                if (!found) {
                    media.fmtp.push({
                        payload: codecToPayloadTypeMap.get(mod.codec),
                        config: extraconfig.join(";"),
                    });
                }
            }
        });
        description.sdp = writeSdp(sdp);
    }

    private async createOffer(): Promise<RTCSessionDescriptionInit> {
        const offer = await this.peerConn.createOffer();
        this.mungeSdp(offer, getCodecParamMods(this.isPtt));
        return offer;
    }

    private async createAnswer(): Promise<RTCSessionDescriptionInit> {
        const answer = await this.peerConn.createAnswer();
        this.mungeSdp(answer, getCodecParamMods(this.isPtt));
        return answer;
    }

    private async gotCallFeedsForAnswer(callFeeds: CallFeed[]): Promise<void> {
        if (this.callHasEnded()) return;

        this.waitForLocalAVStream = false;

        for (const feed of callFeeds) {
            this.pushLocalFeed(feed);
        }

        this.setState(CallState.CreateAnswer);

        let answer: RTCSessionDescriptionInit;
        try {
            this.getRidOfRTXCodecs();
            answer = await this.createAnswer();
        } catch (err) {
            logger.debug(`Call ${this.callId} Failed to create answer: `, err);
            this.terminate(CallParty.Local, CallErrorCode.CreateAnswer, true);
            return;
        }

        try {
            await this.peerConn.setLocalDescription(answer);
            this.setState(CallState.Connecting);

            // Allow a short time for initial candidates to be gathered
            await new Promise(resolve => {
                setTimeout(resolve, 200);
            });

            this.sendAnswer();
        } catch (err) {
            logger.debug(`Call ${this.callId} Error setting local description!`, err);
            this.terminate(CallParty.Local, CallErrorCode.SetLocalDescription, true);
            return;
        }
    }

    /**
     * Internal
     * @param {Object} event
     */
    private gotLocalIceCandidate = (event: RTCPeerConnectionIceEvent): Promise<void> => {
        if (event.candidate) {
            logger.debug(
                "Call " + this.callId + " got local ICE " + event.candidate.sdpMid + " candidate: " +
                event.candidate.candidate,
            );

            if (this.callHasEnded()) return;

            // As with the offer, note we need to make a copy of this object, not
            // pass the original: that broke in Chrome ~m43.
            if (event.candidate.candidate !== '' || !this.sentEndOfCandidates) {
                this.queueCandidate(event.candidate);

                if (event.candidate.candidate === '') this.sentEndOfCandidates = true;
            }
        }
    };

    private onIceGatheringStateChange = (event: Event): void => {
        logger.debug(`Call ${this.callId} ice gathering state changed to  ${this.peerConn.iceGatheringState}`);
        if (this.peerConn.iceGatheringState === 'complete' && !this.sentEndOfCandidates) {
            // If we didn't get an empty-string candidate to signal the end of candidates,
            // create one ourselves now gathering has finished.
            // We cast because the interface lists all the properties as required but we
            // only want to send 'candidate'
            // XXX: We probably want to send either sdpMid or sdpMLineIndex, as it's not strictly
            // correct to have a candidate that lacks both of these. We'd have to figure out what
            // previous candidates had been sent with and copy them.
            const c = {
                candidate: '',
            } as RTCIceCandidate;
            this.queueCandidate(c);
            this.sentEndOfCandidates = true;
        }
    };

    public async onRemoteIceCandidatesReceived(ev: MatrixEvent): Promise<void> {
        if (this.callHasEnded()) {
            //debuglog("Ignoring remote ICE candidate because call has ended");
            return;
        }

        const content = ev.getContent<MCallCandidates>();
        const candidates = content.candidates;
        if (!candidates) {
            logger.info(`Call ${this.callId} Ignoring candidates event with no candidates!`);
            return;
        }

        const fromPartyId = content.version === 0 ? null : content.party_id || null;

        if (this.opponentPartyId === undefined) {
            // we haven't picked an opponent yet so save the candidates
            logger.info(`Call ${this.callId} Buffering ${candidates.length} candidates until we pick an opponent`);
            const bufferedCandidates = this.remoteCandidateBuffer.get(fromPartyId) || [];
            bufferedCandidates.push(...candidates);
            this.remoteCandidateBuffer.set(fromPartyId, bufferedCandidates);
            return;
        }

        if (!this.partyIdMatches(content)) {
            logger.info(
                `Call ${this.callId} `+
                `Ignoring candidates from party ID ${content.party_id}: ` +
                `we have chosen party ID ${this.opponentPartyId}`,
            );

            return;
        }

        await this.addIceCandidates(candidates);
    }

    /**
     * Used by MatrixClient.
     * @param {Object} msg
     */
    public async onAnswerReceived(event: MatrixEvent): Promise<void> {
        const content = event.getContent<MCallAnswer>();
        logger.debug(`Got answer for call ID ${this.callId} from party ID ${content.party_id}`);

        if (this.callHasEnded()) {
            logger.debug(`Ignoring answer because call ID ${this.callId} has ended`);
            return;
        }

        if (this.opponentPartyId !== undefined) {
            logger.info(
                `Call ${this.callId} ` +
                `Ignoring answer from party ID ${content.party_id}: ` +
                `we already have an answer/reject from ${this.opponentPartyId}`,
            );
            return;
        }

        this.chooseOpponent(event);
        await this.addBufferedIceCandidates();

        this.setState(CallState.Connecting);

        const sdpStreamMetadata = content[SDPStreamMetadataKey];
        if (sdpStreamMetadata) {
            this.updateRemoteSDPStreamMetadata(sdpStreamMetadata);
        } else {
            logger.warn(`Call ${this.callId} Did not get any SDPStreamMetadata! Can not send/receive multiple streams`);
        }

        try {
            await this.peerConn.setRemoteDescription(content.answer);
        } catch (e) {
            logger.debug(`Call ${this.callId} Failed to set remote description`, e);
            this.terminate(CallParty.Local, CallErrorCode.SetRemoteDescription, false);
            return;
        }

        // If the answer we selected has a party_id, send a select_answer event
        // We do this after setting the remote description since otherwise we'd block
        // call setup on it
        if (this.opponentPartyId !== null) {
            try {
                await this.sendVoipEvent(EventType.CallSelectAnswer, {
                    selected_party_id: this.opponentPartyId,
                });
            } catch (err) {
                // This isn't fatal, and will just mean that if another party has raced to answer
                // the call, they won't know they got rejected, so we carry on & don't retry.
                logger.warn(`Call ${this.callId} Failed to send select_answer event`, err);
            }
        }
    }

    public async onSelectAnswerReceived(event: MatrixEvent): Promise<void> {
        if (this.direction !== CallDirection.Inbound) {
            logger.warn(`Call ${this.callId} Got select_answer for an outbound call: ignoring`);
            return;
        }

        const selectedPartyId = event.getContent<MCallSelectAnswer>().selected_party_id;

        if (selectedPartyId === undefined || selectedPartyId === null) {
            logger.warn(`Call ${
                this.callId} Got nonsensical select_answer with null/undefined selected_party_id: ignoring`);
            return;
        }

        if (selectedPartyId !== this.ourPartyId) {
            logger.info(`Call ${this.callId} Got select_answer for party ID ${
                selectedPartyId}: we are party ID ${this.ourPartyId}.`);
            // The other party has picked somebody else's answer
            await this.terminate(CallParty.Remote, CallErrorCode.AnsweredElsewhere, true);
        }
    }

    public async onNegotiateReceived(event: MatrixEvent): Promise<void> {
        const content = event.getContent<MCallInviteNegotiate>();
        const description = content.description;
        if (!description || !description.sdp || !description.type) {
            logger.info(`Call ${this.callId} Ignoring invalid m.call.negotiate event`);
            return;
        }
        // Politeness always follows the direction of the call: in a glare situation,
        // we pick either the inbound or outbound call, so one side will always be
        // inbound and one outbound
        const polite = this.direction === CallDirection.Inbound;

        // Here we follow the perfect negotiation logic from
        // https://developer.mozilla.org/en-US/docs/Web/API/WebRTC_API/Perfect_negotiation
        const offerCollision = (
            (description.type === 'offer') &&
            (this.makingOffer || this.peerConn.signalingState !== 'stable')
        );

        this.ignoreOffer = !polite && offerCollision;
        if (this.ignoreOffer) {
            logger.info(`Call ${this.callId} Ignoring colliding negotiate event because we're impolite`);
            return;
        }

        const prevLocalOnHold = this.isLocalOnHold();

        const sdpStreamMetadata = content[SDPStreamMetadataKey];
        if (sdpStreamMetadata) {
            this.updateRemoteSDPStreamMetadata(sdpStreamMetadata);
        } else {
            logger.warn(`Call ${this.callId} Received negotiation event without SDPStreamMetadata!`);
        }

        try {
            await this.peerConn.setRemoteDescription(description);

            if (description.type === 'offer') {
                let answer: RTCSessionDescriptionInit;
                try {
                    this.getRidOfRTXCodecs();
                    answer = await this.createAnswer();
                } catch (err) {
                    logger.debug(`Call ${this.callId} Failed to create answer: `, err);
                    this.terminate(CallParty.Local, CallErrorCode.CreateAnswer, true);
                    return;
                }

                await this.peerConn.setLocalDescription(answer);

                this.sendVoipEvent(EventType.CallNegotiate, {
                    description: this.peerConn.localDescription,
                    [SDPStreamMetadataKey]: this.getLocalSDPStreamMetadata(true),
                });
            }
        } catch (err) {
            logger.warn(`Call ${this.callId} Failed to complete negotiation`, err);
        }

        const newLocalOnHold = this.isLocalOnHold();
        if (prevLocalOnHold !== newLocalOnHold) {
            this.emit(CallEvent.LocalHoldUnhold, newLocalOnHold);
            // also this one for backwards compat
            this.emit(CallEvent.HoldUnhold, newLocalOnHold);
        }
    }

    private updateRemoteSDPStreamMetadata(metadata: SDPStreamMetadata): void {
        this.remoteSDPStreamMetadata = utils.recursivelyAssign(this.remoteSDPStreamMetadata || {}, metadata, true);
        for (const feed of this.getRemoteFeeds()) {
            const streamId = feed.stream.id;
            const metadata = this.remoteSDPStreamMetadata[streamId];

            feed.setAudioVideoMuted(metadata?.audio_muted, metadata?.video_muted);
            feed.purpose = this.remoteSDPStreamMetadata[streamId]?.purpose;
        }
    }

    public onSDPStreamMetadataChangedReceived(event: MatrixEvent): void {
        const content = event.getContent<MCallSDPStreamMetadataChanged>();
        const metadata = content[SDPStreamMetadataKey];
        this.updateRemoteSDPStreamMetadata(metadata);
    }

    public async onAssertedIdentityReceived(event: MatrixEvent): Promise<void> {
        const content = event.getContent<MCAllAssertedIdentity>();
        if (!content.asserted_identity) return;

        this.remoteAssertedIdentity = {
            id: content.asserted_identity.id,
            displayName: content.asserted_identity.display_name,
        };
        this.emit(CallEvent.AssertedIdentityChanged);
    }

    public callHasEnded(): boolean {
        // This exists as workaround to typescript trying to be clever and erroring
        // when putting if (this.state === CallState.Ended) return; twice in the same
        // function, even though that function is async.
        return this.state === CallState.Ended;
    }

    private queueGotLocalOffer(): void {
        // Ensure only one negotiate/answer event is being processed at a time.
        if (this.responsePromiseChain) {
            this.responsePromiseChain =
                this.responsePromiseChain.then(() => this.wrappedGotLocalOffer());
        } else {
            this.responsePromiseChain = this.wrappedGotLocalOffer();
        }
    }

    private async wrappedGotLocalOffer(): Promise<void> {
        this.makingOffer = true;
        try {
            await this.gotLocalOffer();
        } catch (e) {
            this.getLocalOfferFailed(e);
            return;
        } finally {
            this.makingOffer = false;
        }
    }

    private async gotLocalOffer(): Promise<void> {
        logger.debug(`Call ${this.callId} Setting local description`);

        if (this.callHasEnded()) {
            logger.debug("Ignoring newly created offer on call ID " + this.callId +
                " because the call has ended");
            return;
        }

        let offer: RTCSessionDescriptionInit;
        try {
            this.getRidOfRTXCodecs();
            offer = await this.createOffer();
        } catch (err) {
            logger.debug(`Call ${this.callId} Failed to create offer: `, err);
            this.terminate(CallParty.Local, CallErrorCode.CreateOffer, true);
            return;
        }

        try {
            await this.peerConn.setLocalDescription(offer);
        } catch (err) {
            logger.debug(`Call ${this.callId} Error setting local description!`, err);
            this.terminate(CallParty.Local, CallErrorCode.SetLocalDescription, true);
            return;
        }

        if (this.peerConn.iceGatheringState === 'gathering') {
            // Allow a short time for initial candidates to be gathered
            await new Promise(resolve => {
                setTimeout(resolve, 200);
            });
        }

        if (this.callHasEnded()) return;

        const eventType = this.state === CallState.CreateOffer ? EventType.CallInvite : EventType.CallNegotiate;

        const content = {
            lifetime: CALL_TIMEOUT_MS,
        } as MCallInviteNegotiate;

        if (eventType === EventType.CallInvite && this.invitee) {
            content.invitee = this.invitee;
        }

        // clunky because TypeScript can't follow the types through if we use an expression as the key
        if (this.state === CallState.CreateOffer) {
            content.offer = this.peerConn.localDescription;
        } else {
            content.description = this.peerConn.localDescription;
        }

        content.capabilities = {
            'm.call.transferee': this.client.supportsCallTransfer,
            'm.call.dtmf': false,
        };

        content[SDPStreamMetadataKey] = this.getLocalSDPStreamMetadata(true);

        // Get rid of any candidates waiting to be sent: they'll be included in the local
        // description we just got and will send in the offer.
        const discardCount = this.discardDuplicateCandidates();
        logger.info(`Call ${this.callId} Discarding ${discardCount} candidates that will be sent in offer`);

        try {
            await this.sendVoipEvent(eventType, content);
        } catch (error) {
            logger.error(`Call ${this.callId} Failed to send invite`, error);
            if (error.event) this.client.cancelPendingEvent(error.event);

            let code = CallErrorCode.SignallingFailed;
            let message = "Signalling failed";
            if (this.state === CallState.CreateOffer) {
                code = CallErrorCode.SendInvite;
                message = "Failed to send invite";
            }
            if (error.name == 'UnknownDeviceError') {
                code = CallErrorCode.UnknownDevices;
                message = "Unknown devices present in the room";
            }

            this.emit(CallEvent.Error, new CallError(code, message, error));
            this.terminate(CallParty.Local, code, false);

            // no need to carry on & send the candidate queue, but we also
            // don't want to rethrow the error
            return;
        }

        this.sendCandidateQueue();
        if (this.state === CallState.CreateOffer) {
            this.inviteOrAnswerSent = true;
            this.setState(CallState.InviteSent);
            this.inviteTimeout = setTimeout(() => {
                this.inviteTimeout = null;
                if (this.state === CallState.InviteSent) {
                    this.hangup(CallErrorCode.InviteTimeout, false);
                }
            }, CALL_TIMEOUT_MS);
        }
    }

    private getLocalOfferFailed = (err: Error): void => {
        logger.error(`Call ${this.callId} Failed to get local offer`, err);

        this.emit(
            CallEvent.Error,
            new CallError(
                CallErrorCode.LocalOfferFailed,
                "Failed to get local offer!", err,
            ),
        );
        this.terminate(CallParty.Local, CallErrorCode.LocalOfferFailed, false);
    };

    private getUserMediaFailed = (err: Error): void => {
        if (this.successor) {
            this.successor.getUserMediaFailed(err);
            return;
        }

        logger.warn(`Failed to get user media - ending call ${this.callId}`, err);

        this.emit(
            CallEvent.Error,
            new CallError(
                CallErrorCode.NoUserMedia,
                "Couldn't start capturing media! Is your microphone set up and " +
                "does this app have permission?", err,
            ),
        );
        this.terminate(CallParty.Local, CallErrorCode.NoUserMedia, false);
    };

    private onIceConnectionStateChanged = (): void => {
        if (this.callHasEnded()) {
            return; // because ICE can still complete as we're ending the call
        }
        logger.debug(
            "Call ID " + this.callId + ": ICE connection state changed to: " + this.peerConn.iceConnectionState,
        );

        // ideally we'd consider the call to be connected when we get media but
        // chrome doesn't implement any of the 'onstarted' events yet
        if (["connected", "completed"].includes(this.peerConn.iceConnectionState)) {
            clearTimeout(this.iceDisconnectedTimeout);
            this.setState(CallState.Connected);

            if (!this.callLengthInterval) {
                this.callLengthInterval = setInterval(() => {
                    this.callLength++;
                    this.emit(CallEvent.LengthChanged, this.callLength);
                }, 1000);
            }
        } else if (this.peerConn.iceConnectionState == 'failed') {
            // Firefox for Android does not yet have support for restartIce()
            if (this.peerConn.restartIce) {
                this.peerConn.restartIce();
            } else {
                this.hangup(CallErrorCode.IceFailed, false);
            }
        } else if (this.peerConn.iceConnectionState == 'disconnected') {
            this.iceDisconnectedTimeout = setTimeout(() => {
                this.hangup(CallErrorCode.IceFailed, false);
            }, 30 * 1000);
        }

        // In PTT mode, override feed status to muted when we lose connection to
        // the peer, since we don't want to block the line if they're not saying anything.
        // Experimenting in Chrome, this happens after 5 or 6 seconds, which is probably
        // fast enough.
        if (this.isPtt && ["failed", "disconnected"].includes(this.peerConn.iceConnectionState)) {
            for (const feed of this.getRemoteFeeds()) {
                feed.setAudioVideoMuted(true, true);
            }
        }
    };

    private onSignallingStateChanged = (): void => {
        logger.debug(
            "call " + this.callId + ": Signalling state changed to: " +
            this.peerConn.signalingState,
        );
    };

    private onTrack = (ev: RTCTrackEvent): void => {
        if (ev.streams.length === 0) {
            logger.warn(`Call ${this.callId} Streamless ${ev.track.kind} found: ignoring.`);
            return;
        }

        const stream = ev.streams[0];
        this.pushRemoteFeed(stream);

        if (!this.removeTrackListeners.has(stream)) {
            const onRemoveTrack = () => {
                if (stream.getTracks().length === 0) {
                    logger.info(`Call ${this.callId} removing track streamId: ${stream.id}`);
                    this.deleteFeedByStream(stream);
                    stream.removeEventListener("removetrack", onRemoveTrack);
                    this.removeTrackListeners.delete(stream);
                }
            };
            stream.addEventListener("removetrack", onRemoveTrack);
            this.removeTrackListeners.set(stream, onRemoveTrack);
        }
    };

    private onDataChannel = (ev: RTCDataChannelEvent): void => {
        this.emit(CallEvent.DataChannel, ev.channel);
    };

    /**
     * This method removes all video/rtx codecs from screensharing video
     * transceivers. This is necessary since they can cause problems. Without
     * this the following steps should produce an error:
     *   Chromium calls Firefox
     *   Firefox answers
     *   Firefox starts screen-sharing
     *   Chromium starts screen-sharing
     *   Call crashes for Chromium with:
     *       [96685:23:0518/162603.933321:ERROR:webrtc_video_engine.cc(3296)] RTX codec (PT=97) mapped to PT=96 which is not in the codec list.
     *       [96685:23:0518/162603.933377:ERROR:webrtc_video_engine.cc(1171)] GetChangedRecvParameters called without any video codecs.
     *       [96685:23:0518/162603.933430:ERROR:sdp_offer_answer.cc(4302)] Failed to set local video description recv parameters for m-section with mid='2'. (INVALID_PARAMETER)
     */
    private getRidOfRTXCodecs(): void {
        // RTCRtpReceiver.getCapabilities and RTCRtpSender.getCapabilities don't seem to be supported on FF
        if (!RTCRtpReceiver.getCapabilities || !RTCRtpSender.getCapabilities) return;

        const recvCodecs = RTCRtpReceiver.getCapabilities("video").codecs;
        const sendCodecs = RTCRtpSender.getCapabilities("video").codecs;
        const codecs = [...sendCodecs, ...recvCodecs];

        for (const codec of codecs) {
            if (codec.mimeType === "video/rtx") {
                const rtxCodecIndex = codecs.indexOf(codec);
                codecs.splice(rtxCodecIndex, 1);
            }
        }

        for (const trans of this.peerConn.getTransceivers()) {
            if (
                this.screensharingSenders.includes(trans.sender) &&
                    (
                        trans.sender.track?.kind === "video" ||
                        trans.receiver.track?.kind === "video"
                    )
            ) {
                trans.setCodecPreferences(codecs);
            }
        }
    }

    private onNegotiationNeeded = async (): Promise<void> => {
        logger.info(`Call ${this.callId} Negotiation is needed!`);

        if (this.state !== CallState.CreateOffer && this.opponentVersion === 0) {
            logger.info(`Call ${
                this.callId} Opponent does not support renegotiation: ignoring negotiationneeded event`);
            return;
        }

        this.queueGotLocalOffer();
    };

    public onHangupReceived = (msg: MCallHangupReject): void => {
        logger.debug("Hangup received for call ID " + this.callId);

        // party ID must match (our chosen partner hanging up the call) or be undefined (we haven't chosen
        // a partner yet but we're treating the hangup as a reject as per VoIP v0)
        if (this.partyIdMatches(msg) || this.state === CallState.Ringing) {
            // default reason is user_hangup
            this.terminate(CallParty.Remote, msg.reason || CallErrorCode.UserHangup, true);
        } else {
            logger.info(`Call ${this.callId} Ignoring message from party ID ${
                msg.party_id}: our partner is ${this.opponentPartyId}`);
        }
    };

    public onRejectReceived = (msg: MCallHangupReject): void => {
        logger.debug("Reject received for call ID " + this.callId);

        // No need to check party_id for reject because if we'd received either
        // an answer or reject, we wouldn't be in state InviteSent

        const shouldTerminate = (
            // reject events also end the call if it's ringing: it's another of
            // our devices rejecting the call.
            ([CallState.InviteSent, CallState.Ringing].includes(this.state)) ||
            // also if we're in the init state and it's an inbound call, since
            // this means we just haven't entered the ringing state yet
            this.state === CallState.Fledgling && this.direction === CallDirection.Inbound
        );

        if (shouldTerminate) {
            this.terminate(CallParty.Remote, msg.reason || CallErrorCode.UserHangup, true);
        } else {
            logger.debug(`Call ${this.callId} is in state: ${this.state}: ignoring reject`);
        }
    };

    public onAnsweredElsewhere = (msg: MCallAnswer): void => {
        logger.debug("Call " + this.callId + " answered elsewhere");
        this.terminate(CallParty.Remote, CallErrorCode.AnsweredElsewhere, true);
    };

    private setState(state: CallState): void {
        const oldState = this.state;
        this.state = state;
        this.emit(CallEvent.State, state, oldState);
    }

    /**
     * Internal
     * @param {string} eventType
     * @param {Object} content
     * @return {Promise}
     */
    private async sendVoipEvent(eventType: string, content: object): Promise<ISendEventResponse | {}> {
        const realContent = Object.assign({}, content, {
            version: VOIP_PROTO_VERSION,
            call_id: this.callId,
            party_id: this.ourPartyId,
            conf_id: this.groupCallId,
        });

        if (this.opponentDeviceId) {
            const toDeviceSeq = this.toDeviceSeq++;

            this.emit(CallEvent.SendVoipEvent, {
                type: "toDevice",
                eventType,
                userId: this.invitee || this.getOpponentMember().userId,
                opponentDeviceId: this.opponentDeviceId,
                content: {
                    ...realContent,
                    device_id: this.client.deviceId,
                    sender_session_id: this.client.getSessionId(),
                    dest_session_id: this.opponentSessionId,
                    seq: toDeviceSeq,
                },
            });

            const content = {
                ...realContent,
                device_id: this.client.deviceId,
                sender_session_id: this.client.getSessionId(),
                dest_session_id: this.opponentSessionId,
                seq: toDeviceSeq,
            };

            const userId = this.invitee || this.getOpponentMember().userId;
            if (this.client.getUseE2eForGroupCall()) {
                return this.client.crypto.encryptAndSendToDevices([{
                    userId,
                    deviceInfo: this.opponentDeviceInfo,
                }], {
                    type: eventType,
                    content,
                });
            } else {
                return this.client.sendToDevice(eventType, {
                    [userId]: {
                        [this.opponentDeviceId]: content,
                    },
                });
            }
        } else {
            this.emit(CallEvent.SendVoipEvent, {
                type: "sendEvent",
                eventType,
                roomId: this.roomId,
                content: realContent,
                userId: this.invitee || this.getOpponentMember().userId,
            });

            return this.client.sendEvent(this.roomId, eventType, realContent);
        }
    }

    private queueCandidate(content: RTCIceCandidate): void {
        // We partially de-trickle candidates by waiting for `delay` before sending them
        // amalgamated, in order to avoid sending too many m.call.candidates events and hitting
        // rate limits in Matrix.
        // In practice, it'd be better to remove rate limits for m.call.*

        // N.B. this deliberately lets you queue and send blank candidates, which MSC2746
        // currently proposes as the way to indicate that candidate gathering is complete.
        // This will hopefully be changed to an explicit rather than implicit notification
        // shortly.
        this.candidateSendQueue.push(content);

        // Don't send the ICE candidates yet if the call is in the ringing state: this
        // means we tried to pick (ie. started generating candidates) and then failed to
        // send the answer and went back to the ringing state. Queue up the candidates
        // to send if we successfully send the answer.
        // Equally don't send if we haven't yet sent the answer because we can send the
        // first batch of candidates along with the answer
        if (this.state === CallState.Ringing || !this.inviteOrAnswerSent) return;

        // MSC2746 recommends these values (can be quite long when calling because the
        // callee will need a while to answer the call)
        const delay = this.direction === CallDirection.Inbound ? 500 : 2000;

        if (this.candidateSendTries === 0) {
            setTimeout(() => {
                this.sendCandidateQueue();
            }, delay);
        }
    }

    // Discard all non-end-of-candidates messages
    // Return the number of candidate messages that were discarded.
    // Call this method before sending an invite or answer message
    private discardDuplicateCandidates(): number {
        let discardCount = 0;
        const newQueue = [];

        for (let i = 0; i < this.candidateSendQueue.length; i++) {
            const candidate = this.candidateSendQueue[i];
            if (candidate.candidate === "") {
                newQueue.push(candidate);
            } else {
                discardCount++;
            }
        }

        this.candidateSendQueue = newQueue;

        return discardCount;
    }

    /*
     * Transfers this call to another user
     */
    public async transfer(targetUserId: string): Promise<void> {
        // Fetch the target user's global profile info: their room avatar / displayname
        // could be different in whatever room we share with them.
        const profileInfo = await this.client.getProfileInfo(targetUserId);

        const replacementId = genCallID();

        const body = {
            replacement_id: genCallID(),
            target_user: {
                id: targetUserId,
                display_name: profileInfo.displayname,
                avatar_url: profileInfo.avatar_url,
            },
            create_call: replacementId,
        } as MCallReplacesEvent;

        await this.sendVoipEvent(EventType.CallReplaces, body);

        await this.terminate(CallParty.Local, CallErrorCode.Transfered, true);
    }

    /*
     * Transfers this call to the target call, effectively 'joining' the
     * two calls (so the remote parties on each call are connected together).
     */
    public async transferToCall(transferTargetCall?: MatrixCall): Promise<void> {
        const targetProfileInfo = await this.client.getProfileInfo(transferTargetCall.getOpponentMember().userId);
        const transfereeProfileInfo = await this.client.getProfileInfo(this.getOpponentMember().userId);

        const newCallId = genCallID();

        const bodyToTransferTarget = {
            // the replacements on each side have their own ID, and it's distinct from the
            // ID of the new call (but we can use the same function to generate it)
            replacement_id: genCallID(),
            target_user: {
                id: this.getOpponentMember().userId,
                display_name: transfereeProfileInfo.displayname,
                avatar_url: transfereeProfileInfo.avatar_url,
            },
            await_call: newCallId,
        } as MCallReplacesEvent;

        await transferTargetCall.sendVoipEvent(EventType.CallReplaces, bodyToTransferTarget);

        const bodyToTransferee = {
            replacement_id: genCallID(),
            target_user: {
                id: transferTargetCall.getOpponentMember().userId,
                display_name: targetProfileInfo.displayname,
                avatar_url: targetProfileInfo.avatar_url,
            },
            create_call: newCallId,
        } as MCallReplacesEvent;

        await this.sendVoipEvent(EventType.CallReplaces, bodyToTransferee);

        await this.terminate(CallParty.Local, CallErrorCode.Transfered, true);
        await transferTargetCall.terminate(CallParty.Local, CallErrorCode.Transfered, true);
    }

    private async terminate(hangupParty: CallParty, hangupReason: CallErrorCode, shouldEmit: boolean): Promise<void> {
        if (this.callHasEnded()) return;

        this.hangupParty = hangupParty;
        this.hangupReason = hangupReason;
        this.setState(CallState.Ended);

        if (this.inviteTimeout) {
            clearTimeout(this.inviteTimeout);
            this.inviteTimeout = null;
        }
        if (this.callLengthInterval) {
            clearInterval(this.callLengthInterval);
            this.callLengthInterval = null;
        }

        for (const [stream, listener] of this.removeTrackListeners) {
            stream.removeEventListener("removetrack", listener);
        }
        this.removeTrackListeners.clear();

        this.callStatsAtEnd = await this.collectCallStats();

        // Order is important here: first we stopAllMedia() and only then we can deleteAllFeeds()
        this.stopAllMedia();
        this.deleteAllFeeds();

        if (this.peerConn && this.peerConn.signalingState !== 'closed') {
            this.peerConn.close();
        }
        if (shouldEmit) {
            this.emit(CallEvent.Hangup, this);
        }

        this.client.callEventHandler.calls.delete(this.callId);
    }

    private stopAllMedia(): void {
        logger.debug(
            !this.groupCallId ?
                `Call ${this.callId} stopping all media` :
                `Call ${this.callId} stopping all media except local feeds`);

        for (const feed of this.feeds) {
            if (
                feed.isLocal() &&
                feed.purpose === SDPStreamMetadataPurpose.Usermedia &&
                !this.groupCallId
            ) {
                this.client.getMediaHandler().stopUserMediaStream(feed.stream);
            } else if (
                feed.isLocal() &&
                feed.purpose === SDPStreamMetadataPurpose.Screenshare &&
                !this.groupCallId
            ) {
                this.client.getMediaHandler().stopScreensharingStream(feed.stream);
            } else if (!feed.isLocal() || !this.groupCallId) {
                logger.debug("Stopping remote stream", feed.stream.id);
                for (const track of feed.stream.getTracks()) {
                    track.stop();
                }
            }
        }
    }

    private checkForErrorListener(): void {
        if (this.listeners(EventEmitterEvents.Error).length === 0) {
            throw new Error(
                "You MUST attach an error listener using call.on('error', function() {})",
            );
        }
    }

    private async sendCandidateQueue(): Promise<void> {
        if (this.candidateSendQueue.length === 0 || this.callHasEnded()) {
            return;
        }

        const candidates = this.candidateSendQueue;
        this.candidateSendQueue = [];
        ++this.candidateSendTries;
        const content = {
            candidates: candidates,
        };
        logger.debug(`Call ${this.callId} attempting to send ${candidates.length} candidates`);
        try {
            await this.sendVoipEvent(EventType.CallCandidates, content);
            // reset our retry count if we have successfully sent our candidates
            // otherwise queueCandidate() will refuse to try to flush the queue
            this.candidateSendTries = 0;

            // Try to send candidates again just in case we received more candidates while sending.
            this.sendCandidateQueue();
        } catch (error) {
            // don't retry this event: we'll send another one later as we might
            // have more candidates by then.
            if (error.event) this.client.cancelPendingEvent(error.event);

            // put all the candidates we failed to send back in the queue
            this.candidateSendQueue.push(...candidates);

            if (this.candidateSendTries > 5) {
                logger.debug(
                    `Call ${this.callId} failed to send candidates on attempt ${
                        this.candidateSendTries}. Giving up on this call.`,
                    error,
                );

                const code = CallErrorCode.SignallingFailed;
                const message = "Signalling failed";

                this.emit(CallEvent.Error, new CallError(code, message, error));
                this.hangup(code, false);

                return;
            }

            const delayMs = 500 * Math.pow(2, this.candidateSendTries);
            ++this.candidateSendTries;
            logger.debug(`Call ${this.callId} failed to send candidates. Retrying in ${delayMs}ms`, error);
            setTimeout(() => {
                this.sendCandidateQueue();
            }, delayMs);
        }
    }

    /**
     * Place a call to this room.
     * @throws if you have not specified a listener for 'error' events.
     * @throws if have passed audio=false.
     */
    public async placeCall(audio: boolean, video: boolean): Promise<void> {
        if (!audio) {
            throw new Error("You CANNOT start a call without audio");
        }
        this.setState(CallState.WaitLocalMedia);

        try {
            const stream = await this.client.getMediaHandler().getUserMediaStream(audio, video);

            // make sure all the tracks are enabled (same as pushNewLocalFeed -
            // we probably ought to just have one code path for adding streams)
            setTracksEnabled(stream.getAudioTracks(), true);
            setTracksEnabled(stream.getVideoTracks(), true);

            const callFeed = new CallFeed({
                client: this.client,
                roomId: this.roomId,
                userId: this.client.getUserId(),
                stream,
                purpose: SDPStreamMetadataPurpose.Usermedia,
                audioMuted: false,
                videoMuted: false,
            });
            await this.placeCallWithCallFeeds([callFeed]);
        } catch (e) {
            this.getUserMediaFailed(e);
            return;
        }
    }

    /**
     * Place a call to this room with call feed.
     * @param {CallFeed[]} callFeeds to use
     * @throws if you have not specified a listener for 'error' events.
     * @throws if have passed audio=false.
     */
    public async placeCallWithCallFeeds(callFeeds: CallFeed[], requestScreenshareFeed = false): Promise<void> {
        this.checkForErrorListener();
        this.direction = CallDirection.Outbound;

        await this.initOpponentCrypto();

        // XXX Find a better way to do this
        this.client.callEventHandler.calls.set(this.callId, this);

        // make sure we have valid turn creds. Unless something's gone wrong, it should
        // poll and keep the credentials valid so this should be instant.
        const haveTurnCreds = await this.client.checkTurnServers();
        if (!haveTurnCreds) {
            logger.warn(`Call ${this.callId} Failed to get TURN credentials! Proceeding with call anyway...`);
        }

        // create the peer connection now so it can be gathering candidates while we get user
        // media (assuming a candidate pool size is configured)
        this.peerConn = this.createPeerConnection();
        this.gotCallFeedsForInvite(callFeeds, requestScreenshareFeed);
    }

    private createPeerConnection(): RTCPeerConnection {
        const pc = new window.RTCPeerConnection({
            iceTransportPolicy: this.forceTURN ? 'relay' : undefined,
            iceServers: this.turnServers,
            iceCandidatePoolSize: this.client.iceCandidatePoolSize,
            bundlePolicy: 'max-bundle',
        });

        // 'connectionstatechange' would be better, but firefox doesn't implement that.
        pc.addEventListener('iceconnectionstatechange', this.onIceConnectionStateChanged);
        pc.addEventListener('signalingstatechange', this.onSignallingStateChanged);
        pc.addEventListener('icecandidate', this.gotLocalIceCandidate);
        pc.addEventListener('icegatheringstatechange', this.onIceGatheringStateChange);
        pc.addEventListener('track', this.onTrack);
        pc.addEventListener('negotiationneeded', this.onNegotiationNeeded);
        pc.addEventListener('datachannel', this.onDataChannel);

        return pc;
    }

    private partyIdMatches(msg: MCallBase): boolean {
        // They must either match or both be absent (in which case opponentPartyId will be null)
        // Also we ignore party IDs on the invite/offer if the version is 0, so we must do the same
        // here and use null if the version is 0 (woe betide any opponent sending messages in the
        // same call with different versions)
        const msgPartyId = msg.version === 0 ? null : msg.party_id || null;
        return msgPartyId === this.opponentPartyId;
    }

    // Commits to an opponent for the call
    // ev: An invite or answer event
    private chooseOpponent(ev: MatrixEvent): void {
        // I choo-choo-choose you
        const msg = ev.getContent<MCallInviteNegotiate | MCallAnswer>();

        logger.debug(`Call ${this.callId} choosing opponent party ID ${msg.party_id}`);

        this.opponentVersion = msg.version;
        if (this.opponentVersion === 0) {
            // set to null to indicate that we've chosen an opponent, but because
            // they're v0 they have no party ID (even if they sent one, we're ignoring it)
            this.opponentPartyId = null;
        } else {
            // set to their party ID, or if they're naughty and didn't send one despite
            // not being v0, set it to null to indicate we picked an opponent with no
            // party ID
            this.opponentPartyId = msg.party_id || null;
        }
        this.opponentCaps = msg.capabilities || {} as CallCapabilities;
        this.opponentMember = this.client.getRoom(this.roomId).getMember(ev.getSender());
    }

    private async addBufferedIceCandidates(): Promise<void> {
        const bufferedCandidates = this.remoteCandidateBuffer.get(this.opponentPartyId);
        if (bufferedCandidates) {
            logger.info(`Call ${this.callId} Adding ${
                bufferedCandidates.length} buffered candidates for opponent ${this.opponentPartyId}`);
            await this.addIceCandidates(bufferedCandidates);
        }
        this.remoteCandidateBuffer = null;
    }

    private async addIceCandidates(candidates: RTCIceCandidate[]): Promise<void> {
        for (const candidate of candidates) {
            if (
                (candidate.sdpMid === null || candidate.sdpMid === undefined) &&
                (candidate.sdpMLineIndex === null || candidate.sdpMLineIndex === undefined)
            ) {
                logger.debug(`Call ${this.callId} got remote ICE end-of-candidates`);
            } else {
                logger.debug(`Call ${this.callId} got remote ICE ${
                    candidate.sdpMid} candidate: ${candidate.candidate}`);
            }

            try {
                await this.peerConn.addIceCandidate(candidate);
            } catch (err) {
                if (!this.ignoreOffer) {
                    logger.info(`Call ${this.callId} failed to add remote ICE candidate`, err);
                }
            }
        }
    }

    public get hasPeerConnection(): boolean {
        return Boolean(this.peerConn);
    }
}

export function setTracksEnabled(tracks: Array<MediaStreamTrack>, enabled: boolean): void {
    for (let i = 0; i < tracks.length; i++) {
        tracks[i].enabled = enabled;
    }
}

export function supportsMatrixCall(): boolean {
    // typeof prevents Node from erroring on an undefined reference
    if (typeof(window) === 'undefined' || typeof(document) === 'undefined') {
        // NB. We don't log here as apps try to create a call object as a test for
        // whether calls are supported, so we shouldn't fill the logs up.
        return false;
    }

    // Firefox throws on so little as accessing the RTCPeerConnection when operating in a secure mode.
    // There's some information at https://bugzilla.mozilla.org/show_bug.cgi?id=1542616 though the concern
    // is that the browser throwing a SecurityError will brick the client creation process.
    try {
        const supported = Boolean(
            window.RTCPeerConnection || window.RTCSessionDescription ||
            window.RTCIceCandidate || navigator.mediaDevices,
        );
        if (!supported) {
            /* istanbul ignore if */ // Adds a lot of noise to test runs, so disable logging there.
            if (process.env.NODE_ENV !== "test") {
                logger.error("WebRTC is not supported in this browser / environment");
            }
            return false;
        }
    } catch (e) {
        logger.error("Exception thrown when trying to access WebRTC", e);
        return false;
    }

    return true;
}

/**
 * DEPRECATED
 * Use client.createCall()
 *
 * Create a new Matrix call for the browser.
 * @param {MatrixClient} client The client instance to use.
 * @param {string} roomId The room the call is in.
 * @param {Object?} options DEPRECATED optional options map.
 * @param {boolean} options.forceTURN DEPRECATED whether relay through TURN should be
 * forced. This option is deprecated - use opts.forceTURN when creating the matrix client
 * since it's only possible to set this option on outbound calls.
 * @return {MatrixCall} the call or null if the browser doesn't support calling.
 */
export function createNewMatrixCall(client: any, roomId: string, options?: CallOpts): MatrixCall | null {
    if (!supportsMatrixCall()) return null;

    const optionsForceTURN = options ? options.forceTURN : false;

    const opts: CallOpts = {
        client: client,
        roomId: roomId,
        invitee: options?.invitee,
        turnServers: client.getTurnServers(),
        // call level options
        forceTURN: client.forceTURN || optionsForceTURN,
        opponentDeviceId: options?.opponentDeviceId,
        opponentSessionId: options?.opponentSessionId,
        groupCallId: options?.groupCallId,
    };
    const call = new MatrixCall(opts);

    client.reEmitter.reEmit(call, Object.values(CallEvent));

    return call;
}<|MERGE_RESOLUTION|>--- conflicted
+++ resolved
@@ -619,10 +619,6 @@
             return;
         }
 
-<<<<<<< HEAD
-        logger.info(`Call ${this.callId} Pushed remote stream (id="${
-            stream.id}", active="${stream.active}", purpose=${purpose})`);
-=======
         this.feeds.push(new CallFeed({
             client: this.client,
             roomId: this.roomId,
@@ -634,8 +630,10 @@
         }));
         this.emit(CallEvent.FeedsChanged, this.feeds);
 
-        logger.info(`Pushed remote stream (id="${stream.id}", active="${stream.active}", purpose=${purpose})`);
->>>>>>> d867affc
+        logger.info(
+            `Call ${this.callId} pushed remote stream (id="${stream.id}", ` +
+            `active="${stream.active}", purpose=${purpose})`,
+        );
     }
 
     /**
@@ -662,9 +660,6 @@
             return;
         }
 
-<<<<<<< HEAD
-        logger.info(`Call ${this.callId} Pushed remote stream (id="${stream.id}", active="${stream.active}")`);
-=======
         this.feeds.push(new CallFeed({
             client: this.client,
             roomId: this.roomId,
@@ -676,8 +671,7 @@
         }));
         this.emit(CallEvent.FeedsChanged, this.feeds);
 
-        logger.info(`Pushed remote stream (id="${stream.id}", active="${stream.active}")`);
->>>>>>> d867affc
+        logger.info(`Call ${this.callId} pushed remote stream (id="${stream.id}", active="${stream.active}")`);
     }
 
     private pushNewLocalFeed(stream: MediaStream, purpose: SDPStreamMetadataPurpose, addToPeerConnection = true): void {
