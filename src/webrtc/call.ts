--- conflicted
+++ resolved
@@ -44,7 +44,6 @@
     MCallCandidates,
     MCallBase,
     MCallHangupReject,
-<<<<<<< HEAD
     ISfuTrackDesc,
     ISfuBaseDataChannelMessage,
     ISfuSelectDataChannelMessage,
@@ -60,14 +59,6 @@
 import { MatrixClient } from "../client";
 import { EventEmitterEvents, TypedEventEmitter } from "../models/typed-event-emitter";
 import { DeviceInfo } from '../crypto/deviceinfo';
-=======
-} from "./callEventTypes";
-import { CallFeed } from "./callFeed";
-import { MatrixClient } from "../client";
-import { EventEmitterEvents, TypedEventEmitter } from "../models/typed-event-emitter";
-import { DeviceInfo } from "../crypto/deviceinfo";
-import { GroupCallUnknownDeviceError } from "./groupCall";
->>>>>>> 5b6bebc1
 import { IScreensharingOpts } from "./mediaHandler";
 import { GroupCallUnknownDeviceError } from "./groupCall";
 import { MatrixError } from "../http-api";
@@ -690,48 +681,29 @@
             return;
         }
 
-<<<<<<< HEAD
-        this.feeds.push(new CallFeed({
-            client: this.client,
-            call: this,
-            roomId: this.roomId,
-            userId,
-            deviceId,
-            stream,
-            purpose,
-            audioMuted,
-            videoMuted,
-        }));
-=======
         this.feeds.push(
             new CallFeed({
                 client: this.client,
                 call: this,
                 roomId: this.roomId,
                 userId,
-                deviceId: this.getOpponentDeviceId(),
+                deviceId,
                 stream,
                 purpose,
                 audioMuted,
                 videoMuted,
             }),
         );
->>>>>>> 5b6bebc1
 
         this.emit(CallEvent.FeedsChanged, this.feeds);
 
         logger.info(
-<<<<<<< HEAD
             `Call ${this.callId} Pushed remote stream (` +
             `id="${stream.id}" ` +
             `active="${stream.active}" ` +
             `purpose=${purpose} ` +
             `userId=${userId}` +
             `)`,
-=======
-            `Call ${this.callId} pushed remote stream (id="${stream.id}", ` +
-                `active="${stream.active}", purpose=${purpose})`,
->>>>>>> 5b6bebc1
         );
     }
 
@@ -750,7 +722,7 @@
         // If we already have a stream, check this stream has the same id
         if (oldRemoteStream && stream.id !== oldRemoteStream.id) {
             logger.warn(
-                `Call ${this.callId} Ignoring new stream ID ${stream.id}: we already have stream ID ${oldRemoteStream.id}`,
+                `Call ${this.callId} Ignoring new stream ID ${stream.id}: `+`we already have stream ID ${oldRemoteStream.id}`,
             );
             return;
         }
@@ -1006,16 +978,9 @@
         const sdpStreamMetadata = invite[SDPStreamMetadataKey];
         if (sdpStreamMetadata) {
             this.updateRemoteSDPStreamMetadata(sdpStreamMetadata);
-<<<<<<< HEAD
         } else if (!this.isFocus) {
             logger.debug(`Call ${
                 this.callId} did not get any SDPStreamMetadata! Can not send/receive multiple streams`);
-=======
-        } else {
-            logger.debug(
-                `Call ${this.callId} did not get any SDPStreamMetadata! Can not send/receive multiple streams`,
-            );
->>>>>>> 5b6bebc1
         }
 
         this.peerConn = this.createPeerConnection();
@@ -2316,16 +2281,12 @@
                     this.emit(CallEvent.LengthChanged, Math.round((Date.now() - this.callStartTime!) / 1000));
                 }, CALL_LENGTH_INTERVAL);
             }
-<<<<<<< HEAD
             if (!this.sfuKeepAliveInterval) {
                 this.sfuKeepAliveInterval = setInterval(() => {
                     this.sendSFUDataChannelMessage(SFUDataChannelMessageOp.Alive);
                 }, SFU_KEEP_ALIVE_INTERVAL * 3 / 4);
             }
         } else if (this.peerConn?.iceConnectionState == 'failed') {
-=======
-        } else if (this.peerConn?.iceConnectionState == "failed") {
->>>>>>> 5b6bebc1
             // Firefox for Android does not yet have support for restartIce()
             // (the types say it's always defined though, so we have to cast
             // to prevent typescript from warning).
@@ -2514,17 +2475,7 @@
             });
 
             const userId = this.invitee || this.getOpponentMember()!.userId;
-<<<<<<< HEAD
             if (this.client.getUseE2eForGroupCall() && !this.isFocus) {
-                await this.client.encryptAndSendToDevices([{
-                    userId,
-                    deviceInfo: this.opponentDeviceInfo!,
-                }], {
-                    type: eventType,
-                    content,
-                });
-=======
-            if (this.client.getUseE2eForGroupCall()) {
                 await this.client.encryptAndSendToDevices(
                     [
                         {
@@ -2537,7 +2488,6 @@
                         content,
                     },
                 );
->>>>>>> 5b6bebc1
             } else {
                 await this.client.sendToDevice(eventType, {
                     [userId]: {
