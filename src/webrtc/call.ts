--- conflicted
+++ resolved
@@ -27,13 +27,8 @@
 
 import { logger } from '../logger';
 import * as utils from '../utils';
-<<<<<<< HEAD
 import { IContent, MatrixEvent } from '../models/event';
-import { EventType } from '../@types/event';
-=======
-import { MatrixEvent } from '../models/event';
 import { EventType, ToDeviceMessageId } from '../@types/event';
->>>>>>> ccab6985
 import { RoomMember } from '../models/room-member';
 import { randomString } from '../randomstring';
 import {
