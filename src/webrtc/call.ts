/*
Copyright 2015, 2016 OpenMarket Ltd
Copyright 2017 New Vector Ltd
Copyright 2019, 2020 The Matrix.org Foundation C.I.C.
Copyright 2021 - 2022 Šimon Brandner <simon.bra.ag@gmail.com>

Licensed under the Apache License, Version 2.0 (the "License");
you may not use this file except in compliance with the License.
You may obtain a copy of the License at

    http://www.apache.org/licenses/LICENSE-2.0

Unless required by applicable law or agreed to in writing, software
distributed under the License is distributed on an "AS IS" BASIS,
WITHOUT WARRANTIES OR CONDITIONS OF ANY KIND, either express or implied.
See the License for the specific language governing permissions and
limitations under the License.
*/

/**
 * This is an internal module. See {@link createNewMatrixCall} for the public API.
 * @module webrtc/call
 */

import { parse as parseSdp, write as writeSdp } from "sdp-transform";

import { logger } from '../logger';
import * as utils from '../utils';
import { MatrixEvent } from '../models/event';
import { EventType } from '../@types/event';
import { RoomMember } from '../models/room-member';
import { randomString } from '../randomstring';
import {
    MCallReplacesEvent,
    MCallAnswer,
    MCallInviteNegotiate,
    CallCapabilities,
    SDPStreamMetadataPurpose,
    SDPStreamMetadata,
    SDPStreamMetadataKey,
    MCallSDPStreamMetadataChanged,
    MCallSelectAnswer,
    MCAllAssertedIdentity,
    MCallCandidates,
    MCallBase,
    MCallHangupReject,
    ISfuTrackDesc,
    ISfuBaseDataChannelMessage,
    ISfuSelectDataChannelMessage,
    ISfuAnswerDataChannelMessage,
    ISfuPublishDataChannelMessage,
    ISfuUnpublishDataChannelMessage,
    ISfuOfferDataChannelMessage,
    SFUDataChannelMessageOp,
    ISfuMetadataDataChannelMessage,
    SDPStreamMetadataTracks,
} from './callEventTypes';
import { CallFeed } from './callFeed';
import { MatrixClient } from "../client";
import { EventEmitterEvents, TypedEventEmitter } from "../models/typed-event-emitter";
import { DeviceInfo } from '../crypto/deviceinfo';
import { IScreensharingOpts } from "./mediaHandler";
import { GroupCallUnknownDeviceError } from "./groupCall";

// events: hangup, error(err), replaced(call), state(state, oldState)

/**
 * Fires whenever an error occurs when call.js encounters an issue with setting up the call.
 * <p>
 * The error given will have a code equal to either `MatrixCall.ERR_LOCAL_OFFER_FAILED` or
 * `MatrixCall.ERR_NO_USER_MEDIA`. `ERR_LOCAL_OFFER_FAILED` is emitted when the local client
 * fails to create an offer. `ERR_NO_USER_MEDIA` is emitted when the user has denied access
 * to their audio/video hardware.
 *
 * @event module:webrtc/call~MatrixCall#"error"
 * @param {Error} err The error raised by MatrixCall.
 * @example
 * matrixCall.on("error", function(err){
 *   console.error(err.code, err);
 * });
 */

interface CallOpts {
    roomId?: string;
    invitee?: string;
    client?: any; // Fix when client is TSified
    forceTURN?: boolean;
    turnServers?: Array<TurnServer>;
    opponentDeviceId?: string;
    opponentSessionId?: string;
    groupCallId?: string;
    isSfu?: boolean;
}

interface TurnServer {
    urls: Array<string>;
    username?: string;
    password?: string;
    ttl?: number;
}

interface AssertedIdentity {
    id: string;
    displayName: string;
}

enum MediaType {
    AUDIO = "audio",
    VIDEO = "video",
}

enum CodecName {
    OPUS = "opus",
    // add more as needed
}

// Used internally to specify modifications to codec parameters in SDP
interface CodecParamsMod {
    mediaType: MediaType;
    codec: CodecName;
    enableDtx?: boolean; // true to enable discontinuous transmission, false to disable, undefined to leave as-is
    maxAverageBitrate?: number; // sets the max average bitrate, or undefined to leave as-is
}

export enum CallState {
    Fledgling = 'fledgling',
    InviteSent = 'invite_sent',
    WaitLocalMedia = 'wait_local_media',
    CreateOffer = 'create_offer',
    CreateAnswer = 'create_answer',
    Connecting = 'connecting',
    Connected = 'connected',
    Ringing = 'ringing',
    Ended = 'ended',
}

export enum CallType {
    Voice = 'voice',
    Video = 'video',
}

export enum CallDirection {
    Inbound = 'inbound',
    Outbound = 'outbound',
}

export enum CallParty {
    Local = 'local',
    Remote = 'remote',
}

export enum CallEvent {
    Hangup = 'hangup',
    State = 'state',
    Error = 'error',
    Replaced = 'replaced',

    // The value of isLocalOnHold() has changed
    LocalHoldUnhold = 'local_hold_unhold',
    // The value of isRemoteOnHold() has changed
    RemoteHoldUnhold = 'remote_hold_unhold',
    // backwards compat alias for LocalHoldUnhold: remove in a major version bump
    HoldUnhold = 'hold_unhold',
    // Feeds have changed
    FeedsChanged = 'feeds_changed',

    AssertedIdentityChanged = 'asserted_identity_changed',

    LengthChanged = 'length_changed',

    DataChannel = 'datachannel',

    SendVoipEvent = "send_voip_event",
}

export enum CallErrorCode {
    /** The user chose to end the call */
    UserHangup = 'user_hangup',

    /** An error code when the local client failed to create an offer. */
    LocalOfferFailed = 'local_offer_failed',
    /**
     * An error code when there is no local mic/camera to use. This may be because
     * the hardware isn't plugged in, or the user has explicitly denied access.
     */
    NoUserMedia = 'no_user_media',

    /**
     * Error code used when a call event failed to send
     * because unknown devices were present in the room
     */
    UnknownDevices = 'unknown_devices',

    /**
     * Error code used when we fail to send the invite
     * for some reason other than there being unknown devices
     */
    SendInvite = 'send_invite',

    /**
     * An answer could not be created
     */
    CreateAnswer = 'create_answer',

    /**
     * An offer could not be created
     */
    CreateOffer = 'create_offer',

    /**
     * Error code used when we fail to send the answer
     * for some reason other than there being unknown devices
     */
    SendAnswer = 'send_answer',

    /**
     * The session description from the other side could not be set
     */
    SetRemoteDescription = 'set_remote_description',

    /**
     * The session description from this side could not be set
     */
    SetLocalDescription = 'set_local_description',

    /**
     * A different device answered the call
     */
    AnsweredElsewhere = 'answered_elsewhere',

    /**
     * No media connection could be established to the other party
     */
    IceFailed = 'ice_failed',

    /**
     * The invite timed out whilst waiting for an answer
     */
    InviteTimeout = 'invite_timeout',

    /**
     * The call was replaced by another call
     */
    Replaced = 'replaced',

    /**
     * Signalling for the call could not be sent (other than the initial invite)
     */
    SignallingFailed = 'signalling_timeout',

    /**
     * The remote party is busy
     */
    UserBusy = 'user_busy',

    /**
     * We transferred the call off to somewhere else
     */
    Transfered = 'transferred',

    /**
     * A call from the same user was found with a new session id
     */
    NewSession = 'new_session',
}

/**
 * The version field that we set in m.call.* events
 */
const VOIP_PROTO_VERSION = "1";

/** The fallback ICE server to use for STUN or TURN protocols. */
const FALLBACK_ICE_SERVER = 'stun:turn.matrix.org';

/** The length of time a call can be ringing for. */
const CALL_TIMEOUT_MS = 60000;

const CALL_LENGTH_INTERVAL = 1000; // 1 second
const SFU_KEEP_ALIVE_INTERVAL = 30 * 1000; // 30 seconds

export class CallError extends Error {
    code: string;

    constructor(code: CallErrorCode, msg: string, err: Error) {
        // Still don't think there's any way to have proper nested errors
        super(msg + ": " + err);

        this.code = code;
    }
}

export function genCallID(): string {
    return Date.now().toString() + randomString(16);
}

function getCodecParamMods(isPtt: boolean): CodecParamsMod[] {
    const mods = [
        {
            mediaType: "audio",
            codec: "opus",
            enableDtx: true,
            maxAverageBitrate: isPtt ? 12000 : undefined,
        },
    ] as CodecParamsMod[];

    return mods;
}

export type CallEventHandlerMap = {
    [CallEvent.DataChannel]: (channel: RTCDataChannel) => void;
    [CallEvent.FeedsChanged]: (feeds: CallFeed[]) => void;
    [CallEvent.Replaced]: (newCall: MatrixCall) => void;
    [CallEvent.Error]: (error: CallError) => void;
    [CallEvent.RemoteHoldUnhold]: (onHold: boolean) => void;
    [CallEvent.LocalHoldUnhold]: (onHold: boolean) => void;
    [CallEvent.LengthChanged]: (length: number) => void;
    [CallEvent.State]: (state: CallState, oldState?: CallState) => void;
    [CallEvent.Hangup]: (call: MatrixCall) => void;
    [CallEvent.AssertedIdentityChanged]: () => void;
    /* @deprecated */
    [CallEvent.HoldUnhold]: (onHold: boolean) => void;
    [CallEvent.SendVoipEvent]: (event: Record<string, any>) => void;
};

/**
 * Construct a new Matrix Call.
 * @constructor
 * @param {Object} opts Config options.
 * @param {string} opts.roomId The room ID for this call.
 * @param {Object} opts.webRtc The WebRTC globals from the browser.
 * @param {boolean} opts.forceTURN whether relay through TURN should be forced.
 * @param {Object} opts.URL The URL global.
 * @param {Array<Object>} opts.turnServers Optional. A list of TURN servers.
 * @param {MatrixClient} opts.client The Matrix Client instance to send events to.
 */
export class MatrixCall extends TypedEventEmitter<CallEvent, CallEventHandlerMap> {
    public roomId: string;
    public callId: string;
    public invitee?: string;
    public state = CallState.Fledgling;
    public hangupParty: CallParty;
    public hangupReason: string;
    public direction: CallDirection;
    public ourPartyId: string;
    public peerConn?: RTCPeerConnection;
    public toDeviceSeq = 0;

    // whether this call should have push-to-talk semantics
    // This should be set by the consumer on incoming & outgoing calls.
    public isPtt = false;
    public isSfu = false;

    private client: MatrixClient;
    private forceTURN: boolean;
    private turnServers: Array<TurnServer>;
    // A queue for candidates waiting to go out.
    // We try to amalgamate candidates into a single candidate message where
    // possible
    private candidateSendQueue: Array<RTCIceCandidate> = [];
    private candidateSendTries = 0;
    private candidatesEnded = false;
    private feeds: Array<CallFeed> = [];
    private usermediaTransceivers: Array<RTCRtpTransceiver> = [];
    private screensharingTransceivers: Array<RTCRtpTransceiver> = [];
    private subscribedTracks: ISfuTrackDesc[] = [];
    private inviteOrAnswerSent = false;
    private waitForLocalAVStream: boolean;
    private successor: MatrixCall;
    private opponentMember: RoomMember;
    private opponentVersion: number | string;
    // The party ID of the other side: undefined if we haven't chosen a partner
    // yet, null if we have but they didn't send a party ID.
    private opponentPartyId: string;
    private opponentCaps: CallCapabilities;
    private iceDisconnectedTimeout: ReturnType<typeof setTimeout>;
    private inviteTimeout: ReturnType<typeof setTimeout>;
    private readonly removeTrackListeners = new Map<MediaStream, () => void>();

    // The logic of when & if a call is on hold is nontrivial and explained in is*OnHold
    // This flag represents whether we want the other party to be on hold
    private remoteOnHold = false;

    // the stats for the call at the point it ended. We can't get these after we
    // tear the call down, so we just grab a snapshot before we stop the call.
    // The typescript definitions have this type as 'any' :(
    private callStatsAtEnd: any[];

    // Perfect negotiation state: https://www.w3.org/TR/webrtc/#perfect-negotiation-example
    private makingOffer = false;
    private ignoreOffer: boolean;

    private responsePromiseChain?: Promise<void>;

    // If candidates arrive before we've picked an opponent (which, in particular,
    // will happen if the opponent sends candidates eagerly before the user answers
    // the call) we buffer them up here so we can then add the ones from the party we pick
    private remoteCandidateBuffer = new Map<string, RTCIceCandidate[]>();

    private remoteAssertedIdentity: AssertedIdentity;

    private remoteSDPStreamMetadata: SDPStreamMetadata;

    private sfuKeepAliveInterval: ReturnType<typeof setInterval>;
    private callLengthInterval: ReturnType<typeof setInterval>;
    private callLength = 0;

    private opponentDeviceId: string;
    private opponentDeviceInfo: DeviceInfo;
    private opponentSessionId: string;
    public groupCallId: string;
    public dataChannel: RTCDataChannel;

    constructor(opts: CallOpts) {
        super();
        this.roomId = opts.roomId;
        this.invitee = opts.invitee;
        this.client = opts.client;
        this.forceTURN = opts.forceTURN;
        this.ourPartyId = this.client.deviceId;
        this.opponentDeviceId = opts.opponentDeviceId;
        this.opponentSessionId = opts.opponentSessionId;
        this.groupCallId = opts.groupCallId;
        this.isSfu = opts.isSfu;
        // Array of Objects with urls, username, credential keys
        this.turnServers = opts.turnServers || [];
        if (this.turnServers.length === 0 && this.client.isFallbackICEServerAllowed()) {
            this.turnServers.push({
                urls: [FALLBACK_ICE_SERVER],
            });
        }
        for (const server of this.turnServers) {
            utils.checkObjectHasKeys(server, ["urls"]);
        }
        this.callId = genCallID();
    }

    /**
     * Place a voice call to this room.
     * @throws If you have not specified a listener for 'error' events.
     */
    public async placeVoiceCall(): Promise<void> {
        await this.placeCall(true, false);
    }

    /**
     * Place a video call to this room.
     * @throws If you have not specified a listener for 'error' events.
     */
    public async placeVideoCall(): Promise<void> {
        await this.placeCall(true, true);
    }

    /**
     * Create a datachannel using this call's peer connection.
     * @param label A human readable label for this datachannel
     * @param options An object providing configuration options for the data channel.
     */
    public createDataChannel(label: string, options: RTCDataChannelInit) {
        const dataChannel = this.peerConn.createDataChannel(label, options);
        this.setupDataChannel(dataChannel);
        return dataChannel;
    }

    public getOpponentMember(): RoomMember {
        return this.opponentMember;
    }

    public getOpponentSessionId(): string {
        return this.opponentSessionId;
    }

    public opponentCanBeTransferred(): boolean {
        return Boolean(this.opponentCaps && this.opponentCaps["m.call.transferee"]);
    }

    public opponentSupportsDTMF(): boolean {
        return Boolean(this.opponentCaps && this.opponentCaps["m.call.dtmf"]);
    }

    public getRemoteAssertedIdentity(): AssertedIdentity {
        return this.remoteAssertedIdentity;
    }

    public get type(): CallType {
        return (this.hasLocalUserMediaVideoTrack || this.hasRemoteUserMediaVideoTrack)
            ? CallType.Video
            : CallType.Voice;
    }

    public get hasLocalUserMediaVideoTrack(): boolean {
        return this.localUsermediaStream?.getVideoTracks().length > 0;
    }

    public get hasRemoteUserMediaVideoTrack(): boolean {
        return this.getRemoteFeeds().some((feed) => {
            return (
                feed.purpose === SDPStreamMetadataPurpose.Usermedia &&
                feed.stream.getVideoTracks().length > 0
            );
        });
    }

    public get hasLocalUserMediaAudioTrack(): boolean {
        return this.localUsermediaStream?.getAudioTracks().length > 0;
    }

    public get hasRemoteUserMediaAudioTrack(): boolean {
        return this.getRemoteFeeds().some((feed) => {
            return (
                feed.purpose === SDPStreamMetadataPurpose.Usermedia &&
                feed.stream.getAudioTracks().length > 0
            );
        });
    }

    public get localUsermediaFeed(): CallFeed {
        return this.getLocalFeeds().find((feed) => feed.purpose === SDPStreamMetadataPurpose.Usermedia);
    }

    public get localScreensharingFeed(): CallFeed {
        return this.getLocalFeeds().find((feed) => feed.purpose === SDPStreamMetadataPurpose.Screenshare);
    }

    public get localUsermediaStream(): MediaStream {
        return this.localUsermediaFeed?.stream;
    }

    public get localScreensharingStream(): MediaStream {
        return this.localScreensharingFeed?.stream;
    }

    public get remoteUsermediaFeed(): CallFeed {
        return this.getRemoteFeeds().find((feed) => feed.purpose === SDPStreamMetadataPurpose.Usermedia);
    }

    public get remoteScreensharingFeed(): CallFeed {
        return this.getRemoteFeeds().find((feed) => feed.purpose === SDPStreamMetadataPurpose.Screenshare);
    }

    public get remoteUsermediaStream(): MediaStream {
        return this.remoteUsermediaFeed?.stream;
    }

    public get remoteScreensharingStream(): MediaStream {
        return this.remoteScreensharingFeed?.stream;
    }

    private getFeedByStreamId(streamId: string): CallFeed {
        return this.getFeeds().find((feed) => feed.stream.id === streamId);
    }

    /**
     * Returns an array of all CallFeeds
     * @returns {Array<CallFeed>} CallFeeds
     */
    public getFeeds(): Array<CallFeed> {
        return this.feeds;
    }

    /**
     * Returns an array of all local CallFeeds
     * @returns {Array<CallFeed>} local CallFeeds
     */
    public getLocalFeeds(): Array<CallFeed> {
        return this.feeds.filter((feed) => feed.isLocal());
    }

    /**
     * Returns an array of all remote CallFeeds
     * @returns {Array<CallFeed>} remote CallFeeds
     */
    public getRemoteFeeds(): Array<CallFeed> {
        return this.feeds.filter((feed) => !feed.isLocal());
    }

    private async initOpponentCrypto() {
        if (!this.opponentDeviceId) return;
        if (!this.client.getUseE2eForGroupCall()) return;
        // It's possible to want E2EE and yet not have the means to manage E2EE
        // ourselves (for example if the client is a RoomWidgetClient)
        if (!this.client.isCryptoEnabled()) {
            // All we know is the device ID
            this.opponentDeviceInfo = new DeviceInfo(this.opponentDeviceId);
            return;
        }

        const userId = this.invitee || this.getOpponentMember().userId;
        const deviceInfoMap = await this.client.crypto.deviceList.downloadKeys([userId], false);
        this.opponentDeviceInfo = deviceInfoMap[userId][this.opponentDeviceId];
        if (this.opponentDeviceInfo === undefined) {
            throw new GroupCallUnknownDeviceError(userId);
        }
    }

    /**
     * Generates and returns localSDPStreamMetadata
     * @returns {SDPStreamMetadata} localSDPStreamMetadata
     */
    private getLocalSDPStreamMetadata(updateStreamIds = false): SDPStreamMetadata {
        const sdp = this.peerConn?.localDescription?.sdp ? parseSdp(this.peerConn.localDescription.sdp) : null;
        const metadata: SDPStreamMetadata = {};
        for (const localFeed of this.getLocalFeeds()) {
            if (updateStreamIds) {
                localFeed.sdpMetadataStreamId = localFeed.stream.id;
            }
            // We use transceivers here because we need to send the actual
            // trackIds which the SFU will see which will probably differ from
            // the local trackIds on MediaStreams
            const tracks = (localFeed.purpose === SDPStreamMetadataPurpose.Usermedia
                ? this.usermediaTransceivers
                : this.screensharingTransceivers).reduce((tracks, transceiver) => {
                // XXX: We only use double equals because MediaDescription::mid is in fact a number
                const trackId = sdp?.media?.find((m) => m.mid == transceiver.mid)?.msid?.split(" ")?.[1];
                if (trackId) {
                    tracks[trackId] = {};
                }
                return tracks;
            }, {} as SDPStreamMetadataTracks);
            if (!Object.keys(tracks).length) continue;

            metadata[localFeed.sdpMetadataStreamId] = {
                // FIXME: This allows for impersonation - the SFU should be
                // handling these
                user_id: this.client.getUserId(),
                device_id: this.client.getDeviceId(),
                purpose: localFeed.purpose,
                // FIXME: This is very ineffective as state is slow, we should really be sending this over DC
                audio_muted: localFeed.isAudioMuted(),
                video_muted: localFeed.isVideoMuted(),
                tracks: tracks,
            };
        }
        return metadata;
    }

    /**
     * Returns true if there are no incoming feeds,
     * otherwise returns false
     * @returns {boolean} no incoming feeds
     */
    public noIncomingFeeds(): boolean {
        return !this.feeds.some((feed) => !feed.isLocal());
    }

    private pushRemoteFeed(stream: MediaStream): void {
        // Fallback to old behavior if the other side doesn't support SDPStreamMetadata
        const metadata = this.remoteSDPStreamMetadata?.[stream.id];
        if (!this.opponentSupportsSDPStreamMetadata() || !metadata) {
            this.pushRemoteFeedWithoutMetadata(stream);
            return;
        }

        const userId = metadata.user_id;
        const purpose = metadata.purpose;
        const audioMuted = metadata.audio_muted;
        const videoMuted = metadata.video_muted;

        if (!purpose) {
            logger.warn(`Call ${this.callId} Ignoring stream with id ${
                stream.id} because we didn't get any metadata about it`);
            return;
        }

        if (this.getFeedByStreamId(stream.id)) {
            logger.warn(`Ignoring stream with id ${stream.id} because we already have a feed for it`);
            return;
        }

        this.feeds.push(new CallFeed({
            client: this.client,
            roomId: this.roomId,
            userId,
            stream,
            purpose,
            audioMuted,
            videoMuted,
        }));
        this.emit(CallEvent.FeedsChanged, this.feeds);

        logger.info(
            `Call ${this.callId} Pushed remote stream (` +
            `id="${stream.id}" ` +
            `active="${stream.active}" ` +
            `purpose=${purpose} ` +
            `userId=${userId}` +
            `)`,
        );
    }

    /**
     * This method is used ONLY if the other client doesn't support sending SDPStreamMetadata
     */
    private pushRemoteFeedWithoutMetadata(stream: MediaStream): void {
        const userId = this.getOpponentMember().userId;
        // We can guess the purpose here since the other client can only send one stream
        const purpose = SDPStreamMetadataPurpose.Usermedia;
        const oldRemoteStream = this.feeds.find((feed) => !feed.isLocal())?.stream;

        // Note that we check by ID and always set the remote stream: Chrome appears
        // to make new stream objects when transceiver directionality is changed and the 'active'
        // status of streams change - Dave
        // If we already have a stream, check this stream has the same id
        if (oldRemoteStream && stream.id !== oldRemoteStream.id) {
            logger.warn(`Call ${this.callId} Ignoring new stream ID ${
                stream.id}: we already have stream ID ${oldRemoteStream.id}`);
            return;
        }

        if (this.getFeedByStreamId(stream.id)) {
            logger.warn(`Ignoring stream with id ${stream.id} because we already have a feed for it`);
            return;
        }

        this.feeds.push(new CallFeed({
            client: this.client,
            roomId: this.roomId,
            audioMuted: false,
            videoMuted: false,
            userId,
            stream,
            purpose,
        }));
        this.emit(CallEvent.FeedsChanged, this.feeds);

        logger.info(`Call ${this.callId} pushed remote stream (id="${stream.id}", active="${stream.active}")`);
    }

    private pushNewLocalFeed(stream: MediaStream, purpose: SDPStreamMetadataPurpose, addToPeerConnection = true): void {
        const userId = this.client.getUserId();

        // Tracks don't always start off enabled, eg. chrome will give a disabled
        // audio track if you ask for user media audio and already had one that
        // you'd set to disabled (presumably because it clones them internally).
        setTracksEnabled(stream.getAudioTracks(), true);
        setTracksEnabled(stream.getVideoTracks(), true);

        if (this.getFeedByStreamId(stream.id)) {
            logger.warn(`Ignoring stream with id ${stream.id} because we already have a feed for it`);
            return;
        }

        this.pushLocalFeed(
            new CallFeed({
                client: this.client,
                roomId: this.roomId,
                audioMuted: false,
                videoMuted: false,
                userId,
                stream,
                purpose,
            }),
            addToPeerConnection,
        );
    }

    /**
     * Pushes supplied feed to the call
     * @param {CallFeed} callFeed to push
     * @param {boolean} addToPeerConnection whether to add the tracks to the peer connection
     */
    public pushLocalFeed(callFeed: CallFeed, addToPeerConnection = true): void {
        if (this.feeds.some((feed) => callFeed.stream.id === feed.stream.id)) {
            logger.info(`Ignoring duplicate local stream ${callFeed.stream.id} in call ${this.callId}`);
            return;
        }

        this.feeds.push(callFeed);

        if (addToPeerConnection) {
            const transceiverArray = callFeed.purpose === SDPStreamMetadataPurpose.Usermedia ?
                this.usermediaTransceivers : this.screensharingTransceivers;
            // Empty the array
            transceiverArray.splice(0, transceiverArray.length);

            for (const track of callFeed.stream.getTracks()) {
                logger.info(
                    `Call ${this.callId} ` +
                    `Adding track (` +
                    `id="${track.id}", ` +
                    `kind="${track.kind}", ` +
                    `streamId="${callFeed.stream.id}", ` +
                    `streamPurpose="${callFeed.purpose}", ` +
                    `enabled=${track.enabled}` +
                    `) to peer connection`,
                );
                transceiverArray.push(this.peerConn.addTransceiver(track, {
                    streams: [callFeed.stream],
                }));
            }
        }

        logger.info(
            `Call ${this.callId} ` +
            `Pushed local stream `+
            `(id="${callFeed.stream.id}", `+
            `active="${callFeed.stream.active}", `+
            `purpose="${callFeed.purpose}")`,
        );

        // If we're calling with an SFU and we aren't setting up the call, we
        // send the offer manually
        if (this.isSfu && this.state !== CallState.Fledgling && addToPeerConnection) {
            this.peerConn.createOffer().then(async (offer) => {
                await this.peerConn.setLocalDescription(offer);

                this.sendSFUDataChannelMessage(SFUDataChannelMessageOp.Publish, {
                    sdp: offer.sdp,
                } as ISfuPublishDataChannelMessage);
                this.emit(CallEvent.FeedsChanged, this.feeds);
            });
        } else {
            this.emit(CallEvent.FeedsChanged, this.feeds);
        }
    }

    /**
     * Removes local call feed from the call and its tracks from the peer
     * connection
     * @param callFeed to remove
     */
    public removeLocalFeed(callFeed: CallFeed): void {
        const transceiversArray = callFeed.purpose === SDPStreamMetadataPurpose.Usermedia
            ? this.usermediaTransceivers
            : this.screensharingTransceivers;

        const tracksToUnpublish: ISfuTrackDesc[] = [];
        for (const transceiver of transceiversArray) {
            tracksToUnpublish.push({
                stream_id: callFeed.stream.id,
                track_id: transceiver.sender.track.id,
            });
            this.peerConn.removeTrack(transceiver.sender);
        }

        if (callFeed.purpose === SDPStreamMetadataPurpose.Screenshare) {
            this.client.getMediaHandler().stopScreensharingStream(callFeed.stream);
        }

        // Empty the array
        transceiversArray.splice(0, transceiversArray.length);
        this.deleteFeed(callFeed);

        if (this.isSfu) {
            this.peerConn.createOffer().then(async (offer) => {
                await this.peerConn.setLocalDescription(offer);

                this.sendSFUDataChannelMessage(SFUDataChannelMessageOp.Unpublish, {
                    sdp: offer.sdp,
                    stop: tracksToUnpublish,
                } as ISfuUnpublishDataChannelMessage);
            });
        }
    }

    private deleteAllFeeds(): void {
        for (const feed of this.feeds) {
            if (!feed.isLocal() || !this.groupCallId) {
                feed.dispose();
            }
        }

        this.feeds = [];
        this.emit(CallEvent.FeedsChanged, this.feeds);
    }

    private deleteFeedByStream(stream: MediaStream): void {
        const feed = this.getFeedByStreamId(stream.id);
        if (!feed) {
            logger.warn(`Call ${this.callId} Didn't find the feed with stream id ${stream.id} to delete`);
            return;
        }
        this.deleteFeed(feed);
    }

    private deleteFeed(feed: CallFeed): void {
        feed.dispose();
        this.feeds.splice(this.feeds.indexOf(feed), 1);
        this.emit(CallEvent.FeedsChanged, this.feeds);
    }

    // The typescript definitions have this type as 'any' :(
    public async getCurrentCallStats(): Promise<any[]> {
        if (this.callHasEnded()) {
            return this.callStatsAtEnd;
        }

        return this.collectCallStats();
    }

    private async collectCallStats(): Promise<any[]> {
        // This happens when the call fails before it starts.
        // For example when we fail to get capture sources
        if (!this.peerConn) return;

        const statsReport = await this.peerConn.getStats();
        const stats = [];
        statsReport.forEach(item => {
            stats.push(item);
        });

        return stats;
    }

    /**
     * Configure this call from an invite event. Used by MatrixClient.
     * @param {MatrixEvent} event The m.call.invite event
     */
    public async initWithInvite(event: MatrixEvent): Promise<void> {
        const invite = event.getContent<MCallInviteNegotiate>();
        this.direction = CallDirection.Inbound;

        // make sure we have valid turn creds. Unless something's gone wrong, it should
        // poll and keep the credentials valid so this should be instant.
        const haveTurnCreds = await this.client.checkTurnServers();
        if (!haveTurnCreds) {
            logger.warn(`Call ${this.callId} Failed to get TURN credentials! Proceeding with call anyway...`);
        }

        const sdpStreamMetadata = invite[SDPStreamMetadataKey];
        if (sdpStreamMetadata) {
            this.updateRemoteSDPStreamMetadata(sdpStreamMetadata);
        } else if (!this.isSfu) {
            logger.debug(`Call ${
                this.callId} did not get any SDPStreamMetadata! Can not send/receive multiple streams`);
        }

        this.peerConn = this.createPeerConnection();
        // we must set the party ID before await-ing on anything: the call event
        // handler will start giving us more call events (eg. candidates) so if
        // we haven't set the party ID, we'll ignore them.
        this.chooseOpponent(event);
        await this.initOpponentCrypto();
        try {
            await this.peerConn.setRemoteDescription(invite.offer);
            await this.addBufferedIceCandidates();
        } catch (e) {
            logger.debug(`Call ${this.callId} failed to set remote description`, e);
            this.terminate(CallParty.Local, CallErrorCode.SetRemoteDescription, false);
            return;
        }

        const remoteStream = this.feeds.find((feed) => !feed.isLocal())?.stream;

        // According to previous comments in this file, firefox at some point did not
        // add streams until media started arriving on them. Testing latest firefox
        // (81 at time of writing), this is no longer a problem, so let's do it the correct way.
        if (!remoteStream || remoteStream.getTracks().length === 0) {
            logger.error(`Call ${this.callId} no remote stream or no tracks after setting remote description!`);
            this.terminate(CallParty.Local, CallErrorCode.SetRemoteDescription, false);
            return;
        }

        this.setState(CallState.Ringing);

        if (event.getLocalAge()) {
            // Time out the call if it's ringing for too long
            const ringingTimer = setTimeout(() => {
                logger.debug(`Call ${this.callId} invite has expired. Hanging up.`);
                this.hangupParty = CallParty.Remote; // effectively
                this.setState(CallState.Ended);
                this.stopAllMedia();
                if (this.peerConn.signalingState != 'closed') {
                    this.peerConn.close();
                }
                this.emit(CallEvent.Hangup, this);
            }, invite.lifetime - event.getLocalAge());

            const onState = (state: CallState) => {
                if (state !== CallState.Ringing) {
                    clearTimeout(ringingTimer);
                    this.off(CallEvent.State, onState);
                }
            };
            this.on(CallEvent.State, onState);
        }
    }

    /**
     * Configure this call from a hangup or reject event. Used by MatrixClient.
     * @param {MatrixEvent} event The m.call.hangup event
     */
    public initWithHangup(event: MatrixEvent): void {
        // perverse as it may seem, sometimes we want to instantiate a call with a
        // hangup message (because when getting the state of the room on load, events
        // come in reverse order and we want to remember that a call has been hung up)
        this.setState(CallState.Ended);
    }

    private shouldAnswerWithMediaType(
        wantedValue: boolean | undefined, valueOfTheOtherSide: boolean | undefined, type: "audio" | "video",
    ): boolean {
        if (wantedValue && !valueOfTheOtherSide) {
            // TODO: Figure out how to do this
            logger.warn(`Call ${this.callId} Unable to answer with ${
                type} because the other side isn't sending it either.`);
            return false;
        } else if (
            !utils.isNullOrUndefined(wantedValue) &&
            wantedValue !== valueOfTheOtherSide &&
            !this.opponentSupportsSDPStreamMetadata()
        ) {
            logger.warn(
                `Call ${this.callId} Unable to answer with ${type}=${
                    wantedValue} because the other side doesn't support it. Answering with ${
                    type}=${valueOfTheOtherSide}.`,
            );
            return valueOfTheOtherSide;
        }
        return wantedValue ?? valueOfTheOtherSide;
    }

    /**
     * Answer a call.
     */
    public async answer(audio?: boolean, video?: boolean): Promise<void> {
        if (this.inviteOrAnswerSent) return;
        // TODO: Figure out how to do this
        if (audio === false && video === false) throw new Error("You CANNOT answer a call without media");

        if (!this.localUsermediaStream && !this.waitForLocalAVStream) {
            const prevState = this.state;
            const answerWithAudio = this.shouldAnswerWithMediaType(audio, this.hasRemoteUserMediaAudioTrack, "audio");
            const answerWithVideo = this.shouldAnswerWithMediaType(video, this.hasRemoteUserMediaVideoTrack, "video");

            this.setState(CallState.WaitLocalMedia);
            this.waitForLocalAVStream = true;

            try {
                const stream = await this.client.getMediaHandler().getUserMediaStream(
                    answerWithAudio, answerWithVideo,
                );
                this.waitForLocalAVStream = false;
                const usermediaFeed = new CallFeed({
                    client: this.client,
                    roomId: this.roomId,
                    userId: this.client.getUserId(),
                    stream,
                    purpose: SDPStreamMetadataPurpose.Usermedia,
                    audioMuted: false,
                    videoMuted: false,
                });

                const feeds = [usermediaFeed];

                if (this.localScreensharingFeed) {
                    feeds.push(this.localScreensharingFeed);
                }

                this.answerWithCallFeeds(feeds);
            } catch (e) {
                if (answerWithVideo) {
                    // Try to answer without video
                    logger.warn(`Call ${this.callId} Failed to getUserMedia(), trying to getUserMedia() without video`);
                    this.setState(prevState);
                    this.waitForLocalAVStream = false;
                    await this.answer(answerWithAudio, false);
                } else {
                    this.getUserMediaFailed(e);
                    return;
                }
            }
        } else if (this.waitForLocalAVStream) {
            this.setState(CallState.WaitLocalMedia);
        }
    }

    public answerWithCallFeeds(callFeeds: CallFeed[]): void {
        if (this.inviteOrAnswerSent) return;

        this.queueGotCallFeedsForAnswer(callFeeds);
    }

    /**
     * Replace this call with a new call, e.g. for glare resolution. Used by
     * MatrixClient.
     * @param {MatrixCall} newCall The new call.
     */
    public replacedBy(newCall: MatrixCall): void {
        logger.debug(`Call ${this.callId} replaced by ${newCall.callId}`);
        if (this.state === CallState.WaitLocalMedia) {
            logger.debug(`Call ${this.callId} telling new call ${newCall.callId} to wait for local media`);
            newCall.waitForLocalAVStream = true;
        } else if ([CallState.CreateOffer, CallState.InviteSent].includes(this.state)) {
            if (newCall.direction === CallDirection.Outbound) {
                newCall.queueGotCallFeedsForAnswer([]);
            } else {
                logger.debug(`Call ${this.callId} handing local stream to new call ${newCall.callId}`);
                newCall.queueGotCallFeedsForAnswer(this.getLocalFeeds().map(feed => feed.clone()));
            }
        }
        this.successor = newCall;
        this.emit(CallEvent.Replaced, newCall);
        this.hangup(CallErrorCode.Replaced, true);
    }

    /**
     * Hangup a call.
     * @param {string} reason The reason why the call is being hung up.
     * @param {boolean} suppressEvent True to suppress emitting an event.
     */
    public hangup(reason: CallErrorCode, suppressEvent: boolean): void {
        if (this.callHasEnded()) return;

        logger.debug("Ending call " + this.callId);
        this.terminate(CallParty.Local, reason, !suppressEvent);
        // We don't want to send hangup here if we didn't even get to sending an invite
        if (this.state === CallState.WaitLocalMedia) return;
        const content = {};
        // Don't send UserHangup reason to older clients
        if ((this.opponentVersion && this.opponentVersion !== 0) || reason !== CallErrorCode.UserHangup) {
            content["reason"] = reason;
        }
        this.sendVoipEvent(EventType.CallHangup, content);
    }

    /**
     * Reject a call
     * This used to be done by calling hangup, but is a separate method and protocol
     * event as of MSC2746.
     */
    public reject(): void {
        if (this.state !== CallState.Ringing) {
            throw Error("Call must be in 'ringing' state to reject!");
        }

        if (this.opponentVersion === 0) {
            logger.info(
                `Call ${this.callId} Opponent version is less than 1 (${
                    this.opponentVersion}): sending hangup instead of reject`,
            );
            this.hangup(CallErrorCode.UserHangup, true);
            return;
        }

        logger.debug("Rejecting call: " + this.callId);
        this.terminate(CallParty.Local, CallErrorCode.UserHangup, true);
        this.sendVoipEvent(EventType.CallReject, {});
    }

    /**
     * Adds an audio and/or video track - upgrades the call
     * @param {boolean} audio should add an audio track
     * @param {boolean} video should add an video track
     */
    private async upgradeCall(
        audio: boolean, video: boolean,
    ): Promise<void> {
        // We don't do call downgrades
        if (!audio && !video) return;
        if (!this.opponentSupportsSDPStreamMetadata()) return;

        try {
            logger.debug(`Upgrading call ${this.callId}: audio?=${audio} video?=${video}`);
            const getAudio = audio || this.hasLocalUserMediaAudioTrack;
            const getVideo = video || this.hasLocalUserMediaVideoTrack;

            // updateLocalUsermediaStream() will take the tracks, use them as
            // replacement and throw the stream away, so it isn't reusable
            const stream = await this.client.getMediaHandler().getUserMediaStream(getAudio, getVideo, false);
            await this.updateLocalUsermediaStream(stream, audio, video);
        } catch (error) {
            logger.error(`Call ${this.callId} Failed to upgrade the call`, error);
            this.emit(CallEvent.Error,
                new CallError(CallErrorCode.NoUserMedia, "Failed to get camera access: ", error),
            );
        }
    }

    /**
     * Returns true if this.remoteSDPStreamMetadata is defined, otherwise returns false
     * @returns {boolean} can screenshare
     */
    public opponentSupportsSDPStreamMetadata(): boolean {
        return Boolean(this.remoteSDPStreamMetadata);
    }

    /**
     * If there is a screensharing stream returns true, otherwise returns false
     * @returns {boolean} is screensharing
     */
    public isScreensharing(): boolean {
        return Boolean(this.localScreensharingStream);
    }

    /**
     * Starts/stops screensharing
     * @param enabled the desired screensharing state
     * @param {string} desktopCapturerSourceId optional id of the desktop capturer source to use
     * @returns {boolean} new screensharing state
     */
    public async setScreensharingEnabled(enabled: boolean, opts?: IScreensharingOpts): Promise<boolean> {
        // Skip if there is nothing to do
        if (enabled && this.isScreensharing()) {
            logger.warn(`Call ${this.callId} There is already a screensharing stream - there is nothing to do!`);
            return true;
        } else if (!enabled && !this.isScreensharing()) {
            logger.warn(`Call ${this.callId} There already isn't a screensharing stream - there is nothing to do!`);
            return false;
        }

        // Fallback to replaceTrack()
        if (!this.opponentSupportsSDPStreamMetadata()) {
            return this.setScreensharingEnabledWithoutMetadataSupport(enabled, opts);
        }

        logger.debug(`Call ${this.callId} set screensharing enabled? ${enabled}`);
        if (enabled) {
            try {
                const stream = await this.client.getMediaHandler().getScreensharingStream(opts);
                if (!stream) return false;
                this.pushNewLocalFeed(stream, SDPStreamMetadataPurpose.Screenshare);
                return true;
            } catch (err) {
                logger.error(`Call ${this.callId} Failed to get screen-sharing stream:`, err);
                return false;
            }
        } else {
            for (const transceiver of this.screensharingTransceivers) {
                this.peerConn.removeTrack(transceiver.sender);
            }
            this.client.getMediaHandler().stopScreensharingStream(this.localScreensharingStream);
            this.deleteFeedByStream(this.localScreensharingStream);
            return false;
        }
    }

    /**
     * Starts/stops screensharing
     * Should be used ONLY if the opponent doesn't support SDPStreamMetadata
     * @param enabled the desired screensharing state
     * @param {string} desktopCapturerSourceId optional id of the desktop capturer source to use
     * @returns {boolean} new screensharing state
     */
    private async setScreensharingEnabledWithoutMetadataSupport(
        enabled: boolean, opts?: IScreensharingOpts,
    ): Promise<boolean> {
        logger.debug(`Call ${this.callId} Set screensharing enabled? ${enabled} using replaceTrack()`);
        if (enabled) {
            try {
                const stream = await this.client.getMediaHandler().getScreensharingStream(opts);
                if (!stream) return false;

                const track = stream.getTracks().find((track) => {
                    return track.kind === "video";
                });
                const transceiver = this.usermediaTransceivers.find((transceiver) => {
                    return transceiver.sender.track?.kind === "video";
                });
                transceiver.sender.replaceTrack(track);

                this.pushNewLocalFeed(stream, SDPStreamMetadataPurpose.Screenshare, false);

                return true;
            } catch (err) {
                logger.error(`Call ${this.callId} Failed to get screen-sharing stream:`, err);
                return false;
            }
        } else {
            const track = this.localUsermediaStream.getTracks().find((track) => {
                return track.kind === "video";
            });
            const transceiver = this.usermediaTransceivers.find((transceiver) => {
                return transceiver.sender.track?.kind === "video";
            });
            transceiver.sender.replaceTrack(track);

            this.client.getMediaHandler().stopScreensharingStream(this.localScreensharingStream);
            this.deleteFeedByStream(this.localScreensharingStream);

            return false;
        }
    }

    /**
     * Replaces/adds the tracks from the passed stream to the localUsermediaStream
     * @param {MediaStream} stream to use a replacement for the local usermedia stream
     */
    public async updateLocalUsermediaStream(
        stream: MediaStream, forceAudio = false, forceVideo = false,
    ): Promise<void> {
        const callFeed = this.localUsermediaFeed;
        const audioEnabled = forceAudio || (!callFeed.isAudioMuted() && !this.remoteOnHold);
        const videoEnabled = forceVideo || (!callFeed.isVideoMuted() && !this.remoteOnHold);
        logger.log(`call ${this.callId} updateLocalUsermediaStream stream ${
            stream.id} audioEnabled ${audioEnabled} videoEnabled ${videoEnabled}`);
        setTracksEnabled(stream.getAudioTracks(), audioEnabled);
        setTracksEnabled(stream.getVideoTracks(), videoEnabled);

        // We want to keep the same stream id, so we replace the tracks rather than the whole stream
        for (const track of this.localUsermediaStream.getTracks()) {
            this.localUsermediaStream.removeTrack(track);
            track.stop();
        }
        for (const track of stream.getTracks()) {
            this.localUsermediaStream.addTrack(track);
        }

        const newTransceivers: RTCRtpTransceiver[] = [];

        for (const track of stream.getTracks()) {
            const oldTransceiver = this.usermediaTransceivers.find((transceiver) => {
                return transceiver.sender.track?.kind === track.kind;
            });

            let newTransceiver: RTCRtpTransceiver;

            try {
                logger.info(
                    `Call ${this.callId} `+
                    `Replacing track (` +
                    `id="${track.id}", ` +
                    `kind="${track.kind}", ` +
                    `streamId="${stream.id}", ` +
                    `streamPurpose="${callFeed.purpose}"` +
                    `) to peer connection`,
                );
                await oldTransceiver.sender.replaceTrack(track);
                newTransceiver = oldTransceiver;
            } catch (error) {
                logger.info(
                    `Call ${this.callId} `+
                    `Adding track (` +
                    `id="${track.id}", ` +
                    `kind="${track.kind}", ` +
                    `streamId="${stream.id}", ` +
                    `streamPurpose="${callFeed.purpose}"` +
                    `) to peer connection`,
                );
                newTransceiver = this.peerConn.addTransceiver(track, {
                    streams: [this.localUsermediaStream],
                });
            }

            newTransceivers.push(newTransceiver);
        }

        this.usermediaTransceivers = newTransceivers;
    }

    /**
     * Set whether our outbound video should be muted or not.
     * @param {boolean} muted True to mute the outbound video.
     * @returns the new mute state
     */
    public async setLocalVideoMuted(muted: boolean): Promise<boolean> {
        logger.log(`call ${this.callId} setLocalVideoMuted ${muted}`);
        if (!await this.client.getMediaHandler().hasVideoDevice()) {
            return this.isLocalVideoMuted();
        }

        if (!this.hasLocalUserMediaVideoTrack && !muted) {
            await this.upgradeCall(false, true);
            return this.isLocalVideoMuted();
        }
        this.localUsermediaFeed?.setAudioVideoMuted(null, muted);
        this.updateMuteStatus();
        await this.sendMetadataUpdate();
        return this.isLocalVideoMuted();
    }

    /**
     * Check if local video is muted.
     *
     * If there are multiple video tracks, <i>all</i> of the tracks need to be muted
     * for this to return true. This means if there are no video tracks, this will
     * return true.
     * @return {Boolean} True if the local preview video is muted, else false
     * (including if the call is not set up yet).
     */
    public isLocalVideoMuted(): boolean {
        return this.localUsermediaFeed?.isVideoMuted();
    }

    /**
     * Set whether the microphone should be muted or not.
     * @param {boolean} muted True to mute the mic.
     * @returns the new mute state
     */
    public async setMicrophoneMuted(muted: boolean): Promise<boolean> {
        logger.log(`call ${this.callId} setMicrophoneMuted ${muted}`);
        if (!await this.client.getMediaHandler().hasAudioDevice()) {
            return this.isMicrophoneMuted();
        }

        if (!this.hasLocalUserMediaAudioTrack && !muted) {
            await this.upgradeCall(true, false);
            return this.isMicrophoneMuted();
        }
        this.localUsermediaFeed?.setAudioVideoMuted(muted, null);
        this.updateMuteStatus();
        await this.sendMetadataUpdate();
        return this.isMicrophoneMuted();
    }

    /**
     * Check if the microphone is muted.
     *
     * If there are multiple audio tracks, <i>all</i> of the tracks need to be muted
     * for this to return true. This means if there are no audio tracks, this will
     * return true.
     * @return {Boolean} True if the mic is muted, else false (including if the call
     * is not set up yet).
     */
    public isMicrophoneMuted(): boolean {
        return this.localUsermediaFeed?.isAudioMuted();
    }

    /**
     * @returns true if we have put the party on the other side of the call on hold
     * (that is, we are signalling to them that we are not listening)
     */
    public isRemoteOnHold(): boolean {
        return this.remoteOnHold;
    }

    public setRemoteOnHold(onHold: boolean): void {
        if (this.isRemoteOnHold() === onHold) return;
        this.remoteOnHold = onHold;

        for (const transceiver of this.peerConn.getTransceivers()) {
            // We don't send hold music or anything so we're not actually
            // sending anything, but sendrecv is fairly standard for hold and
            // it makes it a lot easier to figure out who's put who on hold.
            transceiver.direction = onHold ? 'sendonly' : 'sendrecv';
        }
        this.updateMuteStatus();
        this.sendMetadataUpdate();

        this.emit(CallEvent.RemoteHoldUnhold, this.remoteOnHold);
    }

    /**
     * Indicates whether we are 'on hold' to the remote party (ie. if true,
     * they cannot hear us).
     * @returns true if the other party has put us on hold
     */
    public isLocalOnHold(): boolean {
        if (this.state !== CallState.Connected) return false;

        let callOnHold = true;

        // We consider a call to be on hold only if *all* the tracks are on hold
        // (is this the right thing to do?)
        for (const transceiver of this.peerConn.getTransceivers()) {
            const trackOnHold = ['inactive', 'recvonly'].includes(transceiver.currentDirection);

            if (!trackOnHold) callOnHold = false;
        }

        return callOnHold;
    }

    /**
     * Sends a DTMF digit to the other party
     * @param digit The digit (nb. string - '#' and '*' are dtmf too)
     */
    public sendDtmfDigit(digit: string): void {
        for (const sender of this.peerConn.getSenders()) {
            if (sender.track.kind === 'audio' && sender.dtmf) {
                sender.dtmf.insertDTMF(digit);
                return;
            }
        }

        throw new Error("Unable to find a track to send DTMF on");
    }

    private updateMuteStatus(): void {
        const micShouldBeMuted = this.isMicrophoneMuted() || this.remoteOnHold;
        const vidShouldBeMuted = this.isLocalVideoMuted() || this.remoteOnHold;

        logger.log(`call ${this.callId} updateMuteStatus stream ${this.localUsermediaStream.id} micShouldBeMuted ${
            micShouldBeMuted} vidShouldBeMuted ${vidShouldBeMuted}`);
        setTracksEnabled(this.localUsermediaStream.getAudioTracks(), !micShouldBeMuted);
        setTracksEnabled(this.localUsermediaStream.getVideoTracks(), !vidShouldBeMuted);
    }

    public async sendMetadataUpdate(): Promise<void> {
        if (this.isSfu) {
            this.sendSFUDataChannelMessage(SFUDataChannelMessageOp.Metadata);
        } else {
            await this.sendVoipEvent(EventType.CallSDPStreamMetadataChangedPrefix, {
                [SDPStreamMetadataKey]: this.getLocalSDPStreamMetadata(),
            });
        }
    }

    private gotCallFeedsForInvite(callFeeds: CallFeed[], requestScreenshareFeed = false): void {
        if (this.successor) {
            this.successor.queueGotCallFeedsForAnswer(callFeeds);
            return;
        }
        if (this.callHasEnded()) {
            this.stopAllMedia();
            return;
        }

        for (const feed of callFeeds) {
            this.pushLocalFeed(feed);
        }

        if (requestScreenshareFeed) {
            this.peerConn.addTransceiver("video", {
                direction: "recvonly",
            });
        }

        this.setState(CallState.CreateOffer);

        logger.debug(`Call ${this.callId} gotUserMediaForInvite`);
        // Now we wait for the negotiationneeded event
    }

    private async sendAnswer(): Promise<void> {
        const answerContent = {
            answer: {
                sdp: this.peerConn.localDescription.sdp,
                // type is now deprecated as of Matrix VoIP v1, but
                // required to still be sent for backwards compat
                type: this.peerConn.localDescription.type,
            },
            [SDPStreamMetadataKey]: this.getLocalSDPStreamMetadata(true),
        } as MCallAnswer;

        answerContent.capabilities = {
            'm.call.transferee': this.client.supportsCallTransfer,
            'm.call.dtmf': false,
        };

        // We have just taken the local description from the peerConn which will
        // contain all the local candidates added so far, so we can discard any candidates
        // we had queued up because they'll be in the answer.
        const discardCount = this.discardDuplicateCandidates();
        logger.info(`Call ${this.callId} Discarding ${discardCount} candidates that will be sent in answer`);

        try {
            await this.sendVoipEvent(EventType.CallAnswer, answerContent);
            // If this isn't the first time we've tried to send the answer,
            // we may have candidates queued up, so send them now.
            this.inviteOrAnswerSent = true;
        } catch (error) {
            // We've failed to answer: back to the ringing state
            this.setState(CallState.Ringing);
            this.client.cancelPendingEvent(error.event);

            let code = CallErrorCode.SendAnswer;
            let message = "Failed to send answer";
            if (error.name == 'UnknownDeviceError') {
                code = CallErrorCode.UnknownDevices;
                message = "Unknown devices present in the room";
            }
            this.emit(CallEvent.Error, new CallError(code, message, error));
            throw error;
        }

        // error handler re-throws so this won't happen on error, but
        // we don't want the same error handling on the candidate queue
        this.sendCandidateQueue();
    }

    private queueGotCallFeedsForAnswer(callFeeds: CallFeed[]): void {
        // Ensure only one negotiate/answer event is being processed at a time.
        if (this.responsePromiseChain) {
            this.responsePromiseChain =
                this.responsePromiseChain.then(() => this.gotCallFeedsForAnswer(callFeeds));
        } else {
            this.responsePromiseChain = this.gotCallFeedsForAnswer(callFeeds);
        }
    }

    // Enables DTX (discontinuous transmission) on the given session to reduce
    // bandwidth when transmitting silence
    private mungeSdp(description: RTCSessionDescriptionInit, mods: CodecParamsMod[]): void {
        // The only way to enable DTX at this time is through SDP munging
        const sdp = parseSdp(description.sdp);

        sdp.media.forEach(media => {
            const payloadTypeToCodecMap = new Map<number, string>();
            const codecToPayloadTypeMap = new Map<string, number>();
            for (const rtp of media.rtp) {
                payloadTypeToCodecMap.set(rtp.payload, rtp.codec);
                codecToPayloadTypeMap.set(rtp.codec, rtp.payload);
            }

            for (const mod of mods) {
                if (mod.mediaType !== media.type) continue;

                if (!codecToPayloadTypeMap.has(mod.codec)) {
                    logger.info(`Ignoring SDP modifications for ${mod.codec} as it's not present.`);
                    continue;
                }

                const extraconfig: string[] = [];
                if (mod.enableDtx !== undefined) {
                    extraconfig.push(`usedtx=${mod.enableDtx ? '1' : '0'}`);
                }
                if (mod.maxAverageBitrate !== undefined) {
                    extraconfig.push(`maxaveragebitrate=${mod.maxAverageBitrate}`);
                }

                let found = false;
                for (const fmtp of media.fmtp) {
                    if (payloadTypeToCodecMap.get(fmtp.payload) === mod.codec) {
                        found = true;
                        fmtp.config += ";" + extraconfig.join(";");
                    }
                }
                if (!found) {
                    media.fmtp.push({
                        payload: codecToPayloadTypeMap.get(mod.codec),
                        config: extraconfig.join(";"),
                    });
                }
            }
        });
        description.sdp = writeSdp(sdp);
    }

    private async createOffer(): Promise<RTCSessionDescriptionInit> {
        const offer = await this.peerConn.createOffer();
        this.mungeSdp(offer, getCodecParamMods(this.isPtt));
        return offer;
    }

    private async createAnswer(): Promise<RTCSessionDescriptionInit> {
        const answer = await this.peerConn.createAnswer();
        this.mungeSdp(answer, getCodecParamMods(this.isPtt));
        return answer;
    }

    private async gotCallFeedsForAnswer(callFeeds: CallFeed[]): Promise<void> {
        if (this.callHasEnded()) return;

        this.waitForLocalAVStream = false;

        for (const feed of callFeeds) {
            this.pushLocalFeed(feed);
        }

        this.setState(CallState.CreateAnswer);

        let answer: RTCSessionDescriptionInit;
        try {
            this.getRidOfRTXCodecs();
            answer = await this.createAnswer();
        } catch (err) {
            logger.debug(`Call ${this.callId} Failed to create answer: `, err);
            this.terminate(CallParty.Local, CallErrorCode.CreateAnswer, true);
            return;
        }

        try {
            await this.peerConn.setLocalDescription(answer);

            // make sure we're still going
            if (this.callHasEnded()) return;

            this.setState(CallState.Connecting);

            // Allow a short time for initial candidates to be gathered
            await new Promise(resolve => {
                setTimeout(resolve, 200);
            });

            // make sure the call hasn't ended before we continue
            if (this.callHasEnded()) return;

            this.sendAnswer();
        } catch (err) {
            logger.debug(`Call ${this.callId} Error setting local description!`, err);
            this.terminate(CallParty.Local, CallErrorCode.SetLocalDescription, true);
            return;
        }
    }

    /**
     * Internal
     * @param {Object} event
     */
    private gotLocalIceCandidate = (event: RTCPeerConnectionIceEvent): Promise<void> => {
        if (event.candidate) {
            if (this.candidatesEnded) {
                logger.warn("Got candidate after candidates have ended - ignoring!");
                return;
            }

            logger.debug(
                "Call " + this.callId + " got local ICE " + event.candidate.sdpMid + " candidate: " +
                event.candidate.candidate,
            );

            if (this.callHasEnded()) return;

            // As with the offer, note we need to make a copy of this object, not
            // pass the original: that broke in Chrome ~m43.
            if (event.candidate.candidate === '') {
                this.queueCandidate(null);
            } else {
                this.queueCandidate(event.candidate);
            }
        }
    };

    private onIceGatheringStateChange = (event: Event): void => {
        logger.debug(`Call ${this.callId} ice gathering state changed to  ${this.peerConn.iceGatheringState}`);
        if (this.peerConn.iceGatheringState === 'complete') {
            this.queueCandidate(null);
        }
    };

    public async onRemoteIceCandidatesReceived(ev: MatrixEvent): Promise<void> {
        if (this.callHasEnded()) {
            //debuglog("Ignoring remote ICE candidate because call has ended");
            return;
        }

        const content = ev.getContent<MCallCandidates>();
        const candidates = content.candidates;
        if (!candidates) {
            logger.info(`Call ${this.callId} Ignoring candidates event with no candidates!`);
            return;
        }

        const fromPartyId = content.version === 0 ? null : content.party_id || null;

        if (this.opponentPartyId === undefined) {
            // we haven't picked an opponent yet so save the candidates
            logger.info(`Call ${this.callId} Buffering ${candidates.length} candidates until we pick an opponent`);
            const bufferedCandidates = this.remoteCandidateBuffer.get(fromPartyId) || [];
            bufferedCandidates.push(...candidates);
            this.remoteCandidateBuffer.set(fromPartyId, bufferedCandidates);
            return;
        }

        if (!this.partyIdMatches(content)) {
            logger.info(
                `Call ${this.callId} `+
                `Ignoring candidates from party ID ${content.party_id}: ` +
                `we have chosen party ID ${this.opponentPartyId}`,
            );

            return;
        }

        await this.addIceCandidates(candidates);
    }

    /**
     * Used by MatrixClient.
     * @param {Object} msg
     */
    public async onAnswerReceived(event: MatrixEvent): Promise<void> {
        const content = event.getContent<MCallAnswer>();
        logger.debug(`Got answer for call ID ${this.callId} from party ID ${content.party_id}`);

        if (this.callHasEnded()) {
            logger.debug(`Ignoring answer because call ID ${this.callId} has ended`);
            return;
        }

        if (this.opponentPartyId !== undefined) {
            logger.info(
                `Call ${this.callId} ` +
                `Ignoring answer from party ID ${content.party_id}: ` +
                `we already have an answer/reject from ${this.opponentPartyId}`,
            );
            return;
        }

        this.chooseOpponent(event);
        await this.addBufferedIceCandidates();

        this.setState(CallState.Connecting);

        const sdpStreamMetadata = content[SDPStreamMetadataKey];
        if (sdpStreamMetadata) {
            this.updateRemoteSDPStreamMetadata(sdpStreamMetadata);
        } else if (!this.isSfu) {
            logger.warn(`Call ${this.callId} Did not get any SDPStreamMetadata! Can not send/receive multiple streams`);
        }

        try {
            await this.peerConn.setRemoteDescription(content.answer);
        } catch (e) {
            logger.debug(`Call ${this.callId} Failed to set remote description`, e);
            this.terminate(CallParty.Local, CallErrorCode.SetRemoteDescription, false);
            return;
        }

        // If the answer we selected has a party_id, send a select_answer event
        // We do this after setting the remote description since otherwise we'd block
        // call setup on it
        if (this.opponentPartyId !== null) {
            try {
                await this.sendVoipEvent(EventType.CallSelectAnswer, {
                    selected_party_id: this.opponentPartyId,
                });
            } catch (err) {
                // This isn't fatal, and will just mean that if another party has raced to answer
                // the call, they won't know they got rejected, so we carry on & don't retry.
                logger.warn(`Call ${this.callId} Failed to send select_answer event`, err);
            }
        }
    }

    public async onSelectAnswerReceived(event: MatrixEvent): Promise<void> {
        if (this.direction !== CallDirection.Inbound) {
            logger.warn(`Call ${this.callId} Got select_answer for an outbound call: ignoring`);
            return;
        }

        const selectedPartyId = event.getContent<MCallSelectAnswer>().selected_party_id;

        if (selectedPartyId === undefined || selectedPartyId === null) {
            logger.warn(`Call ${
                this.callId} Got nonsensical select_answer with null/undefined selected_party_id: ignoring`);
            return;
        }

        if (selectedPartyId !== this.ourPartyId) {
            logger.info(`Call ${this.callId} Got select_answer for party ID ${
                selectedPartyId}: we are party ID ${this.ourPartyId}.`);
            // The other party has picked somebody else's answer
            await this.terminate(CallParty.Remote, CallErrorCode.AnsweredElsewhere, true);
        }
    }

    public async onNegotiateReceived(event: MatrixEvent): Promise<void> {
        const content = event.getContent<MCallInviteNegotiate>();
        const description = content.description;
        if (!description || !description.sdp || !description.type) {
            logger.info(`Call ${this.callId} Ignoring invalid m.call.negotiate event`);
            return;
        }
        // Politeness always follows the direction of the call: in a glare situation,
        // we pick either the inbound or outbound call, so one side will always be
        // inbound and one outbound
        const polite = this.direction === CallDirection.Inbound;

        // Here we follow the perfect negotiation logic from
        // https://developer.mozilla.org/en-US/docs/Web/API/WebRTC_API/Perfect_negotiation
        const offerCollision = (
            (description.type === 'offer') &&
            (this.makingOffer || this.peerConn.signalingState !== 'stable')
        );

        this.ignoreOffer = !polite && offerCollision;
        if (this.ignoreOffer) {
            logger.info(`Call ${this.callId} Ignoring colliding negotiate event because we're impolite`);
            return;
        }

        const prevLocalOnHold = this.isLocalOnHold();

        const sdpStreamMetadata = content[SDPStreamMetadataKey];
        if (sdpStreamMetadata) {
            this.updateRemoteSDPStreamMetadata(sdpStreamMetadata);
        } else {
            logger.warn(`Call ${this.callId} Received negotiation event without SDPStreamMetadata!`);
        }

        try {
            await this.peerConn.setRemoteDescription(description);

            if (description.type === 'offer') {
                let answer: RTCSessionDescriptionInit;
                try {
                    this.getRidOfRTXCodecs();
                    answer = await this.createAnswer();
                } catch (err) {
                    logger.debug(`Call ${this.callId} Failed to create answer: `, err);
                    this.terminate(CallParty.Local, CallErrorCode.CreateAnswer, true);
                    return;
                }

                await this.peerConn.setLocalDescription(answer);

                this.sendVoipEvent(EventType.CallNegotiate, {
                    description: this.peerConn.localDescription?.toJSON(),
                    [SDPStreamMetadataKey]: this.getLocalSDPStreamMetadata(true),
                });
            }
        } catch (err) {
            logger.warn(`Call ${this.callId} Failed to complete negotiation`, err);
        }

        const newLocalOnHold = this.isLocalOnHold();
        if (prevLocalOnHold !== newLocalOnHold) {
            this.emit(CallEvent.LocalHoldUnhold, newLocalOnHold);
            // also this one for backwards compat
            this.emit(CallEvent.HoldUnhold, newLocalOnHold);
        }
    }

    private onDataChannelMessage = async (event: MessageEvent): Promise<void> => {
        // TODO: play nice with application layer DC listeners

        let json: ISfuBaseDataChannelMessage;
        try {
            json = JSON.parse(event.data);
        } catch (e) {
            logger.warn("Ignoring non-JSON DC event:", event.data);
            return;
        }

        if (!json.op) {
            logger.warn("Ignoring unrecognized DC event:", json.op);
            return;
        }

        logger.warn(`Received DC ${json.op} event`, json);

        switch (json.op) {
            case SFUDataChannelMessageOp.Offer: {
                try {
                    const offer = json as ISfuOfferDataChannelMessage;
                    this.updateRemoteSDPStreamMetadata(offer.metadata);
                    await this.peerConn.setRemoteDescription({
                        "type": "offer",
                        "sdp": offer.sdp,
                    });

                    const answer = await this.peerConn.createAnswer();
                    await this.peerConn.setLocalDescription(answer);

                    this.sendSFUDataChannelMessage(SFUDataChannelMessageOp.Answer, {
                        sdp: answer.sdp,
                    } as ISfuAnswerDataChannelMessage);
                } catch (e) {
                    logger.debug(`Call ${this.callId} Failed to set remote description`, e);
                    this.terminate(CallParty.Local, CallErrorCode.SetRemoteDescription, false);
                    return;
                }
            }
                break;
            case SFUDataChannelMessageOp.Answer: {
                const answer = json as ISfuAnswerDataChannelMessage;
                this.updateRemoteSDPStreamMetadata(answer.metadata);
                await this.peerConn.setRemoteDescription({
                    type: "answer",
                    sdp: answer.sdp,
                });
            }
                break;
            case SFUDataChannelMessageOp.Metadata: {
                const metadata = json as ISfuMetadataDataChannelMessage;
                this.updateRemoteSDPStreamMetadata(metadata.metadata);
            }
                break;
            default:
                logger.warn("Ignoring unrecognized DC event op ", json.op);

                break;
        }
    };

    private async waitForDatachannelToBeOpen(): Promise<void> {
        if (this.dataChannel.readyState === 'connecting') {
            const p = new Promise<void>(resolve => {
                this.dataChannel.onopen = () => resolve();
                this.dataChannel.onclose = () => resolve();
            });
            await p;
        }
        return;
    }

    public async subscribeToSFU(): Promise<void> {
        await this.waitForDatachannelToBeOpen();
        if (!this.remoteSDPStreamMetadata) return;
        if (this.dataChannel.readyState !== "open") return;

        const tracks: ISfuTrackDesc[] = Object.entries(this.remoteSDPStreamMetadata)
            .filter(([, info]) => Boolean(info.tracks)) // Skip trackless feeds
            .reduce((a, [s, i]) => [...a, ...Object.keys(i.tracks).map((t) => ({ stream_id: s, track_id: t }))], []) // Get array of tracks from feeds
            .filter((track) => !this.subscribedTracks.find((subscribed) => utils.deepCompare(track, subscribed))); // Filter out already subscribed tracks

        if (tracks.length === 0) {
            logger.warn("Failed to find any new streams to subscribe to");
            return;
        } else {
            this.subscribedTracks.push(...tracks);
            logger.warn("Subscribing to:", tracks);
        }

        this.sendSFUDataChannelMessage(SFUDataChannelMessageOp.Select, {
            start: tracks,
        } as ISfuSelectDataChannelMessage);
    }

    public updateRemoteSDPStreamMetadata(metadata: SDPStreamMetadata): void {
        if (!metadata) return;
        this.remoteSDPStreamMetadata = utils.recursivelyAssign(this.remoteSDPStreamMetadata || {}, metadata, true);
        for (const feed of this.getRemoteFeeds()) {
            const streamId = feed.stream.id;
            const metadata = this.remoteSDPStreamMetadata[streamId];

            feed.setAudioVideoMuted(metadata?.audio_muted, metadata?.video_muted);
            feed.purpose = this.remoteSDPStreamMetadata[streamId]?.purpose;
            feed.userId = this.remoteSDPStreamMetadata[streamId]?.user_id;
        }
        if (this.isSfu) {
            this.subscribeToSFU();
        }
    }

    public onSDPStreamMetadataChangedReceived(event: MatrixEvent): void {
        const content = event.getContent<MCallSDPStreamMetadataChanged>();
        const metadata = content[SDPStreamMetadataKey];
        this.updateRemoteSDPStreamMetadata(metadata);
    }

    public async onAssertedIdentityReceived(event: MatrixEvent): Promise<void> {
        const content = event.getContent<MCAllAssertedIdentity>();
        if (!content.asserted_identity) return;

        this.remoteAssertedIdentity = {
            id: content.asserted_identity.id,
            displayName: content.asserted_identity.display_name,
        };
        this.emit(CallEvent.AssertedIdentityChanged);
    }

    public callHasEnded(): boolean {
        // This exists as workaround to typescript trying to be clever and erroring
        // when putting if (this.state === CallState.Ended) return; twice in the same
        // function, even though that function is async.
        return this.state === CallState.Ended;
    }

    private queueGotLocalOffer(): void {
        // Ensure only one negotiate/answer event is being processed at a time.
        if (this.responsePromiseChain) {
            this.responsePromiseChain =
                this.responsePromiseChain.then(() => this.wrappedGotLocalOffer());
        } else {
            this.responsePromiseChain = this.wrappedGotLocalOffer();
        }
    }

    private async wrappedGotLocalOffer(): Promise<void> {
        this.makingOffer = true;
        try {
            await this.gotLocalOffer();
        } catch (e) {
            this.getLocalOfferFailed(e);
            return;
        } finally {
            this.makingOffer = false;
        }
    }

    private async gotLocalOffer(): Promise<void> {
        logger.debug(`Call ${this.callId} Setting local description`);

        if (this.callHasEnded()) {
            logger.debug("Ignoring newly created offer on call ID " + this.callId +
                " because the call has ended");
            return;
        }

        let offer: RTCSessionDescriptionInit;
        try {
            this.getRidOfRTXCodecs();
            offer = await this.createOffer();
        } catch (err) {
            logger.debug(`Call ${this.callId} Failed to create offer: `, err);
            this.terminate(CallParty.Local, CallErrorCode.CreateOffer, true);
            return;
        }

        try {
            await this.peerConn.setLocalDescription(offer);
            this.emit(CallEvent.FeedsChanged, this.feeds);
        } catch (err) {
            logger.debug(`Call ${this.callId} Error setting local description!`, err);
            this.terminate(CallParty.Local, CallErrorCode.SetLocalDescription, true);
            return;
        }

        if (this.peerConn.iceGatheringState === 'gathering') {
            // Allow a short time for initial candidates to be gathered
            await new Promise(resolve => {
                setTimeout(resolve, 200);
            });
        }

        if (this.callHasEnded()) return;

        const eventType = this.state === CallState.CreateOffer ? EventType.CallInvite : EventType.CallNegotiate;

        const content = {
            lifetime: CALL_TIMEOUT_MS,
        } as MCallInviteNegotiate;

        if (eventType === EventType.CallInvite && this.invitee) {
            content.invitee = this.invitee;
        }

        // clunky because TypeScript can't follow the types through if we use an expression as the key
        if (this.state === CallState.CreateOffer) {
            content.offer = this.peerConn.localDescription?.toJSON();
        } else {
            content.description = this.peerConn.localDescription?.toJSON();
        }

        content.capabilities = {
            'm.call.transferee': this.client.supportsCallTransfer,
            'm.call.dtmf': false,
        };

        content[SDPStreamMetadataKey] = this.getLocalSDPStreamMetadata(true);

        // Get rid of any candidates waiting to be sent: they'll be included in the local
        // description we just got and will send in the offer.
        const discardCount = this.discardDuplicateCandidates();
        logger.info(`Call ${this.callId} Discarding ${discardCount} candidates that will be sent in offer`);

        try {
            await this.sendVoipEvent(eventType, content);
        } catch (error) {
            logger.error(`Call ${this.callId} Failed to send invite`, error);
            if (error.event) this.client.cancelPendingEvent(error.event);

            let code = CallErrorCode.SignallingFailed;
            let message = "Signalling failed";
            if (this.state === CallState.CreateOffer) {
                code = CallErrorCode.SendInvite;
                message = "Failed to send invite";
            }
            if (error.name == 'UnknownDeviceError') {
                code = CallErrorCode.UnknownDevices;
                message = "Unknown devices present in the room";
            }

            this.emit(CallEvent.Error, new CallError(code, message, error));
            this.terminate(CallParty.Local, code, false);

            // no need to carry on & send the candidate queue, but we also
            // don't want to rethrow the error
            return;
        }

        this.sendCandidateQueue();
        if (this.state === CallState.CreateOffer) {
            this.inviteOrAnswerSent = true;
            this.setState(CallState.InviteSent);
            this.inviteTimeout = setTimeout(() => {
                this.inviteTimeout = null;
                if (this.state === CallState.InviteSent) {
                    this.hangup(CallErrorCode.InviteTimeout, false);
                }
            }, CALL_TIMEOUT_MS);
        }
    }

    private getLocalOfferFailed = (err: Error): void => {
        logger.error(`Call ${this.callId} Failed to get local offer`, err);

        this.emit(
            CallEvent.Error,
            new CallError(
                CallErrorCode.LocalOfferFailed,
                "Failed to get local offer!", err,
            ),
        );
        this.terminate(CallParty.Local, CallErrorCode.LocalOfferFailed, false);
    };

    private getUserMediaFailed = (err: Error): void => {
        if (this.successor) {
            this.successor.getUserMediaFailed(err);
            return;
        }

        logger.warn(`Failed to get user media - ending call ${this.callId}`, err);

        this.emit(
            CallEvent.Error,
            new CallError(
                CallErrorCode.NoUserMedia,
                "Couldn't start capturing media! Is your microphone set up and " +
                "does this app have permission?", err,
            ),
        );
        this.terminate(CallParty.Local, CallErrorCode.NoUserMedia, false);
    };

    private onIceConnectionStateChanged = (): void => {
        if (this.callHasEnded()) {
            return; // because ICE can still complete as we're ending the call
        }
        logger.debug(
            "Call ID " + this.callId + ": ICE connection state changed to: " + this.peerConn.iceConnectionState,
        );

        // ideally we'd consider the call to be connected when we get media but
        // chrome doesn't implement any of the 'onstarted' events yet
        if (["connected", "completed"].includes(this.peerConn.iceConnectionState)) {
            clearTimeout(this.iceDisconnectedTimeout);
            this.setState(CallState.Connected);

            if (!this.callLengthInterval) {
                this.callLengthInterval = setInterval(() => {
                    this.callLength++;
                    this.emit(CallEvent.LengthChanged, this.callLength);
                }, CALL_LENGTH_INTERVAL);
            }
            if (!this.sfuKeepAliveInterval) {
                this.sfuKeepAliveInterval = setInterval(() => {
                    this.sendSFUDataChannelMessage(SFUDataChannelMessageOp.Alive);
                }, SFU_KEEP_ALIVE_INTERVAL * 3 / 4);
            }
        } else if (this.peerConn.iceConnectionState == 'failed') {
            // Firefox for Android does not yet have support for restartIce()
            if (this.peerConn.restartIce) {
                this.peerConn.restartIce();
            } else {
                this.hangup(CallErrorCode.IceFailed, false);
            }
        } else if (this.peerConn.iceConnectionState == 'disconnected') {
            this.iceDisconnectedTimeout = setTimeout(() => {
                this.hangup(CallErrorCode.IceFailed, false);
            }, 30 * 1000);
        }

        // In PTT mode, override feed status to muted when we lose connection to
        // the peer, since we don't want to block the line if they're not saying anything.
        // Experimenting in Chrome, this happens after 5 or 6 seconds, which is probably
        // fast enough.
        if (this.isPtt && ["failed", "disconnected"].includes(this.peerConn.iceConnectionState)) {
            for (const feed of this.getRemoteFeeds()) {
                feed.setAudioVideoMuted(true, true);
            }
        }
    };

    private onSignallingStateChanged = (): void => {
        logger.debug(
            "call " + this.callId + ": Signalling state changed to: " +
            this.peerConn.signalingState,
        );
    };

    private onTrack = (ev: RTCTrackEvent): void => {
        if (ev.streams.length === 0) {
            logger.warn(`Call ${this.callId} Streamless ${ev.track.kind} found: ignoring.`);
            return;
        }

        const stream = ev.streams[0];
        this.pushRemoteFeed(stream);

        if (!this.removeTrackListeners.has(stream)) {
            const onRemoveTrack = () => {
                if (stream.getTracks().length === 0) {
                    logger.info(`Call ${this.callId} removing track streamId: ${stream.id}`);
                    this.deleteFeedByStream(stream);
                    stream.removeEventListener("removetrack", onRemoveTrack);
                    this.removeTrackListeners.delete(stream);
                }
            };
            stream.addEventListener("removetrack", onRemoveTrack);
            this.removeTrackListeners.set(stream, onRemoveTrack);
        }
    };

    private onDataChannel = (ev: RTCDataChannelEvent): void => {
        this.setupDataChannel(ev.channel);
    };

    private setupDataChannel(dataChannel: RTCDataChannel): void {
        this.dataChannel = dataChannel;
        this.emit(CallEvent.DataChannel, dataChannel);
        this.dataChannel.addEventListener("message", this.onDataChannelMessage);
    }

    /**
     * This method removes all video/rtx codecs from screensharing video
     * transceivers. This is necessary since they can cause problems. Without
     * this the following steps should produce an error:
     *   Chromium calls Firefox
     *   Firefox answers
     *   Firefox starts screen-sharing
     *   Chromium starts screen-sharing
     *   Call crashes for Chromium with:
     *       [96685:23:0518/162603.933321:ERROR:webrtc_video_engine.cc(3296)] RTX codec (PT=97) mapped to PT=96 which is not in the codec list.
     *       [96685:23:0518/162603.933377:ERROR:webrtc_video_engine.cc(1171)] GetChangedRecvParameters called without any video codecs.
     *       [96685:23:0518/162603.933430:ERROR:sdp_offer_answer.cc(4302)] Failed to set local video description recv parameters for m-section with mid='2'. (INVALID_PARAMETER)
     */
    private getRidOfRTXCodecs(): void {
        // RTCRtpReceiver.getCapabilities and RTCRtpSender.getCapabilities don't seem to be supported on FF
        if (!RTCRtpReceiver.getCapabilities || !RTCRtpSender.getCapabilities) return;

        const recvCodecs = RTCRtpReceiver.getCapabilities("video").codecs;
        const sendCodecs = RTCRtpSender.getCapabilities("video").codecs;
        const codecs = [...sendCodecs, ...recvCodecs];

        for (const codec of codecs) {
            if (codec.mimeType === "video/rtx") {
                const rtxCodecIndex = codecs.indexOf(codec);
                codecs.splice(rtxCodecIndex, 1);
            }
        }

        for (const transceiver of this.peerConn.getTransceivers()) {
            if (
                this.screensharingTransceivers.includes(transceiver) &&
                    (
                        transceiver.sender.track?.kind === "video" ||
                        transceiver.receiver.track?.kind === "video"
                    )
            ) {
                transceiver.setCodecPreferences(codecs);
            }
        }
    }

    private onNegotiationNeeded = async (): Promise<void> => {
        // Other than the initial offer, we handle negotiation manually when calling with an SFU
        if (this.isSfu && ![CallState.Fledgling, CallState.CreateOffer].includes(this.state)) return;

        logger.info(`Call ${this.callId} Negotiation is needed!`);

        if (this.state !== CallState.CreateOffer && this.opponentVersion === 0) {
            logger.info(`Call ${
                this.callId} Opponent does not support renegotiation: ignoring negotiationneeded event`);
            return;
        }

        this.queueGotLocalOffer();
    };

    public onHangupReceived = (msg: MCallHangupReject): void => {
        logger.debug("Hangup received for call ID " + this.callId);

        // party ID must match (our chosen partner hanging up the call) or be undefined (we haven't chosen
        // a partner yet but we're treating the hangup as a reject as per VoIP v0)
        if (this.partyIdMatches(msg) || this.state === CallState.Ringing) {
            // default reason is user_hangup
            this.terminate(CallParty.Remote, msg.reason || CallErrorCode.UserHangup, true);
        } else {
            logger.info(`Call ${this.callId} Ignoring message from party ID ${
                msg.party_id}: our partner is ${this.opponentPartyId}`);
        }
    };

    public onRejectReceived = (msg: MCallHangupReject): void => {
        logger.debug("Reject received for call ID " + this.callId);

        // No need to check party_id for reject because if we'd received either
        // an answer or reject, we wouldn't be in state InviteSent

        const shouldTerminate = (
            // reject events also end the call if it's ringing: it's another of
            // our devices rejecting the call.
            [CallState.InviteSent, CallState.Ringing].includes(this.state) ||
            // also if we're in the init state and it's an inbound call, since
            // this means we just haven't entered the ringing state yet
            (this.state === CallState.Fledgling && this.direction === CallDirection.Inbound)
        );

        if (shouldTerminate) {
            this.terminate(CallParty.Remote, msg.reason || CallErrorCode.UserHangup, true);
        } else {
            logger.debug(`Call ${this.callId} is in state: ${this.state}: ignoring reject`);
        }
    };

    public onAnsweredElsewhere = (msg: MCallAnswer): void => {
        logger.debug("Call " + this.callId + " answered elsewhere");
        this.terminate(CallParty.Remote, CallErrorCode.AnsweredElsewhere, true);
    };

    private setState(state: CallState): void {
        const oldState = this.state;
        this.state = state;
        this.emit(CallEvent.State, state, oldState);
    }

    /**
     * Internal
     * @param {string} eventType
     * @param {Object} content
     * @return {Promise}
     */
    private async sendVoipEvent(eventType: string, content: object): Promise<void> {
        const realContent = Object.assign({}, content, {
            version: VOIP_PROTO_VERSION,
            call_id: this.callId,
            party_id: this.ourPartyId,
            conf_id: this.groupCallId,
        });

        if (this.opponentDeviceId) {
            const toDeviceSeq = this.toDeviceSeq++;
            const content = {
                ...realContent,
                device_id: this.client.deviceId,
                sender_session_id: this.client.getSessionId(),
                dest_session_id: this.opponentSessionId,
                seq: toDeviceSeq,
            };

            this.emit(CallEvent.SendVoipEvent, {
                type: "toDevice",
                eventType,
                userId: this.invitee || this.getOpponentMember().userId,
                opponentDeviceId: this.opponentDeviceId,
                content: content,
            });

            const userId = this.invitee || this.getOpponentMember().userId;
            if (this.client.getUseE2eForGroupCall()) {
                await this.client.encryptAndSendToDevices([{
                    userId,
                    deviceInfo: this.opponentDeviceInfo,
                }], {
                    type: eventType,
                    content,
                });
            } else {
                await this.client.sendToDevice(eventType, {
                    [userId]: {
                        [this.opponentDeviceId]: content,
                    },
                });
            }
        } else {
            this.emit(CallEvent.SendVoipEvent, {
                type: "sendEvent",
                eventType,
                roomId: this.roomId,
                content: realContent,
                userId: this.invitee || this.getOpponentMember()?.userId,
            });

            await this.client.sendEvent(this.roomId, eventType, realContent);
        }
    }

<<<<<<< HEAD
    private sendSFUDataChannelMessage(op: SFUDataChannelMessageOp, content: object = {}): void {
        const realContent: ISfuBaseDataChannelMessage = Object.assign(content, {
            op: op,
        });

        if (![SFUDataChannelMessageOp.Select, SFUDataChannelMessageOp.Alive].includes(op)) {
            realContent.metadata = this.getLocalSDPStreamMetadata();
        }

        // FIXME: RPC reliability over DC
        this.dataChannel.send(JSON.stringify(realContent));
        logger.warn(`Sent ${realContent.op} over DC:`, realContent);
    }

    private queueCandidate(content: RTCIceCandidate): void {
=======
    /**
     * Queue a candidate to be sent
     * @param content The candidate to queue up, or null if candidates have finished being generated
     *                and end-of-candidates should be signalled
     */
    private queueCandidate(content: RTCIceCandidate | null): void {
>>>>>>> 965f4fb1
        // We partially de-trickle candidates by waiting for `delay` before sending them
        // amalgamated, in order to avoid sending too many m.call.candidates events and hitting
        // rate limits in Matrix.
        // In practice, it'd be better to remove rate limits for m.call.*

        // N.B. this deliberately lets you queue and send blank candidates, which MSC2746
        // currently proposes as the way to indicate that candidate gathering is complete.
        // This will hopefully be changed to an explicit rather than implicit notification
        // shortly.
        if (content) {
            this.candidateSendQueue.push(content);
        } else {
            this.candidatesEnded = true;
        }

        // Don't send the ICE candidates yet if the call is in the ringing state: this
        // means we tried to pick (ie. started generating candidates) and then failed to
        // send the answer and went back to the ringing state. Queue up the candidates
        // to send if we successfully send the answer.
        // Equally don't send if we haven't yet sent the answer because we can send the
        // first batch of candidates along with the answer
        if (this.state === CallState.Ringing || !this.inviteOrAnswerSent) return;

        // MSC2746 recommends these values (can be quite long when calling because the
        // callee will need a while to answer the call)
        const delay = this.direction === CallDirection.Inbound ? 500 : 2000;

        if (this.candidateSendTries === 0) {
            setTimeout(() => {
                this.sendCandidateQueue();
            }, delay);
        }
    }

    // Discard all non-end-of-candidates messages
    // Return the number of candidate messages that were discarded.
    // Call this method before sending an invite or answer message
    private discardDuplicateCandidates(): number {
        let discardCount = 0;
        const newQueue = [];

        for (let i = 0; i < this.candidateSendQueue.length; i++) {
            const candidate = this.candidateSendQueue[i];
            if (candidate.candidate === "") {
                newQueue.push(candidate);
            } else {
                discardCount++;
            }
        }

        this.candidateSendQueue = newQueue;

        return discardCount;
    }

    /*
     * Transfers this call to another user
     */
    public async transfer(targetUserId: string): Promise<void> {
        // Fetch the target user's global profile info: their room avatar / displayname
        // could be different in whatever room we share with them.
        const profileInfo = await this.client.getProfileInfo(targetUserId);

        const replacementId = genCallID();

        const body = {
            replacement_id: genCallID(),
            target_user: {
                id: targetUserId,
                display_name: profileInfo.displayname,
                avatar_url: profileInfo.avatar_url,
            },
            create_call: replacementId,
        } as MCallReplacesEvent;

        await this.sendVoipEvent(EventType.CallReplaces, body);

        await this.terminate(CallParty.Local, CallErrorCode.Transfered, true);
    }

    /*
     * Transfers this call to the target call, effectively 'joining' the
     * two calls (so the remote parties on each call are connected together).
     */
    public async transferToCall(transferTargetCall?: MatrixCall): Promise<void> {
        const targetProfileInfo = await this.client.getProfileInfo(transferTargetCall.getOpponentMember().userId);
        const transfereeProfileInfo = await this.client.getProfileInfo(this.getOpponentMember().userId);

        const newCallId = genCallID();

        const bodyToTransferTarget = {
            // the replacements on each side have their own ID, and it's distinct from the
            // ID of the new call (but we can use the same function to generate it)
            replacement_id: genCallID(),
            target_user: {
                id: this.getOpponentMember().userId,
                display_name: transfereeProfileInfo.displayname,
                avatar_url: transfereeProfileInfo.avatar_url,
            },
            await_call: newCallId,
        } as MCallReplacesEvent;

        await transferTargetCall.sendVoipEvent(EventType.CallReplaces, bodyToTransferTarget);

        const bodyToTransferee = {
            replacement_id: genCallID(),
            target_user: {
                id: transferTargetCall.getOpponentMember().userId,
                display_name: targetProfileInfo.displayname,
                avatar_url: targetProfileInfo.avatar_url,
            },
            create_call: newCallId,
        } as MCallReplacesEvent;

        await this.sendVoipEvent(EventType.CallReplaces, bodyToTransferee);

        await this.terminate(CallParty.Local, CallErrorCode.Transfered, true);
        await transferTargetCall.terminate(CallParty.Local, CallErrorCode.Transfered, true);
    }

    private async terminate(hangupParty: CallParty, hangupReason: CallErrorCode, shouldEmit: boolean): Promise<void> {
        if (this.callHasEnded()) return;

        this.hangupParty = hangupParty;
        this.hangupReason = hangupReason;
        this.setState(CallState.Ended);

        if (this.inviteTimeout) {
            clearTimeout(this.inviteTimeout);
            this.inviteTimeout = null;
        }
        if (this.callLengthInterval) {
            clearInterval(this.callLengthInterval);
            this.callLengthInterval = null;
        }
        if (this.sfuKeepAliveInterval) {
            clearInterval(this.sfuKeepAliveInterval);
            this.sfuKeepAliveInterval = null;
        }

        for (const [stream, listener] of this.removeTrackListeners) {
            stream.removeEventListener("removetrack", listener);
        }
        this.removeTrackListeners.clear();

        this.callStatsAtEnd = await this.collectCallStats();

        // Order is important here: first we stopAllMedia() and only then we can deleteAllFeeds()
        this.stopAllMedia();
        this.deleteAllFeeds();
        this.subscribedTracks = [];

        if (this.peerConn && this.peerConn.signalingState !== 'closed') {
            this.peerConn.close();
        }
        if (shouldEmit) {
            this.emit(CallEvent.Hangup, this);
        }

        this.client.callEventHandler.calls.delete(this.callId);
    }

    private stopAllMedia(): void {
        logger.debug(
            !this.groupCallId ?
                `Call ${this.callId} stopping all media` :
                `Call ${this.callId} stopping all media except local feeds`);

        for (const feed of this.feeds) {
            if (
                feed.isLocal() &&
                feed.purpose === SDPStreamMetadataPurpose.Usermedia &&
                !this.groupCallId
            ) {
                this.client.getMediaHandler().stopUserMediaStream(feed.stream);
            } else if (
                feed.isLocal() &&
                feed.purpose === SDPStreamMetadataPurpose.Screenshare &&
                !this.groupCallId
            ) {
                this.client.getMediaHandler().stopScreensharingStream(feed.stream);
            } else if (!feed.isLocal() || !this.groupCallId) {
                logger.debug("Stopping remote stream", feed.stream.id);
                for (const track of feed.stream.getTracks()) {
                    track.stop();
                }
            }
        }
    }

    private checkForErrorListener(): void {
        if (this.listeners(EventEmitterEvents.Error).length === 0) {
            throw new Error(
                "You MUST attach an error listener using call.on('error', function() {})",
            );
        }
    }

    private async sendCandidateQueue(): Promise<void> {
        if (this.candidateSendQueue.length === 0 || this.callHasEnded()) {
            return;
        }

        const candidates = this.candidateSendQueue;
        this.candidateSendQueue = [];
        ++this.candidateSendTries;
        const content = { candidates: candidates.map(candidate => candidate.toJSON()) };
        if (this.candidatesEnded) {
            // If there are no more candidates, signal this by adding an empty string candidate
            content.candidates.push({
                candidate: '',
            });
        }
        logger.debug(`Call ${this.callId} attempting to send ${candidates.length} candidates`);
        try {
            await this.sendVoipEvent(EventType.CallCandidates, content);
            // reset our retry count if we have successfully sent our candidates
            // otherwise queueCandidate() will refuse to try to flush the queue
            this.candidateSendTries = 0;

            // Try to send candidates again just in case we received more candidates while sending.
            this.sendCandidateQueue();
        } catch (error) {
            // don't retry this event: we'll send another one later as we might
            // have more candidates by then.
            if (error.event) this.client.cancelPendingEvent(error.event);

            // put all the candidates we failed to send back in the queue
            this.candidateSendQueue.push(...candidates);

            if (this.candidateSendTries > 5) {
                logger.debug(
                    `Call ${this.callId} failed to send candidates on attempt ${
                        this.candidateSendTries}. Giving up on this call.`,
                    error,
                );

                const code = CallErrorCode.SignallingFailed;
                const message = "Signalling failed";

                this.emit(CallEvent.Error, new CallError(code, message, error));
                this.hangup(code, false);

                return;
            }

            const delayMs = 500 * Math.pow(2, this.candidateSendTries);
            ++this.candidateSendTries;
            logger.debug(`Call ${this.callId} failed to send candidates. Retrying in ${delayMs}ms`, error);
            setTimeout(() => {
                this.sendCandidateQueue();
            }, delayMs);
        }
    }

    /**
     * Place a call to this room.
     * @throws if you have not specified a listener for 'error' events.
     * @throws if have passed audio=false.
     */
    public async placeCall(audio: boolean, video: boolean): Promise<void> {
        if (!audio) {
            throw new Error("You CANNOT start a call without audio");
        }
        this.setState(CallState.WaitLocalMedia);

        try {
            const stream = await this.client.getMediaHandler().getUserMediaStream(audio, video);

            // make sure all the tracks are enabled (same as pushNewLocalFeed -
            // we probably ought to just have one code path for adding streams)
            setTracksEnabled(stream.getAudioTracks(), true);
            setTracksEnabled(stream.getVideoTracks(), true);

            const callFeed = new CallFeed({
                client: this.client,
                roomId: this.roomId,
                userId: this.client.getUserId(),
                stream,
                purpose: SDPStreamMetadataPurpose.Usermedia,
                audioMuted: false,
                videoMuted: false,
            });
            await this.placeCallWithCallFeeds([callFeed]);
        } catch (e) {
            this.getUserMediaFailed(e);
            return;
        }
    }

    /**
     * Place a call to this room with call feed.
     * @param {CallFeed[]} callFeeds to use
     * @throws if you have not specified a listener for 'error' events.
     * @throws if have passed audio=false.
     */
    public async placeCallWithCallFeeds(callFeeds: CallFeed[], requestScreenshareFeed = false): Promise<void> {
        this.checkForErrorListener();
        this.direction = CallDirection.Outbound;

        await this.initOpponentCrypto();

        // XXX Find a better way to do this
        this.client.callEventHandler.calls.set(this.callId, this);

        // make sure we have valid turn creds. Unless something's gone wrong, it should
        // poll and keep the credentials valid so this should be instant.
        const haveTurnCreds = await this.client.checkTurnServers();
        if (!haveTurnCreds) {
            logger.warn(`Call ${this.callId} Failed to get TURN credentials! Proceeding with call anyway...`);
        }

        // create the peer connection now so it can be gathering candidates while we get user
        // media (assuming a candidate pool size is configured)
        this.peerConn = this.createPeerConnection();
        this.gotCallFeedsForInvite(callFeeds, requestScreenshareFeed);
    }

    private createPeerConnection(): RTCPeerConnection {
        const pc = new window.RTCPeerConnection({
            iceTransportPolicy: this.forceTURN ? 'relay' : undefined,
            iceServers: this.turnServers,
            iceCandidatePoolSize: this.client.iceCandidatePoolSize,
            bundlePolicy: 'max-bundle',
        });

        // 'connectionstatechange' would be better, but firefox doesn't implement that.
        pc.addEventListener('iceconnectionstatechange', this.onIceConnectionStateChanged);
        pc.addEventListener('signalingstatechange', this.onSignallingStateChanged);
        pc.addEventListener('icecandidate', this.gotLocalIceCandidate);
        pc.addEventListener('icegatheringstatechange', this.onIceGatheringStateChange);
        pc.addEventListener('track', this.onTrack);
        pc.addEventListener('negotiationneeded', this.onNegotiationNeeded);
        pc.addEventListener('datachannel', this.onDataChannel);

        return pc;
    }

    private partyIdMatches(msg: MCallBase): boolean {
        // They must either match or both be absent (in which case opponentPartyId will be null)
        // Also we ignore party IDs on the invite/offer if the version is 0, so we must do the same
        // here and use null if the version is 0 (woe betide any opponent sending messages in the
        // same call with different versions)
        const msgPartyId = msg.version === 0 ? null : msg.party_id || null;
        return msgPartyId === this.opponentPartyId;
    }

    // Commits to an opponent for the call
    // ev: An invite or answer event
    private chooseOpponent(ev: MatrixEvent): void {
        // I choo-choo-choose you
        const msg = ev.getContent<MCallInviteNegotiate | MCallAnswer>();
        const sender = ev.getSender();

        logger.debug(`Call ${this.callId} choosing opponent party ID ${msg.party_id}`);

        this.opponentVersion = msg.version;
        if (this.opponentVersion === 0) {
            // set to null to indicate that we've chosen an opponent, but because
            // they're v0 they have no party ID (even if they sent one, we're ignoring it)
            this.opponentPartyId = null;
        } else {
            // set to their party ID, or if they're naughty and didn't send one despite
            // not being v0, set it to null to indicate we picked an opponent with no
            // party ID
            this.opponentPartyId = msg.party_id || null;
        }
        this.opponentCaps = msg.capabilities || {} as CallCapabilities;
        this.opponentMember = (
            this.client.getRoom(this.roomId)?.getMember(sender)
            // FIXME: While we never try to get anything other than the userId,
            // this is WRONG. This is here for SFUs
            || { userId: sender } as RoomMember
        );
    }

    private async addBufferedIceCandidates(): Promise<void> {
        const bufferedCandidates = this.remoteCandidateBuffer.get(this.opponentPartyId);
        if (bufferedCandidates) {
            logger.info(`Call ${this.callId} Adding ${
                bufferedCandidates.length} buffered candidates for opponent ${this.opponentPartyId}`);
            await this.addIceCandidates(bufferedCandidates);
        }
        this.remoteCandidateBuffer = null;
    }

    private async addIceCandidates(candidates: RTCIceCandidate[]): Promise<void> {
        for (const candidate of candidates) {
            if (
                (candidate.sdpMid === null || candidate.sdpMid === undefined) &&
                (candidate.sdpMLineIndex === null || candidate.sdpMLineIndex === undefined)
            ) {
                logger.debug(`Call ${this.callId} got remote ICE end-of-candidates`);
            } else {
                logger.debug(`Call ${this.callId} got remote ICE ${
                    candidate.sdpMid} candidate: ${candidate.candidate}`);
            }

            try {
                await this.peerConn.addIceCandidate(candidate);
            } catch (err) {
                if (!this.ignoreOffer) {
                    logger.info(`Call ${this.callId} failed to add remote ICE candidate`, err);
                }
            }
        }
    }

    public get hasPeerConnection(): boolean {
        return Boolean(this.peerConn);
    }
}

export function setTracksEnabled(tracks: Array<MediaStreamTrack>, enabled: boolean): void {
    for (let i = 0; i < tracks.length; i++) {
        tracks[i].enabled = enabled;
    }
}

export function supportsMatrixCall(): boolean {
    // typeof prevents Node from erroring on an undefined reference
    if (typeof(window) === 'undefined' || typeof(document) === 'undefined') {
        // NB. We don't log here as apps try to create a call object as a test for
        // whether calls are supported, so we shouldn't fill the logs up.
        return false;
    }

    // Firefox throws on so little as accessing the RTCPeerConnection when operating in a secure mode.
    // There's some information at https://bugzilla.mozilla.org/show_bug.cgi?id=1542616 though the concern
    // is that the browser throwing a SecurityError will brick the client creation process.
    try {
        const supported = Boolean(
            window.RTCPeerConnection || window.RTCSessionDescription ||
            window.RTCIceCandidate || navigator.mediaDevices,
        );
        if (!supported) {
            /* istanbul ignore if */ // Adds a lot of noise to test runs, so disable logging there.
            if (process.env.NODE_ENV !== "test") {
                logger.error("WebRTC is not supported in this browser / environment");
            }
            return false;
        }
    } catch (e) {
        logger.error("Exception thrown when trying to access WebRTC", e);
        return false;
    }

    return true;
}

/**
 * DEPRECATED
 * Use client.createCall()
 *
 * Create a new Matrix call for the browser.
 * @param {MatrixClient} client The client instance to use.
 * @param {string} roomId The room the call is in.
 * @param {Object?} options DEPRECATED optional options map.
 * @param {boolean} options.forceTURN DEPRECATED whether relay through TURN should be
 * forced. This option is deprecated - use opts.forceTURN when creating the matrix client
 * since it's only possible to set this option on outbound calls.
 * @return {MatrixCall} the call or null if the browser doesn't support calling.
 */
export function createNewMatrixCall(client: any, roomId: string, options?: CallOpts): MatrixCall | null {
    if (!supportsMatrixCall()) return null;

    const optionsForceTURN = options ? options.forceTURN : false;

    const opts: CallOpts = {
        client: client,
        roomId: roomId,
        invitee: options?.invitee,
        turnServers: client.getTurnServers(),
        // call level options
        forceTURN: client.forceTURN || optionsForceTURN,
        opponentDeviceId: options?.opponentDeviceId,
        opponentSessionId: options?.opponentSessionId,
        groupCallId: options?.groupCallId,
        isSfu: options.isSfu,
    };
    const call = new MatrixCall(opts);

    client.reEmitter.reEmit(call, Object.values(CallEvent));

    return call;
}<|MERGE_RESOLUTION|>--- conflicted
+++ resolved
@@ -2439,7 +2439,6 @@
         }
     }
 
-<<<<<<< HEAD
     private sendSFUDataChannelMessage(op: SFUDataChannelMessageOp, content: object = {}): void {
         const realContent: ISfuBaseDataChannelMessage = Object.assign(content, {
             op: op,
@@ -2454,15 +2453,12 @@
         logger.warn(`Sent ${realContent.op} over DC:`, realContent);
     }
 
-    private queueCandidate(content: RTCIceCandidate): void {
-=======
     /**
      * Queue a candidate to be sent
      * @param content The candidate to queue up, or null if candidates have finished being generated
      *                and end-of-candidates should be signalled
      */
     private queueCandidate(content: RTCIceCandidate | null): void {
->>>>>>> 965f4fb1
         // We partially de-trickle candidates by waiting for `delay` before sending them
         // amalgamated, in order to avoid sending too many m.call.candidates events and hitting
         // rate limits in Matrix.
