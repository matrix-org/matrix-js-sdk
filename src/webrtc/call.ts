/*
Copyright 2015, 2016 OpenMarket Ltd
Copyright 2017 New Vector Ltd
Copyright 2019, 2020 The Matrix.org Foundation C.I.C.

Licensed under the Apache License, Version 2.0 (the "License");
you may not use this file except in compliance with the License.
You may obtain a copy of the License at

    http://www.apache.org/licenses/LICENSE-2.0

Unless required by applicable law or agreed to in writing, software
distributed under the License is distributed on an "AS IS" BASIS,
WITHOUT WARRANTIES OR CONDITIONS OF ANY KIND, either express or implied.
See the License for the specific language governing permissions and
limitations under the License.
*/

/**
 * This is an internal module. See {@link createNewMatrixCall} for the public API.
 * @module webrtc/call
 */

import { logger } from '../logger';
import { EventEmitter } from 'events';
import * as utils from '../utils';
import MatrixEvent from '../models/event';
import { EventType } from '../@types/event';
import { RoomMember } from '../models/room-member';
import { randomString } from '../randomstring';
import {
    MCallReplacesEvent,
    MCallAnswer,
    MCallOfferNegotiate,
    CallCapabilities,
    SDPStreamMetadataPurpose,
    SDPStreamMetadata,
    SDPStreamMetadataKey,
} from './callEventTypes';
import { CallFeed } from './callFeed';

// events: hangup, error(err), replaced(call), state(state, oldState)

/**
 * Fires whenever an error occurs when call.js encounters an issue with setting up the call.
 * <p>
 * The error given will have a code equal to either `MatrixCall.ERR_LOCAL_OFFER_FAILED` or
 * `MatrixCall.ERR_NO_USER_MEDIA`. `ERR_LOCAL_OFFER_FAILED` is emitted when the local client
 * fails to create an offer. `ERR_NO_USER_MEDIA` is emitted when the user has denied access
 * to their audio/video hardware.
 *
 * @event module:webrtc/call~MatrixCall#"error"
 * @param {Error} err The error raised by MatrixCall.
 * @example
 * matrixCall.on("error", function(err){
 *   console.error(err.code, err);
 * });
 */

interface CallOpts {
    roomId?: string,
    client?: any, // Fix when client is TSified
    forceTURN?: boolean,
    turnServers?: Array<TurnServer>,
}

interface TurnServer {
    urls: Array<string>,
    username?: string,
    password?: string,
    ttl?: number,
}

interface AssertedIdentity {
    id: string,
    displayName: string,
}

export enum CallState {
    Fledgling = 'fledgling',
    InviteSent = 'invite_sent',
    WaitLocalMedia = 'wait_local_media',
    CreateOffer = 'create_offer',
    CreateAnswer = 'create_answer',
    Connecting = 'connecting',
    Connected = 'connected',
    Ringing = 'ringing',
    Ended = 'ended',
}

export enum CallType {
    Voice = 'voice',
    Video = 'video',
}

export enum CallDirection {
    Inbound = 'inbound',
    Outbound = 'outbound',
}

export enum CallParty {
    Local = 'local',
    Remote = 'remote',
}

export enum CallEvent {
    Hangup = 'hangup',
    State = 'state',
    Error = 'error',
    Replaced = 'replaced',

    // The value of isLocalOnHold() has changed
    LocalHoldUnhold = 'local_hold_unhold',
    // The value of isRemoteOnHold() has changed
    RemoteHoldUnhold = 'remote_hold_unhold',
    // backwards compat alias for LocalHoldUnhold: remove in a major version bump
    HoldUnhold = 'hold_unhold',
    // Feeds have changed
    FeedsChanged = 'feeds_changed',

    AssertedIdentityChanged = 'asserted_identity_changed',
}

export enum CallErrorCode {
    /** The user chose to end the call */
    UserHangup = 'user_hangup',

    /** An error code when the local client failed to create an offer. */
    LocalOfferFailed = 'local_offer_failed',
    /**
     * An error code when there is no local mic/camera to use. This may be because
     * the hardware isn't plugged in, or the user has explicitly denied access.
     */
    NoUserMedia = 'no_user_media',

    /**
     * Error code used when a call event failed to send
     * because unknown devices were present in the room
     */
    UnknownDevices = 'unknown_devices',

    /**
     * Error code usewd when we fail to send the invite
     * for some reason other than there being unknown devices
     */
    SendInvite = 'send_invite',

    /**
     * An answer could not be created
     */
    CreateAnswer = 'create_answer',

    /**
     * Error code usewd when we fail to send the answer
     * for some reason other than there being unknown devices
     */
    SendAnswer = 'send_answer',

    /**
     * The session description from the other side could not be set
     */
    SetRemoteDescription = 'set_remote_description',

    /**
     * The session description from this side could not be set
     */
    SetLocalDescription = 'set_local_description',

    /**
     * A different device answered the call
     */
    AnsweredElsewhere = 'answered_elsewhere',

    /**
     * No media connection could be established to the other party
     */
    IceFailed = 'ice_failed',

    /**
     * The invite timed out whilst waiting for an answer
     */
    InviteTimeout = 'invite_timeout',

    /**
     * The call was replaced by another call
     */
    Replaced = 'replaced',

    /**
     * Signalling for the call could not be sent (other than the initial invite)
     */
    SignallingFailed = 'signalling_timeout',

    /**
     * The remote party is busy
     */
    UserBusy = 'user_busy'
}

enum ConstraintsType {
    Audio = "audio",
    Video = "video",
}

/**
 * The version field that we set in m.call.* events
 */
const VOIP_PROTO_VERSION = 1;

/** The fallback ICE server to use for STUN or TURN protocols. */
const FALLBACK_ICE_SERVER = 'stun:turn.matrix.org';

/** The length of time a call can be ringing for. */
const CALL_TIMEOUT_MS = 60000;

/** Retrieves sources from desktopCapturer */
export function getDesktopCapturerSources(): Promise<Array<DesktopCapturerSource>> {
    const options: GetSourcesOptions = {
        thumbnailSize: {
            height: 176,
            width: 312,
        },
        types: [
            "screen",
            "window",
        ],
    };
    return window.electron.getDesktopCapturerSources(options);
}

export class CallError extends Error {
    code: string;

    constructor(code: CallErrorCode, msg: string, err: Error) {
        // Stil ldon't think there's any way to have proper nested errors
        super(msg + ": " + err);

        this.code = code;
    }
}

function genCallID(): string {
    return Date.now().toString() + randomString(16);
}

/**
 * Construct a new Matrix Call.
 * @constructor
 * @param {Object} opts Config options.
 * @param {string} opts.roomId The room ID for this call.
 * @param {Object} opts.webRtc The WebRTC globals from the browser.
 * @param {boolean} opts.forceTURN whether relay through TURN should be forced.
 * @param {Object} opts.URL The URL global.
 * @param {Array<Object>} opts.turnServers Optional. A list of TURN servers.
 * @param {MatrixClient} opts.client The Matrix Client instance to send events to.
 */
export class MatrixCall extends EventEmitter {
    roomId: string;
    type: CallType;
    callId: string;
    state: CallState;
    hangupParty: CallParty;
    hangupReason: string;
    direction: CallDirection;
    ourPartyId: string;

    private client: any; // Fix when client is TSified
    private forceTURN: boolean;
    private turnServers: Array<TurnServer>;
    private candidateSendQueue: Array<RTCIceCandidate>;
    private candidateSendTries: number;
    private sentEndOfCandidates: boolean;
    private peerConn: RTCPeerConnection;
    private feeds: Array<CallFeed>;
    private screenSharingStream: MediaStream;
    // TODO: Rename to usermedia rather than AV for consistency
    private localAVStream: MediaStream;
    private usermediaSenders: Array<RTCRtpSender>;
    private screensharingSenders: Array<RTCRtpSender>;
    private inviteOrAnswerSent: boolean;
    private waitForLocalAVStream: boolean;
    // XXX: I don't know why this is called 'config'.
    // XXX: Do we even needs this? Seems to be unused
    private config: MediaStreamConstraints;
    private successor: MatrixCall;
    private opponentMember: RoomMember;
    private opponentVersion: number;
    // The party ID of the other side: undefined if we haven't chosen a partner
    // yet, null if we have but they didn't send a party ID.
    private opponentPartyId: string;
    private opponentCaps: CallCapabilities;
    private inviteTimeout: NodeJS.Timeout; // in the browser it's 'number'

    // The logic of when & if a call is on hold is nontrivial and explained in is*OnHold
    // This flag represents whether we want the other party to be on hold
    private remoteOnHold;

    // and this one we set when we're transitioning out of the hold state because we
    // can't tell the difference between that and the other party holding us
    private unholdingRemote;

    private micMuted;
    private vidMuted;

    // the stats for the call at the point it ended. We can't get these after we
    // tear the call down, so we just grab a snapshot before we stop the call.
    // The typescript definitions have this type as 'any' :(
    private callStatsAtEnd: any[];

    // Perfect negotiation state: https://www.w3.org/TR/webrtc/#perfect-negotiation-example
    private makingOffer: boolean;
    private ignoreOffer: boolean;

    // If candidates arrive before we've picked an opponent (which, in particular,
    // will happen if the opponent sends candidates eagerly before the user answers
    // the call) we buffer them up here so we can then add the ones from the party we pick
    private remoteCandidateBuffer = new Map<string, RTCIceCandidate[]>();

    private remoteAssertedIdentity: AssertedIdentity;

    private remoteSDPStreamMetadata: SDPStreamMetadata;

    constructor(opts: CallOpts) {
        super();
        this.roomId = opts.roomId;
        this.client = opts.client;
        this.type = null;
        this.forceTURN = opts.forceTURN;
        this.ourPartyId = this.client.deviceId;
        // Array of Objects with urls, username, credential keys
        this.turnServers = opts.turnServers || [];
        if (this.turnServers.length === 0 && this.client.isFallbackICEServerAllowed()) {
            this.turnServers.push({
                urls: [FALLBACK_ICE_SERVER],
            });
        }
        for (const server of this.turnServers) {
            utils.checkObjectHasKeys(server, ["urls"]);
        }

        this.callId = genCallID();
        this.state = CallState.Fledgling;

        // A queue for candidates waiting to go out.
        // We try to amalgamate candidates into a single candidate message where
        // possible
        this.candidateSendQueue = [];
        this.candidateSendTries = 0;

        this.sentEndOfCandidates = false;
        this.inviteOrAnswerSent = false;
        this.makingOffer = false;

        this.remoteOnHold = false;
        this.unholdingRemote = false;
        this.micMuted = false;
        this.vidMuted = false;

        this.feeds = [];

        this.usermediaSenders = [];
        this.screensharingSenders = [];
    }

    /**
     * Place a voice call to this room.
     * @throws If you have not specified a listener for 'error' events.
     */
    async placeVoiceCall() {
        logger.debug("placeVoiceCall");
        this.checkForErrorListener();
        const constraints = getUserMediaContraints(ConstraintsType.Audio);
        this.type = CallType.Voice;
        await this.placeCallWithConstraints(constraints);
    }

    /**
     * Place a video call to this room.
     * @throws If you have not specified a listener for 'error' events.
     */
    async placeVideoCall() {
        logger.debug("placeVideoCall");
        this.checkForErrorListener();
        const constraints = getUserMediaContraints(ConstraintsType.Video);
        this.type = CallType.Video;
        await this.placeCallWithConstraints(constraints);
    }

    public getOpponentMember() {
        return this.opponentMember;
    }

    public opponentCanBeTransferred() {
        return Boolean(this.opponentCaps && this.opponentCaps["m.call.transferee"]);
    }

    public getRemoteAssertedIdentity(): AssertedIdentity {
        return this.remoteAssertedIdentity;
    }

    /**
     * Returns an array of all CallFeeds
     * @returns {Array<CallFeed>} CallFeeds
     */
    public getFeeds(): Array<CallFeed> {
        return this.feeds;
    }

    /**
     * Returns an array of all local CallFeeds
     * @returns {Array<CallFeed>} local CallFeeds
     */
    public getLocalFeeds(): Array<CallFeed> {
        return this.feeds.filter((feed) => feed.isLocal());
    }

    /**
     * Returns an array of all remote CallFeeds
     * @returns {Array<CallFeed>} remote CallFeeds
     */
    public getRemoteFeeds(): Array<CallFeed> {
        return this.feeds.filter((feed) => !feed.isLocal());
    }

    /**
     * Generates and returns localSDPStreamMetadata
     * @returns {SDPStreamMetadata} localSDPStreamMetadata
     */
    private getLocalSDPStreamMetadata(): SDPStreamMetadata {
        const metadata = {};
        for (const localFeed of this.getLocalFeeds()) {
            metadata[localFeed.stream.id] = {
                purpose: localFeed.purpose,
            };
        }
        logger.debug("Got local SDPStreamMetadata", metadata);
        return metadata;
    }

    /**
     * Returns true if there are no incoming feeds,
     * otherwise returns false
     * @returns {boolean} no incoming feeds
     */
    public noIncomingFeeds(): boolean {
        return !this.feeds.some((feed) => !feed.isLocal());
    }

    private pushRemoteFeed(stream: MediaStream) {
        // Fallback to old behavior if the other side doesn't support SDPStreamMetadata
        if (!this.opponentSupportsSDPStreamMetadata()) {
            this.pushRemoteFeedWithoutMetadata(stream);
            return;
        }

        const userId = this.getOpponentMember().userId;
        const purpose = this.remoteSDPStreamMetadata[stream.id].purpose;

        if (!purpose) {
            logger.warn(`Ignoring stream with id ${stream.id} because we didn't get any metadata about it`);
            return;
        }

        // Try to find a feed with the same purpose as the new stream,
        // if we find it replace the old stream with the new one
        const existingFeed = this.getRemoteFeeds().find((feed) => feed.purpose === purpose);
        if (existingFeed) {
            existingFeed.setNewStream(stream);
        } else {
            this.feeds.push(new CallFeed(stream, userId, purpose, this.client, this.roomId));
            this.emit(CallEvent.FeedsChanged, this.feeds);
        }

        logger.info(`Pushed remote stream (id="${stream.id}", active="${stream.active}", purpose=${purpose})`);
    }

    /**
     * This method is used ONLY if the other client doesn't support sending SDPStreamMetadata
     */
    private pushRemoteFeedWithoutMetadata(stream: MediaStream) {
        const userId = this.getOpponentMember().userId;
        // We can guess the purpose here since the other client can only send one stream
        const purpose = SDPStreamMetadataPurpose.Usermedia;
        const oldRemoteStream = this.feeds.find((feed) => {return !feed.isLocal()})?.stream;

        // Note that we check by ID and always set the remote stream: Chrome appears
        // to make new stream objects when transceiver directionality is changed and the 'active'
        // status of streams change - Dave
        // If we already have a stream, check this stream has the same id
        if (oldRemoteStream && stream.id !== oldRemoteStream.id) {
            logger.warn(`Ignoring new stream ID ${stream.id}: we already have stream ID ${oldRemoteStream.id}`);
            return;
        }

        // Try to find a feed with the same stream id as the new stream,
        // if we find it replace the old stream with the new one
        const feed = this.feeds.find((feed) => feed.stream.id === stream.id);
        if (feed) {
            feed.setNewStream(stream);
        } else {
            this.feeds.push(new CallFeed(stream, userId, purpose, this.client, this.roomId));
            this.emit(CallEvent.FeedsChanged, this.feeds);
        }

        logger.info(`Pushed remote stream (id="${stream.id}", active="${stream.active}")`);
    }

    private pushLocalFeed(stream: MediaStream, purpose: SDPStreamMetadataPurpose, addToPeerConnection = true) {
        const userId = this.client.getUserId();

        // We try to replace an existing feed if there already is one with the same purpose
        const existingFeed = this.getLocalFeeds().find((feed) => feed.purpose === purpose);
        if (existingFeed) {
            existingFeed.setNewStream(stream);
        } else {
            this.feeds.push(new CallFeed(stream, userId, purpose, this.client, this.roomId));
            this.emit(CallEvent.FeedsChanged, this.feeds);
        }

        // why do we enable audio (and only audio) tracks here? -- matthew
        setTracksEnabled(stream.getAudioTracks(), true);

        if (addToPeerConnection) {
            const senderArray = purpose === SDPStreamMetadataPurpose.Usermedia ?
                this.usermediaSenders : this.screensharingSenders;
            // Empty the array
            senderArray.splice(0, senderArray.length);

            this.emit(CallEvent.FeedsChanged, this.feeds);
            for (const track of stream.getTracks()) {
                logger.info(
                    `Adding track (` +
                    `id="${track.id}", ` +
                    `kind="${track.kind}", ` +
                    `streamId="${stream.id}", ` +
                    `streamPurpose="${purpose}"` +
                    `) to peer connection`,
                )
                senderArray.push(this.peerConn.addTrack(track, stream));
            }
        }

        logger.info(`Pushed local stream (id="${stream.id}", active="${stream.active}", purpose="${purpose}")`);
    }

    private deleteAllFeeds() {
        this.feeds = [];
        this.emit(CallEvent.FeedsChanged, this.feeds);
    }

    private deleteFeedByStream(stream: MediaStream) {
        logger.debug(`Removing feed with stream id ${stream.id}`);

        const feed = this.feeds.find((feed) => feed.stream.id === stream.id);
        if (!feed) {
            logger.warn(`Didn't find the feed with stream id ${stream.id} to delete`);
            return;
        }

        this.feeds.splice(this.feeds.indexOf(feed), 1);
        this.emit(CallEvent.FeedsChanged, this.feeds);
    }

    // The typescript definitions have this type as 'any' :(
    public async getCurrentCallStats(): Promise<any[]> {
        if (this.callHasEnded()) {
            return this.callStatsAtEnd;
        }

        return this.collectCallStats();
    }

    private async collectCallStats(): Promise<any[]> {
        // This happens when the call fails before it starts.
        // For example when we fail to get capture sources
        if (!this.peerConn) return;

        const statsReport = await this.peerConn.getStats();
        const stats = [];
        for (const item of statsReport) {
            stats.push(item[1]);
        }

        return stats;
    }

    /**
     * Configure this call from an invite event. Used by MatrixClient.
     * @param {MatrixEvent} event The m.call.invite event
     */
    async initWithInvite(event: MatrixEvent) {
        const invite = event.getContent();
        this.direction = CallDirection.Inbound;

        // make sure we have valid turn creds. Unless something's gone wrong, it should
        // poll and keep the credentials valid so this should be instant.
        const haveTurnCreds = await this.client.checkTurnServers();
        if (!haveTurnCreds) {
            logger.warn("Failed to get TURN credentials! Proceeding with call anyway...");
        }

        const sdpStreamMetadata = invite[SDPStreamMetadataKey];
        if (sdpStreamMetadata) {
            this.remoteSDPStreamMetadata = sdpStreamMetadata;
        } else {
            logger.debug("Did not get any SDPStreamMetadata! Can not send/receive multiple streams");
        }

        this.peerConn = this.createPeerConnection();
        // we must set the party ID before await-ing on anything: the call event
        // handler will start giving us more call events (eg. candidates) so if
        // we haven't set the party ID, we'll ignore them.
        this.chooseOpponent(event);
        try {
            await this.peerConn.setRemoteDescription(invite.offer);
            await this.addBufferedIceCandidates();
        } catch (e) {
            logger.debug("Failed to set remote description", e);
            this.terminate(CallParty.Local, CallErrorCode.SetRemoteDescription, false);
            return;
        }

        const remoteStream = this.feeds.find((feed) => !feed.isLocal())?.stream;

        // According to previous comments in this file, firefox at some point did not
        // add streams until media started ariving on them. Testing latest firefox
        // (81 at time of writing), this is no longer a problem, so let's do it the correct way.
        if (!remoteStream || remoteStream.getTracks().length === 0) {
            logger.error("No remote stream or no tracks after setting remote description!");
            this.terminate(CallParty.Local, CallErrorCode.SetRemoteDescription, false);
            return;
        }

        this.type = remoteStream.getTracks().some(t => t.kind === 'video') ? CallType.Video : CallType.Voice;

        this.setState(CallState.Ringing);

        if (event.getLocalAge()) {
            setTimeout(() => {
                if (this.state == CallState.Ringing) {
                    logger.debug("Call invite has expired. Hanging up.");
                    this.hangupParty = CallParty.Remote; // effectively
                    this.setState(CallState.Ended);
                    this.stopAllMedia();
                    if (this.peerConn.signalingState != 'closed') {
                        this.peerConn.close();
                    }
                    this.emit(CallEvent.Hangup);
                }
            }, invite.lifetime - event.getLocalAge());
        }
    }

    /**
     * Configure this call from a hangup or reject event. Used by MatrixClient.
     * @param {MatrixEvent} event The m.call.hangup event
     */
    initWithHangup(event: MatrixEvent) {
        // perverse as it may seem, sometimes we want to instantiate a call with a
        // hangup message (because when getting the state of the room on load, events
        // come in reverse order and we want to remember that a call has been hung up)
        this.setState(CallState.Ended);
    }

    /**
     * Answer a call.
     */
    async answer() {
        if (this.inviteOrAnswerSent) {
            return;
        }

        logger.debug(`Answering call ${this.callId} of type ${this.type}`);

        if (!this.localAVStream && !this.waitForLocalAVStream) {
            const constraints = getUserMediaContraints(
                this.type == CallType.Video ?
                    ConstraintsType.Video:
                    ConstraintsType.Audio,
            );
            logger.log("Getting user media with constraints", constraints);
            this.setState(CallState.WaitLocalMedia);
            this.waitForLocalAVStream = true;

            try {
                const mediaStream = await navigator.mediaDevices.getUserMedia(constraints);
                this.waitForLocalAVStream = false;
                this.gotUserMediaForAnswer(mediaStream);
            } catch (e) {
                this.getUserMediaFailed(e);
                return;
            }
        } else if (this.localAVStream) {
            this.gotUserMediaForAnswer(this.localAVStream);
        } else if (this.waitForLocalAVStream) {
            this.setState(CallState.WaitLocalMedia);
        }
    }

    /**
     * Replace this call with a new call, e.g. for glare resolution. Used by
     * MatrixClient.
     * @param {MatrixCall} newCall The new call.
     */
    replacedBy(newCall: MatrixCall) {
        logger.debug(this.callId + " being replaced by " + newCall.callId);
        if (this.state === CallState.WaitLocalMedia) {
            logger.debug("Telling new call to wait for local media");
            newCall.waitForLocalAVStream = true;
        } else if (this.state === CallState.CreateOffer) {
            logger.debug("Handing local stream to new call");
            newCall.gotUserMediaForAnswer(this.localAVStream);
            delete(this.localAVStream);
        } else if (this.state === CallState.InviteSent) {
            logger.debug("Handing local stream to new call");
            newCall.gotUserMediaForAnswer(this.localAVStream);
            delete(this.localAVStream);
        }
        this.successor = newCall;
        this.emit(CallEvent.Replaced, newCall);
        this.hangup(CallErrorCode.Replaced, true);
    }

    /**
     * Hangup a call.
     * @param {string} reason The reason why the call is being hung up.
     * @param {boolean} suppressEvent True to suppress emitting an event.
     */
    hangup(reason: CallErrorCode, suppressEvent: boolean) {
        if (this.callHasEnded()) return;

        logger.debug("Ending call " + this.callId);
        this.terminate(CallParty.Local, reason, !suppressEvent);
        // We don't want to send hangup here if we didn't even get to sending an invite
        if (this.state === CallState.WaitLocalMedia) return;
        const content = {};
        // Continue to send no reason for user hangups temporarily, until
        // clients understand the user_hangup reason (voip v1)
        if (reason !== CallErrorCode.UserHangup) content['reason'] = reason;
        this.sendVoipEvent(EventType.CallHangup, content);
    }

    /**
     * Reject a call
     * This used to be done by calling hangup, but is a separate method and protocol
     * event as of MSC2746.
     */
    reject() {
        if (this.state !== CallState.Ringing) {
            throw Error("Call must be in 'ringing' state to reject!");
        }

        if (this.opponentVersion < 1) {
            logger.info(
                `Opponent version is less than 1 (${this.opponentVersion}): sending hangup instead of reject`,
            );
            this.hangup(CallErrorCode.UserHangup, true);
            return;
        }

        logger.debug("Rejecting call: " + this.callId);
        this.terminate(CallParty.Local, CallErrorCode.UserHangup, true);
        this.sendVoipEvent(EventType.CallReject, {});
    }

    /**
     * Returns true if this.remoteSDPStreamMetadata is defined, otherwise returns false
     * @returns {boolean} can screenshare
     */
    public opponentSupportsSDPStreamMetadata(): boolean {
        return Boolean(this.remoteSDPStreamMetadata);
    }

    /**
     * If there is a screensharing stream returns true, otherwise returns false
     * @returns {boolean} is screensharing
     */
    public isScreensharing(): boolean {
        return Boolean(this.screenSharingStream);
    }

    /**
     * Starts/stops screensharing
     * @param enabled the desired screensharing state
     * @param selectDesktopCapturerSource callBack to select a screensharing stream on desktop
     * @returns {boolean} new screensharing state
     */
    public async setScreensharingEnabled(
        enabled: boolean,
        selectDesktopCapturerSource?: () => Promise<DesktopCapturerSource>,
    ) {
        // Skip if there is nothing to do
        if (enabled && this.isScreensharing()) {
            logger.warn(`There is already a screensharing stream - there is nothing to do!`);
            return true;
        } else if (!enabled && !this.isScreensharing()) {
            logger.warn(`There already isn't a screensharing stream - there is nothing to do!`);
            return false;
        }

        // Fallback to replaceTrack()
        if (!this.opponentSupportsSDPStreamMetadata()) {
            return await this.setScreensharingEnabledWithoutMetadataSupport(enabled, selectDesktopCapturerSource);
        }

        logger.debug(`Set screensharing enabled? ${enabled}`);
        if (enabled) {
            try {
                this.screenSharingStream = await getScreensharingStream(selectDesktopCapturerSource);
                if (!this.screenSharingStream) return false;
                this.pushLocalFeed(this.screenSharingStream, SDPStreamMetadataPurpose.Screenshare);
                return true;
            } catch (err) {
                this.emit(CallEvent.Error,
                    new CallError(CallErrorCode.NoUserMedia, "Failed to get screen-sharing stream: ", err),
                );
                return false;
            }
        } else {
            for (const sender of this.screensharingSenders) {
                this.peerConn.removeTrack(sender);
            }
            this.deleteFeedByStream(this.screenSharingStream);
            for (const track of this.screenSharingStream.getTracks()) {
                track.stop();
            }
            this.screenSharingStream = null;
            return false;
        }
    }

    /**
     * Starts/stops screensharing
     * Should be used ONLY if the opponent doesn't support SDPStreamMetadata
     * @param enabled the desired screensharing state
     * @param selectDesktopCapturerSource callBack to select a screensharing stream on desktop
     * @returns {boolean} new screensharing state
     */
    private async setScreensharingEnabledWithoutMetadataSupport(
        enabled: boolean,
        selectDesktopCapturerSource?: () => Promise<DesktopCapturerSource>,
    ) {
        logger.debug(`Set screensharing enabled? ${enabled} using replaceTrack()`);
        if (enabled) {
            try {
                this.screenSharingStream = await getScreensharingStream(selectDesktopCapturerSource);
                if (!this.screenSharingStream) return false;

                const track = this.screenSharingStream.getTracks().find((track) => {
                    return track.kind === "video";
                });
                const sender = this.usermediaSenders.find((sender) => {
                    return sender.track?.kind === "video";
                });
                sender.replaceTrack(track);

                this.pushLocalFeed(this.screenSharingStream, SDPStreamMetadataPurpose.Screenshare, false);

                return true;
            } catch (err) {
                this.emit(CallEvent.Error,
                    new CallError(CallErrorCode.NoUserMedia, "Failed to get screen-sharing stream: ", err),
                );
                return false;
            }
        } else {
            const track = this.localAVStream.getTracks().find((track) => {
                return track.kind === "video";
            });
            const sender = this.usermediaSenders.find((sender) => {
                return sender.track?.kind === "video";
            });
            sender.replaceTrack(track);

            this.deleteFeedByStream(this.screenSharingStream);
            for (const track of this.screenSharingStream.getTracks()) {
                track.stop();
            }
            this.screenSharingStream = null;

            return false;
        }
    }

    /**
     * Set whether our outbound video should be muted or not.
     * @param {boolean} muted True to mute the outbound video.
     */
    setLocalVideoMuted(muted: boolean) {
        this.vidMuted = muted;
        this.updateMuteStatus();
    }

    /**
     * Check if local video is muted.
     *
     * If there are multiple video tracks, <i>all</i> of the tracks need to be muted
     * for this to return true. This means if there are no video tracks, this will
     * return true.
     * @return {Boolean} True if the local preview video is muted, else false
     * (including if the call is not set up yet).
     */
    isLocalVideoMuted(): boolean {
        return this.vidMuted;
    }

    /**
     * Set whether the microphone should be muted or not.
     * @param {boolean} muted True to mute the mic.
     */
    setMicrophoneMuted(muted: boolean) {
        this.micMuted = muted;
        this.updateMuteStatus();
    }

    /**
     * Check if the microphone is muted.
     *
     * If there are multiple audio tracks, <i>all</i> of the tracks need to be muted
     * for this to return true. This means if there are no audio tracks, this will
     * return true.
     * @return {Boolean} True if the mic is muted, else false (including if the call
     * is not set up yet).
     */
    isMicrophoneMuted(): boolean {
        return this.micMuted;
    }

    /**
     * @returns true if we have put the party on the other side of the call on hold
     * (that is, we are signalling to them that we are not listening)
     */
    isRemoteOnHold(): boolean {
        return this.remoteOnHold;
    }

    setRemoteOnHold(onHold: boolean) {
        if (this.isRemoteOnHold() === onHold) return;
        this.remoteOnHold = onHold;
        if (!onHold) this.unholdingRemote = true;

        for (const tranceiver of this.peerConn.getTransceivers()) {
            // We set 'inactive' rather than 'sendonly' because we're not planning on
            // playing music etc. to the other side.
            tranceiver.direction = onHold ? 'inactive' : 'sendrecv';
        }
        this.updateMuteStatus();

        this.emit(CallEvent.RemoteHoldUnhold, this.remoteOnHold);
    }

    /**
     * Indicates whether we are 'on hold' to the remote party (ie. if true,
     * they cannot hear us). Note that this will return true when we put the
     * remote on hold too due to the way hold is implemented (since we don't
     * wish to play hold music when we put a call on hold, we use 'inactive'
     * rather than 'sendonly')
     * @returns true if the other party has put us on hold
     */
    isLocalOnHold(): boolean {
        if (this.state !== CallState.Connected) return false;
        if (this.unholdingRemote) return false;

        let callOnHold = true;

        // We consider a call to be on hold only if *all* the tracks are on hold
        // (is this the right thing to do?)
        for (const tranceiver of this.peerConn.getTransceivers()) {
            const trackOnHold = ['inactive', 'recvonly'].includes(tranceiver.currentDirection);

            if (!trackOnHold) callOnHold = false;
        }

        return callOnHold;
    }

    /**
     * Sends a DTMF digit to the other party
     * @param digit The digit (nb. string - '#' and '*' are dtmf too)
     */
    sendDtmfDigit(digit: string) {
        for (const sender of this.peerConn.getSenders()) {
            if (sender.track.kind === 'audio' && sender.dtmf) {
                sender.dtmf.insertDTMF(digit);
                return;
            }
        }

        throw new Error("Unable to find a track to send DTMF on");
    }

    private updateMuteStatus() {
        if (!this.localAVStream) {
            return;
        }

        const micShouldBeMuted = this.micMuted || this.remoteOnHold;
        setTracksEnabled(this.localAVStream.getAudioTracks(), !micShouldBeMuted);

        const vidShouldBeMuted = this.vidMuted || this.remoteOnHold;
        setTracksEnabled(this.localAVStream.getVideoTracks(), !vidShouldBeMuted);
    }

    /**
     * Internal
     * @param {Object} stream
     */
    private gotUserMediaForInvite = async (stream: MediaStream) => {
        if (this.successor) {
            this.successor.gotUserMediaForAnswer(stream);
            return;
        }
        if (this.callHasEnded()) {
            this.stopAllMedia();
            return;
        }

        this.localAVStream = stream;
        this.pushLocalFeed(stream, SDPStreamMetadataPurpose.Usermedia);
        this.setState(CallState.CreateOffer);

        logger.info("Got local AV stream with id " + this.localAVStream.id);
        logger.debug("gotUserMediaForInvite -> " + this.type);
        // Now we wait for the negotiationneeded event
    };

    private async sendAnswer() {
        const answerContent = {
            answer: {
                sdp: this.peerConn.localDescription.sdp,
                // type is now deprecated as of Matrix VoIP v1, but
                // required to still be sent for backwards compat
                type: this.peerConn.localDescription.type,
            },
            [SDPStreamMetadataKey]: this.getLocalSDPStreamMetadata(),
        } as MCallAnswer;

        if (this.client.supportsCallTransfer) {
            answerContent.capabilities = {
                'm.call.transferee': true,
            };
        }

        // We have just taken the local description from the peerconnection which will
        // contain all the local candidates added so far, so we can discard any candidates
        // we had queued up because they'll be in the answer.
        logger.info(`Discarding ${this.candidateSendQueue.length} candidates that will be sent in answer`);
        this.candidateSendQueue = [];

        try {
            await this.sendVoipEvent(EventType.CallAnswer, answerContent);
            // If this isn't the first time we've tried to send the answer,
            // we may have candidates queued up, so send them now.
            this.inviteOrAnswerSent = true;
        } catch (error) {
            // We've failed to answer: back to the ringing state
            this.setState(CallState.Ringing);
            this.client.cancelPendingEvent(error.event);

            let code = CallErrorCode.SendAnswer;
            let message = "Failed to send answer";
            if (error.name == 'UnknownDeviceError') {
                code = CallErrorCode.UnknownDevices;
                message = "Unknown devices present in the room";
            }
            this.emit(CallEvent.Error, new CallError(code, message, error));
            throw error;
        }

        // error handler re-throws so this won't happen on error, but
        // we don't want the same error handling on the candidate queue
        this.sendCandidateQueue();
    }

    private gotUserMediaForAnswer = async (stream: MediaStream) => {
        if (this.callHasEnded()) {
            return;
        }

        this.pushLocalFeed(stream, SDPStreamMetadataPurpose.Usermedia);

        this.localAVStream = stream;
        logger.info("Got local AV stream with id " + this.localAVStream.id);

        this.setState(CallState.CreateAnswer);

        let myAnswer;
        try {
            this.getRidOfRTXCodecs();
            myAnswer = await this.peerConn.createAnswer();
        } catch (err) {
            logger.debug("Failed to create answer: ", err);
            this.terminate(CallParty.Local, CallErrorCode.CreateAnswer, true);
            return;
        }

        try {
            await this.peerConn.setLocalDescription(myAnswer);
            this.setState(CallState.Connecting);

            // Allow a short time for initial candidates to be gathered
            await new Promise(resolve => {
                setTimeout(resolve, 200);
            });

            this.sendAnswer();
        } catch (err) {
            logger.debug("Error setting local description!", err);
            this.terminate(CallParty.Local, CallErrorCode.SetLocalDescription, true);
            return;
        }
    };

    /**
     * Internal
     * @param {Object} event
     */
    private gotLocalIceCandidate = (event: RTCPeerConnectionIceEvent) => {
        if (event.candidate) {
            logger.debug(
                "Call " + this.callId + " got local ICE " + event.candidate.sdpMid + " candidate: " +
                event.candidate.candidate,
            );

            if (this.callHasEnded()) return;

            // As with the offer, note we need to make a copy of this object, not
            // pass the original: that broke in Chrome ~m43.
            if (event.candidate.candidate !== '' || !this.sentEndOfCandidates) {
                this.queueCandidate(event.candidate);

                if (event.candidate.candidate === '') this.sentEndOfCandidates = true;
            }
        }
    };

    private onIceGatheringStateChange = (event: Event) => {
        logger.debug("ice gathering state changed to " + this.peerConn.iceGatheringState);
        if (this.peerConn.iceGatheringState === 'complete' && !this.sentEndOfCandidates) {
            // If we didn't get an empty-string candidate to signal the end of candidates,
            // create one ourselves now gathering has finished.
            // We cast because the interface lists all the properties as required but we
            // only want to send 'candidate'
            // XXX: We probably want to send either sdpMid or sdpMLineIndex, as it's not strictly
            // correct to have a candidate that lacks both of these. We'd have to figure out what
            // previous candidates had been sent with and copy them.
            const c = {
                candidate: '',
            } as RTCIceCandidate;
            this.queueCandidate(c);
            this.sentEndOfCandidates = true;
        }
    };

    async onRemoteIceCandidatesReceived(ev: MatrixEvent) {
        if (this.callHasEnded()) {
            //debuglog("Ignoring remote ICE candidate because call has ended");
            return;
        }

        const cands = ev.getContent().candidates;
        if (!cands) {
            logger.info("Ignoring candidates event with no candidates!");
            return;
        }

        const fromPartyId = ev.getContent().version === 0 ? null : ev.getContent().party_id || null;

        if (this.opponentPartyId === undefined) {
            // we haven't picked an opponent yet so save the candidates
            logger.info(`Bufferring ${cands.length} candidates until we pick an opponent`);
            const bufferedCands = this.remoteCandidateBuffer.get(fromPartyId) || [];
            bufferedCands.push(...cands);
            this.remoteCandidateBuffer.set(fromPartyId, bufferedCands);
            return;
        }

        if (!this.partyIdMatches(ev.getContent())) {
            logger.info(
                `Ignoring candidates from party ID ${ev.getContent().party_id}: ` +
                `we have chosen party ID ${this.opponentPartyId}`,
            );

            return;
        }

        await this.addIceCandidates(cands);
    }

    /**
     * Used by MatrixClient.
     * @param {Object} msg
     */
    async onAnswerReceived(event: MatrixEvent) {
        logger.debug(`Got answer for call ID ${this.callId} from party ID ${event.getContent().party_id}`);

        if (this.callHasEnded()) {
            logger.debug(`Ignoring answer because call ID ${this.callId} has ended`);
            return;
        }

        if (this.opponentPartyId !== undefined) {
            logger.info(
                `Ignoring answer from party ID ${event.getContent().party_id}: ` +
                `we already have an answer/reject from ${this.opponentPartyId}`,
            );
            return;
        }

        this.chooseOpponent(event);
        await this.addBufferedIceCandidates();

        this.setState(CallState.Connecting);

        const sdpStreamMetadata = event.getContent()[SDPStreamMetadataKey];
        if (sdpStreamMetadata) {
            this.remoteSDPStreamMetadata = sdpStreamMetadata;
        } else {
            logger.warn("Did not get any SDPStreamMetadata! Can not send/receive multiple streams");
        }

        try {
            await this.peerConn.setRemoteDescription(event.getContent().answer);
        } catch (e) {
            logger.debug("Failed to set remote description", e);
            this.terminate(CallParty.Local, CallErrorCode.SetRemoteDescription, false);
            return;
        }

        // If the answer we selected has a party_id, send a select_answer event
        // We do this after setting the remote description since otherwise we'd block
        // call setup on it
        if (this.opponentPartyId !== null) {
            try {
                await this.sendVoipEvent(EventType.CallSelectAnswer, {
                    selected_party_id: this.opponentPartyId,
                });
            } catch (err) {
                // This isn't fatal, and will just mean that if another party has raced to answer
                // the call, they won't know they got rejected, so we carry on & don't retry.
                logger.warn("Failed to send select_answer event", err);
            }
        }
    }

    async onSelectAnswerReceived(event: MatrixEvent) {
        if (this.direction !== CallDirection.Inbound) {
            logger.warn("Got select_answer for an outbound call: ignoring");
            return;
        }

        const selectedPartyId = event.getContent().selected_party_id;

        if (selectedPartyId === undefined || selectedPartyId === null) {
            logger.warn("Got nonsensical select_answer with null/undefined selected_party_id: ignoring");
            return;
        }

        if (selectedPartyId !== this.ourPartyId) {
            logger.info(`Got select_answer for party ID ${selectedPartyId}: we are party ID ${this.ourPartyId}.`);
            // The other party has picked somebody else's answer
            this.terminate(CallParty.Remote, CallErrorCode.AnsweredElsewhere, true);
        }
    }

    async onNegotiateReceived(event: MatrixEvent) {
        const description = event.getContent().description;
        if (!description || !description.sdp || !description.type) {
            logger.info("Ignoring invalid m.call.negotiate event");
            return;
        }
        // Politeness always follows the direction of the call: in a glare situation,
        // we pick either the inbound or outbound call, so one side will always be
        // inbound and one outbound
        const polite = this.direction === CallDirection.Inbound;

        // Here we follow the perfect negotiation logic from
        // https://developer.mozilla.org/en-US/docs/Web/API/WebRTC_API/Perfect_negotiation
        const offerCollision = (
            (description.type === 'offer') &&
            (this.makingOffer || this.peerConn.signalingState != 'stable')
        );

        this.ignoreOffer = !polite && offerCollision;
        if (this.ignoreOffer) {
            logger.info("Ignoring colliding negotiate event because we're impolite");
            return;
        }

        const prevLocalOnHold = this.isLocalOnHold();

        if (description.type === 'answer') {
            // whenever we get an answer back, clear the flag we set whilst trying to un-hold
            // the other party: the state of the channels now reflects reality
            this.unholdingRemote = false;
        }

        const metadata = event.getContent()[SDPStreamMetadataKey];
        if (metadata) {
            this.remoteSDPStreamMetadata = metadata;
        } else {
            logger.warn("Received negotiation event without SDPStreamMetadata!")
        }

        try {
            await this.peerConn.setRemoteDescription(description);

            if (description.type === 'offer') {
                this.getRidOfRTXCodecs();
                const localDescription = await this.peerConn.createAnswer();
                await this.peerConn.setLocalDescription(localDescription);

                this.sendVoipEvent(EventType.CallNegotiate, {
                    description: this.peerConn.localDescription,
                    [SDPStreamMetadataKey]: this.getLocalSDPStreamMetadata(),
                });
            }
        } catch (err) {
            logger.warn("Failed to complete negotiation", err);
        }

        const newLocalOnHold = this.isLocalOnHold();
        if (prevLocalOnHold !== newLocalOnHold) {
            this.emit(CallEvent.LocalHoldUnhold, newLocalOnHold);
            // also this one for backwards compat
            this.emit(CallEvent.HoldUnhold, newLocalOnHold);
        }
    }

    async onAssertedIdentityReceived(event: MatrixEvent) {
        if (!event.getContent().asserted_identity) return;

        this.remoteAssertedIdentity = {
            id: event.getContent().asserted_identity.id,
            displayName: event.getContent().asserted_identity.display_name,
        };
        this.emit(CallEvent.AssertedIdentityChanged);
    }

    private callHasEnded(): boolean {
        // This exists as workaround to typescript trying to be clever and erroring
        // when putting if (this.state === CallState.Ended) return; twice in the same
        // function, even though that function is async.
        return this.state === CallState.Ended;
    }

    private gotLocalOffer = async (description: RTCSessionDescriptionInit) => {
        logger.debug("Created offer: ", description);

        if (this.callHasEnded()) {
            logger.debug("Ignoring newly created offer on call ID " + this.callId +
                " because the call has ended");
            return;
        }

        try {
            await this.peerConn.setLocalDescription(description);
        } catch (err) {
            logger.debug("Error setting local description!", err);
            this.terminate(CallParty.Local, CallErrorCode.SetLocalDescription, true);
            return;
        }

        if (this.peerConn.iceGatheringState === 'gathering') {
            // Allow a short time for initial candidates to be gathered
            await new Promise(resolve => {
                setTimeout(resolve, 200);
            });
        }

        if (this.callHasEnded()) return;

        const eventType = this.state === CallState.CreateOffer ? EventType.CallInvite : EventType.CallNegotiate;

        const content = {
            lifetime: CALL_TIMEOUT_MS,
        } as MCallOfferNegotiate;

        // clunky because TypeScript can't folow the types through if we use an expression as the key
        if (this.state === CallState.CreateOffer) {
            content.offer = this.peerConn.localDescription;
        } else {
            content.description = this.peerConn.localDescription;
        }

        if (this.client.supportsCallTransfer) {
            content.capabilities = {
                'm.call.transferee': true,
            };
        }

        content[SDPStreamMetadataKey] = this.getLocalSDPStreamMetadata();

        // Get rid of any candidates waiting to be sent: they'll be included in the local
        // description we just got and will send in the offer.
        logger.info(`Discarding ${this.candidateSendQueue.length} candidates that will be sent in offer`);
        this.candidateSendQueue = [];

        try {
            await this.sendVoipEvent(eventType, content);
        } catch (error) {
            logger.error("Failed to send invite", error);
            if (error.event) this.client.cancelPendingEvent(error.event);

            let code = CallErrorCode.SignallingFailed;
            let message = "Signalling failed";
            if (this.state === CallState.CreateOffer) {
                code = CallErrorCode.SendInvite;
                message = "Failed to send invite";
            }
            if (error.name == 'UnknownDeviceError') {
                code = CallErrorCode.UnknownDevices;
                message = "Unknown devices present in the room";
            }

            this.emit(CallEvent.Error, new CallError(code, message, error));
            this.terminate(CallParty.Local, code, false);

            // no need to carry on & send the candidate queue, but we also
            // don't want to rethrow the error
            return;
        }

        this.sendCandidateQueue();
        if (this.state === CallState.CreateOffer) {
            this.inviteOrAnswerSent = true;
            this.setState(CallState.InviteSent);
            this.inviteTimeout = setTimeout(() => {
                this.inviteTimeout = null;
                if (this.state === CallState.InviteSent) {
                    this.hangup(CallErrorCode.InviteTimeout, false);
                }
            }, CALL_TIMEOUT_MS);
        }
    };

    private getLocalOfferFailed = (err: Error) => {
        logger.error("Failed to get local offer", err);

        this.emit(
            CallEvent.Error,
            new CallError(
                CallErrorCode.LocalOfferFailed,
                "Failed to get local offer!", err,
            ),
        );
        this.terminate(CallParty.Local, CallErrorCode.LocalOfferFailed, false);
    };

    private getUserMediaFailed = (err: Error) => {
        if (this.successor) {
            this.successor.getUserMediaFailed(err);
            return;
        }

        logger.warn("Failed to get user media - ending call", err);

        this.emit(
            CallEvent.Error,
            new CallError(
                CallErrorCode.NoUserMedia,
                "Couldn't start capturing media! Is your microphone set up and " +
                "does this app have permission?", err,
            ),
        );
        this.terminate(CallParty.Local, CallErrorCode.NoUserMedia, false);
    };

    onIceConnectionStateChanged = () => {
        if (this.callHasEnded()) {
            return; // because ICE can still complete as we're ending the call
        }
        logger.debug(
            "Call ID " + this.callId + ": ICE connection state changed to: " + this.peerConn.iceConnectionState,
        );
        // ideally we'd consider the call to be connected when we get media but
        // chrome doesn't implement any of the 'onstarted' events yet
        if (this.peerConn.iceConnectionState == 'connected') {
            this.setState(CallState.Connected);
        } else if (this.peerConn.iceConnectionState == 'failed') {
            this.hangup(CallErrorCode.IceFailed, false);
        }
    };

    private onSignallingStateChanged = () => {
        logger.debug(
            "call " + this.callId + ": Signalling state changed to: " +
            this.peerConn.signalingState,
        );
    };

    private onTrack = (ev: RTCTrackEvent) => {
        if (ev.streams.length === 0) {
            logger.warn(`Streamless ${ev.track.kind} found: ignoring.`);
            return;
        }

<<<<<<< HEAD
        const stream = ev.streams[0];
        this.pushRemoteFeed(stream);
        stream.addEventListener("removetrack", () => this.deleteFeedByStream(stream));
    };
=======
        const oldRemoteStream = this.feeds.find((feed) => !feed.isLocal())?.stream;
>>>>>>> e9c98b03

    /**
     * This method removes all video/rtx codecs from screensharing video
     * transceivers. This is necessary since they can cause problems. Without
     * this the following steps should produce an error:
     *   Chromium calls Firefox
     *   Firefox answers
     *   Firefox starts screen-sharing
     *   Chromium starts screen-sharing
     *   Call crashes for Chromium with:
     *       [96685:23:0518/162603.933321:ERROR:webrtc_video_engine.cc(3296)] RTX codec (PT=97) mapped to PT=96 which is not in the codec list.
     *       [96685:23:0518/162603.933377:ERROR:webrtc_video_engine.cc(1171)] GetChangedRecvParameters called without any video codecs.
     *       [96685:23:0518/162603.933430:ERROR:sdp_offer_answer.cc(4302)] Failed to set local video description recv parameters for m-section with mid='2'. (INVALID_PARAMETER)
     */
    private getRidOfRTXCodecs() {
        // RTCRtpReceiver.getCapabilities and RTCRtpSender.getCapabilities don't seem to be supported on FF
        if (!RTCRtpReceiver.getCapabilities || !RTCRtpSender.getCapabilities) return;

        const recvCodecs = RTCRtpReceiver.getCapabilities("video").codecs;
        const sendCodecs = RTCRtpSender.getCapabilities("video").codecs;
        const codecs = [...sendCodecs, ...recvCodecs];

        for (const codec of codecs) {
            if (codec.mimeType === "video/rtx") {
                const rtxCodecIndex = codecs.indexOf(codec);
                codecs.splice(rtxCodecIndex, 1);
            }
        }

        for (const trans of this.peerConn.getTransceivers()) {
            if (
                this.screensharingSenders.includes(trans.sender) &&
                    (
                        trans.sender.track?.kind === "video" ||
                        trans.receiver.track?.kind === "video"
                    )
            ) {
                trans.setCodecPreferences(codecs);
            }
        }
<<<<<<< HEAD
    }
=======

        const newRemoteStream = ev.streams[0];

        logger.debug(`Track id ${ev.track.id} of kind ${ev.track.kind} added`);

        this.pushNewFeed(newRemoteStream, this.getOpponentMember().userId, SDPStreamMetadataPurpose.Usermedia);

        logger.info("playing remote. stream active? " + newRemoteStream.active);
    };
>>>>>>> e9c98b03

    onNegotiationNeeded = async () => {
        logger.info("Negotation is needed!");

        if (this.state !== CallState.CreateOffer && this.opponentVersion === 0) {
            logger.info("Opponent does not support renegotiation: ignoring negotiationneeded event");
            return;
        }

        this.makingOffer = true;
        try {
            this.getRidOfRTXCodecs();
            const myOffer = await this.peerConn.createOffer();
            await this.gotLocalOffer(myOffer);
        } catch (e) {
            this.getLocalOfferFailed(e);
            return;
        } finally {
            this.makingOffer = false;
        }
    };

    onHangupReceived = (msg) => {
        logger.debug("Hangup received for call ID " + this.callId);

        // party ID must match (our chosen partner hanging up the call) or be undefined (we haven't chosen
        // a partner yet but we're treating the hangup as a reject as per VoIP v0)
        if (this.partyIdMatches(msg) || this.state === CallState.Ringing) {
            // default reason is user_hangup
            this.terminate(CallParty.Remote, msg.reason || CallErrorCode.UserHangup, true);
        } else {
            logger.info(`Ignoring message from party ID ${msg.party_id}: our partner is ${this.opponentPartyId}`);
        }
    };

    onRejectReceived = (msg) => {
        logger.debug("Reject received for call ID " + this.callId);

        // No need to check party_id for reject because if we'd received either
        // an answer or reject, we wouldn't be in state InviteSent

        const shouldTerminate = (
            // reject events also end the call if it's ringing: it's another of
            // our devices rejecting the call.
            ([CallState.InviteSent, CallState.Ringing].includes(this.state)) ||
            // also if we're in the init state and it's an inbound call, since
            // this means we just haven't entered the ringing state yet
            this.state === CallState.Fledgling && this.direction === CallDirection.Inbound
        );

        if (shouldTerminate) {
            this.terminate(CallParty.Remote, msg.reason || CallErrorCode.UserHangup, true);
        } else {
            logger.debug(`Call is in state: ${this.state}: ignoring reject`);
        }
    };

    onAnsweredElsewhere = (msg) => {
        logger.debug("Call ID " + this.callId + " answered elsewhere");
        this.terminate(CallParty.Remote, CallErrorCode.AnsweredElsewhere, true);
    };

    setState(state: CallState) {
        const oldState = this.state;
        this.state = state;
        this.emit(CallEvent.State, state, oldState);
    }

    /**
     * Internal
     * @param {string} eventType
     * @param {Object} content
     * @return {Promise}
     */
    private sendVoipEvent(eventType: string, content: object) {
        return this.client.sendEvent(this.roomId, eventType, Object.assign({}, content, {
            version: VOIP_PROTO_VERSION,
            call_id: this.callId,
            party_id: this.ourPartyId,
        }));
    }

    queueCandidate(content: RTCIceCandidate) {
        // Sends candidates with are sent in a special way because we try to amalgamate
        // them into one message
        this.candidateSendQueue.push(content);

        // Don't send the ICE candidates yet if the call is in the ringing state: this
        // means we tried to pick (ie. started generating candidates) and then failed to
        // send the answer and went back to the ringing state. Queue up the candidates
        // to send if we sucessfully send the answer.
        // Equally don't send if we haven't yet sent the answer because we can send the
        // first batch of candidates along with the answer
        if (this.state === CallState.Ringing || !this.inviteOrAnswerSent) return;

        // MSC2746 reccomends these values (can be quite long when calling because the
        // callee will need a while to answer the call)
        const delay = this.direction === CallDirection.Inbound ? 500 : 2000;

        if (this.candidateSendTries === 0) {
            setTimeout(() => {
                this.sendCandidateQueue();
            }, delay);
        }
    }

    /*
     * Transfers this call to another user
     */
    async transfer(targetUserId: string) {
        // Fetch the target user's global profile info: their room avatar / displayname
        // could be different in whatever room we shae with them.
        const profileInfo = await this.client.getProfileInfo(targetUserId);

        const replacementId = genCallID();

        const body = {
            replacement_id: genCallID(),
            target_user: {
                id: targetUserId,
                display_name: profileInfo.display_name,
                avatar_url: profileInfo.avatar_url,
            },
            create_call: replacementId,
        } as MCallReplacesEvent;

        await this.sendVoipEvent(EventType.CallReplaces, body);

        await this.terminate(CallParty.Local, CallErrorCode.Replaced, true);
    }

    /*
     * Transfers this call to the target call, effectively 'joining' the
     * two calls (so the remote parties on each call are connected together).
     */
    async transferToCall(transferTargetCall?: MatrixCall) {
        const targetProfileInfo = await this.client.getProfileInfo(transferTargetCall.getOpponentMember().userId);
        const transfereeProfileInfo = await this.client.getProfileInfo(this.getOpponentMember().userId);

        const newCallId = genCallID();

        const bodyToTransferTarget = {
            // the replacements on each side have their own ID, and it's distinct from the
            // ID of the new call (but we can use the same function to generate it)
            replacement_id: genCallID(),
            target_user: {
                id: this.getOpponentMember().userId,
                display_name: transfereeProfileInfo.display_name,
                avatar_url: transfereeProfileInfo.avatar_url,
            },
            await_call: newCallId,
        } as MCallReplacesEvent;

        await transferTargetCall.sendVoipEvent(EventType.CallReplaces, bodyToTransferTarget);

        const bodyToTransferee = {
            replacement_id: genCallID(),
            target_user: {
                id: transferTargetCall.getOpponentMember().userId,
                display_name: targetProfileInfo.display_name,
                avatar_url: targetProfileInfo.avatar_url,
            },
            create_call: newCallId,
        } as MCallReplacesEvent;

        await this.sendVoipEvent(EventType.CallReplaces, bodyToTransferee);

        await this.terminate(CallParty.Local, CallErrorCode.Replaced, true);
        await transferTargetCall.terminate(CallParty.Local, CallErrorCode.Replaced, true);
    }

    private async terminate(hangupParty: CallParty, hangupReason: CallErrorCode, shouldEmit: boolean) {
        if (this.callHasEnded()) return;

        this.callStatsAtEnd = await this.collectCallStats();

        if (this.inviteTimeout) {
            clearTimeout(this.inviteTimeout);
            this.inviteTimeout = null;
        }

        // Order is important here: first we stopAllMedia() and only then we can deleteAllFeeds()
        // We don't stop media if the call was replaced as we want to re-use streams in the successor
        if (hangupReason !== CallErrorCode.Replaced) this.stopAllMedia();
        this.deleteAllFeeds();

        this.hangupParty = hangupParty;
        this.hangupReason = hangupReason;
        this.setState(CallState.Ended);
        if (this.peerConn && this.peerConn.signalingState !== 'closed') {
            this.peerConn.close();
        }
        if (shouldEmit) {
            this.emit(CallEvent.Hangup, this);
        }
    }

    private stopAllMedia() {
        logger.debug(`stopAllMedia (stream=${this.localAVStream})`);

        for (const feed of this.feeds) {
            for (const track of feed.stream.getTracks()) {
                track.stop();
            }
        }
    }

    private checkForErrorListener() {
        if (this.listeners("error").length === 0) {
            throw new Error(
                "You MUST attach an error listener using call.on('error', function() {})",
            );
        }
    }

    private async sendCandidateQueue() {
        if (this.candidateSendQueue.length === 0) {
            return;
        }

        const cands = this.candidateSendQueue;
        this.candidateSendQueue = [];
        ++this.candidateSendTries;
        const content = {
            candidates: cands,
        };
        logger.debug("Attempting to send " + cands.length + " candidates");
        try {
            await this.sendVoipEvent(EventType.CallCandidates, content);
        } catch (error) {
            // don't retry this event: we'll send another one later as we might
            // have more candidates by then.
            if (error.event) this.client.cancelPendingEvent(error.event);

            // put all the candidates we failed to send back in the queue
            this.candidateSendQueue.push(...cands);

            if (this.candidateSendTries > 5) {
                logger.debug(
                    "Failed to send candidates on attempt " + this.candidateSendTries +
                    ". Giving up on this call.", error,
                );

                const code = CallErrorCode.SignallingFailed;
                const message = "Signalling failed";

                this.emit(CallEvent.Error, new CallError(code, message, error));
                this.hangup(code, false);

                return;
            }

            const delayMs = 500 * Math.pow(2, this.candidateSendTries);
            ++this.candidateSendTries;
            logger.debug("Failed to send candidates. Retrying in " + delayMs + "ms", error);
            setTimeout(() => {
                this.sendCandidateQueue();
            }, delayMs);
        }
    }

    private async placeCallWithConstraints(constraints: MediaStreamConstraints) {
        logger.log("Getting user media with constraints", constraints);
        // XXX Find a better way to do this
        this.client.callEventHandler.calls.set(this.callId, this);
        this.setState(CallState.WaitLocalMedia);
        this.direction = CallDirection.Outbound;
        this.config = constraints;

        // make sure we have valid turn creds. Unless something's gone wrong, it should
        // poll and keep the credentials valid so this should be instant.
        const haveTurnCreds = await this.client.checkTurnServers();
        if (!haveTurnCreds) {
            logger.warn("Failed to get TURN credentials! Proceeding with call anyway...");
        }

        // create the peer connection now so it can be gathering candidates while we get user
        // media (assuming a candidate pool size is configured)
        this.peerConn = this.createPeerConnection();

        try {
            const mediaStream = await navigator.mediaDevices.getUserMedia(constraints);
            this.gotUserMediaForInvite(mediaStream);
        } catch (e) {
            this.getUserMediaFailed(e);
            return;
        }
    }

    private createPeerConnection(): RTCPeerConnection {
        const pc = new window.RTCPeerConnection({
            iceTransportPolicy: this.forceTURN ? 'relay' : undefined,
            iceServers: this.turnServers,
            iceCandidatePoolSize: this.client.iceCandidatePoolSize,
        });

        // 'connectionstatechange' would be better, but firefox doesn't implement that.
        pc.addEventListener('iceconnectionstatechange', this.onIceConnectionStateChanged);
        pc.addEventListener('signalingstatechange', this.onSignallingStateChanged);
        pc.addEventListener('icecandidate', this.gotLocalIceCandidate);
        pc.addEventListener('icegatheringstatechange', this.onIceGatheringStateChange);
        pc.addEventListener('track', this.onTrack);
        pc.addEventListener('negotiationneeded', this.onNegotiationNeeded);

        return pc;
    }

    private partyIdMatches(msg): boolean {
        // They must either match or both be absent (in which case opponentPartyId will be null)
        // Also we ignore party IDs on the invite/offer if the version is 0, so we must do the same
        // here and use null if the version is 0 (woe betide any opponent sending messages in the
        // same call with different versions)
        const msgPartyId = msg.version === 0 ? null : msg.party_id || null;
        return msgPartyId === this.opponentPartyId;
    }

    // Commits to an opponent for the call
    // ev: An invite or answer event
    private chooseOpponent(ev: MatrixEvent) {
        // I choo-choo-choose you
        const msg = ev.getContent();

        logger.debug(`Choosing party ID ${msg.party_id} for call ID ${this.callId}`);

        this.opponentVersion = msg.version;
        if (this.opponentVersion === 0) {
            // set to null to indicate that we've chosen an opponent, but because
            // they're v0 they have no party ID (even if they sent one, we're ignoring it)
            this.opponentPartyId = null;
        } else {
            // set to their party ID, or if they're naughty and didn't send one despite
            // not being v0, set it to null to indicate we picked an opponent with no
            // party ID
            this.opponentPartyId = msg.party_id || null;
        }
        this.opponentCaps = msg.capabilities || {};
        this.opponentMember = ev.sender;
    }

    private async addBufferedIceCandidates() {
        const bufferedCands = this.remoteCandidateBuffer.get(this.opponentPartyId);
        if (bufferedCands) {
            logger.info(`Adding ${bufferedCands.length} buffered candidates for opponent ${this.opponentPartyId}`);
            await this.addIceCandidates(bufferedCands);
        }
        this.remoteCandidateBuffer = null;
    }

    private async addIceCandidates(cands: RTCIceCandidate[]) {
        for (const cand of cands) {
            if (
                (cand.sdpMid === null || cand.sdpMid === undefined) &&
                (cand.sdpMLineIndex === null || cand.sdpMLineIndex === undefined)
            ) {
                logger.debug("Ignoring remote ICE candidate with no sdpMid or sdpMLineIndex");
                continue;
            }
            logger.debug("Call " + this.callId + " got remote ICE " + cand.sdpMid + " candidate: " + cand.candidate);
            try {
                await this.peerConn.addIceCandidate(cand);
            } catch (err) {
                if (!this.ignoreOffer) {
                    logger.info("Failed to add remote ICE candidate", err);
                }
            }
        }
    }
}

async function getScreensharingStream(
    selectDesktopCapturerSource?: () => Promise<DesktopCapturerSource>,
): Promise<MediaStream> {
    const screenshareConstraints = await getScreenshareContraints(selectDesktopCapturerSource);
    if (!screenshareConstraints) return null;

    if (window.electron?.getDesktopCapturerSources) {
        // We are using Electron
        logger.debug("Getting screen stream using getUserMedia()...");
        return await navigator.mediaDevices.getUserMedia(screenshareConstraints);
    } else {
        // We are not using Electron
        logger.debug("Getting screen stream using getDisplayMedia()...");
        return await navigator.mediaDevices.getDisplayMedia(screenshareConstraints);
    }
}

function setTracksEnabled(tracks: Array<MediaStreamTrack>, enabled: boolean) {
    for (let i = 0; i < tracks.length; i++) {
        tracks[i].enabled = enabled;
    }
}

function getUserMediaContraints(type: ConstraintsType) {
    const isWebkit = !!navigator.webkitGetUserMedia;

    switch (type) {
        case ConstraintsType.Audio: {
            return {
                audio: {
                    deviceId: audioInput ? { ideal: audioInput } : undefined,
                },
                video: false,
            };
        }
        case ConstraintsType.Video: {
            return {
                audio: {
                    deviceId: audioInput ? { ideal: audioInput } : undefined,
                }, video: {
                    deviceId: videoInput ? { ideal: videoInput } : undefined,
                    /* We want 640x360.  Chrome will give it only if we ask exactly,
                       FF refuses entirely if we ask exactly, so have to ask for ideal
                       instead
                       XXX: Is this still true?
                     */
                    width: isWebkit ? { exact: 640 } : { ideal: 640 },
                    height: isWebkit ? { exact: 360 } : { ideal: 360 },
                },
            };
        }
    }
}

async function getScreenshareContraints(selectDesktopCapturerSource?: () => Promise<DesktopCapturerSource>) {
    if (window.electron?.getDesktopCapturerSources && selectDesktopCapturerSource) {
        // We have access to getDesktopCapturerSources()
        logger.debug("Electron getDesktopCapturerSources() is available...");
        const selectedSource = await selectDesktopCapturerSource();
        if (!selectedSource) return null;
        return {
            audio: false,
            video: {
                mandatory: {
                    chromeMediaSource: "desktop",
                    chromeMediaSourceId: selectedSource.id,
                },
            },
        };
    } else {
        // We do not have access to the Electron desktop capturer,
        // therefore we can assume we are on the web
        logger.debug("Electron desktopCapturer is not available...");
        return {
            audio: false,
            video: true,
        };
    }
}

let audioInput: string;
let videoInput: string;
/**
 * Set an audio input device to use for MatrixCalls
 * @function
 * @param {string=} deviceId the identifier for the device
 * undefined treated as unset
 */
export function setAudioInput(deviceId: string) { audioInput = deviceId; }
/**
 * Set a video input device to use for MatrixCalls
 * @function
 * @param {string=} deviceId the identifier for the device
 * undefined treated as unset
 */
export function setVideoInput(deviceId: string) { videoInput = deviceId; }

/**
 * DEPRECATED
 * Use client.createCall()
 *
 * Create a new Matrix call for the browser.
 * @param {MatrixClient} client The client instance to use.
 * @param {string} roomId The room the call is in.
 * @param {Object?} options DEPRECATED optional options map.
 * @param {boolean} options.forceTURN DEPRECATED whether relay through TURN should be
 * forced. This option is deprecated - use opts.forceTURN when creating the matrix client
 * since it's only possible to set this option on outbound calls.
 * @return {MatrixCall} the call or null if the browser doesn't support calling.
 */
export function createNewMatrixCall(client: any, roomId: string, options?: CallOpts) {
    // typeof prevents Node from erroring on an undefined reference
    if (typeof(window) === 'undefined' || typeof(document) === 'undefined') {
        // NB. We don't log here as apps try to create a call object as a test for
        // whether calls are supported, so we shouldn't fill the logs up.
        return null;
    }

    // Firefox throws on so little as accessing the RTCPeerConnection when operating in
    // a secure mode. There's some information at https://bugzilla.mozilla.org/show_bug.cgi?id=1542616
    // though the concern is that the browser throwing a SecurityError will brick the
    // client creation process.
    try {
        const supported = Boolean(
            window.RTCPeerConnection || window.RTCSessionDescription ||
            window.RTCIceCandidate || navigator.mediaDevices,
        );
        if (!supported) {
            // Adds a lot of noise to test runs, so disable logging there.
            if (process.env.NODE_ENV !== "test") {
                logger.error("WebRTC is not supported in this browser / environment");
            }
            return null;
        }
    } catch (e) {
        logger.error("Exception thrown when trying to access WebRTC", e);
        return null;
    }

    const optionsForceTURN = options ? options.forceTURN : false;

    const opts = {
        client: client,
        roomId: roomId,
        turnServers: client.getTurnServers(),
        // call level options
        forceTURN: client.forceTURN || optionsForceTURN,
    };
    const call = new MatrixCall(opts);

    client.reEmitter.reEmit(call, Object.values(CallEvent));

    return call;
}<|MERGE_RESOLUTION|>--- conflicted
+++ resolved
@@ -1495,14 +1495,10 @@
             return;
         }
 
-<<<<<<< HEAD
         const stream = ev.streams[0];
         this.pushRemoteFeed(stream);
         stream.addEventListener("removetrack", () => this.deleteFeedByStream(stream));
     };
-=======
-        const oldRemoteStream = this.feeds.find((feed) => !feed.isLocal())?.stream;
->>>>>>> e9c98b03
 
     /**
      * This method removes all video/rtx codecs from screensharing video
@@ -1543,19 +1539,7 @@
                 trans.setCodecPreferences(codecs);
             }
         }
-<<<<<<< HEAD
-    }
-=======
-
-        const newRemoteStream = ev.streams[0];
-
-        logger.debug(`Track id ${ev.track.id} of kind ${ev.track.kind} added`);
-
-        this.pushNewFeed(newRemoteStream, this.getOpponentMember().userId, SDPStreamMetadataPurpose.Usermedia);
-
-        logger.info("playing remote. stream active? " + newRemoteStream.active);
-    };
->>>>>>> e9c98b03
+    }
 
     onNegotiationNeeded = async () => {
         logger.info("Negotation is needed!");
