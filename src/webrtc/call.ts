--- conflicted
+++ resolved
@@ -47,7 +47,6 @@
 } from './callEventTypes';
 import { CallFeed } from './callFeed';
 import { MatrixClient } from "../client";
-import { ISendEventResponse } from "../@types/requests";
 import { EventEmitterEvents, TypedEventEmitter } from "../models/typed-event-emitter";
 import { DeviceInfo } from '../crypto/deviceinfo';
 import { GroupCallUnknownDeviceError } from './groupCall';
@@ -558,7 +557,6 @@
     private async initOpponentCrypto() {
         if (!this.opponentDeviceId) return;
         if (!this.client.getUseE2eForGroupCall()) return;
-<<<<<<< HEAD
         // It's possible to want E2EE and yet not have the means to manage E2EE
         // ourselves (for example if the client is a RoomWidgetClient)
         if (!this.client.isCryptoEnabled()) {
@@ -566,8 +564,6 @@
             this.opponentDeviceInfo = new DeviceInfo(this.opponentDeviceId);
             return;
         }
-=======
->>>>>>> 471f1748
 
         const userId = this.invitee || this.getOpponentMember().userId;
         const deviceInfoMap = await this.client.crypto.deviceList.downloadKeys([userId], false);
@@ -629,10 +625,6 @@
             return;
         }
 
-<<<<<<< HEAD
-        logger.info(`Call ${this.callId} Pushed remote stream (id="${
-            stream.id}", active="${stream.active}", purpose=${purpose})`);
-=======
         this.feeds.push(new CallFeed({
             client: this.client,
             roomId: this.roomId,
@@ -648,7 +640,6 @@
             `Call ${this.callId} pushed remote stream (id="${stream.id}", ` +
             `active="${stream.active}", purpose=${purpose})`,
         );
->>>>>>> 471f1748
     }
 
     /**
@@ -675,9 +666,6 @@
             return;
         }
 
-<<<<<<< HEAD
-        logger.info(`Call ${this.callId} Pushed remote stream (id="${stream.id}", active="${stream.active}")`);
-=======
         this.feeds.push(new CallFeed({
             client: this.client,
             roomId: this.roomId,
@@ -690,7 +678,6 @@
         this.emit(CallEvent.FeedsChanged, this.feeds);
 
         logger.info(`Call ${this.callId} pushed remote stream (id="${stream.id}", active="${stream.active}")`);
->>>>>>> 471f1748
     }
 
     private pushNewLocalFeed(stream: MediaStream, purpose: SDPStreamMetadataPurpose, addToPeerConnection = true): void {
@@ -1808,11 +1795,7 @@
                 await this.peerConn.setLocalDescription(answer);
 
                 this.sendVoipEvent(EventType.CallNegotiate, {
-<<<<<<< HEAD
                     description: this.peerConn.localDescription?.toJSON(),
-=======
-                    description: this.peerConn.localDescription,
->>>>>>> 471f1748
                     [SDPStreamMetadataKey]: this.getLocalSDPStreamMetadata(true),
                 });
             }
@@ -1895,7 +1878,6 @@
         }
 
         let offer: RTCSessionDescriptionInit;
-<<<<<<< HEAD
         try {
             this.getRidOfRTXCodecs();
             offer = await this.createOffer();
@@ -1906,18 +1888,6 @@
         }
 
         try {
-=======
-        try {
-            this.getRidOfRTXCodecs();
-            offer = await this.createOffer();
-        } catch (err) {
-            logger.debug(`Call ${this.callId} Failed to create offer: `, err);
-            this.terminate(CallParty.Local, CallErrorCode.CreateOffer, true);
-            return;
-        }
-
-        try {
->>>>>>> 471f1748
             await this.peerConn.setLocalDescription(offer);
         } catch (err) {
             logger.debug(`Call ${this.callId} Error setting local description!`, err);
@@ -2217,7 +2187,7 @@
      * @param {Object} content
      * @return {Promise}
      */
-    private async sendVoipEvent(eventType: string, content: object): Promise<ISendEventResponse | {}> {
+    private async sendVoipEvent(eventType: string, content: object): Promise<void> {
         const realContent = Object.assign({}, content, {
             version: VOIP_PROTO_VERSION,
             call_id: this.callId,
@@ -2227,7 +2197,6 @@
 
         if (this.opponentDeviceId) {
             const toDeviceSeq = this.toDeviceSeq++;
-<<<<<<< HEAD
             const content = {
                 ...realContent,
                 device_id: this.client.deviceId,
@@ -2235,43 +2204,18 @@
                 dest_session_id: this.opponentSessionId,
                 seq: toDeviceSeq,
             };
-=======
->>>>>>> 471f1748
 
             this.emit(CallEvent.SendVoipEvent, {
                 type: "toDevice",
                 eventType,
                 userId: this.invitee || this.getOpponentMember().userId,
                 opponentDeviceId: this.opponentDeviceId,
-<<<<<<< HEAD
                 content,
             });
 
             const userId = this.invitee || this.getOpponentMember().userId;
             if (this.client.getUseE2eForGroupCall()) {
-                return this.client.encryptAndSendToDevices([{
-=======
-                content: {
-                    ...realContent,
-                    device_id: this.client.deviceId,
-                    sender_session_id: this.client.getSessionId(),
-                    dest_session_id: this.opponentSessionId,
-                    seq: toDeviceSeq,
-                },
-            });
-
-            const content = {
-                ...realContent,
-                device_id: this.client.deviceId,
-                sender_session_id: this.client.getSessionId(),
-                dest_session_id: this.opponentSessionId,
-                seq: toDeviceSeq,
-            };
-
-            const userId = this.invitee || this.getOpponentMember().userId;
-            if (this.client.getUseE2eForGroupCall()) {
-                return this.client.crypto.encryptAndSendToDevices([{
->>>>>>> 471f1748
+                await this.client.encryptAndSendToDevices([{
                     userId,
                     deviceInfo: this.opponentDeviceInfo,
                 }], {
@@ -2279,7 +2223,7 @@
                     content,
                 });
             } else {
-                return this.client.sendToDevice(eventType, {
+                await this.client.sendToDevice(eventType, {
                     [userId]: {
                         [this.opponentDeviceId]: content,
                     },
@@ -2294,7 +2238,7 @@
                 userId: this.invitee || this.getOpponentMember().userId,
             });
 
-            return this.client.sendEvent(this.roomId, eventType, realContent);
+            await this.client.sendEvent(this.roomId, eventType, realContent);
         }
     }
 
@@ -2496,13 +2440,7 @@
         const candidates = this.candidateSendQueue;
         this.candidateSendQueue = [];
         ++this.candidateSendTries;
-<<<<<<< HEAD
         const content = { candidates: candidates.map(candidate => candidate.toJSON()) };
-=======
-        const content = {
-            candidates: candidates,
-        };
->>>>>>> 471f1748
         logger.debug(`Call ${this.callId} attempting to send ${candidates.length} candidates`);
         try {
             await this.sendVoipEvent(EventType.CallCandidates, content);
