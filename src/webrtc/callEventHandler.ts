/*
Copyright 2020 The Matrix.org Foundation C.I.C.

Licensed under the Apache License, Version 2.0 (the "License");
you may not use this file except in compliance with the License.
You may obtain a copy of the License at

    http://www.apache.org/licenses/LICENSE-2.0

Unless required by applicable law or agreed to in writing, software
distributed under the License is distributed on an "AS IS" BASIS,
WITHOUT WARRANTIES OR CONDITIONS OF ANY KIND, either express or implied.
See the License for the specific language governing permissions and
limitations under the License.
*/

import { MatrixEvent } from '../models/event';
import { logger } from '../logger';
import { CallDirection, CallErrorCode, CallState, createNewMatrixCall, MatrixCall } from './call';
import { EventType } from '../@types/event';
import { ClientEvent, MatrixClient } from '../client';
import { MCallAnswer, MCallHangupReject } from "./callEventTypes";
import { GroupCall, GroupCallErrorCode, GroupCallEvent, GroupCallUnknownDeviceError } from './groupCall';
import { RoomEvent } from "../models/room";

// Don't ring unless we'd be ringing for at least 3 seconds: the user needs some
// time to press the 'accept' button
const RING_GRACE_PERIOD = 3000;

export enum CallEventHandlerEvent {
    Incoming = "Call.incoming",
}

export type CallEventHandlerEventHandlerMap = {
    [CallEventHandlerEvent.Incoming]: (call: MatrixCall) => void;
};

export class CallEventHandler {
    client: MatrixClient;
    calls: Map<string, MatrixCall>;
    callEventBuffer: MatrixEvent[];
    candidateEventsByCall: Map<string, Array<MatrixEvent>>;
    nextSeqByCall: Map<string, number> = new Map();
    toDeviceEventBuffers: Map<string, Array<MatrixEvent>> = new Map();

    private eventBufferPromiseChain?: Promise<void>;

    constructor(client: MatrixClient) {
        this.client = client;
        this.calls = new Map<string, MatrixCall>();
        // The sync code always emits one event at a time, so it will patiently
        // wait for us to finish processing a call invite before delivering the
        // next event, even if that next event is a hangup. We therefore accumulate
        // all our call events and then process them on the 'sync' event, ie.
        // each time a sync has completed. This way, we can avoid emitting incoming
        // call events if we get both the invite and answer/hangup in the same sync.
        // This happens quite often, eg. replaying sync from storage, catchup sync
        // after loading and after we've been offline for a bit.
        this.callEventBuffer = [];
        this.candidateEventsByCall = new Map<string, Array<MatrixEvent>>();
    }

    public start() {
        this.client.on(ClientEvent.Sync, this.onSync);
        this.client.on(RoomEvent.Timeline, this.onRoomTimeline);
        this.client.on(ClientEvent.ToDeviceEvent, this.onToDeviceEvent);
    }

    public stop() {
        this.client.removeListener(ClientEvent.Sync, this.onSync);
        this.client.removeListener(RoomEvent.Timeline, this.onRoomTimeline);
        this.client.removeListener(ClientEvent.ToDeviceEvent, this.onToDeviceEvent);
    }

    private onSync = (): void => {
        // Process the current event buffer and start queuing into a new one.
        const currentEventBuffer = this.callEventBuffer;
        this.callEventBuffer = [];

        // Ensure correct ordering by only processing this queue after the previous one has finished processing
        if (this.eventBufferPromiseChain) {
            this.eventBufferPromiseChain =
                this.eventBufferPromiseChain.then(() => this.evaluateEventBuffer(currentEventBuffer));
        } else {
            this.eventBufferPromiseChain = this.evaluateEventBuffer(currentEventBuffer);
        }
    };

    private async evaluateEventBuffer(eventBuffer: MatrixEvent[]) {
        await Promise.all(eventBuffer.map((event) => this.client.decryptEventIfNeeded(event)));

        const callEvents = eventBuffer.filter((event) => {
            const eventType = event.getType();
            return eventType.startsWith("m.call.") || eventType.startsWith("org.matrix.call.");
        });

        const ignoreCallIds = new Set<string>();

        // inspect the buffer and mark all calls which have been answered
        // or hung up before passing them to the call event handler.
        for (const event of callEvents) {
            const eventType = event.getType();

            if (eventType=== EventType.CallAnswer || eventType === EventType.CallHangup) {
                ignoreCallIds.add(event.getContent().call_id);
            }
        }

        // Process call events in the order that they were received
        for (const event of callEvents) {
            const eventType = event.getType();
            const callId = event.getContent().call_id;

            if (eventType === EventType.CallInvite && ignoreCallIds.has(callId)) {
                // This call has previously been answered or hung up: ignore it
                continue;
            }

            try {
                await this.handleCallEvent(event);
            } catch (e) {
                logger.error("Caught exception handling call event", e);
            }
        }
    }

    private onRoomTimeline = (event: MatrixEvent) => {
        this.callEventBuffer.push(event);
    };

    private onToDeviceEvent = (event: MatrixEvent): void => {
        const content = event.getContent();

        if (!content.call_id) {
            this.callEventBuffer.push(event);
            return;
        }

        if (!this.nextSeqByCall.has(content.call_id)) {
            this.nextSeqByCall.set(content.call_id, 0);
        }

        if (content.seq === undefined) {
            this.callEventBuffer.push(event);
            return;
        }

        const nextSeq = this.nextSeqByCall.get(content.call_id) || 0;

        if (content.seq !== nextSeq) {
            if (!this.toDeviceEventBuffers.has(content.call_id)) {
                this.toDeviceEventBuffers.set(content.call_id, []);
            }

            const buffer = this.toDeviceEventBuffers.get(content.call_id);
            const index = buffer.findIndex((e) => e.getContent().seq > content.seq);

            if (index === -1) {
                buffer.push(event);
            } else {
                buffer.splice(index, 0, event);
            }
        } else {
            const callId = content.call_id;
            this.callEventBuffer.push(event);
            this.nextSeqByCall.set(callId, content.seq + 1);

            const buffer = this.toDeviceEventBuffers.get(callId);

            let nextEvent = buffer && buffer.shift();

            while (nextEvent && nextEvent.getContent().seq === this.nextSeqByCall.get(callId)) {
                this.callEventBuffer.push(nextEvent);
                this.nextSeqByCall.set(callId, nextEvent.getContent().seq + 1);
                nextEvent = buffer.shift();
            }
        }
    };

    private async handleCallEvent(event: MatrixEvent) {
        this.client.emit(ClientEvent.ReceivedVoipEvent, event);

        const content = event.getContent();
        const callRoomId = (
            event.getRoomId() ||
            this.client.groupCallEventHandler.getGroupCallById(content.conf_id)?.room?.roomId
        );
        const groupCallId = content.conf_id;
        const type = event.getType() as EventType;
        const senderId = event.getSender();
        const weSentTheEvent = senderId === this.client.credentials.userId;
        let call = content.call_id ? this.calls.get(content.call_id) : undefined;
        //console.info("RECV %s content=%s", type, JSON.stringify(content));

        let opponentDeviceId: string | undefined;

        let groupCall: GroupCall;
        if (groupCallId) {
            groupCall = this.client.groupCallEventHandler.getGroupCallById(groupCallId);

            if (!groupCall) {
                logger.warn(`Cannot find a group call ${groupCallId} for event ${type}. Ignoring event.`);
                return;
            }

            opponentDeviceId = content.device_id;

            if (!opponentDeviceId) {
                logger.warn(`Cannot find a device id for ${senderId}. Ignoring event.`);
                groupCall.emit(
                    GroupCallEvent.Error,
                    new GroupCallUnknownDeviceError(senderId),
                );
                return;
            }

            if (content.dest_session_id !== this.client.getSessionId()) {
                logger.warn("Call event does not match current session id, ignoring.");
                return;
            }
        }

        if (!callRoomId) return;

        if (type === EventType.CallInvite) {
            // ignore invites you send
            if (weSentTheEvent) return;
            // expired call
            if (event.getLocalAge() > content.lifetime - RING_GRACE_PERIOD) return;
            // stale/old invite event
            if (call && call.state === CallState.Ended) return;

            if (call) {
                logger.log(
                    `WARN: Already have a MatrixCall with id ${content.call_id} but got an ` +
                    `invite. Clobbering.`,
                );
            }

            if (content.invitee && content.invitee !== this.client.getUserId()) {
                return; // This invite was meant for another user in the room
            }

            const timeUntilTurnCresExpire = this.client.getTurnServersExpiry() - Date.now();
            logger.info("Current turn creds expire in " + timeUntilTurnCresExpire + " ms");
            call = createNewMatrixCall(
                this.client,
<<<<<<< HEAD
                callRoomId,
                {
                    forceTURN: this.client.forceTURN, opponentDeviceId,
                    groupCallId,
                    opponentSessionId: content.sender_session_id,
                },
            );
=======
                event.getRoomId(),
                { forceTURN: this.client.forceTURN },
            ) ?? undefined;
>>>>>>> 9bdeea0a
            if (!call) {
                logger.log(
                    "Incoming call ID " + content.call_id + " but this client " +
                    "doesn't support WebRTC",
                );
                // don't hang up the call: there could be other clients
                // connected that do support WebRTC and declining the
                // the call on their behalf would be really annoying.
                return;
            }

            call.callId = content.call_id;
            try {
                await call.initWithInvite(event);
            } catch (e) {
                if (e.code === GroupCallErrorCode.UnknownDevice) {
                    groupCall?.emit(GroupCallEvent.Error, e);
                } else {
                    logger.error(e);
                }
            }
            this.calls.set(call.callId, call);

            // if we stashed candidate events for that call ID, play them back now
            if (this.candidateEventsByCall.get(call.callId)) {
                for (const ev of this.candidateEventsByCall.get(call.callId)!) {
                    call.onRemoteIceCandidatesReceived(ev);
                }
            }

            // Were we trying to call that user (room)?
            let existingCall: MatrixCall | undefined;
            for (const thisCall of this.calls.values()) {
                const isCalling = [CallState.WaitLocalMedia, CallState.CreateOffer, CallState.InviteSent].includes(
                    thisCall.state,
                );

                if (
                    call.roomId === thisCall.roomId &&
                    thisCall.direction === CallDirection.Outbound &&
                    call.getOpponentMember().userId === thisCall.invitee &&
                    isCalling
                ) {
                    existingCall = thisCall;
                    break;
                }
            }

            if (existingCall) {
                if (existingCall.callId > call.callId) {
                    logger.log(
                        "Glare detected: answering incoming call " + call.callId +
                        " and canceling outgoing call " + existingCall.callId,
                    );
                    existingCall.replacedBy(call);
                } else {
                    logger.log(
                        "Glare detected: rejecting incoming call " + call.callId +
                        " and keeping outgoing call " + existingCall.callId,
                    );
                    call.hangup(CallErrorCode.Replaced, true);
                }
            } else {
                this.client.emit(CallEventHandlerEvent.Incoming, call);
            }
            return;
        } else if (type === EventType.CallCandidates) {
            if (weSentTheEvent) return;

            if (!call) {
                // store the candidates; we may get a call eventually.
                if (!this.candidateEventsByCall.has(content.call_id)) {
                    this.candidateEventsByCall.set(content.call_id, []);
                }
                this.candidateEventsByCall.get(content.call_id)!.push(event);
            } else {
                call.onRemoteIceCandidatesReceived(event);
            }
            return;
        } else if ([EventType.CallHangup, EventType.CallReject].includes(type)) {
            // Note that we also observe our own hangups here so we can see
            // if we've already rejected a call that would otherwise be valid
            if (!call) {
                // if not live, store the fact that the call has ended because
                // we're probably getting events backwards so
                // the hangup will come before the invite
<<<<<<< HEAD
                call = createNewMatrixCall(
                    this.client,
                    callRoomId,
                    {
                        opponentDeviceId,
                        opponentSessionId: content.sender_session_id,
                    },
                );
=======
                call = createNewMatrixCall(this.client, event.getRoomId()) ?? undefined;
>>>>>>> 9bdeea0a
                if (call) {
                    call.callId = content.call_id;
                    call.initWithHangup(event);
                    this.calls.set(content.call_id, call);
                }
            } else {
                if (call.state !== CallState.Ended) {
                    if (type === EventType.CallHangup) {
                        call.onHangupReceived(content as MCallHangupReject);
                    } else {
                        call.onRejectReceived(content as MCallHangupReject);
                    }

                    // @ts-expect-error typescript thinks the state can't be 'ended' because we're
                    // inside the if block where it wasn't, but it could have changed because
                    // on[Hangup|Reject]Received are side-effecty.
                    if (call.state === CallState.Ended) this.calls.delete(content.call_id);
                }
            }
            return;
        }

        // The following events need a call and a peer connection
        if (!call || !call.hasPeerConnection) {
            logger.info(`Discarding possible call event ${event.getId()} as we don't have a call/peerConn`, type);
            return;
        }
        // Ignore remote echo
        if (event.getContent().party_id === call.ourPartyId) return;

        switch (type) {
            case EventType.CallAnswer:
                if (weSentTheEvent) {
                    if (call.state === CallState.Ringing) {
                        call.onAnsweredElsewhere(content as MCallAnswer);
                    }
                } else {
                    call.onAnswerReceived(event);
                }
                break;
            case EventType.CallSelectAnswer:
                call.onSelectAnswerReceived(event);
                break;

            case EventType.CallNegotiate:
                call.onNegotiateReceived(event);
                break;

            case EventType.CallAssertedIdentity:
            case EventType.CallAssertedIdentityPrefix:
                call.onAssertedIdentityReceived(event);
                break;

            case EventType.CallSDPStreamMetadataChanged:
            case EventType.CallSDPStreamMetadataChangedPrefix:
                call.onSDPStreamMetadataChangedReceived(event);
                break;
        }
    }
}<|MERGE_RESOLUTION|>--- conflicted
+++ resolved
@@ -245,19 +245,13 @@
             logger.info("Current turn creds expire in " + timeUntilTurnCresExpire + " ms");
             call = createNewMatrixCall(
                 this.client,
-<<<<<<< HEAD
                 callRoomId,
                 {
                     forceTURN: this.client.forceTURN, opponentDeviceId,
                     groupCallId,
                     opponentSessionId: content.sender_session_id,
                 },
-            );
-=======
-                event.getRoomId(),
-                { forceTURN: this.client.forceTURN },
             ) ?? undefined;
->>>>>>> 9bdeea0a
             if (!call) {
                 logger.log(
                     "Incoming call ID " + content.call_id + " but this client " +
@@ -344,7 +338,6 @@
                 // if not live, store the fact that the call has ended because
                 // we're probably getting events backwards so
                 // the hangup will come before the invite
-<<<<<<< HEAD
                 call = createNewMatrixCall(
                     this.client,
                     callRoomId,
@@ -352,10 +345,7 @@
                         opponentDeviceId,
                         opponentSessionId: content.sender_session_id,
                     },
-                );
-=======
-                call = createNewMatrixCall(this.client, event.getRoomId()) ?? undefined;
->>>>>>> 9bdeea0a
+                ) ?? undefined;
                 if (call) {
                     call.callId = content.call_id;
                     call.initWithHangup(event);
