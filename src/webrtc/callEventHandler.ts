/*
Copyright 2020 The Matrix.org Foundation C.I.C.

Licensed under the Apache License, Version 2.0 (the "License");
you may not use this file except in compliance with the License.
You may obtain a copy of the License at

    http://www.apache.org/licenses/LICENSE-2.0

Unless required by applicable law or agreed to in writing, software
distributed under the License is distributed on an "AS IS" BASIS,
WITHOUT WARRANTIES OR CONDITIONS OF ANY KIND, either express or implied.
See the License for the specific language governing permissions and
limitations under the License.
*/

import { MatrixEvent, MatrixEventEvent } from '../models/event';
import { logger } from '../logger';
import { CallDirection, CallErrorCode, CallState, createNewMatrixCall, MatrixCall } from './call';
import { EventType } from '../@types/event';
import { ClientEvent, MatrixClient } from '../client';
import { MCallAnswer, MCallHangupReject } from "./callEventTypes";
import { SyncState } from "../sync";
import { RoomEvent } from "../models/room";

// Don't ring unless we'd be ringing for at least 3 seconds: the user needs some
// time to press the 'accept' button
const RING_GRACE_PERIOD = 3000;

export enum CallEventHandlerEvent {
    Incoming = "Call.incoming",
}

export type CallEventHandlerEventHandlerMap = {
    [CallEventHandlerEvent.Incoming]: (call: MatrixCall) => void;
};

export class CallEventHandler {
    client: MatrixClient;
    calls: Map<string, MatrixCall>;
    callEventBuffer: MatrixEvent[];
    candidateEventsByCall: Map<string, Array<MatrixEvent>>;

    constructor(client: MatrixClient) {
        this.client = client;
        this.calls = new Map<string, MatrixCall>();
        // The sync code always emits one event at a time, so it will patiently
        // wait for us to finish processing a call invite before delivering the
        // next event, even if that next event is a hangup. We therefore accumulate
        // all our call events and then process them on the 'sync' event, ie.
        // each time a sync has completed. This way, we can avoid emitting incoming
        // call events if we get both the invite and answer/hangup in the same sync.
        // This happens quite often, eg. replaying sync from storage, catchup sync
        // after loading and after we've been offline for a bit.
        this.callEventBuffer = [];
        this.candidateEventsByCall = new Map<string, Array<MatrixEvent>>();
    }

    public start() {
        this.client.on(ClientEvent.Sync, this.evaluateEventBuffer);
        this.client.on(RoomEvent.Timeline, this.onRoomTimeline);
    }

    public stop() {
        this.client.removeListener(ClientEvent.Sync, this.evaluateEventBuffer);
        this.client.removeListener(RoomEvent.Timeline, this.onRoomTimeline);
    }

    private evaluateEventBuffer = (): void => {
        // TODO: why are we not handling errors?
<<<<<<< HEAD
        void this.evaluateEventBufferPromise();
    };

    private evaluateEventBufferPromise = async () => {
        if (this.client.getSyncState() === SyncState.Syncing) {
            await Promise.all(this.callEventBuffer.map(event => {
                // TODO: as this is inside a Promise.all I think we should be awaiting this?
                void this.client.decryptEventIfNeeded(event);
            }));

            const ignoreCallIds = new Set<String>();
            // inspect the buffer and mark all calls which have been answered
            // or hung up before passing them to the call event handler.
            for (const ev of this.callEventBuffer) {
                if (ev.getType() === EventType.CallAnswer ||
                        ev.getType() === EventType.CallHangup) {
                    ignoreCallIds.add(ev.getContent().call_id);
                }
            }
            // now loop through the buffer chronologically and inject them
            for (const e of this.callEventBuffer) {
                if (
                    e.getType() === EventType.CallInvite &&
                    ignoreCallIds.has(e.getContent().call_id)
                ) {
                    // This call has previously been answered or hung up: ignore it
                    continue;
=======
        void (async () => {
            if (this.client.getSyncState() === SyncState.Syncing) {
                await Promise.all(this.callEventBuffer.map(event => {
                    this.client.decryptEventIfNeeded(event);
                }));

                const ignoreCallIds = new Set<String>();
                // inspect the buffer and mark all calls which have been answered
                // or hung up before passing them to the call event handler.
                for (const ev of this.callEventBuffer) {
                    if (ev.getType() === EventType.CallAnswer ||
                            ev.getType() === EventType.CallHangup) {
                        ignoreCallIds.add(ev.getContent().call_id);
                    }
>>>>>>> 9c26a5a2
                }
                // now loop through the buffer chronologically and inject them
                for (const e of this.callEventBuffer) {
                    if (
                        e.getType() === EventType.CallInvite &&
                        ignoreCallIds.has(e.getContent().call_id)
                    ) {
                        // This call has previously been answered or hung up: ignore it
                        continue;
                    }
                    try {
                        await this.handleCallEvent(e);
                    } catch (e) {
                        logger.error("Caught exception handling call event", e);
                    }
                }
                this.callEventBuffer = [];
            }
        })();
    };

    private onRoomTimeline = (event: MatrixEvent) => {
        // we set the event decrypting in the background:
        // TODO: why are we not handling errors?
        void this.client.decryptEventIfNeeded(event);
        // any call events or ones that might be once they're decrypted
        if (this.eventIsACall(event) || event.isBeingDecrypted()) {
            // queue up for processing once all events from this sync have been
            // processed (see above).
            this.callEventBuffer.push(event);
        }

        if (event.isBeingDecrypted() || event.isDecryptionFailure()) {
            // add an event listener for once the event is decrypted.
            event.once(MatrixEventEvent.Decrypted, () => {
                if (!this.eventIsACall(event)) return;

                if (this.callEventBuffer.includes(event)) {
                    // we were waiting for that event to decrypt, so recheck the buffer
                    this.evaluateEventBuffer();
                } else {
                    // This one wasn't buffered so just run the event handler for it
                    // straight away
                    void (async () => {
                        try {
                            await this.handleCallEvent(event);
                        } catch (e) {
                            logger.error("Caught exception handling call event", e);
                        }
                    })();
                }
            });
        }
    };

    private eventIsACall(event: MatrixEvent): boolean {
        const type = event.getType();
        /**
         * Unstable prefixes:
         *   - org.matrix.call. : MSC3086 https://github.com/matrix-org/matrix-doc/pull/3086
         */
        return type.startsWith("m.call.") || type.startsWith("org.matrix.call.");
    }

    private async handleCallEvent(event: MatrixEvent) {
        const content = event.getContent();
        const type = event.getType() as EventType;
        const weSentTheEvent = event.getSender() === this.client.credentials.userId;
        let call = content.call_id ? this.calls.get(content.call_id) : undefined;
        //console.info("RECV %s content=%s", type, JSON.stringify(content));

        if (type === EventType.CallInvite) {
            // ignore invites you send
            if (weSentTheEvent) return;
            // expired call
            if (event.getLocalAge() > content.lifetime - RING_GRACE_PERIOD) return;
            // stale/old invite event
            if (call && call.state === CallState.Ended) return;

            if (call) {
                logger.log(
                    `WARN: Already have a MatrixCall with id ${content.call_id} but got an ` +
                    `invite. Clobbering.`,
                );
            }

            const timeUntilTurnCresExpire = this.client.getTurnServersExpiry() - Date.now();
            logger.info("Current turn creds expire in " + timeUntilTurnCresExpire + " ms");
            call = createNewMatrixCall(
                this.client,
                event.getRoomId(),
                { forceTURN: this.client.forceTURN },
            );
            if (!call) {
                logger.log(
                    "Incoming call ID " + content.call_id + " but this client " +
                    "doesn't support WebRTC",
                );
                // don't hang up the call: there could be other clients
                // connected that do support WebRTC and declining the
                // the call on their behalf would be really annoying.
                return;
            }

            call.callId = content.call_id;
            await call.initWithInvite(event);
            this.calls.set(call.callId, call);

            // if we stashed candidate events for that call ID, play them back now
            if (this.candidateEventsByCall.get(call.callId)) {
                for (const ev of this.candidateEventsByCall.get(call.callId)) {
                    // TODO: why are we not awaiting this/handling errors?
                    void call.onRemoteIceCandidatesReceived(ev);
                }
            }

            // Were we trying to call that user (room)?
            let existingCall;
            for (const thisCall of this.calls.values()) {
                const isCalling = [CallState.WaitLocalMedia, CallState.CreateOffer, CallState.InviteSent].includes(
                    thisCall.state,
                );

                if (
                    call.roomId === thisCall.roomId &&
                    thisCall.direction === CallDirection.Outbound &&
                    isCalling
                ) {
                    existingCall = thisCall;
                    break;
                }
            }

            if (existingCall) {
                // If we've only got to wait_local_media or create_offer and
                // we've got an invite, pick the incoming call because we know
                // we haven't sent our invite yet otherwise, pick whichever
                // call has the lowest call ID (by string comparison)
                if (
                    existingCall.state === CallState.WaitLocalMedia ||
                    existingCall.state === CallState.CreateOffer ||
                    existingCall.callId > call.callId
                ) {
                    logger.log(
                        "Glare detected: answering incoming call " + call.callId +
                        " and canceling outgoing call " + existingCall.callId,
                    );
                    existingCall.replacedBy(call);
                    // TODO: why are we not awaiting this/handling errors?
                    void call.answer();
                } else {
                    logger.log(
                        "Glare detected: rejecting incoming call " + call.callId +
                        " and keeping outgoing call " + existingCall.callId,
                    );
                    call.hangup(CallErrorCode.Replaced, true);
                }
            } else {
                this.client.emit(CallEventHandlerEvent.Incoming, call);
            }
            return;
        } else if (type === EventType.CallCandidates) {
            if (weSentTheEvent) return;

            if (!call) {
                // store the candidates; we may get a call eventually.
                if (!this.candidateEventsByCall.has(content.call_id)) {
                    this.candidateEventsByCall.set(content.call_id, []);
                }
                this.candidateEventsByCall.get(content.call_id).push(event);
            } else {
                // TODO: why are we not awaiting this/handling errors?
                void call.onRemoteIceCandidatesReceived(event);
            }
            return;
        } else if ([EventType.CallHangup, EventType.CallReject].includes(type)) {
            // Note that we also observe our own hangups here so we can see
            // if we've already rejected a call that would otherwise be valid
            if (!call) {
                // if not live, store the fact that the call has ended because
                // we're probably getting events backwards so
                // the hangup will come before the invite
                call = createNewMatrixCall(this.client, event.getRoomId());
                if (call) {
                    call.callId = content.call_id;
                    call.initWithHangup(event);
                    this.calls.set(content.call_id, call);
                }
            } else {
                if (call.state !== CallState.Ended) {
                    if (type === EventType.CallHangup) {
                        call.onHangupReceived(content as MCallHangupReject);
                    } else {
                        call.onRejectReceived(content as MCallHangupReject);
                    }

                    // @ts-expect-error typescript thinks the state can't be 'ended' because we're
                    // inside the if block where it wasn't, but it could have changed because
                    // on[Hangup|Reject]Received are side-effecty.
                    if (call.state === CallState.Ended) this.calls.delete(content.call_id);
                }
            }
            return;
        }

        // The following events need a call and a peer connection
        if (!call || !call.hasPeerConnection) {
            logger.warn("Discarding an event, we don't have a call/peerConn", type);
            return;
        }
        // Ignore remote echo
        if (event.getContent().party_id === call.ourPartyId) return;

        switch (type) {
            case EventType.CallAnswer:
                if (weSentTheEvent) {
                    if (call.state === CallState.Ringing) {
                        call.onAnsweredElsewhere(content as MCallAnswer);
                    }
                } else {
                    // TODO: why are we not awaiting this/handling errors?
                    void call.onAnswerReceived(event);
                }
                break;
            case EventType.CallSelectAnswer:
                // TODO: why are we not awaiting this/handling errors?
                void call.onSelectAnswerReceived(event);
                break;

            case EventType.CallNegotiate:
                // TODO: why are we not awaiting this/handling errors?
                void call.onNegotiateReceived(event);
                break;

            case EventType.CallAssertedIdentity:
            case EventType.CallAssertedIdentityPrefix:
                // TODO: why are we not awaiting this/handling errors?
                void call.onAssertedIdentityReceived(event);
                break;

            case EventType.CallSDPStreamMetadataChanged:
            case EventType.CallSDPStreamMetadataChangedPrefix:
                call.onSDPStreamMetadataChangedReceived(event);
                break;
        }
    }
}<|MERGE_RESOLUTION|>--- conflicted
+++ resolved
@@ -68,39 +68,11 @@
 
     private evaluateEventBuffer = (): void => {
         // TODO: why are we not handling errors?
-<<<<<<< HEAD
-        void this.evaluateEventBufferPromise();
-    };
-
-    private evaluateEventBufferPromise = async () => {
-        if (this.client.getSyncState() === SyncState.Syncing) {
-            await Promise.all(this.callEventBuffer.map(event => {
-                // TODO: as this is inside a Promise.all I think we should be awaiting this?
-                void this.client.decryptEventIfNeeded(event);
-            }));
-
-            const ignoreCallIds = new Set<String>();
-            // inspect the buffer and mark all calls which have been answered
-            // or hung up before passing them to the call event handler.
-            for (const ev of this.callEventBuffer) {
-                if (ev.getType() === EventType.CallAnswer ||
-                        ev.getType() === EventType.CallHangup) {
-                    ignoreCallIds.add(ev.getContent().call_id);
-                }
-            }
-            // now loop through the buffer chronologically and inject them
-            for (const e of this.callEventBuffer) {
-                if (
-                    e.getType() === EventType.CallInvite &&
-                    ignoreCallIds.has(e.getContent().call_id)
-                ) {
-                    // This call has previously been answered or hung up: ignore it
-                    continue;
-=======
         void (async () => {
             if (this.client.getSyncState() === SyncState.Syncing) {
                 await Promise.all(this.callEventBuffer.map(event => {
-                    this.client.decryptEventIfNeeded(event);
+                    // TODO: as this is inside a Promise.all I think we should be awaiting this?
+                    void this.client.decryptEventIfNeeded(event);
                 }));
 
                 const ignoreCallIds = new Set<String>();
@@ -111,7 +83,6 @@
                             ev.getType() === EventType.CallHangup) {
                         ignoreCallIds.add(ev.getContent().call_id);
                     }
->>>>>>> 9c26a5a2
                 }
                 // now loop through the buffer chronologically and inject them
                 for (const e of this.callEventBuffer) {
