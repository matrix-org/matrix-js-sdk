/*
Copyright 2021 Šimon Brandner <simon.bra.ag@gmail.com>

Licensed under the Apache License, Version 2.0 (the "License");
you may not use this file except in compliance with the License.
You may obtain a copy of the License at

    http://www.apache.org/licenses/LICENSE-2.0

Unless required by applicable law or agreed to in writing, software
distributed under the License is distributed on an "AS IS" BASIS,
WITHOUT WARRANTIES OR CONDITIONS OF ANY KIND, either express or implied.
See the License for the specific language governing permissions and
limitations under the License.
*/

import { SDPStreamMetadataPurpose } from "./callEventTypes";
import { MatrixClient } from "../client";
import { RoomMember } from "../models/room-member";
<<<<<<< HEAD
import { logger } from "../logger";
=======
import { TypedEventEmitter } from "../models/typed-event-emitter";
>>>>>>> 706b4d60

const POLLING_INTERVAL = 200; // ms
export const SPEAKING_THRESHOLD = -60; // dB
const SPEAKING_SAMPLE_COUNT = 8; // samples

export interface ICallFeedOpts {
    client: MatrixClient;
    roomId: string;
    userId: string;
    stream: MediaStream;
    purpose: SDPStreamMetadataPurpose;
    /**
     * Whether or not the remote SDPStreamMetadata says audio is muted
     */
    audioMuted: boolean;
    /**
     * Whether or not the remote SDPStreamMetadata says video is muted
     */
    videoMuted: boolean;
}

export enum CallFeedEvent {
    NewStream = "new_stream",
    MuteStateChanged = "mute_state_changed",
    VolumeChanged = "volume_changed",
    Speaking = "speaking",
}

type EventHandlerMap = {
    [CallFeedEvent.NewStream]: (stream: MediaStream) => void;
    [CallFeedEvent.MuteStateChanged]: (audioMuted: boolean, videoMuted: boolean) => void;
    [CallFeedEvent.VolumeChanged]: (volume: number) => void;
    [CallFeedEvent.Speaking]: (speaking: boolean) => void;
};

export class CallFeed extends TypedEventEmitter<CallFeedEvent, EventHandlerMap> {
    public stream: MediaStream;
    public sdpMetadataStreamId: string;
    public userId: string;
    public purpose: SDPStreamMetadataPurpose;
    public speakingVolumeSamples: number[];

    private client: MatrixClient;
    private roomId: string;
    private audioMuted: boolean;
    private videoMuted: boolean;
    private measuringVolumeActivity = false;
    private audioContext: AudioContext;
    private analyser: AnalyserNode;
    private frequencyBinCount: Float32Array;
    private speakingThreshold = SPEAKING_THRESHOLD;
    private speaking = false;
    private volumeLooperTimeout: ReturnType<typeof setTimeout>;

    constructor(opts: ICallFeedOpts) {
        super();

        this.client = opts.client;
        this.roomId = opts.roomId;
        this.userId = opts.userId;
        this.purpose = opts.purpose;
        this.audioMuted = opts.audioMuted;
        this.videoMuted = opts.videoMuted;
        this.speakingVolumeSamples = new Array(SPEAKING_SAMPLE_COUNT).fill(-Infinity);
        this.sdpMetadataStreamId = opts.stream.id;

        this.updateStream(null, opts.stream);

        if (this.hasAudioTrack) {
            this.initVolumeMeasuring();
        }
    }

    private get hasAudioTrack(): boolean {
        return this.stream.getAudioTracks().length > 0;
    }

    private updateStream(oldStream: MediaStream, newStream: MediaStream): void {
        if (newStream === oldStream) return;

        if (oldStream) {
            oldStream.removeEventListener("addtrack", this.onAddTrack);
            this.measureVolumeActivity(false);
        }
        if (newStream) {
            this.stream = newStream;
            newStream.addEventListener("addtrack", this.onAddTrack);

            if (this.hasAudioTrack) {
                this.initVolumeMeasuring();
            } else {
                this.measureVolumeActivity(false);
            }
        }

        this.emit(CallFeedEvent.NewStream, this.stream);
    }

    private initVolumeMeasuring(): void {
        const AudioContext = window.AudioContext || window.webkitAudioContext;
        if (!this.hasAudioTrack || !AudioContext) return;

        this.audioContext = new AudioContext();

        this.analyser = this.audioContext.createAnalyser();
        this.analyser.fftSize = 512;
        this.analyser.smoothingTimeConstant = 0.1;

        const mediaStreamAudioSourceNode = this.audioContext.createMediaStreamSource(this.stream);
        mediaStreamAudioSourceNode.connect(this.analyser);

        this.frequencyBinCount = new Float32Array(this.analyser.frequencyBinCount);
    }

    private onAddTrack = (): void => {
        this.emit(CallFeedEvent.NewStream, this.stream);
    };

    /**
     * Returns callRoom member
     * @returns member of the callRoom
     */
    public getMember(): RoomMember {
        const callRoom = this.client.getRoom(this.roomId);
        return callRoom.getMember(this.userId);
    }

    /**
     * Returns true if CallFeed is local, otherwise returns false
     * @returns {boolean} is local?
     */
    public isLocal(): boolean {
        return this.userId === this.client.getUserId();
    }

    /**
     * Returns true if audio is muted or if there are no audio
     * tracks, otherwise returns false
     * @returns {boolean} is audio muted?
     */
    public isAudioMuted(): boolean {
        return this.stream.getAudioTracks().length === 0 || this.audioMuted;
    }

    /**
     * Returns true video is muted or if there are no video
     * tracks, otherwise returns false
     * @returns {boolean} is video muted?
     */
    public isVideoMuted(): boolean {
        // We assume only one video track
        return this.stream.getVideoTracks().length === 0 || this.videoMuted;
    }

    public isSpeaking(): boolean {
        return this.speaking;
    }

    /**
     * Replaces the current MediaStream with a new one.
     * This method should be only used by MatrixCall.
     * @param newStream new stream with which to replace the current one
     */
    public setNewStream(newStream: MediaStream): void {
        this.updateStream(this.stream, newStream);
    }

    /**
     * Set feed's internal audio mute state
     * @param muted is the feed's audio muted?
     */
    public setAudioMuted(muted: boolean): void {
        this.audioMuted = muted;
        this.speakingVolumeSamples.fill(-Infinity);
        this.emit(CallFeedEvent.MuteStateChanged, this.audioMuted, this.videoMuted);
    }

    /**
     * Set feed's internal video mute state
     * @param muted is the feed's video muted?
     */
    public setVideoMuted(muted: boolean): void {
        this.videoMuted = muted;
        this.emit(CallFeedEvent.MuteStateChanged, this.audioMuted, this.videoMuted);
    }

    /**
     * Starts emitting volume_changed events where the emitter value is in decibels
     * @param enabled emit volume changes
     */
    public measureVolumeActivity(enabled: boolean): void {
        if (enabled) {
            if (!this.audioContext || !this.analyser || !this.frequencyBinCount || !this.hasAudioTrack) return;

            this.measuringVolumeActivity = true;
            this.volumeLooper();
        } else {
            this.measuringVolumeActivity = false;
            this.speakingVolumeSamples.fill(-Infinity);
            this.emit(CallFeedEvent.VolumeChanged, -Infinity);
        }
    }

    public setSpeakingThreshold(threshold: number) {
        this.speakingThreshold = threshold;
    }

    private volumeLooper = () => {
        if (!this.analyser) return;

        if (!this.measuringVolumeActivity) return;

        this.analyser.getFloatFrequencyData(this.frequencyBinCount);

        let maxVolume = -Infinity;
        for (let i = 0; i < this.frequencyBinCount.length; i++) {
            if (this.frequencyBinCount[i] > maxVolume) {
                maxVolume = this.frequencyBinCount[i];
            }
        }

        this.speakingVolumeSamples.shift();
        this.speakingVolumeSamples.push(maxVolume);

        this.emit(CallFeedEvent.VolumeChanged, maxVolume);

        let newSpeaking = false;

        for (let i = 0; i < this.speakingVolumeSamples.length; i++) {
            const volume = this.speakingVolumeSamples[i];

            if (volume > this.speakingThreshold) {
                newSpeaking = true;
                break;
            }
        }

        if (this.speaking !== newSpeaking) {
            this.speaking = newSpeaking;
            this.emit(CallFeedEvent.Speaking, this.speaking);
        }

        this.volumeLooperTimeout = setTimeout(this.volumeLooper, POLLING_INTERVAL);
    };

    public clone(): CallFeed {
        const mediaHandler = this.client.getMediaHandler();
        const stream = this.stream.clone();
        logger.log(`callFeed cloning stream ${this.stream.id} newStream ${stream.id}`);

        if (this.purpose === SDPStreamMetadataPurpose.Usermedia) {
            mediaHandler.userMediaStreams.push(stream);
        } else {
            mediaHandler.screensharingStreams.push(stream);
        }

        return new CallFeed({
            client: this.client,
            roomId: this.roomId,
            userId: this.userId,
            stream,
            purpose: this.purpose,
            audioMuted: this.audioMuted,
            videoMuted: this.videoMuted,
        });
    }

    public dispose(): void {
        clearTimeout(this.volumeLooperTimeout);
    }
}<|MERGE_RESOLUTION|>--- conflicted
+++ resolved
@@ -17,11 +17,8 @@
 import { SDPStreamMetadataPurpose } from "./callEventTypes";
 import { MatrixClient } from "../client";
 import { RoomMember } from "../models/room-member";
-<<<<<<< HEAD
 import { logger } from "../logger";
-=======
 import { TypedEventEmitter } from "../models/typed-event-emitter";
->>>>>>> 706b4d60
 
 const POLLING_INTERVAL = 200; // ms
 export const SPEAKING_THRESHOLD = -60; // dB
