/*
Copyright 2021 Šimon Brandner <simon.bra.ag@gmail.com>

Licensed under the Apache License, Version 2.0 (the "License");
you may not use this file except in compliance with the License.
You may obtain a copy of the License at

    http://www.apache.org/licenses/LICENSE-2.0

Unless required by applicable law or agreed to in writing, software
distributed under the License is distributed on an "AS IS" BASIS,
WITHOUT WARRANTIES OR CONDITIONS OF ANY KIND, either express or implied.
See the License for the specific language governing permissions and
limitations under the License.
*/

import { SDPStreamMetadataPurpose } from "./callEventTypes";
import { acquireContext, releaseContext } from "./audioContext";
import { MatrixClient } from "../client";
import { RoomMember } from "../models/room-member";
import { logger } from "../logger";
import { TypedEventEmitter } from "../models/typed-event-emitter";

const POLLING_INTERVAL = 1; // ms
export const SPEAKING_THRESHOLD = -60; // dB
const VAD_THRESHOLD = -100; //dB
const SPEAKING_SAMPLE_COUNT = 8; // samples
const VAD_COOLDOWN = 200; // ms
const VAD_AUDIO_DELAY = 0.001; // ms

export interface ICallFeedOpts {
    client: MatrixClient;
    roomId: string;
    userId: string;
    stream: MediaStream;
    purpose: SDPStreamMetadataPurpose;
    /**
     * Whether or not the remote SDPStreamMetadata says audio is muted
     */
    audioMuted: boolean;
    /**
     * Whether or not the remote SDPStreamMetadata says video is muted
     */
    videoMuted: boolean;
    /**
     * set the Tracks to muted when volume threshold has not been reached
     * This does not show the user as muted.
     */
    VADEnabled?: boolean;
}

export enum CallFeedEvent {
    NewStream = "new_stream",
    MuteStateChanged = "mute_state_changed",
    LocalVolumeChanged = "local_volume_changed",
    VolumeChanged = "volume_changed",
    Speaking = "speaking",
    VoiceActivityThresholdChanged = "voice_activity_threshold_changed",
    VADMuteStateChanged = "vad_mute_state_changed",
    Disposed = "disposed",
}

type EventHandlerMap = {
    [CallFeedEvent.NewStream]: (stream: MediaStream) => void;
    [CallFeedEvent.MuteStateChanged]: (audioMuted: boolean, videoMuted: boolean) => void;
    [CallFeedEvent.LocalVolumeChanged]: (localVolume: number) => void;
    [CallFeedEvent.VolumeChanged]: (volume: number) => void;
    [CallFeedEvent.Speaking]: (speaking: boolean) => void;
    [CallFeedEvent.VoiceActivityThresholdChanged]: (threshold: number) => void;
    [CallFeedEvent.VADMuteStateChanged]: (VADMuted: boolean) => void;
    [CallFeedEvent.Disposed]: () => void;
};
export class CallFeed extends TypedEventEmitter<CallFeedEvent, EventHandlerMap> {
    public stream: MediaStream;
    public volumeLooperStream: MediaStream;
    public sdpMetadataStreamId: string;
    public userId: string;
    public purpose: SDPStreamMetadataPurpose;
    public speakingVolumeSamples: number[];
    public voiceActivityThreshold: number;
    public VADEnabled = false;
    public maxVolume = -Infinity;

    private client: MatrixClient;
    private roomId: string;
    private audioMuted: boolean;
    private vadAudioMuted: boolean;
    private videoMuted: boolean;
    private localVolume = 1;
    private measuringVolumeActivity = false;
    private audioContext: AudioContext;
    private analyser: AnalyserNode;
    private frequencyBinCount: Float32Array;
    private speakingThreshold = SPEAKING_THRESHOLD;
    private speaking = false;
    private vadSpeaking = false;
    private audioDelay: DelayNode;
    private gainNode: GainNode;
    private volumeLooperTimeout: ReturnType<typeof setTimeout>;
    /**
     * Cooldown for voice activity detection, so that we don't mute immediately when the user stops speaking
     * But when he has been silent 200ms
     */
    private VADCooldownStarted = new Date();
    private _disposed = false;

    constructor(opts: ICallFeedOpts) {
        super();

        this.client = opts.client;
        this.roomId = opts.roomId;
        this.userId = opts.userId;
        this.purpose = opts.purpose;
        this.audioMuted = opts.audioMuted;
        this.videoMuted = opts.videoMuted;
        this.speakingVolumeSamples = new Array(SPEAKING_SAMPLE_COUNT).fill(-Infinity);
        this.sdpMetadataStreamId = opts.stream.id;
        this.voiceActivityThreshold = VAD_THRESHOLD;

        this.updateStream(null, opts.stream);

        this.VADEnabled = opts.VADEnabled ?? false;

        if (this.hasAudioTrack) {
            this.initVolumeMeasuring();
        }
    }

    public setVoiceActivityThreshold(threshold: number): void {
        this.voiceActivityThreshold = threshold;
        if (threshold === -100) {
            this.VADEnabled = false;
        } else {
            this.VADEnabled = true;
        }
    }

    private get hasAudioTrack(): boolean {
        return this.stream.getAudioTracks().length > 0;
    }

    private updateStream(oldStream: MediaStream, newStream: MediaStream): void {
        if (newStream === oldStream) return;

        if (oldStream) {
            oldStream.removeEventListener("addtrack", this.onAddTrack);
            this.measureVolumeActivity(false);
        }
        if (newStream) {
            this.stream = newStream;
            newStream.addEventListener("addtrack", this.onAddTrack);

            if (this.hasAudioTrack) {
                this.initVolumeMeasuring();
            } else {
                this.measureVolumeActivity(false);
            }
        }

        this.emit(CallFeedEvent.NewStream, this.stream);
    }

    private initVolumeMeasuring(): void {
        if (!this.hasAudioTrack) return;
        if (!this.audioContext) this.audioContext = acquireContext();

        this.analyser = this.audioContext.createAnalyser();
        this.analyser.fftSize = 512;
        this.analyser.smoothingTimeConstant = 0.1;

        this.volumeLooperStream = this.stream.clone();
        const mediaStreamAudioSourceNode = this.audioContext.createMediaStreamSource(this.volumeLooperStream);
        mediaStreamAudioSourceNode.connect(this.analyser);

<<<<<<< HEAD
        // if we handle audio manually then we need a gainnode, streamnode and a destination
        // in this case we also add a delaynode to ensure we enable / disable vad at the right time.
        // The delaynode needs to be created in the class to ensure functionality.
=======
        // If we handle audio manually then we need a gainnode, streamnode and a destination
        // in this case we also add a delaynode to ensure we enable / disable vad at the right time.
        // The delaynode needs to be created in the class to ensure functionality.
        // Without the gainnode, the audio doesn't appear to work correctly
>>>>>>> 28fdc472
        const streamNode = this.audioContext.createMediaStreamSource(this.stream);
        this.audioDelay = this.audioContext.createDelay(VAD_AUDIO_DELAY);
        this.gainNode = this.audioContext.createGain();
        streamNode.connect(this.gainNode);
        this.gainNode.connect(this.audioDelay);
        const destination = this.audioContext.createMediaStreamDestination();
        this.audioDelay.connect(destination);
        this.stream = destination.stream;

        this.frequencyBinCount = new Float32Array(this.analyser.frequencyBinCount);
    }

    private onAddTrack = (): void => {
        this.emit(CallFeedEvent.NewStream, this.stream);
    };

    /**
     * Returns callRoom member
     * @returns member of the callRoom
     */
    public getMember(): RoomMember {
        const callRoom = this.client.getRoom(this.roomId);
        return callRoom.getMember(this.userId);
    }

    /**
     * Returns true if CallFeed is local, otherwise returns false
     * @returns {boolean} is local?
     */
    public isLocal(): boolean {
        return this.userId === this.client.getUserId();
    }

    /**
     * Returns true if audio is muted or if there are no audio
     * tracks, otherwise returns false
     * @returns {boolean} is audio muted?
     */
    public isAudioMuted(): boolean {
        return this.stream.getAudioTracks().length === 0 || this.audioMuted;
    }

    /**
     * Returns true video is muted or if there are no video
     * tracks, otherwise returns false
     * @returns {boolean} is video muted?
     */
    public isVideoMuted(): boolean {
        // We assume only one video track
        return this.stream.getVideoTracks().length === 0 || this.videoMuted;
    }

    public isSpeaking(): boolean {
        return this.speaking;
    }

    /**
     * Replaces the current MediaStream with a new one.
     * The stream will be different and new stream as remore parties are
     * concerned, but this can be used for convenience locally to set up
     * volume listeners automatically on the new stream etc.
     * @param newStream new stream with which to replace the current one
     */
    public setNewStream(newStream: MediaStream): void {
        this.updateStream(this.stream, newStream);
    }

    /**
     * Set one or both of feed's internal audio and video video mute state
     * Either value may be null to leave it as-is
     * @param muted is the feed's video muted?
     */
    public setAudioVideoMuted(audioMuted: boolean, videoMuted: boolean): void {
        if (audioMuted !== null) {
            if (this.audioMuted !== audioMuted) {
                this.speakingVolumeSamples.fill(-Infinity);
            }
            this.audioMuted = audioMuted;
        }
        if (videoMuted !== null) this.videoMuted = videoMuted;
        this.emit(CallFeedEvent.MuteStateChanged, this.audioMuted, this.videoMuted);
        this.VADEnabled = !audioMuted;
    }

    public setVoiceActivityDetectionMuteLocal(audioMuted: boolean | null): void {
        if (audioMuted !== null) {
            this.vadAudioMuted = audioMuted;
        }
    }

    /**
     * Starts emitting volume_changed events where the emitter value is in decibels
     * @param enabled emit volume changes
     */
    public measureVolumeActivity(enabled: boolean): void {
        if (enabled) {
            if (!this.analyser || !this.frequencyBinCount || !this.hasAudioTrack) return;

            this.measuringVolumeActivity = true;
            this.volumeLooper();
        } else {
            this.measuringVolumeActivity = false;
            this.speakingVolumeSamples.fill(-Infinity);
            this.emit(CallFeedEvent.VolumeChanged, -Infinity);
        }
    }

    public setSpeakingThreshold(threshold: number) {
        this.speakingThreshold = threshold;
    }

    private volumeLooper = () => {
        if (!this.analyser) return;

        if (!this.measuringVolumeActivity) return;

        this.analyser.getFloatFrequencyData(this.frequencyBinCount);

        let maxCurrentVolume = -Infinity;
        for (let i = 0; i < this.frequencyBinCount.length; i++) {
            if (this.frequencyBinCount[i] > maxCurrentVolume) {
                maxCurrentVolume = this.frequencyBinCount[i];
            }
        }
        this.maxVolume = maxCurrentVolume;
        this.speakingVolumeSamples.shift();
        this.speakingVolumeSamples.push(this.maxVolume);

        this.emit(CallFeedEvent.VolumeChanged, this.maxVolume);

        // Handle voice activity detection only if it is enabled and user has not manually muted themselves
        if (this.VADEnabled) {
            // If the user is speaking
            if (this.maxVolume > this.voiceActivityThreshold) {
                this.vadSpeaking = true;

                if (this.vadAudioMuted) {
                    this.emit(CallFeedEvent.VADMuteStateChanged, false);
                }
            } else if (!this.vadAudioMuted) {
                // User stops speaking

                if (this.vadSpeaking) {
                    this.VADCooldownStarted = new Date();
                    this.vadSpeaking = false;
                } else if (!this.isVADInCooldown()) {
                    // user has been silent for X milliseconds
                    this.emit(CallFeedEvent.VADMuteStateChanged, true);
                }
            }
        }

        let newSpeaking = false;

        for (let i = 0; i < this.speakingVolumeSamples.length; i++) {
            const volume = this.speakingVolumeSamples[i];

            if (volume > this.speakingThreshold) {
                newSpeaking = true;
                break;
            }
        }

        if (this.speaking !== newSpeaking) {
            this.speaking = newSpeaking;
            this.emit(CallFeedEvent.Speaking, this.speaking);
        }

        this.volumeLooperTimeout = setTimeout(this.volumeLooper, POLLING_INTERVAL);
    };

    private isVADInCooldown(): boolean {
        return (
            new Date().getTime() - this.VADCooldownStarted.getTime() < VAD_COOLDOWN);
    }

    public clone(): CallFeed {
        const mediaHandler = this.client.getMediaHandler();
        const stream = this.stream.clone();
        logger.log(`callFeed cloning stream ${this.stream.id} newStream ${stream.id}`);

        if (this.purpose === SDPStreamMetadataPurpose.Usermedia) {
            mediaHandler.userMediaStreams.push(stream);
        } else {
            mediaHandler.screensharingStreams.push(stream);
        }

        return new CallFeed({
            client: this.client,
            roomId: this.roomId,
            userId: this.userId,
            stream,
            purpose: this.purpose,
            audioMuted: this.audioMuted,
            videoMuted: this.videoMuted,
        });
    }

    public dispose(): void {
        clearTimeout(this.volumeLooperTimeout);
        this.stream?.removeEventListener("addtrack", this.onAddTrack);
        if (this.audioContext) {
            this.audioContext = null;
            this.analyser = null;
            releaseContext();
        }
        this._disposed = true;
        this.emit(CallFeedEvent.Disposed);
    }

    public get disposed(): boolean {
        return this._disposed;
    }

    private set disposed(value: boolean) {
        this._disposed = value;
    }

    public getLocalVolume(): number {
        return this.localVolume;
    }

    public setLocalVolume(localVolume: number): void {
        this.localVolume = localVolume;
        this.emit(CallFeedEvent.LocalVolumeChanged, localVolume);
    }
}<|MERGE_RESOLUTION|>--- conflicted
+++ resolved
@@ -172,16 +172,10 @@
         const mediaStreamAudioSourceNode = this.audioContext.createMediaStreamSource(this.volumeLooperStream);
         mediaStreamAudioSourceNode.connect(this.analyser);
 
-<<<<<<< HEAD
-        // if we handle audio manually then we need a gainnode, streamnode and a destination
-        // in this case we also add a delaynode to ensure we enable / disable vad at the right time.
-        // The delaynode needs to be created in the class to ensure functionality.
-=======
         // If we handle audio manually then we need a gainnode, streamnode and a destination
         // in this case we also add a delaynode to ensure we enable / disable vad at the right time.
         // The delaynode needs to be created in the class to ensure functionality.
         // Without the gainnode, the audio doesn't appear to work correctly
->>>>>>> 28fdc472
         const streamNode = this.audioContext.createMediaStreamSource(this.stream);
         this.audioDelay = this.audioContext.createDelay(VAD_AUDIO_DELAY);
         this.gainNode = this.audioContext.createGain();
