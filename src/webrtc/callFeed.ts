--- conflicted
+++ resolved
@@ -55,12 +55,9 @@
     LocalVolumeChanged = "local_volume_changed",
     VolumeChanged = "volume_changed",
     Speaking = "speaking",
-<<<<<<< HEAD
     VoiceActivityThresholdChanged = "voice_activity_threshold_changed",
     VADMuteStateChanged = "vad_mute_state_changed",
-=======
     Disposed = "disposed",
->>>>>>> ce3b72c8
 }
 
 type EventHandlerMap = {
@@ -69,12 +66,9 @@
     [CallFeedEvent.LocalVolumeChanged]: (localVolume: number) => void;
     [CallFeedEvent.VolumeChanged]: (volume: number) => void;
     [CallFeedEvent.Speaking]: (speaking: boolean) => void;
-<<<<<<< HEAD
     [CallFeedEvent.VoiceActivityThresholdChanged]: (threshold: number) => void;
     [CallFeedEvent.VADMuteStateChanged]: (VADMuted: boolean) => void;
-=======
     [CallFeedEvent.Disposed]: () => void;
->>>>>>> ce3b72c8
 };
 export class CallFeed extends TypedEventEmitter<CallFeedEvent, EventHandlerMap> {
     public stream: MediaStream;
@@ -102,15 +96,12 @@
     private speakingThreshold = SPEAKING_THRESHOLD;
     private speaking = false;
     private volumeLooperTimeout: ReturnType<typeof setTimeout>;
-<<<<<<< HEAD
     /**
      * Cooldown for voice activity detection, so that we don't mute immediately when the user stops speaking
      * But when he has been silent 200ms
      */
     private VADCooldownStarted = new Date();
-=======
     private _disposed = false;
->>>>>>> ce3b72c8
 
     constructor(opts: ICallFeedOpts) {
         super();
