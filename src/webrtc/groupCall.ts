--- conflicted
+++ resolved
@@ -263,17 +263,13 @@
             throw error;
         }
 
-<<<<<<< HEAD
         // start muted on ptt calls
         if (this.isPtt) {
             setTracksEnabled(stream.getAudioTracks(), false);
             this.localCallFeed.VADEnabled = false;
         }
 
-        const userId = this.client.getUserId();
-=======
         const userId = this.client.getUserId()!;
->>>>>>> ce3b72c8
 
         const callFeed = new CallFeed({
             client: this.client,
@@ -281,12 +277,7 @@
             userId,
             stream,
             purpose: SDPStreamMetadataPurpose.Usermedia,
-<<<<<<< HEAD
-            audioMuted: stream.getAudioTracks().length === 0 || this.isPtt,
-            videoMuted: stream.getVideoTracks().length === 0,
             VADEnabled: !this.isPtt,
-        });
-=======
             audioMuted: this.initWithAudioMuted || stream.getAudioTracks().length === 0 || this.isPtt,
             videoMuted: this.initWithVideoMuted || stream.getVideoTracks().length === 0,
         });
@@ -294,7 +285,6 @@
         setTracksEnabled(stream.getAudioTracks(), !callFeed.isAudioMuted());
         setTracksEnabled(stream.getVideoTracks(), !callFeed.isVideoMuted());
 
->>>>>>> ce3b72c8
         this.localCallFeed = callFeed;
         this.localCallFeed.on(CallFeedEvent.VADMuteStateChanged, (muted: boolean) => this.setVadMicrophoneMuted(muted));
 
@@ -515,18 +505,15 @@
             // given to any of the actual calls, so these tracks don't actually go
             // anywhere. Let's do it anyway to avoid confusion.
             setTracksEnabled(this.localCallFeed.stream.getAudioTracks(), !muted);
-<<<<<<< HEAD
 
             // Disable voice activity detection when user has muted their microphone
             // (This can't happen when push-to-talk is enabled)
             if (!this.isPtt) {
                 this.localCallFeed.VADEnabled = !muted;
             }
-=======
         } else {
             logger.log(`groupCall ${this.groupCallId} setMicrophoneMuted no stream muted ${muted}`);
             this.initWithAudioMuted = muted;
->>>>>>> ce3b72c8
         }
 
         for (const call of this.calls) {
