import { TypedEventEmitter } from "../models/typed-event-emitter";
import { CallFeed, SPEAKING_THRESHOLD } from "./callFeed";
import { IFocusInfo, MatrixClient, IMyDevice } from "../client";
import {
    CallErrorCode,
    CallEvent,
    CallEventHandlerMap,
    CallState,
    genCallID,
    MatrixCall,
    setTracksEnabled,
    createNewMatrixCall,
    CallError,
} from "./call";
import { RoomMember } from "../models/room-member";
import { Room } from "../models/room";
import { RoomStateEvent } from "../models/room-state";
import { logger } from "../logger";
import { ReEmitter } from "../ReEmitter";
import { SDPStreamMetadataPurpose } from "./callEventTypes";
import { MatrixEvent } from "../models/event";
import { EventType } from "../@types/event";
import { CallEventHandlerEvent } from "./callEventHandler";
import { GroupCallEventHandlerEvent } from "./groupCallEventHandler";
import { IScreensharingOpts } from "./mediaHandler";
import { mapsEqual } from "../utils";

export enum GroupCallIntent {
    Ring = "m.ring",
    Prompt = "m.prompt",
    Room = "m.room",
}

export enum GroupCallType {
    Video = "m.video",
    Voice = "m.voice",
}

export enum GroupCallTerminationReason {
    CallEnded = "call_ended",
}

export enum GroupCallEvent {
    GroupCallStateChanged = "group_call_state_changed",
    ActiveSpeakerChanged = "active_speaker_changed",
    CallsChanged = "calls_changed",
    UserMediaFeedsChanged = "user_media_feeds_changed",
    ScreenshareFeedsChanged = "screenshare_feeds_changed",
    LocalScreenshareStateChanged = "local_screenshare_state_changed",
    LocalMuteStateChanged = "local_mute_state_changed",
    ParticipantsChanged = "participants_changed",
    Error = "error",
}

export type GroupCallEventHandlerMap = {
    [GroupCallEvent.GroupCallStateChanged]: (newState: GroupCallState, oldState: GroupCallState) => void;
    [GroupCallEvent.ActiveSpeakerChanged]: (activeSpeaker: CallFeed | undefined) => void;
    [GroupCallEvent.CallsChanged]: (calls: Map<string, Map<string, MatrixCall>>) => void;
    [GroupCallEvent.UserMediaFeedsChanged]: (feeds: CallFeed[]) => void;
    [GroupCallEvent.ScreenshareFeedsChanged]: (feeds: CallFeed[]) => void;
    [GroupCallEvent.LocalScreenshareStateChanged]: (
        isScreensharing: boolean,
        feed?: CallFeed,
        sourceId?: string,
    ) => void;
    [GroupCallEvent.LocalMuteStateChanged]: (audioMuted: boolean, videoMuted: boolean) => void;
    [GroupCallEvent.ParticipantsChanged]: (participants: Map<RoomMember, Map<string, ParticipantState>>) => void;
    /**
     * Fires whenever an error occurs when call.js encounters an issue with setting up the call.
     * <p>
     * The error given will have a code equal to either `MatrixCall.ERR_LOCAL_OFFER_FAILED` or
     * `MatrixCall.ERR_NO_USER_MEDIA`. `ERR_LOCAL_OFFER_FAILED` is emitted when the local client
     * fails to create an offer. `ERR_NO_USER_MEDIA` is emitted when the user has denied access
     * to their audio/video hardware.
     * @param err - The error raised by MatrixCall.
     * @example
     * ```
     * matrixCall.on("error", function(err){
     *   console.error(err.code, err);
     * });
     * ```
     */
    [GroupCallEvent.Error]: (error: GroupCallError) => void;
};

export enum GroupCallErrorCode {
    NoUserMedia = "no_user_media",
    UnknownDevice = "unknown_device",
    PlaceCallFailed = "place_call_failed",
}

export class GroupCallError extends Error {
    public code: string;

    public constructor(code: GroupCallErrorCode, msg: string, err?: Error) {
        // Still don't think there's any way to have proper nested errors
        if (err) {
            super(msg + ": " + err);
        } else {
            super(msg);
        }

        this.code = code;
    }
}

export class GroupCallUnknownDeviceError extends GroupCallError {
    public constructor(public userId: string) {
        super(GroupCallErrorCode.UnknownDevice, "No device found for " + userId);
    }
}

export class OtherUserSpeakingError extends Error {
    public constructor() {
        super("Cannot unmute: another user is speaking");
    }
}

export interface IGroupCallDataChannelOptions {
    ordered: boolean;
    maxPacketLifeTime: number;
    maxRetransmits: number;
    protocol: string;
}

export interface IGroupCallRoomState {
    "m.intent": GroupCallIntent;
    "m.type": GroupCallType;
    "io.element.ptt"?: boolean;
    // TODO: Specify data-channels
    "dataChannelsEnabled"?: boolean;
    "dataChannelOptions"?: IGroupCallDataChannelOptions;
}

export interface IGroupCallRoomMemberFeed {
    purpose: SDPStreamMetadataPurpose;
}

export interface IGroupCallRoomMemberDevice {
    "device_id": string;
    "session_id": string;
    "expires_ts": number;
    "feeds": IGroupCallRoomMemberFeed[];
    "org.matrix.msc3898.foci.active"?: IFocusInfo[];
    "org.matrix.msc3898.foci.preferred"?: IFocusInfo[];
}

export interface IGroupCallRoomMemberCallState {
    "m.call_id": string;
    "m.devices": IGroupCallRoomMemberDevice[];
}

export interface IGroupCallRoomMemberState {
    "m.calls": IGroupCallRoomMemberCallState[];
}

export enum GroupCallState {
    LocalCallFeedUninitialized = "local_call_feed_uninitialized",
    InitializingLocalCallFeed = "initializing_local_call_feed",
    LocalCallFeedInitialized = "local_call_feed_initialized",
    Entered = "entered",
    Ended = "ended",
}

export interface ParticipantState {
    sessionId: string;
    screensharing: boolean;
}

interface ICallHandlers {
    onCallFeedsChanged: (feeds: CallFeed[]) => void;
    onCallStateChanged: (state: CallState, oldState: CallState | undefined) => void;
    onCallHangup: (call: MatrixCall) => void;
    onCallReplaced: (newCall: MatrixCall) => void;
}

const DEVICE_TIMEOUT = 1000 * 60 * 60; // 1 hour
const FOCUS_SESSION_ID = "sfu";

function getCallUserId(call: MatrixCall): string | null {
    return call.getOpponentMember()?.userId || call.invitee || null;
}

export class GroupCall extends TypedEventEmitter<
    GroupCallEvent | CallEvent,
    GroupCallEventHandlerMap & CallEventHandlerMap
> {
    // Config
    public activeSpeakerInterval = 1000;
    public retryCallInterval = 5000;
    public participantTimeout = 1000 * 15;
    public pttMaxTransmitTime = 1000 * 20;

    public activeSpeaker?: CallFeed;
    public localCallFeed?: CallFeed;
    public localScreenshareFeed?: CallFeed;
    public localDesktopCapturerSourceId?: string;
    public readonly userMediaFeeds: CallFeed[] = [];
    public readonly screenshareFeeds: CallFeed[] = [];
    public groupCallId: string;
    public foci: IFocusInfo[] = [];

    private readonly calls = new Map<string, Map<string, MatrixCall>>(); // user_id -> device_id -> MatrixCall
    private callHandlers = new Map<string, Map<string, ICallHandlers>>(); // user_id -> device_id -> ICallHandlers
    private activeSpeakerLoopInterval?: ReturnType<typeof setTimeout>;
    private retryCallLoopInterval?: ReturnType<typeof setTimeout>;
    private retryCallCounts: Map<string, Map<string, number>> = new Map(); // user_id -> device_id -> count
    private reEmitter: ReEmitter;
    private transmitTimer: ReturnType<typeof setTimeout> | null = null;
    private participantsExpirationTimer: ReturnType<typeof setTimeout> | null = null;
    private resendMemberStateTimer: ReturnType<typeof setInterval> | null = null;
    private initWithAudioMuted = false;
    private initWithVideoMuted = false;
    private initCallFeedPromise?: Promise<void>;

    public constructor(
        private client: MatrixClient,
        public room: Room,
        public type: GroupCallType,
        public isPtt: boolean,
        public intent: GroupCallIntent,
        groupCallId?: string,
        private dataChannelsEnabled?: boolean,
        private dataChannelOptions?: IGroupCallDataChannelOptions,
    ) {
        super();
        this.reEmitter = new ReEmitter(this);
        this.groupCallId = groupCallId ?? genCallID();
        this.creationTs =
            room.currentState.getStateEvents(EventType.GroupCallPrefix, this.groupCallId)?.getTs() ?? null;
        this.updateParticipants();

        room.on(RoomStateEvent.Update, this.onRoomState);
        this.on(GroupCallEvent.ParticipantsChanged, this.onParticipantsChanged);
        this.on(GroupCallEvent.GroupCallStateChanged, this.onStateChanged);
        this.on(GroupCallEvent.LocalScreenshareStateChanged, this.onLocalFeedsChanged);
    }

    public async create(): Promise<GroupCall> {
        this.creationTs = Date.now();
        this.client.groupCallEventHandler!.groupCalls.set(this.room.roomId, this);
        this.client.emit(GroupCallEventHandlerEvent.Outgoing, this);

        const groupCallState: IGroupCallRoomState = {
            "m.intent": this.intent,
            "m.type": this.type,
            "io.element.ptt": this.isPtt,
            // TODO: Specify data-channels better
            "dataChannelsEnabled": this.dataChannelsEnabled,
            "dataChannelOptions": this.dataChannelsEnabled ? this.dataChannelOptions : undefined,
        };

        await this.client.sendStateEvent(this.room.roomId, EventType.GroupCallPrefix, groupCallState, this.groupCallId);

        return this;
    }

    private _state = GroupCallState.LocalCallFeedUninitialized;

    /**
     * The group call's state.
     */
    public get state(): GroupCallState {
        return this._state;
    }

    private set state(value: GroupCallState) {
        const prevValue = this._state;
        if (value !== prevValue) {
            this._state = value;
            this.emit(GroupCallEvent.GroupCallStateChanged, value, prevValue);
        }
    }

    private _participants = new Map<RoomMember, Map<string, ParticipantState>>();

    /**
     * The current participants in the call, as a map from members to device IDs
     * to participant info.
     */
    public get participants(): Map<RoomMember, Map<string, ParticipantState>> {
        return this._participants;
    }

    private set participants(value: Map<RoomMember, Map<string, ParticipantState>>) {
        const prevValue = this._participants;
        const participantStateEqual = (x: ParticipantState, y: ParticipantState): boolean =>
            x.sessionId === y.sessionId && x.screensharing === y.screensharing;
        const deviceMapsEqual = (x: Map<string, ParticipantState>, y: Map<string, ParticipantState>): boolean =>
            mapsEqual(x, y, participantStateEqual);

        // Only update if the map actually changed
        if (!mapsEqual(value, prevValue, deviceMapsEqual)) {
            this._participants = value;
            this.emit(GroupCallEvent.ParticipantsChanged, value);
        }
    }

    private _creationTs: number | null = null;

    /**
     * The timestamp at which the call was created, or null if it has not yet
     * been created.
     */
    public get creationTs(): number | null {
        return this._creationTs;
    }

    private set creationTs(value: number | null) {
        this._creationTs = value;
    }

    private _enteredViaAnotherSession = false;

    /**
     * Whether the local device has entered this call via another session, such
     * as a widget.
     */
    public get enteredViaAnotherSession(): boolean {
        return this._enteredViaAnotherSession;
    }

    public set enteredViaAnotherSession(value: boolean) {
        this._enteredViaAnotherSession = value;
        this.updateParticipants();
    }

    /**
     * Executes the given callback on all calls in this group call.
     * @param f - The callback.
     */
    public forEachCall(f: (call: MatrixCall) => void): void {
        for (const deviceMap of this.calls.values()) {
            for (const call of deviceMap.values()) f(call);
        }
    }

    private getPreferredFoci(): IFocusInfo[] {
        const preferredFoci = this.client.getFoci();
        const isUsingPreferredFocus = Boolean(
            preferredFoci.find((pf) =>
                this.foci.find((f) => pf.user_id === f.user_id && pf.device_id === pf.device_id),
            ),
        );

        return isUsingPreferredFocus ? [] : preferredFoci;
    }

    public getLocalFeeds(): CallFeed[] {
        const feeds: CallFeed[] = [];

        if (this.localCallFeed) feeds.push(this.localCallFeed);
        if (this.localScreenshareFeed) feeds.push(this.localScreenshareFeed);

        return feeds;
    }

    public hasLocalParticipant(): boolean {
        return (
            this.participants.get(this.room.getMember(this.client.getUserId()!)!)?.has(this.client.getDeviceId()!) ??
            false
        );
    }

    public async initLocalCallFeed(): Promise<void> {
        if (this.state !== GroupCallState.LocalCallFeedUninitialized) {
            throw new Error(`Cannot initialize local call feed in the "${this.state}" state.`);
        }
        this.state = GroupCallState.InitializingLocalCallFeed;

        // wraps the real method to serialise calls, because we don't want to try starting
        // multiple call feeds at once
        if (this.initCallFeedPromise) return this.initCallFeedPromise;

        try {
            this.initCallFeedPromise = this.initLocalCallFeedInternal();
            await this.initCallFeedPromise;
        } finally {
            this.initCallFeedPromise = undefined;
        }
    }

    private async initLocalCallFeedInternal(): Promise<void> {
        logger.log(`GroupCall ${this.groupCallId} initLocalCallFeedInternal() running`);

        let stream: MediaStream;

        try {
            stream = await this.client.getMediaHandler().getUserMediaStream(true, this.type === GroupCallType.Video);
        } catch (error) {
            this.state = GroupCallState.LocalCallFeedUninitialized;
            throw error;
        }

        // The call could've been disposed while we were waiting, and could
        // also have been started back up again (hello, React 18) so if we're
        // still in this 'initializing' state, carry on, otherwise bail.
        if (this._state !== GroupCallState.InitializingLocalCallFeed) {
            this.client.getMediaHandler().stopUserMediaStream(stream);
            throw new Error("Group call disposed while gathering media stream");
        }

        const callFeed = new CallFeed({
            client: this.client,
            roomId: this.room.roomId,
            userId: this.client.getUserId()!,
            deviceId: this.client.getDeviceId()!,
            feedId: stream.id,
            stream,
            purpose: SDPStreamMetadataPurpose.Usermedia,
            audioMuted: this.initWithAudioMuted || stream.getAudioTracks().length === 0 || this.isPtt,
            videoMuted: this.initWithVideoMuted || stream.getVideoTracks().length === 0,
        });

        setTracksEnabled(stream.getAudioTracks(), !callFeed.isAudioMuted());
        setTracksEnabled(stream.getVideoTracks(), !callFeed.isVideoMuted());

        this.localCallFeed = callFeed;
        this.addUserMediaFeed(callFeed);

        this.state = GroupCallState.LocalCallFeedInitialized;
    }

    public async updateLocalUsermediaStream(stream: MediaStream): Promise<void> {
        if (this.localCallFeed) {
            const oldStream = this.localCallFeed.stream;
            this.localCallFeed.setNewStream(stream);
            const micShouldBeMuted = this.localCallFeed.isAudioMuted();
            const vidShouldBeMuted = this.localCallFeed.isVideoMuted();
<<<<<<< HEAD
=======
            logger.log(
                `GroupCall ${this.groupCallId} updateLocalUsermediaStream() (oldStreamId=${oldStream.id}, newStreamId=${stream.id}, micShouldBeMuted=${micShouldBeMuted}, vidShouldBeMuted=${vidShouldBeMuted})`,
            );
>>>>>>> b6d40078
            setTracksEnabled(stream.getAudioTracks(), !micShouldBeMuted);
            setTracksEnabled(stream.getVideoTracks(), !vidShouldBeMuted);

            if (oldStream) {
                this.client.getMediaHandler().stopUserMediaStream(oldStream);
                logger.log(
                    `groupCall ${this.groupCallId} updateLocalUsermediaStream oldStream ${oldStream.id} newStream ${stream.id} micShouldBeMuted ${micShouldBeMuted} vidShouldBeMuted ${vidShouldBeMuted}`,
                );
            }
        }
    }

    public async enter(): Promise<void> {
        if (this.state === GroupCallState.LocalCallFeedUninitialized) {
            await this.initLocalCallFeed();
        } else if (this.state !== GroupCallState.LocalCallFeedInitialized) {
            throw new Error(`Cannot enter call in the "${this.state}" state`);
        }

<<<<<<< HEAD
        // TODO: Call preferred foci

        // This needs to be done before we set the state to entered. With the
        // state set to entered, we'll start calling other participants full-mesh
        // which we don't want, if we have a focus
        this.chooseFocus();

        await this.updateMemberState();

        logger.log(`Entered group call ${this.groupCallId}`);
=======
        logger.log(`GroupCall ${this.groupCallId} enter() running`);
>>>>>>> b6d40078
        this.state = GroupCallState.Entered;

        this.client.on(CallEventHandlerEvent.Incoming, this.onIncomingCall);

        for (const call of this.client.callEventHandler!.calls.values()) {
            this.onIncomingCall(call);
        }

        this.retryCallLoopInterval = setInterval(this.onRetryCallLoop, this.retryCallInterval);

        this.activeSpeaker = undefined;
        this.onActiveSpeakerLoop();
        this.activeSpeakerLoopInterval = setInterval(this.onActiveSpeakerLoop, this.activeSpeakerInterval);
    }

    private chooseFocus(): void {
        // TODO: Go through all state and find best focus and try to use that

        // Try to find a focus of another user to use
        let focusOfAnotherMember: IFocusInfo | undefined;
        for (const event of this.getMemberStateEvents()) {
            const focus =
                event.getContent<IGroupCallRoomMemberState>()?.["m.calls"]?.[0]?.["m.devices"]?.[0]?.[
                    "org.matrix.msc3898.foci.active"
                ]?.[0];
            if (focus) {
                focusOfAnotherMember = focus;
                break;
            }
        }

        const focus = focusOfAnotherMember ?? this.client.getFoci()[0];
        if (focus && !this.foci.some((f) => f.user_id === focus.user_id && f.device_id === focus.device_id)) {
            this.foci.push(focus);
        }
    }

    private dispose(): void {
        if (this.localCallFeed) {
            this.removeUserMediaFeed(this.localCallFeed);
            this.localCallFeed = undefined;
        }

        if (this.localScreenshareFeed) {
            if (this.localScreenshareFeed.stream) {
                this.client.getMediaHandler().stopScreensharingStream(this.localScreenshareFeed.stream);
            }
            this.removeScreenshareFeed(this.localScreenshareFeed);
            this.localScreenshareFeed = undefined;
            this.localDesktopCapturerSourceId = undefined;
        }

        this.userMediaFeeds.splice(0, this.userMediaFeeds.length);
        this.screenshareFeeds.splice(0, this.screenshareFeeds.length);

        this.client.getMediaHandler().stopAllStreams();

        if (this.transmitTimer !== null) {
            clearTimeout(this.transmitTimer);
            this.transmitTimer = null;
        }

        if (this.retryCallLoopInterval !== undefined) {
            clearInterval(this.retryCallLoopInterval);
            this.retryCallLoopInterval = undefined;
        }

        if (this.state !== GroupCallState.Entered) {
            return;
        }

        this.forEachCall((call) => this.disposeCall(call, CallErrorCode.UserHangup));
        this.calls.clear();

        this.activeSpeaker = undefined;
        clearInterval(this.activeSpeakerLoopInterval);

        this.retryCallCounts.clear();
        clearInterval(this.retryCallLoopInterval);

        this.client.removeListener(CallEventHandlerEvent.Incoming, this.onIncomingCall);
    }

    public leave(): void {
        this.dispose();
        this.state = GroupCallState.LocalCallFeedUninitialized;
    }

    public async terminate(emitStateEvent = true): Promise<void> {
        this.dispose();

        this.room.off(RoomStateEvent.Update, this.onRoomState);
        this.client.groupCallEventHandler!.groupCalls.delete(this.room.roomId);
        this.client.emit(GroupCallEventHandlerEvent.Ended, this);
        this.state = GroupCallState.Ended;

        if (emitStateEvent) {
            const existingStateEvent = this.room.currentState.getStateEvents(
                EventType.GroupCallPrefix,
                this.groupCallId,
            )!;

            await this.client.sendStateEvent(
                this.room.roomId,
                EventType.GroupCallPrefix,
                {
                    ...existingStateEvent.getContent(),
                    "m.terminated": GroupCallTerminationReason.CallEnded,
                },
                this.groupCallId,
            );
        }
    }

    /*
     * Local Usermedia
     */

    public isLocalVideoMuted(): boolean {
        if (this.localCallFeed) {
            return this.localCallFeed.isVideoMuted();
        }

        return true;
    }

    public isMicrophoneMuted(): boolean {
        if (this.localCallFeed) {
            return this.localCallFeed.isAudioMuted();
        }

        return true;
    }

    /**
     * Sets the mute state of the local participants's microphone.
     * @param muted - Whether to mute the microphone
     * @returns Whether muting/unmuting was successful
     */
    public async setMicrophoneMuted(muted: boolean): Promise<boolean> {
        // hasAudioDevice can block indefinitely if the window has lost focus,
        // and it doesn't make much sense to keep a device from being muted, so
        // we always allow muted = true changes to go through
        if (!muted && !(await this.client.getMediaHandler().hasAudioDevice())) {
            return false;
        }

        const sendUpdatesBefore = !muted && this.isPtt;

        // set a timer for the maximum transmit time on PTT calls
        if (this.isPtt) {
            // Set or clear the max transmit timer
            if (!muted && this.isMicrophoneMuted()) {
                this.transmitTimer = setTimeout(() => {
                    this.setMicrophoneMuted(true);
                }, this.pttMaxTransmitTime);
            } else if (muted && !this.isMicrophoneMuted()) {
                if (this.transmitTimer !== null) clearTimeout(this.transmitTimer);
                this.transmitTimer = null;
            }
        }

        this.forEachCall((call) => call.localUsermediaFeed?.setAudioVideoMuted(muted, null));

        const sendUpdates = async (): Promise<void> => {
            const updates: Promise<void>[] = [];
            this.forEachCall((call) => updates.push(call.sendMetadataUpdate()));

            await Promise.all(updates).catch((e) =>
                logger.info(
                    `GroupCall ${this.groupCallId} setMicrophoneMuted() failed to send some metadata updates`,
                    e,
                ),
            );
        };

        if (sendUpdatesBefore) await sendUpdates();

        if (this.localCallFeed) {
            logger.log(
<<<<<<< HEAD
                `groupCall ${this.groupCallId} setMicrophoneMuted stream ${this.localCallFeed.feedId} muted ${muted}`,
=======
                `GroupCall ${this.groupCallId} setMicrophoneMuted() (streamId=${this.localCallFeed.stream.id}, muted=${muted})`,
>>>>>>> b6d40078
            );
            this.localCallFeed.setAudioVideoMuted(muted, null);
            // I don't believe its actually necessary to enable these tracks: they
            // are the one on the GroupCall's own CallFeed and are cloned before being
            // given to any of the actual calls, so these tracks don't actually go
            // anywhere. Let's do it anyway to avoid confusion.
            if (this.localCallFeed.stream) {
                setTracksEnabled(this.localCallFeed.stream.getAudioTracks(), !muted);
            }
        } else {
            logger.log(`GroupCall ${this.groupCallId} setMicrophoneMuted() no stream muted (muted=${muted})`);
            this.initWithAudioMuted = muted;
        }

        this.forEachCall((call) => {
            if (call.localUsermediaStream) {
                setTracksEnabled(call.localUsermediaStream.getAudioTracks(), !muted);
            }
        });
        this.emit(GroupCallEvent.LocalMuteStateChanged, muted, this.isLocalVideoMuted());

        if (!sendUpdatesBefore) await sendUpdates();

        return true;
    }

    /**
     * Sets the mute state of the local participants's video.
     * @param muted - Whether to mute the video
     * @returns Whether muting/unmuting was successful
     */
    public async setLocalVideoMuted(muted: boolean): Promise<boolean> {
        // hasAudioDevice can block indefinitely if the window has lost focus,
        // and it doesn't make much sense to keep a device from being muted, so
        // we always allow muted = true changes to go through
        if (!muted && !(await this.client.getMediaHandler().hasVideoDevice())) {
            return false;
        }

        if (this.localCallFeed) {
            logger.log(
<<<<<<< HEAD
                `groupCall ${this.groupCallId} setLocalVideoMuted stream ${this.localCallFeed.feedId} muted ${muted}`,
=======
                `GroupCall ${this.groupCallId} setLocalVideoMuted() (stream=${this.localCallFeed.stream.id}, muted=${muted})`,
>>>>>>> b6d40078
            );

            const stream = await this.client.getMediaHandler().getUserMediaStream(true, !muted);
            await this.updateLocalUsermediaStream(stream);
            this.localCallFeed.setAudioVideoMuted(null, muted);
            if (this.localCallFeed.stream) {
                setTracksEnabled(this.localCallFeed.stream.getVideoTracks(), !muted);
            }
        } else {
            logger.log(`GroupCall ${this.groupCallId} setLocalVideoMuted() no stream muted (muted=${muted})`);
            this.initWithVideoMuted = muted;
        }

        const updates: Promise<unknown>[] = [];
        this.forEachCall((call) => updates.push(call.setLocalVideoMuted(muted)));
        await Promise.all(updates);

        this.emit(GroupCallEvent.LocalMuteStateChanged, this.isMicrophoneMuted(), muted);

        return true;
    }

    public async setScreensharingEnabled(enabled: boolean, opts: IScreensharingOpts = {}): Promise<boolean> {
        if (enabled === this.isScreensharing()) {
            return enabled;
        }

        if (enabled) {
            try {
                logger.log(
                    `GroupCall ${this.groupCallId} setScreensharingEnabled() is asking for screensharing permissions`,
                );
                const stream = await this.client.getMediaHandler().getScreensharingStream(opts);

                for (const track of stream.getTracks()) {
                    const onTrackEnded = (): void => {
                        this.setScreensharingEnabled(false);
                        track.removeEventListener("ended", onTrackEnded);
                    };

                    track.addEventListener("ended", onTrackEnded);
                }

                logger.log(
                    `GroupCall ${this.groupCallId} setScreensharingEnabled() granted screensharing permissions. Setting screensharing enabled on all calls`,
                );

                this.localDesktopCapturerSourceId = opts.desktopCapturerSourceId;
                this.localScreenshareFeed = new CallFeed({
                    client: this.client,
                    roomId: this.room.roomId,
                    userId: this.client.getUserId()!,
                    deviceId: this.client.getDeviceId()!,
                    feedId: stream.id,
                    stream,
                    purpose: SDPStreamMetadataPurpose.Screenshare,
                    audioMuted: false,
                    videoMuted: false,
                });
                this.addScreenshareFeed(this.localScreenshareFeed);

                this.emit(
                    GroupCallEvent.LocalScreenshareStateChanged,
                    true,
                    this.localScreenshareFeed,
                    this.localDesktopCapturerSourceId,
                );

                // TODO: handle errors
                this.forEachCall((call) => call.pushLocalFeed(this.localScreenshareFeed!.clone()));

                return true;
            } catch (error) {
                if (opts.throwOnFail) throw error;
                logger.error(
                    `GroupCall ${this.groupCallId} setScreensharingEnabled() enabling screensharing error`,
                    error,
                );
                this.emit(
                    GroupCallEvent.Error,
                    new GroupCallError(
                        GroupCallErrorCode.NoUserMedia,
                        "Failed to get screen-sharing stream: ",
                        error as Error,
                    ),
                );
                return false;
            }
        } else {
            this.forEachCall((call) => {
                if (call.localScreensharingFeed) call.removeLocalFeed(call.localScreensharingFeed);
            });
            if (this.localScreenshareFeed?.stream) {
                this.client.getMediaHandler().stopScreensharingStream(this.localScreenshareFeed.stream);
            }
            // We have to remove the feed manually as MatrixCall has its clone,
            // so it won't be removed automatically
            this.removeScreenshareFeed(this.localScreenshareFeed!);
            this.localScreenshareFeed = undefined;
            this.localDesktopCapturerSourceId = undefined;
            this.emit(GroupCallEvent.LocalScreenshareStateChanged, false, undefined, undefined);
            return false;
        }
    }

    public isScreensharing(): boolean {
        return !!this.localScreenshareFeed;
    }

    /*
     * Call Setup
     *
     * There are two different paths for calls to be created:
     * 1. Incoming calls triggered by the Call.incoming event.
     * 2. Outgoing calls to the initial members of a room or new members
     *    as they are observed by the RoomState.members event.
     */

    private onIncomingCall = (newCall: MatrixCall): void => {
        // The incoming calls may be for another room, which we will ignore.
        if (newCall.roomId !== this.room.roomId) {
            return;
        }

        if (newCall.state !== CallState.Ringing) {
            logger.warn(
                `GroupCall ${this.groupCallId} onIncomingCall() incoming call no longer in ringing state - ignoring`,
            );
            return;
        }

        if (!newCall.groupCallId || newCall.groupCallId !== this.groupCallId) {
            logger.log(
                `GroupCall ${this.groupCallId} onIncomingCall() ignored because it doesn't match the current group call`,
            );
            newCall.reject();
            return;
        }

        const opponentUserId = newCall.getOpponentMember()?.userId;
        if (opponentUserId === undefined) {
            logger.warn(`GroupCall ${this.groupCallId} onIncomingCall() incoming call with no member - ignoring`);
            return;
        }

        const deviceMap = this.calls.get(opponentUserId) ?? new Map<string, MatrixCall>();
        const prevCall = deviceMap.get(newCall.getOpponentDeviceId()!);

        if (prevCall?.callId === newCall.callId) return;

        logger.log(
            `GroupCall ${this.groupCallId} onIncomingCall() incoming call (userId=${opponentUserId}, callId=${newCall.callId})`,
        );

        if (prevCall) this.disposeCall(prevCall, CallErrorCode.Replaced);

        this.initCall(newCall);
        newCall.answerWithCallFeeds(this.getLocalFeeds().map((feed) => feed.clone()));

        deviceMap.set(newCall.getOpponentDeviceId()!, newCall);
        this.calls.set(opponentUserId, deviceMap);
        this.emit(GroupCallEvent.CallsChanged, this.calls);
    };

    /**
     * Determines whether a given participant expects us to call them (versus
     * them calling us).
     * @param userId - The participant's user ID.
     * @param deviceId - The participant's device ID.
     * @returns Whether we need to place an outgoing call to the participant.
     */
    private wantsOutgoingCall(userId: string, deviceId: string): boolean {
        const localUserId = this.client.getUserId()!;
        const localDeviceId = this.client.getDeviceId()!;
        return (
            // If a user's ID is less than our own, they'll call us
            userId >= localUserId &&
            // If this is another one of our devices, compare device IDs to tell whether it'll call us
            (userId !== localUserId || deviceId > localDeviceId)
        );
    }

    /**
     * Places calls to all participants that we're responsible for calling.
     */
    private placeOutgoingCalls(): void {
        let callsChanged = false;

        const onError = (
            error: Error,
            userId: string,
            deviceId: string,
            newCall: MatrixCall | null,
            callMap: Map<string, MatrixCall>,
        ): void => {
            logger.warn(`Failed to place call to ${userId} ${deviceId}`, error);

            if (error instanceof CallError && error.code === GroupCallErrorCode.UnknownDevice) {
                this.emit(GroupCallEvent.Error, error);
            } else {
                this.emit(GroupCallEvent.Error, new GroupCallError(GroupCallErrorCode.PlaceCallFailed, error.message));
            }

            if (newCall !== null) {
                this.disposeCall(newCall, CallErrorCode.SignallingFailed);
                if (callMap.get(deviceId) === newCall) callMap.delete(deviceId);
            }
        };

        const replaceSession = (
            userId: string,
            deviceId: string,
            prevCall: MatrixCall | undefined,
            opponentSessionId: string,
            opponentIsScreensharing: boolean,
            callMap: Map<string, MatrixCall>,
        ): void => {
            callsChanged = true;

            if (prevCall) {
                logger.debug(`Replacing call ${prevCall.callId} to ${userId} ${deviceId}`);
                this.disposeCall(prevCall, CallErrorCode.NewSession);
            }

<<<<<<< HEAD
            const newCall = createNewMatrixCall(this.client, this.room.roomId, {
                invitee: userId,
                opponentDeviceId: deviceId,
                opponentSessionId: opponentSessionId,
                groupCallId: this.groupCallId,
                isFocus: opponentSessionId === FOCUS_SESSION_ID,
            });
=======
                    if (prevCall !== undefined) {
                        logger.debug(
                            `GroupCall ${this.groupCallId} placeOutgoingCalls() replacing call (userId=${userId}, deviceId=${deviceId}, callId=${prevCall.callId})`,
                        );
                        this.disposeCall(prevCall, CallErrorCode.NewSession);
                    }
>>>>>>> b6d40078

            if (newCall === null) {
                onError(new Error("Failed to create new call"), userId, deviceId, newCall, callMap);
                return;
            }

            this.initCall(newCall);
            callMap.set(deviceId, newCall);

            logger.debug(`Placing call to ${userId} ${deviceId} (session ${opponentSessionId})`);

<<<<<<< HEAD
            newCall
                .placeCallWithCallFeeds(
                    this.getLocalFeeds().map((feed) => feed.clone()),
                    opponentIsScreensharing,
                )
                .then(() => {
                    if (this.dataChannelsEnabled || opponentSessionId === FOCUS_SESSION_ID) {
                        newCall.createDataChannel("datachannel", this.dataChannelOptions);
=======
                    if (newCall === null) {
                        logger.error(
                            `GroupCall ${this.groupCallId} placeOutgoingCalls() failed to create call (userId=${userId}, device=${deviceId})`,
                        );
                        callMap.delete(deviceId);
                    } else {
                        this.initCall(newCall);
                        callMap.set(deviceId, newCall);

                        logger.debug(
                            `GroupCall ${this.groupCallId} placeOutgoingCalls() placing call (userId=${userId}, deviceId=${deviceId}, sessionId=${participant.sessionId})`,
                        );

                        newCall
                            .placeCallWithCallFeeds(
                                this.getLocalFeeds().map((feed) => feed.clone()),
                                participant.screensharing,
                            )
                            .then(() => {
                                if (this.dataChannelsEnabled) {
                                    newCall.createDataChannel("datachannel", this.dataChannelOptions);
                                }
                            })
                            .catch((e) => {
                                logger.warn(
                                    `GroupCall ${this.groupCallId} placeOutgoingCalls() failed to place call (userId=${userId})`,
                                    e,
                                );

                                if (e instanceof CallError && e.code === GroupCallErrorCode.UnknownDevice) {
                                    this.emit(GroupCallEvent.Error, e);
                                } else {
                                    this.emit(
                                        GroupCallEvent.Error,
                                        new GroupCallError(
                                            GroupCallErrorCode.PlaceCallFailed,
                                            `Failed to place call to ${userId}`,
                                        ),
                                    );
                                }

                                this.disposeCall(newCall, CallErrorCode.SignallingFailed);
                                if (callMap.get(deviceId) === newCall) callMap.delete(deviceId);
                            });
>>>>>>> b6d40078
                    }
                })
                .catch((e) => {
                    onError(e, userId, deviceId, newCall, callMap);
                });

            if (callMap.size > 0) {
                this.calls.set(userId, callMap);
            } else {
                this.calls.delete(userId);
            }
        };

        if (this.foci.length > 0) {
            // We have a focus to call, so we call it
            for (const { user_id: userId, device_id: deviceId } of this.foci) {
                const callMap = this.calls.get(userId) ?? new Map<string, MatrixCall>();
                const prevCall = callMap.get(deviceId);

                if (prevCall && !prevCall.callHasEnded()) {
                    continue;
                }

                callsChanged = true;
                replaceSession(userId, deviceId, prevCall, FOCUS_SESSION_ID, false, callMap);
            }
        } else {
            // There is no focus to call, so we connect full-mesh
            for (const [{ userId }, participantMap] of this.participants) {
                const callMap = this.calls.get(userId) ?? new Map<string, MatrixCall>();

                for (const [deviceId, participant] of participantMap) {
                    const prevCall = callMap.get(deviceId);

                    if (
                        prevCall?.getOpponentSessionId() === participant.sessionId ||
                        !this.wantsOutgoingCall(userId, deviceId)
                    ) {
                        continue;
                    }

                    callsChanged = true;
                    replaceSession(
                        userId,
                        deviceId,
                        prevCall,
                        participant.sessionId,
                        participant.screensharing,
                        callMap,
                    );
                }
            }
        }

        if (callsChanged) this.emit(GroupCallEvent.CallsChanged, this.calls);
    }

    /*
     * Room Member State
     */

    private getMemberStateEvents(): MatrixEvent[];
    private getMemberStateEvents(userId: string): MatrixEvent | null;
    private getMemberStateEvents(userId?: string): MatrixEvent[] | MatrixEvent | null {
        return userId === undefined
            ? this.room.currentState.getStateEvents(EventType.GroupCallMemberPrefix)
            : this.room.currentState.getStateEvents(EventType.GroupCallMemberPrefix, userId);
    }

    private onRetryCallLoop = (): void => {
        let needsRetry = false;

        for (const [{ userId }, participantMap] of this.participants) {
            const callMap = this.calls.get(userId);
            let retriesMap = this.retryCallCounts.get(userId);

            for (const [deviceId, participant] of participantMap) {
                const call = callMap?.get(deviceId);
                const retries = retriesMap?.get(deviceId) ?? 0;

                if (
                    call?.getOpponentSessionId() !== participant.sessionId &&
                    this.wantsOutgoingCall(userId, deviceId) &&
                    retries < 3
                ) {
                    if (retriesMap === undefined) {
                        retriesMap = new Map();
                        this.retryCallCounts.set(userId, retriesMap);
                    }
                    retriesMap.set(deviceId, retries + 1);
                    needsRetry = true;
                }
            }
        }

        for (const { user_id: userId, device_id: deviceId } of this.foci) {
            const call = this.calls.get(userId)?.get(deviceId);
            let retriesMap = this.retryCallCounts.get(userId);
            const retries = retriesMap?.get(deviceId) ?? 0;

            if ((!call || call.callHasEnded()) && retries < 3) {
                if (retriesMap === undefined) {
                    retriesMap = new Map();
                    this.retryCallCounts.set(userId, retriesMap);
                }
                retriesMap.set(deviceId, retries + 1);
                needsRetry = true;
            }
        }

        if (needsRetry) this.placeOutgoingCalls();
    };

    private initCall(call: MatrixCall): void {
        const opponentMemberId = getCallUserId(call);

        if (!opponentMemberId) {
            throw new Error("Cannot init call without user id");
        }

        const onCallFeedsChanged = (): void => this.onCallFeedsChanged(call);
        const onCallStateChanged = (state: CallState, oldState?: CallState): void =>
            this.onCallStateChanged(call, state, oldState);
        const onCallHangup = this.onCallHangup;
        const onCallReplaced = (newCall: MatrixCall): void => this.onCallReplaced(call, newCall);

        let deviceMap = this.callHandlers.get(opponentMemberId);
        if (deviceMap === undefined) {
            deviceMap = new Map();
            this.callHandlers.set(opponentMemberId, deviceMap);
        }

        deviceMap.set(call.getOpponentDeviceId()!, {
            onCallFeedsChanged,
            onCallStateChanged,
            onCallHangup,
            onCallReplaced,
        });

        call.on(CallEvent.FeedsChanged, onCallFeedsChanged);
        call.on(CallEvent.State, onCallStateChanged);
        call.on(CallEvent.Hangup, onCallHangup);
        call.on(CallEvent.Replaced, onCallReplaced);

        call.isPtt = this.isPtt;

        this.reEmitter.reEmit(call, Object.values(CallEvent));

        onCallFeedsChanged();
    }

    private disposeCall(call: MatrixCall, hangupReason: CallErrorCode): void {
        const opponentMemberId = getCallUserId(call);
        const opponentDeviceId = call.getOpponentDeviceId()!;

        if (!opponentMemberId) {
            throw new Error("Cannot dispose call without user id");
        }

        const deviceMap = this.callHandlers.get(opponentMemberId)!;
        const { onCallFeedsChanged, onCallStateChanged, onCallHangup, onCallReplaced } =
            deviceMap.get(opponentDeviceId)!;

        call.removeListener(CallEvent.FeedsChanged, onCallFeedsChanged);
        call.removeListener(CallEvent.State, onCallStateChanged);
        call.removeListener(CallEvent.Hangup, onCallHangup);
        call.removeListener(CallEvent.Replaced, onCallReplaced);

        deviceMap.delete(opponentMemberId);
        if (deviceMap.size === 0) this.callHandlers.delete(opponentMemberId);

        if (call.hangupReason === CallErrorCode.Replaced) {
            return;
        }

        if (call.state !== CallState.Ended) {
            call.hangup(hangupReason, false);
        }

        const usermediaFeed = this.getUserMediaFeed(opponentMemberId, opponentDeviceId);

        if (usermediaFeed) {
            this.removeUserMediaFeed(usermediaFeed);
        }

        const screenshareFeed = this.getScreenshareFeed(opponentMemberId, opponentDeviceId);

        if (screenshareFeed) {
            this.removeScreenshareFeed(screenshareFeed);
        }
    }

    private onCallFeedsChanged = (call: MatrixCall): void => {
        // Find replaced feeds
        call.getRemoteFeeds().filter((cf) => {
            [...this.userMediaFeeds, ...this.screenshareFeeds].forEach((gf) => {
                if (gf !== cf && gf.userId === cf.userId && gf.deviceId === cf.deviceId && gf.purpose === cf.purpose) {
                    if (cf.purpose === SDPStreamMetadataPurpose.Usermedia) this.replaceUserMediaFeed(gf, cf);
                    else if (cf.purpose === SDPStreamMetadataPurpose.Screenshare) this.replaceScreenshareFeed(gf, cf);
                }
            });
        });

        // Find removed feeds
        [...this.userMediaFeeds, ...this.screenshareFeeds]
            .filter((gf) => gf.disposed)
            .forEach((feed) => {
                if (feed.purpose === SDPStreamMetadataPurpose.Usermedia) this.removeUserMediaFeed(feed);
                else if (feed.purpose === SDPStreamMetadataPurpose.Screenshare) this.removeScreenshareFeed(feed);
            });

        // Find new feeds
        call.getRemoteFeeds()
            .filter((cf) => {
                return ![...this.userMediaFeeds, ...this.screenshareFeeds].find((gf) => gf === cf);
            })
            .forEach((feed) => {
                if (feed.purpose === SDPStreamMetadataPurpose.Usermedia) this.addUserMediaFeed(feed);
                else if (feed.purpose === SDPStreamMetadataPurpose.Screenshare) this.addScreenshareFeed(feed);
            });
    };

    private onCallStateChanged = (call: MatrixCall, state: CallState, _oldState: CallState | undefined): void => {
        const audioMuted = this.localCallFeed!.isAudioMuted();

        if (call.localUsermediaStream && call.isMicrophoneMuted() !== audioMuted) {
            call.setMicrophoneMuted(audioMuted);
        }

        const videoMuted = this.localCallFeed!.isVideoMuted();

        if (call.localUsermediaStream && call.isLocalVideoMuted() !== videoMuted) {
            call.setLocalVideoMuted(videoMuted);
        }

        if (state === CallState.Connected) {
            if (call.isFocus) {
                call.subscribeToFocus(true);
            }

            const opponentUserId = call.getOpponentMember()?.userId || call.invitee;
            if (opponentUserId) {
                const retriesMap = this.retryCallCounts.get(opponentUserId);
                retriesMap?.delete(call.getOpponentDeviceId()!);
                if (retriesMap?.size === 0) this.retryCallCounts.delete(opponentUserId);
            }
        }
    };

    private onCallHangup = (call: MatrixCall): void => {
        if (call.hangupReason === CallErrorCode.Replaced) return;

        const opponentUserId = call.invitee ?? call.getOpponentMember()?.userId;
        if (!opponentUserId) return;

        const deviceMap = this.calls.get(opponentUserId);

        // Sanity check that this call is in fact in the map
        if (deviceMap?.get(call.getOpponentDeviceId()!) === call) {
            this.disposeCall(call, call.hangupReason as CallErrorCode);
            deviceMap.delete(call.getOpponentDeviceId()!);
            if (deviceMap.size === 0) this.calls.delete(opponentUserId);
            this.emit(GroupCallEvent.CallsChanged, this.calls);
        }
    };

    private onCallReplaced = (prevCall: MatrixCall, newCall: MatrixCall): void => {
        const opponentUserId = prevCall.getOpponentMember()!.userId;

        let deviceMap = this.calls.get(opponentUserId);
        if (deviceMap === undefined) {
            deviceMap = new Map();
            this.calls.set(opponentUserId, deviceMap);
        }

        this.disposeCall(prevCall, CallErrorCode.Replaced);
        this.initCall(newCall);
        deviceMap.set(prevCall.getOpponentDeviceId()!, newCall);
        this.emit(GroupCallEvent.CallsChanged, this.calls);
    };

    /*
     * UserMedia CallFeed Event Handlers
     */

    public getUserMediaFeed(userId: string, deviceId: string): CallFeed | undefined {
        return this.userMediaFeeds.find((f) => f.userId === userId && f.deviceId! === deviceId);
    }

    private addUserMediaFeed(callFeed: CallFeed): void {
        this.userMediaFeeds.push(callFeed);
        callFeed.measureVolumeActivity(true);
        this.emit(GroupCallEvent.UserMediaFeedsChanged, this.userMediaFeeds);
    }

    private replaceUserMediaFeed(existingFeed: CallFeed, replacementFeed: CallFeed): void {
        const feedIndex = this.userMediaFeeds.findIndex(
            (f) => f.userId === existingFeed.userId && f.deviceId! === existingFeed.deviceId,
        );

        if (feedIndex === -1) {
            throw new Error("Couldn't find user media feed to replace");
        }

        this.userMediaFeeds.splice(feedIndex, 1, replacementFeed);

        existingFeed.dispose();
        replacementFeed.measureVolumeActivity(true);
        this.emit(GroupCallEvent.UserMediaFeedsChanged, this.userMediaFeeds);
    }

    private removeUserMediaFeed(callFeed: CallFeed): void {
        const feedIndex = this.userMediaFeeds.findIndex(
            (f) => f.userId === callFeed.userId && f.deviceId! === callFeed.deviceId,
        );

        if (feedIndex === -1) {
            throw new Error("Couldn't find user media feed to remove");
        }

        this.userMediaFeeds.splice(feedIndex, 1);

        callFeed.dispose();
        this.emit(GroupCallEvent.UserMediaFeedsChanged, this.userMediaFeeds);

        if (this.activeSpeaker === callFeed) {
            this.activeSpeaker = this.userMediaFeeds[0];
            this.emit(GroupCallEvent.ActiveSpeakerChanged, this.activeSpeaker);
        }
    }

    private onActiveSpeakerLoop = (): void => {
        let topAvg: number | undefined = undefined;
        let nextActiveSpeaker: CallFeed | undefined = undefined;

        for (const callFeed of this.userMediaFeeds) {
            if (callFeed.isLocal() && this.userMediaFeeds.length > 1) continue;

            const total = callFeed.speakingVolumeSamples.reduce(
                (acc, volume) => acc + Math.max(volume, SPEAKING_THRESHOLD),
            );
            const avg = total / callFeed.speakingVolumeSamples.length;

            if (!topAvg || avg > topAvg) {
                topAvg = avg;
                nextActiveSpeaker = callFeed;
            }
        }

        if (nextActiveSpeaker && this.activeSpeaker !== nextActiveSpeaker && topAvg && topAvg > SPEAKING_THRESHOLD) {
            this.activeSpeaker = nextActiveSpeaker;
            this.emit(GroupCallEvent.ActiveSpeakerChanged, this.activeSpeaker);
        }
    };

    /*
     * Screenshare Call Feed Event Handlers
     */

    public getScreenshareFeed(userId: string, deviceId: string): CallFeed | undefined {
        return this.screenshareFeeds.find((f) => f.userId === userId && f.deviceId! === deviceId);
    }

    private addScreenshareFeed(callFeed: CallFeed): void {
        this.screenshareFeeds.push(callFeed);
        this.emit(GroupCallEvent.ScreenshareFeedsChanged, this.screenshareFeeds);
    }

    private replaceScreenshareFeed(existingFeed: CallFeed, replacementFeed: CallFeed): void {
        const feedIndex = this.screenshareFeeds.findIndex(
            (f) => f.userId === existingFeed.userId && f.deviceId! === existingFeed.deviceId,
        );

        if (feedIndex === -1) {
            throw new Error("Couldn't find screenshare feed to replace");
        }

        this.screenshareFeeds.splice(feedIndex, 1, replacementFeed);

        existingFeed.dispose();
        this.emit(GroupCallEvent.ScreenshareFeedsChanged, this.screenshareFeeds);
    }

    private removeScreenshareFeed(callFeed: CallFeed): void {
        const feedIndex = this.screenshareFeeds.findIndex(
            (f) => f.userId === callFeed.userId && f.deviceId! === callFeed.deviceId,
        );

        if (feedIndex === -1) {
            throw new Error("Couldn't find screenshare feed to remove");
        }

        this.screenshareFeeds.splice(feedIndex, 1);

        callFeed.dispose();
        this.emit(GroupCallEvent.ScreenshareFeedsChanged, this.screenshareFeeds);
    }

    /**
     * Recalculates and updates the participant map to match the room state.
     */
    private updateParticipants(): void {
        const localMember = this.room.getMember(this.client.getUserId()!)!;
        if (!localMember) {
            // The client hasn't fetched enough of the room state to get our own member
            // event. This probably shouldn't happen, but sanity check & exit for now.
            logger.warn(
                `GroupCall ${this.groupCallId} updateParticipants() tried to update participants before local room member is available`,
            );
            return;
        }

        if (this.participantsExpirationTimer !== null) {
            clearTimeout(this.participantsExpirationTimer);
            this.participantsExpirationTimer = null;
        }

        if (this.state === GroupCallState.Ended) {
            this.participants = new Map();
            return;
        }

        const participants = new Map<RoomMember, Map<string, ParticipantState>>();
        const now = Date.now();
        const entered = this.state === GroupCallState.Entered || this.enteredViaAnotherSession;
        let nextExpiration = Infinity;

        for (const e of this.getMemberStateEvents()) {
            const member = this.room.getMember(e.getStateKey()!);
            const content = e.getContent<Record<any, unknown>>();
            const calls: Record<any, unknown>[] = Array.isArray(content["m.calls"]) ? content["m.calls"] : [];
            const call = calls.find((call) => call["m.call_id"] === this.groupCallId);
            const devices: Record<any, unknown>[] = Array.isArray(call?.["m.devices"]) ? call!["m.devices"] : [];

            // Filter out invalid and expired devices
            let validDevices = devices.filter(
                (d) =>
                    typeof d.device_id === "string" &&
                    typeof d.session_id === "string" &&
                    typeof d.expires_ts === "number" &&
                    d.expires_ts > now &&
                    Array.isArray(d.feeds),
            ) as unknown as IGroupCallRoomMemberDevice[];

            // Apply local echo for the unentered case
            if (!entered && member?.userId === this.client.getUserId()!) {
                validDevices = validDevices.filter((d) => d.device_id !== this.client.getDeviceId()!);
            }

            // Must have a connected device and be joined to the room
            if (validDevices.length > 0 && member?.membership === "join") {
                const deviceMap = new Map<string, ParticipantState>();
                participants.set(member, deviceMap);

                for (const d of validDevices) {
                    deviceMap.set(d.device_id, {
                        sessionId: d.session_id,
                        screensharing: d.feeds.some((f) => f.purpose === SDPStreamMetadataPurpose.Screenshare),
                    });
                    if (d.expires_ts < nextExpiration) nextExpiration = d.expires_ts;
                }
            }
        }

        // Apply local echo for the entered case
        if (entered) {
            let deviceMap = participants.get(localMember);
            if (deviceMap === undefined) {
                deviceMap = new Map();
                participants.set(localMember, deviceMap);
            }

            if (!deviceMap.has(this.client.getDeviceId()!)) {
                deviceMap.set(this.client.getDeviceId()!, {
                    sessionId: this.client.getSessionId(),
                    screensharing: this.getLocalFeeds().some((f) => f.purpose === SDPStreamMetadataPurpose.Screenshare),
                });
            }
        }

        this.participants = participants;
        if (nextExpiration < Infinity) {
            this.participantsExpirationTimer = setTimeout(() => this.updateParticipants(), nextExpiration - now);
        }
    }

    /**
     * Updates the local user's member state with the devices returned by the given function.
     * @param fn - A function from the current devices to the new devices. If it
     *   returns null, the update will be skipped.
     * @param keepAlive - Whether the request should outlive the window.
     */
    private async updateDevices(
        fn: (devices: IGroupCallRoomMemberDevice[]) => IGroupCallRoomMemberDevice[] | null,
        keepAlive = false,
    ): Promise<void> {
        const now = Date.now();
        const localUserId = this.client.getUserId()!;

        const event = this.getMemberStateEvents(localUserId);
        const content = event?.getContent<Record<any, unknown>>() ?? {};
        const calls: Record<any, unknown>[] = Array.isArray(content["m.calls"]) ? content["m.calls"] : [];

        let call: Record<any, unknown> | null = null;
        const otherCalls: Record<any, unknown>[] = [];
        for (const c of calls) {
            if (c["m.call_id"] === this.groupCallId) {
                call = c;
            } else {
                otherCalls.push(c);
            }
        }
        if (call === null) call = {};

        const devices: Record<any, unknown>[] = Array.isArray(call["m.devices"]) ? call["m.devices"] : [];

        // Filter out invalid and expired devices
        const validDevices = devices.filter(
            (d) =>
                typeof d.device_id === "string" &&
                typeof d.session_id === "string" &&
                typeof d.expires_ts === "number" &&
                d.expires_ts > now &&
                Array.isArray(d.feeds),
        ) as unknown as IGroupCallRoomMemberDevice[];

        const newDevices = fn(validDevices);
        if (newDevices === null) return;

        const newCalls = [...(otherCalls as unknown as IGroupCallRoomMemberCallState[])];
        if (newDevices.length > 0) {
            newCalls.push({
                ...call,
                "m.call_id": this.groupCallId,
                "m.devices": newDevices,
            });
        }

        const newContent: IGroupCallRoomMemberState = { "m.calls": newCalls };

        await this.client.sendStateEvent(this.room.roomId, EventType.GroupCallMemberPrefix, newContent, localUserId, {
            keepAlive,
        });
    }

    private async addDeviceToMemberState(): Promise<void> {
        await this.updateDevices((devices) => [
            ...devices.filter((d) => d.device_id !== this.client.getDeviceId()!),
            {
                "device_id": this.client.getDeviceId()!,
                "session_id": this.client.getSessionId(),
                "expires_ts": Date.now() + DEVICE_TIMEOUT,
                "feeds": this.getLocalFeeds().map((feed) => ({ purpose: feed.purpose })),
                "org.matrix.msc3898.foci.active": this.foci,
                "org.matrix.msc3898.foci.preferred": this.getPreferredFoci(),
                // TODO: Add data channels
            },
        ]);
    }

    private async updateMemberState(): Promise<void> {
        // Clear the old update interval before proceeding
        if (this.resendMemberStateTimer !== null) {
            clearInterval(this.resendMemberStateTimer);
            this.resendMemberStateTimer = null;
        }

        if (this.state === GroupCallState.Entered) {
            // Add the local device
            await this.addDeviceToMemberState();

            // Resend the state event every so often so it doesn't become stale
            this.resendMemberStateTimer = setInterval(async () => {
                logger.log(`GroupCall ${this.groupCallId} updateMemberState() resending call member state"`);
                try {
                    await this.addDeviceToMemberState();
                } catch (e) {
                    logger.error(
                        `GroupCall ${this.groupCallId} updateMemberState() failed to resend call member state`,
                        e,
                    );
                }
            }, (DEVICE_TIMEOUT * 3) / 4);
        } else {
            // Remove the local device
            await this.updateDevices(
                (devices) => devices.filter((d) => d.device_id !== this.client.getDeviceId()!),
                true,
            );
        }
    }

    /**
     * Cleans up our member state by filtering out logged out devices, inactive
     * devices, and our own device (if we know we haven't entered).
     */
    public async cleanMemberState(): Promise<void> {
        const { devices: myDevices } = await this.client.getDevices();
        const deviceMap = new Map<string, IMyDevice>(myDevices.map((d) => [d.device_id, d]));

        // updateDevices takes care of filtering out inactive devices for us
        await this.updateDevices((devices) => {
            const newDevices = devices.filter((d) => {
                const device = deviceMap.get(d.device_id);
                return (
                    device?.last_seen_ts !== undefined &&
                    !(
                        d.device_id === this.client.getDeviceId()! &&
                        this.state !== GroupCallState.Entered &&
                        !this.enteredViaAnotherSession
                    )
                );
            });

            // Skip the update if the devices are unchanged
            return newDevices.length === devices.length ? null : newDevices;
        });
    }

    private onRoomState = (): void => this.updateParticipants();

    private onParticipantsChanged = (): void => {
        if (this.state === GroupCallState.Entered) this.placeOutgoingCalls();
    };

    private onStateChanged = (newState: GroupCallState, oldState: GroupCallState): void => {
        if (
            newState === GroupCallState.Entered ||
            oldState === GroupCallState.Entered ||
            newState === GroupCallState.Ended
        ) {
            // We either entered, left, or ended the call
            this.updateParticipants();
            this.updateMemberState().catch((e) =>
                logger.error(
                    `GroupCall ${this.groupCallId} onStateChanged() failed to update member state devices"`,
                    e,
                ),
            );
        }
    };

    private onLocalFeedsChanged = (): void => {
        if (this.state === GroupCallState.Entered) {
            this.updateMemberState().catch((e) =>
                logger.error(
                    `GroupCall ${this.groupCallId} onLocalFeedsChanged() failed to update member state feeds`,
                    e,
                ),
            );
        }
    };
}<|MERGE_RESOLUTION|>--- conflicted
+++ resolved
@@ -427,19 +427,13 @@
             this.localCallFeed.setNewStream(stream);
             const micShouldBeMuted = this.localCallFeed.isAudioMuted();
             const vidShouldBeMuted = this.localCallFeed.isVideoMuted();
-<<<<<<< HEAD
-=======
-            logger.log(
-                `GroupCall ${this.groupCallId} updateLocalUsermediaStream() (oldStreamId=${oldStream.id}, newStreamId=${stream.id}, micShouldBeMuted=${micShouldBeMuted}, vidShouldBeMuted=${vidShouldBeMuted})`,
-            );
->>>>>>> b6d40078
             setTracksEnabled(stream.getAudioTracks(), !micShouldBeMuted);
             setTracksEnabled(stream.getVideoTracks(), !vidShouldBeMuted);
 
             if (oldStream) {
                 this.client.getMediaHandler().stopUserMediaStream(oldStream);
                 logger.log(
-                    `groupCall ${this.groupCallId} updateLocalUsermediaStream oldStream ${oldStream.id} newStream ${stream.id} micShouldBeMuted ${micShouldBeMuted} vidShouldBeMuted ${vidShouldBeMuted}`,
+                    `GroupCall ${this.groupCallId} updateLocalUsermediaStream() (oldStreamId=${oldStream.id}, newStreamId=${stream.id}, micShouldBeMuted=${micShouldBeMuted}, vidShouldBeMuted=${vidShouldBeMuted})`,
                 );
             }
         }
@@ -452,7 +446,6 @@
             throw new Error(`Cannot enter call in the "${this.state}" state`);
         }
 
-<<<<<<< HEAD
         // TODO: Call preferred foci
 
         // This needs to be done before we set the state to entered. With the
@@ -462,10 +455,7 @@
 
         await this.updateMemberState();
 
-        logger.log(`Entered group call ${this.groupCallId}`);
-=======
         logger.log(`GroupCall ${this.groupCallId} enter() running`);
->>>>>>> b6d40078
         this.state = GroupCallState.Entered;
 
         this.client.on(CallEventHandlerEvent.Incoming, this.onIncomingCall);
@@ -646,11 +636,7 @@
 
         if (this.localCallFeed) {
             logger.log(
-<<<<<<< HEAD
-                `groupCall ${this.groupCallId} setMicrophoneMuted stream ${this.localCallFeed.feedId} muted ${muted}`,
-=======
-                `GroupCall ${this.groupCallId} setMicrophoneMuted() (streamId=${this.localCallFeed.stream.id}, muted=${muted})`,
->>>>>>> b6d40078
+                `GroupCall ${this.groupCallId} setMicrophoneMuted() (feedId=${this.localCallFeed.feedId}, muted=${muted})`,
             );
             this.localCallFeed.setAudioVideoMuted(muted, null);
             // I don't believe its actually necessary to enable these tracks: they
@@ -692,11 +678,7 @@
 
         if (this.localCallFeed) {
             logger.log(
-<<<<<<< HEAD
-                `groupCall ${this.groupCallId} setLocalVideoMuted stream ${this.localCallFeed.feedId} muted ${muted}`,
-=======
-                `GroupCall ${this.groupCallId} setLocalVideoMuted() (stream=${this.localCallFeed.stream.id}, muted=${muted})`,
->>>>>>> b6d40078
+                `GroupCall ${this.groupCallId} setLocalVideoMuted() (feedId=${this.localCallFeed.feedId}, muted=${muted})`,
             );
 
             const stream = await this.client.getMediaHandler().getUserMediaStream(true, !muted);
@@ -892,7 +874,9 @@
             newCall: MatrixCall | null,
             callMap: Map<string, MatrixCall>,
         ): void => {
-            logger.warn(`Failed to place call to ${userId} ${deviceId}`, error);
+            logger.error(
+                `GroupCall ${this.groupCallId} placeOutgoingCalls() failed to place call (userId=${userId}, device=${deviceId})`,
+            );
 
             if (error instanceof CallError && error.code === GroupCallErrorCode.UnknownDevice) {
                 this.emit(GroupCallEvent.Error, error);
@@ -917,11 +901,12 @@
             callsChanged = true;
 
             if (prevCall) {
-                logger.debug(`Replacing call ${prevCall.callId} to ${userId} ${deviceId}`);
+                logger.debug(
+                    `GroupCall ${this.groupCallId} placeOutgoingCalls() replacing call (userId=${userId}, deviceId=${deviceId}, callId=${prevCall.callId})`,
+                );
                 this.disposeCall(prevCall, CallErrorCode.NewSession);
             }
 
-<<<<<<< HEAD
             const newCall = createNewMatrixCall(this.client, this.room.roomId, {
                 invitee: userId,
                 opponentDeviceId: deviceId,
@@ -929,14 +914,6 @@
                 groupCallId: this.groupCallId,
                 isFocus: opponentSessionId === FOCUS_SESSION_ID,
             });
-=======
-                    if (prevCall !== undefined) {
-                        logger.debug(
-                            `GroupCall ${this.groupCallId} placeOutgoingCalls() replacing call (userId=${userId}, deviceId=${deviceId}, callId=${prevCall.callId})`,
-                        );
-                        this.disposeCall(prevCall, CallErrorCode.NewSession);
-                    }
->>>>>>> b6d40078
 
             if (newCall === null) {
                 onError(new Error("Failed to create new call"), userId, deviceId, newCall, callMap);
@@ -946,9 +923,10 @@
             this.initCall(newCall);
             callMap.set(deviceId, newCall);
 
-            logger.debug(`Placing call to ${userId} ${deviceId} (session ${opponentSessionId})`);
-
-<<<<<<< HEAD
+            logger.debug(
+                `GroupCall ${this.groupCallId} placeOutgoingCalls() placing call (userId=${userId}, deviceId=${deviceId}, sessionId=${opponentSessionId})`,
+            );
+
             newCall
                 .placeCallWithCallFeeds(
                     this.getLocalFeeds().map((feed) => feed.clone()),
@@ -957,52 +935,6 @@
                 .then(() => {
                     if (this.dataChannelsEnabled || opponentSessionId === FOCUS_SESSION_ID) {
                         newCall.createDataChannel("datachannel", this.dataChannelOptions);
-=======
-                    if (newCall === null) {
-                        logger.error(
-                            `GroupCall ${this.groupCallId} placeOutgoingCalls() failed to create call (userId=${userId}, device=${deviceId})`,
-                        );
-                        callMap.delete(deviceId);
-                    } else {
-                        this.initCall(newCall);
-                        callMap.set(deviceId, newCall);
-
-                        logger.debug(
-                            `GroupCall ${this.groupCallId} placeOutgoingCalls() placing call (userId=${userId}, deviceId=${deviceId}, sessionId=${participant.sessionId})`,
-                        );
-
-                        newCall
-                            .placeCallWithCallFeeds(
-                                this.getLocalFeeds().map((feed) => feed.clone()),
-                                participant.screensharing,
-                            )
-                            .then(() => {
-                                if (this.dataChannelsEnabled) {
-                                    newCall.createDataChannel("datachannel", this.dataChannelOptions);
-                                }
-                            })
-                            .catch((e) => {
-                                logger.warn(
-                                    `GroupCall ${this.groupCallId} placeOutgoingCalls() failed to place call (userId=${userId})`,
-                                    e,
-                                );
-
-                                if (e instanceof CallError && e.code === GroupCallErrorCode.UnknownDevice) {
-                                    this.emit(GroupCallEvent.Error, e);
-                                } else {
-                                    this.emit(
-                                        GroupCallEvent.Error,
-                                        new GroupCallError(
-                                            GroupCallErrorCode.PlaceCallFailed,
-                                            `Failed to place call to ${userId}`,
-                                        ),
-                                    );
-                                }
-
-                                this.disposeCall(newCall, CallErrorCode.SignallingFailed);
-                                if (callMap.get(deviceId) === newCall) callMap.delete(deviceId);
-                            });
->>>>>>> b6d40078
                     }
                 })
                 .catch((e) => {
