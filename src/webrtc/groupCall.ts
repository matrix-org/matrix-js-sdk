import { TypedEventEmitter } from "../models/typed-event-emitter";
import { CallFeed, SPEAKING_THRESHOLD } from "./callFeed";
import { MatrixClient, IMyDevice } from "../client";
import {
    CallErrorCode,
    CallEvent,
    CallEventHandlerMap,
    CallState,
    genCallID,
    MatrixCall,
    setTracksEnabled,
    createNewMatrixCall,
    CallError,
} from "./call";
import { RoomMember } from "../models/room-member";
import { Room } from "../models/room";
import { RoomStateEvent } from "../models/room-state";
import { logger } from "../logger";
import { ReEmitter } from "../ReEmitter";
import { SDPStreamMetadataPurpose } from "./callEventTypes";
import { MatrixEvent } from "../models/event";
import { EventType } from "../@types/event";
import { CallEventHandlerEvent } from "./callEventHandler";
import { GroupCallEventHandlerEvent } from "./groupCallEventHandler";
import { IScreensharingOpts } from "./mediaHandler";
import { mapsEqual } from "../utils";
import { GroupCallStats } from "./stats/groupCallStats";
<<<<<<< HEAD
import {
    ByteSentStatsReport,
    CallFeedReport,
    ConnectionStatsReport,
    StatsReport,
    SummaryStatsReport,
} from "./stats/statsReport";
import { CallFeedStatsReporter } from "./stats/callFeedStatsReporter";
=======
import { ByteSentStatsReport, ConnectionStatsReport, StatsReport, SummaryStatsReport } from "./stats/statsReport";
import { SummaryStatsReportGatherer } from "./stats/summaryStatsReportGatherer";
>>>>>>> 60c715d5

export enum GroupCallIntent {
    Ring = "m.ring",
    Prompt = "m.prompt",
    Room = "m.room",
}

export enum GroupCallType {
    Video = "m.video",
    Voice = "m.voice",
}

export enum GroupCallTerminationReason {
    CallEnded = "call_ended",
}

export type CallsByUserAndDevice = Map<string, Map<string, MatrixCall>>;

/**
 * Because event names are just strings, they do need
 * to be unique over all event types of event emitter.
 * Some objects could emit more then one set of events.
 */
export enum GroupCallEvent {
    GroupCallStateChanged = "group_call_state_changed",
    ActiveSpeakerChanged = "active_speaker_changed",
    CallsChanged = "calls_changed",
    UserMediaFeedsChanged = "user_media_feeds_changed",
    ScreenshareFeedsChanged = "screenshare_feeds_changed",
    LocalScreenshareStateChanged = "local_screenshare_state_changed",
    LocalMuteStateChanged = "local_mute_state_changed",
    ParticipantsChanged = "participants_changed",
    Error = "group_call_error",
}

export type GroupCallEventHandlerMap = {
    [GroupCallEvent.GroupCallStateChanged]: (newState: GroupCallState, oldState: GroupCallState) => void;
    [GroupCallEvent.ActiveSpeakerChanged]: (activeSpeaker: CallFeed | undefined) => void;
    [GroupCallEvent.CallsChanged]: (calls: CallsByUserAndDevice) => void;
    [GroupCallEvent.UserMediaFeedsChanged]: (feeds: CallFeed[]) => void;
    [GroupCallEvent.ScreenshareFeedsChanged]: (feeds: CallFeed[]) => void;
    [GroupCallEvent.LocalScreenshareStateChanged]: (
        isScreensharing: boolean,
        feed?: CallFeed,
        sourceId?: string,
    ) => void;
    [GroupCallEvent.LocalMuteStateChanged]: (audioMuted: boolean, videoMuted: boolean) => void;
    [GroupCallEvent.ParticipantsChanged]: (participants: Map<RoomMember, Map<string, ParticipantState>>) => void;
    /**
     * Fires whenever an error occurs when call.js encounters an issue with setting up the call.
     * <p>
     * The error given will have a code equal to either `MatrixCall.ERR_LOCAL_OFFER_FAILED` or
     * `MatrixCall.ERR_NO_USER_MEDIA`. `ERR_LOCAL_OFFER_FAILED` is emitted when the local client
     * fails to create an offer. `ERR_NO_USER_MEDIA` is emitted when the user has denied access
     * to their audio/video hardware.
     * @param err - The error raised by MatrixCall.
     * @example
     * ```
     * matrixCall.on("error", function(err){
     *   console.error(err.code, err);
     * });
     * ```
     */
    [GroupCallEvent.Error]: (error: GroupCallError) => void;
};

export enum GroupCallStatsReportEvent {
    ConnectionStats = "GroupCall.connection_stats",
    ByteSentStats = "GroupCall.byte_sent_stats",
    SummaryStats = "GroupCall.summary_stats",
    CallFeedStats = "GroupCall.call_feed_stats",
}

/**
 * The final report-events that get consumed by client.
 */
export type GroupCallStatsReportEventHandlerMap = {
    [GroupCallStatsReportEvent.ConnectionStats]: (report: GroupCallStatsReport<ConnectionStatsReport>) => void;
    [GroupCallStatsReportEvent.ByteSentStats]: (report: GroupCallStatsReport<ByteSentStatsReport>) => void;
    [GroupCallStatsReportEvent.SummaryStats]: (report: GroupCallStatsReport<SummaryStatsReport>) => void;
    [GroupCallStatsReportEvent.CallFeedStats]: (report: GroupCallStatsReport<CallFeedReport>) => void;
};

export enum GroupCallErrorCode {
    NoUserMedia = "no_user_media",
    UnknownDevice = "unknown_device",
    PlaceCallFailed = "place_call_failed",
}

export interface GroupCallStatsReport<
    T extends ConnectionStatsReport | ByteSentStatsReport | SummaryStatsReport | CallFeedReport,
> {
    report: T;
}

export class GroupCallError extends Error {
    public code: string;

    public constructor(code: GroupCallErrorCode, msg: string, err?: Error) {
        // Still don't think there's any way to have proper nested errors
        if (err) {
            super(msg + ": " + err);
        } else {
            super(msg);
        }

        this.code = code;
    }
}

export class GroupCallUnknownDeviceError extends GroupCallError {
    public constructor(public userId: string) {
        super(GroupCallErrorCode.UnknownDevice, "No device found for " + userId);
    }
}

export class OtherUserSpeakingError extends Error {
    public constructor() {
        super("Cannot unmute: another user is speaking");
    }
}

export interface IGroupCallDataChannelOptions {
    ordered: boolean;
    maxPacketLifeTime: number;
    maxRetransmits: number;
    protocol: string;
}

export interface IGroupCallRoomState {
    "m.intent": GroupCallIntent;
    "m.type": GroupCallType;
    "io.element.ptt"?: boolean;
    // TODO: Specify data-channels
    "dataChannelsEnabled"?: boolean;
    "dataChannelOptions"?: IGroupCallDataChannelOptions;
}

export interface IGroupCallRoomMemberFeed {
    purpose: SDPStreamMetadataPurpose;
}

export interface IGroupCallRoomMemberDevice {
    device_id: string;
    session_id: string;
    expires_ts: number;
    feeds: IGroupCallRoomMemberFeed[];
}

export interface IGroupCallRoomMemberCallState {
    "m.call_id": string;
    "m.foci"?: string[];
    "m.devices": IGroupCallRoomMemberDevice[];
}

export interface IGroupCallRoomMemberState {
    "m.calls": IGroupCallRoomMemberCallState[];
}

export enum GroupCallState {
    LocalCallFeedUninitialized = "local_call_feed_uninitialized",
    InitializingLocalCallFeed = "initializing_local_call_feed",
    LocalCallFeedInitialized = "local_call_feed_initialized",
    Entered = "entered",
    Ended = "ended",
}

export interface ParticipantState {
    sessionId: string;
    screensharing: boolean;
}

interface ICallHandlers {
    onCallFeedsChanged: (feeds: CallFeed[]) => void;
    onCallStateChanged: (state: CallState, oldState: CallState | undefined) => void;
    onCallHangup: (call: MatrixCall) => void;
    onCallReplaced: (newCall: MatrixCall) => void;
}

const DEVICE_TIMEOUT = 1000 * 60 * 60; // 1 hour

function getCallUserId(call: MatrixCall): string | null {
    return call.getOpponentMember()?.userId || call.invitee || null;
}

export class GroupCall extends TypedEventEmitter<
    GroupCallEvent | CallEvent | GroupCallStatsReportEvent,
    GroupCallEventHandlerMap & CallEventHandlerMap & GroupCallStatsReportEventHandlerMap
> {
    // Config
    public activeSpeakerInterval = 1000;
    public retryCallInterval = 5000;
    public participantTimeout = 1000 * 15;
    public pttMaxTransmitTime = 1000 * 20;

    public activeSpeaker?: CallFeed;
    public localCallFeed?: CallFeed;
    public localScreenshareFeed?: CallFeed;
    public localDesktopCapturerSourceId?: string;
    public readonly userMediaFeeds: CallFeed[] = [];
    public readonly screenshareFeeds: CallFeed[] = [];
    public groupCallId: string;
    public readonly allowCallWithoutVideoAndAudio: boolean;

    private readonly calls = new Map<string, Map<string, MatrixCall>>(); // user_id -> device_id -> MatrixCall
    private callHandlers = new Map<string, Map<string, ICallHandlers>>(); // user_id -> device_id -> ICallHandlers
    private activeSpeakerLoopInterval?: ReturnType<typeof setTimeout>;
    private retryCallLoopInterval?: ReturnType<typeof setTimeout>;
    private retryCallCounts: Map<string, Map<string, number>> = new Map(); // user_id -> device_id -> count
    private reEmitter: ReEmitter;
    private transmitTimer: ReturnType<typeof setTimeout> | null = null;
    private participantsExpirationTimer: ReturnType<typeof setTimeout> | null = null;
    private resendMemberStateTimer: ReturnType<typeof setInterval> | null = null;
    private initWithAudioMuted = false;
    private initWithVideoMuted = false;
    private initCallFeedPromise?: Promise<void>;

    private stats: GroupCallStats | undefined;
    /**
     * Configure default webrtc stats collection interval in ms
     * Disable collecting webrtc stats by setting interval to 0
     */
    private statsCollectIntervalTime = 0;

    public constructor(
        private client: MatrixClient,
        public room: Room,
        public type: GroupCallType,
        public isPtt: boolean,
        public intent: GroupCallIntent,
        groupCallId?: string,
        private dataChannelsEnabled?: boolean,
        private dataChannelOptions?: IGroupCallDataChannelOptions,
        isCallWithoutVideoAndAudio?: boolean,
    ) {
        super();
        this.reEmitter = new ReEmitter(this);
        this.groupCallId = groupCallId ?? genCallID();
        this.creationTs =
            room.currentState.getStateEvents(EventType.GroupCallPrefix, this.groupCallId)?.getTs() ?? null;
        this.updateParticipants();

        room.on(RoomStateEvent.Update, this.onRoomState);
        this.on(GroupCallEvent.ParticipantsChanged, this.onParticipantsChanged);
        this.on(GroupCallEvent.GroupCallStateChanged, this.onStateChanged);
        this.on(GroupCallEvent.LocalScreenshareStateChanged, this.onLocalFeedsChanged);
        this.allowCallWithoutVideoAndAudio = !!isCallWithoutVideoAndAudio;
    }

    private onConnectionStats = (report: ConnectionStatsReport): void => {
        // Final emit of the summary event, to be consumed by the client
        this.emit(GroupCallStatsReportEvent.ConnectionStats, { report });
    };

    private onByteSentStats = (report: ByteSentStatsReport): void => {
        // Final emit of the summary event, to be consumed by the client
        this.emit(GroupCallStatsReportEvent.ByteSentStats, { report });
    };

    private onSummaryStats = (report: SummaryStatsReport): void => {
        SummaryStatsReportGatherer.extendSummaryReport(report, this.participants);
        // Final emit of the summary event, to be consumed by the client
        this.emit(GroupCallStatsReportEvent.SummaryStats, { report });
    };

    private onCallFeedReport = (report: CallFeedReport): void => {
        if (this.localCallFeed) {
            report = CallFeedStatsReporter.expandCallFeedReport(report, [this.localCallFeed], "from-local-feed");
        }

        const callFeeds: CallFeed[] = [];
        this.forEachCall((call) => {
            if (call.callId === report.callId) {
                call.getFeeds().forEach((f) => callFeeds.push(f));
            }
        });

        report = CallFeedStatsReporter.expandCallFeedReport(report, callFeeds, "from-call-feed");
        this.emit(GroupCallStatsReportEvent.CallFeedStats, { report });
    };

    public async create(): Promise<GroupCall> {
        this.creationTs = Date.now();
        this.client.groupCallEventHandler!.groupCalls.set(this.room.roomId, this);
        this.client.emit(GroupCallEventHandlerEvent.Outgoing, this);

        const groupCallState: IGroupCallRoomState = {
            "m.intent": this.intent,
            "m.type": this.type,
            "io.element.ptt": this.isPtt,
            // TODO: Specify data-channels better
            "dataChannelsEnabled": this.dataChannelsEnabled,
            "dataChannelOptions": this.dataChannelsEnabled ? this.dataChannelOptions : undefined,
        };

        await this.client.sendStateEvent(this.room.roomId, EventType.GroupCallPrefix, groupCallState, this.groupCallId);

        return this;
    }

    private _state = GroupCallState.LocalCallFeedUninitialized;

    /**
     * The group call's state.
     */
    public get state(): GroupCallState {
        return this._state;
    }

    private set state(value: GroupCallState) {
        const prevValue = this._state;
        if (value !== prevValue) {
            this._state = value;
            this.emit(GroupCallEvent.GroupCallStateChanged, value, prevValue);
        }
    }

    private _participants = new Map<RoomMember, Map<string, ParticipantState>>();

    /**
     * The current participants in the call, as a map from members to device IDs
     * to participant info.
     */
    public get participants(): Map<RoomMember, Map<string, ParticipantState>> {
        return this._participants;
    }

    private set participants(value: Map<RoomMember, Map<string, ParticipantState>>) {
        const prevValue = this._participants;
        const participantStateEqual = (x: ParticipantState, y: ParticipantState): boolean =>
            x.sessionId === y.sessionId && x.screensharing === y.screensharing;
        const deviceMapsEqual = (x: Map<string, ParticipantState>, y: Map<string, ParticipantState>): boolean =>
            mapsEqual(x, y, participantStateEqual);

        // Only update if the map actually changed
        if (!mapsEqual(value, prevValue, deviceMapsEqual)) {
            this._participants = value;
            this.emit(GroupCallEvent.ParticipantsChanged, value);
        }
    }

    private _creationTs: number | null = null;

    /**
     * The timestamp at which the call was created, or null if it has not yet
     * been created.
     */
    public get creationTs(): number | null {
        return this._creationTs;
    }

    private set creationTs(value: number | null) {
        this._creationTs = value;
    }

    private _enteredViaAnotherSession = false;

    /**
     * Whether the local device has entered this call via another session, such
     * as a widget.
     */
    public get enteredViaAnotherSession(): boolean {
        return this._enteredViaAnotherSession;
    }

    public set enteredViaAnotherSession(value: boolean) {
        this._enteredViaAnotherSession = value;
        this.updateParticipants();
    }

    /**
     * Executes the given callback on all calls in this group call.
     * @param f - The callback.
     */
    public forEachCall(f: (call: MatrixCall) => void): void {
        for (const deviceMap of this.calls.values()) {
            for (const call of deviceMap.values()) f(call);
        }
    }

    public getLocalFeeds(): CallFeed[] {
        const feeds: CallFeed[] = [];

        if (this.localCallFeed) feeds.push(this.localCallFeed);
        if (this.localScreenshareFeed) feeds.push(this.localScreenshareFeed);

        return feeds;
    }

    public hasLocalParticipant(): boolean {
        return (
            this.participants.get(this.room.getMember(this.client.getUserId()!)!)?.has(this.client.getDeviceId()!) ??
            false
        );
    }

    /**
     * Determines whether the given call is one that we were expecting to exist
     * given our knowledge of who is participating in the group call.
     */
    private callExpected(call: MatrixCall): boolean {
        const userId = getCallUserId(call);
        const member = userId === null ? null : this.room.getMember(userId);
        const deviceId = call.getOpponentDeviceId();
        return member !== null && deviceId !== undefined && this.participants.get(member)?.get(deviceId) !== undefined;
    }

    public async initLocalCallFeed(): Promise<void> {
        if (this.state !== GroupCallState.LocalCallFeedUninitialized) {
            throw new Error(`Cannot initialize local call feed in the "${this.state}" state.`);
        }
        this.state = GroupCallState.InitializingLocalCallFeed;

        // wraps the real method to serialise calls, because we don't want to try starting
        // multiple call feeds at once
        if (this.initCallFeedPromise) return this.initCallFeedPromise;

        try {
            this.initCallFeedPromise = this.initLocalCallFeedInternal();
            await this.initCallFeedPromise;
        } finally {
            this.initCallFeedPromise = undefined;
        }
    }

    private async initLocalCallFeedInternal(): Promise<void> {
        logger.log(`GroupCall ${this.groupCallId} initLocalCallFeedInternal() running`);

        let stream: MediaStream;

        try {
            stream = await this.client.getMediaHandler().getUserMediaStream(true, this.type === GroupCallType.Video);
        } catch (error) {
            // If is allowed to join a call without a media stream, then we
            // don't throw an error here. But we need an empty Local Feed to establish
            // a connection later.
            if (this.allowCallWithoutVideoAndAudio) {
                stream = new MediaStream();
            } else {
                this.state = GroupCallState.LocalCallFeedUninitialized;
                throw error;
            }
        }

        // The call could've been disposed while we were waiting, and could
        // also have been started back up again (hello, React 18) so if we're
        // still in this 'initializing' state, carry on, otherwise bail.
        if (this._state !== GroupCallState.InitializingLocalCallFeed) {
            this.client.getMediaHandler().stopUserMediaStream(stream);
            throw new Error("Group call disposed while gathering media stream");
        }

        const callFeed = new CallFeed({
            client: this.client,
            roomId: this.room.roomId,
            userId: this.client.getUserId()!,
            deviceId: this.client.getDeviceId()!,
            stream,
            purpose: SDPStreamMetadataPurpose.Usermedia,
            audioMuted: this.initWithAudioMuted || stream.getAudioTracks().length === 0 || this.isPtt,
            videoMuted: this.initWithVideoMuted || stream.getVideoTracks().length === 0,
        });

        setTracksEnabled(stream.getAudioTracks(), !callFeed.isAudioMuted());
        setTracksEnabled(stream.getVideoTracks(), !callFeed.isVideoMuted());

        this.localCallFeed = callFeed;
        this.addUserMediaFeed(callFeed);

        this.state = GroupCallState.LocalCallFeedInitialized;
    }

    public async updateLocalUsermediaStream(stream: MediaStream): Promise<void> {
        if (this.localCallFeed) {
            const oldStream = this.localCallFeed.stream;
            this.localCallFeed.setNewStream(stream);
            const micShouldBeMuted = this.localCallFeed.isAudioMuted();
            const vidShouldBeMuted = this.localCallFeed.isVideoMuted();
            logger.log(
                `GroupCall ${this.groupCallId} updateLocalUsermediaStream() (oldStreamId=${oldStream.id}, newStreamId=${stream.id}, micShouldBeMuted=${micShouldBeMuted}, vidShouldBeMuted=${vidShouldBeMuted})`,
            );
            setTracksEnabled(stream.getAudioTracks(), !micShouldBeMuted);
            setTracksEnabled(stream.getVideoTracks(), !vidShouldBeMuted);
            this.client.getMediaHandler().stopUserMediaStream(oldStream);
        }
    }

    public async enter(): Promise<void> {
        if (this.state === GroupCallState.LocalCallFeedUninitialized) {
            await this.initLocalCallFeed();
        } else if (this.state !== GroupCallState.LocalCallFeedInitialized) {
            throw new Error(`Cannot enter call in the "${this.state}" state`);
        }

        logger.log(`GroupCall ${this.groupCallId} enter() running`);
        this.state = GroupCallState.Entered;

        this.client.on(CallEventHandlerEvent.Incoming, this.onIncomingCall);

        for (const call of this.client.callEventHandler!.calls.values()) {
            this.onIncomingCall(call);
        }

        this.retryCallLoopInterval = setInterval(this.onRetryCallLoop, this.retryCallInterval);

        this.activeSpeaker = undefined;
        this.onActiveSpeakerLoop();
        this.activeSpeakerLoopInterval = setInterval(this.onActiveSpeakerLoop, this.activeSpeakerInterval);
    }

    private dispose(): void {
        if (this.localCallFeed) {
            this.removeUserMediaFeed(this.localCallFeed);
            this.localCallFeed = undefined;
        }

        if (this.localScreenshareFeed) {
            this.client.getMediaHandler().stopScreensharingStream(this.localScreenshareFeed.stream);
            this.removeScreenshareFeed(this.localScreenshareFeed);
            this.localScreenshareFeed = undefined;
            this.localDesktopCapturerSourceId = undefined;
        }

        this.client.getMediaHandler().stopAllStreams();

        if (this.transmitTimer !== null) {
            clearTimeout(this.transmitTimer);
            this.transmitTimer = null;
        }

        if (this.retryCallLoopInterval !== undefined) {
            clearInterval(this.retryCallLoopInterval);
            this.retryCallLoopInterval = undefined;
        }

        if (this.participantsExpirationTimer !== null) {
            clearTimeout(this.participantsExpirationTimer);
            this.participantsExpirationTimer = null;
        }

        if (this.state !== GroupCallState.Entered) {
            return;
        }

        this.forEachCall((call) => call.hangup(CallErrorCode.UserHangup, false));

        this.activeSpeaker = undefined;
        clearInterval(this.activeSpeakerLoopInterval);

        this.retryCallCounts.clear();
        clearInterval(this.retryCallLoopInterval);

        this.client.removeListener(CallEventHandlerEvent.Incoming, this.onIncomingCall);
        this.stats?.stop();
    }

    public leave(): void {
        this.dispose();
        this.state = GroupCallState.LocalCallFeedUninitialized;
    }

    public async terminate(emitStateEvent = true): Promise<void> {
        this.dispose();

        this.room.off(RoomStateEvent.Update, this.onRoomState);
        this.client.groupCallEventHandler!.groupCalls.delete(this.room.roomId);
        this.client.emit(GroupCallEventHandlerEvent.Ended, this);
        this.state = GroupCallState.Ended;

        if (emitStateEvent) {
            const existingStateEvent = this.room.currentState.getStateEvents(
                EventType.GroupCallPrefix,
                this.groupCallId,
            )!;

            await this.client.sendStateEvent(
                this.room.roomId,
                EventType.GroupCallPrefix,
                {
                    ...existingStateEvent.getContent(),
                    "m.terminated": GroupCallTerminationReason.CallEnded,
                },
                this.groupCallId,
            );
        }
    }

    /*
     * Local Usermedia
     */

    public isLocalVideoMuted(): boolean {
        if (this.localCallFeed) {
            return this.localCallFeed.isVideoMuted();
        }

        return true;
    }

    public isMicrophoneMuted(): boolean {
        if (this.localCallFeed) {
            return this.localCallFeed.isAudioMuted();
        }

        return true;
    }

    /**
     * Sets the mute state of the local participants's microphone.
     * @param muted - Whether to mute the microphone
     * @returns Whether muting/unmuting was successful
     */
    public async setMicrophoneMuted(muted: boolean): Promise<boolean> {
        // hasAudioDevice can block indefinitely if the window has lost focus,
        // and it doesn't make much sense to keep a device from being muted, so
        // we always allow muted = true changes to go through
        if (!muted && !(await this.client.getMediaHandler().hasAudioDevice())) {
            return false;
        }

        const sendUpdatesBefore = !muted && this.isPtt;

        // set a timer for the maximum transmit time on PTT calls
        if (this.isPtt) {
            // Set or clear the max transmit timer
            if (!muted && this.isMicrophoneMuted()) {
                this.transmitTimer = setTimeout(() => {
                    this.setMicrophoneMuted(true);
                }, this.pttMaxTransmitTime);
            } else if (muted && !this.isMicrophoneMuted()) {
                if (this.transmitTimer !== null) clearTimeout(this.transmitTimer);
                this.transmitTimer = null;
            }
        }

        this.forEachCall((call) => call.localUsermediaFeed?.setAudioVideoMuted(muted, null));

        const sendUpdates = async (): Promise<void> => {
            const updates: Promise<void>[] = [];
            this.forEachCall((call) => updates.push(call.sendMetadataUpdate()));

            await Promise.all(updates).catch((e) =>
                logger.info(
                    `GroupCall ${this.groupCallId} setMicrophoneMuted() failed to send some metadata updates`,
                    e,
                ),
            );
        };

        if (sendUpdatesBefore) await sendUpdates();

        if (this.localCallFeed) {
            logger.log(
                `GroupCall ${this.groupCallId} setMicrophoneMuted() (streamId=${this.localCallFeed.stream.id}, muted=${muted})`,
            );

            const hasPermission = await this.checkAudioPermissionIfNecessary(muted);

            if (!hasPermission) {
                return false;
            }

            this.localCallFeed.setAudioVideoMuted(muted, null);
            // I don't believe its actually necessary to enable these tracks: they
            // are the one on the GroupCall's own CallFeed and are cloned before being
            // given to any of the actual calls, so these tracks don't actually go
            // anywhere. Let's do it anyway to avoid confusion.
            setTracksEnabled(this.localCallFeed.stream.getAudioTracks(), !muted);
        } else {
            logger.log(`GroupCall ${this.groupCallId} setMicrophoneMuted() no stream muted (muted=${muted})`);
            this.initWithAudioMuted = muted;
        }

        this.forEachCall((call) =>
            setTracksEnabled(call.localUsermediaFeed!.stream.getAudioTracks(), !muted && this.callExpected(call)),
        );
        this.emit(GroupCallEvent.LocalMuteStateChanged, muted, this.isLocalVideoMuted());

        if (!sendUpdatesBefore) await sendUpdates();

        return true;
    }

    /**
     * If we allow entering a call without a camera and without video, it can happen that the access rights to the
     * devices have not yet been queried. If a stream does not yet have an audio track, we assume that the rights have
     * not yet been checked.
     *
     * `this.client.getMediaHandler().getUserMediaStream` clones the current stream, so it only wanted to be called when
     * not Audio Track exists.
     * As such, this is a compromise, because, the access rights should always be queried before the call.
     */
    private async checkAudioPermissionIfNecessary(muted: boolean): Promise<boolean> {
        // We needed this here to avoid an error in case user join a call without a device.
        try {
            if (!muted && this.localCallFeed && !this.localCallFeed.hasAudioTrack) {
                const stream = await this.client
                    .getMediaHandler()
                    .getUserMediaStream(true, !this.localCallFeed.isVideoMuted());
                if (stream?.getTracks().length === 0) {
                    // if case permission denied to get a stream stop this here
                    /* istanbul ignore next */
                    logger.log(
                        `GroupCall ${this.groupCallId} setMicrophoneMuted() no device to receive local stream, muted=${muted}`,
                    );
                    return false;
                }
            }
        } catch (e) {
            /* istanbul ignore next */
            logger.log(
                `GroupCall ${this.groupCallId} setMicrophoneMuted() no device or permission to receive local stream, muted=${muted}`,
            );
            return false;
        }

        return true;
    }

    /**
     * Sets the mute state of the local participants's video.
     * @param muted - Whether to mute the video
     * @returns Whether muting/unmuting was successful
     */
    public async setLocalVideoMuted(muted: boolean): Promise<boolean> {
        // hasAudioDevice can block indefinitely if the window has lost focus,
        // and it doesn't make much sense to keep a device from being muted, so
        // we always allow muted = true changes to go through
        if (!muted && !(await this.client.getMediaHandler().hasVideoDevice())) {
            return false;
        }

        if (this.localCallFeed) {
            /* istanbul ignore next */
            logger.log(
                `GroupCall ${this.groupCallId} setLocalVideoMuted() (stream=${this.localCallFeed.stream.id}, muted=${muted})`,
            );

            try {
                const stream = await this.client.getMediaHandler().getUserMediaStream(true, !muted);
                await this.updateLocalUsermediaStream(stream);
                this.localCallFeed.setAudioVideoMuted(null, muted);
                setTracksEnabled(this.localCallFeed.stream.getVideoTracks(), !muted);
            } catch (_) {
                // No permission to video device
                /* istanbul ignore next */
                logger.log(
                    `GroupCall ${this.groupCallId} setLocalVideoMuted() no device or permission to receive local stream, muted=${muted}`,
                );
                return false;
            }
        } else {
            logger.log(`GroupCall ${this.groupCallId} setLocalVideoMuted() no stream muted (muted=${muted})`);
            this.initWithVideoMuted = muted;
        }

        const updates: Promise<unknown>[] = [];
        this.forEachCall((call) => updates.push(call.setLocalVideoMuted(muted)));
        await Promise.all(updates);

        // We setTracksEnabled again, independently from the call doing it
        // internally, since we might not be expecting the call
        this.forEachCall((call) =>
            setTracksEnabled(call.localUsermediaFeed!.stream.getVideoTracks(), !muted && this.callExpected(call)),
        );

        this.emit(GroupCallEvent.LocalMuteStateChanged, this.isMicrophoneMuted(), muted);

        return true;
    }

    public async setScreensharingEnabled(enabled: boolean, opts: IScreensharingOpts = {}): Promise<boolean> {
        if (enabled === this.isScreensharing()) {
            return enabled;
        }

        if (enabled) {
            try {
                logger.log(
                    `GroupCall ${this.groupCallId} setScreensharingEnabled() is asking for screensharing permissions`,
                );
                const stream = await this.client.getMediaHandler().getScreensharingStream(opts);

                for (const track of stream.getTracks()) {
                    const onTrackEnded = (): void => {
                        this.setScreensharingEnabled(false);
                        track.removeEventListener("ended", onTrackEnded);
                    };

                    track.addEventListener("ended", onTrackEnded);
                }

                logger.log(
                    `GroupCall ${this.groupCallId} setScreensharingEnabled() granted screensharing permissions. Setting screensharing enabled on all calls`,
                );

                this.localDesktopCapturerSourceId = opts.desktopCapturerSourceId;
                this.localScreenshareFeed = new CallFeed({
                    client: this.client,
                    roomId: this.room.roomId,
                    userId: this.client.getUserId()!,
                    deviceId: this.client.getDeviceId()!,
                    stream,
                    purpose: SDPStreamMetadataPurpose.Screenshare,
                    audioMuted: false,
                    videoMuted: false,
                });
                this.addScreenshareFeed(this.localScreenshareFeed);

                this.emit(
                    GroupCallEvent.LocalScreenshareStateChanged,
                    true,
                    this.localScreenshareFeed,
                    this.localDesktopCapturerSourceId,
                );

                // TODO: handle errors
                this.forEachCall((call) => call.pushLocalFeed(this.localScreenshareFeed!.clone()));

                return true;
            } catch (error) {
                if (opts.throwOnFail) throw error;
                logger.error(
                    `GroupCall ${this.groupCallId} setScreensharingEnabled() enabling screensharing error`,
                    error,
                );
                this.emit(
                    GroupCallEvent.Error,
                    new GroupCallError(
                        GroupCallErrorCode.NoUserMedia,
                        "Failed to get screen-sharing stream: ",
                        error as Error,
                    ),
                );
                return false;
            }
        } else {
            this.forEachCall((call) => {
                if (call.localScreensharingFeed) call.removeLocalFeed(call.localScreensharingFeed);
            });
            this.client.getMediaHandler().stopScreensharingStream(this.localScreenshareFeed!.stream);
            this.removeScreenshareFeed(this.localScreenshareFeed!);
            this.localScreenshareFeed = undefined;
            this.localDesktopCapturerSourceId = undefined;
            this.emit(GroupCallEvent.LocalScreenshareStateChanged, false, undefined, undefined);
            return false;
        }
    }

    public isScreensharing(): boolean {
        return !!this.localScreenshareFeed;
    }

    /*
     * Call Setup
     *
     * There are two different paths for calls to be created:
     * 1. Incoming calls triggered by the Call.incoming event.
     * 2. Outgoing calls to the initial members of a room or new members
     *    as they are observed by the RoomState.members event.
     */

    private onIncomingCall = (newCall: MatrixCall): void => {
        // The incoming calls may be for another room, which we will ignore.
        if (newCall.roomId !== this.room.roomId) {
            return;
        }

        if (newCall.state !== CallState.Ringing) {
            logger.warn(
                `GroupCall ${this.groupCallId} onIncomingCall() incoming call no longer in ringing state - ignoring`,
            );
            return;
        }

        if (!newCall.groupCallId || newCall.groupCallId !== this.groupCallId) {
            logger.log(
                `GroupCall ${this.groupCallId} onIncomingCall() ignored because it doesn't match the current group call`,
            );
            newCall.reject();
            return;
        }

        const opponentUserId = newCall.getOpponentMember()?.userId;
        if (opponentUserId === undefined) {
            logger.warn(`GroupCall ${this.groupCallId} onIncomingCall() incoming call with no member - ignoring`);
            return;
        }

        const deviceMap = this.calls.get(opponentUserId) ?? new Map<string, MatrixCall>();
        const prevCall = deviceMap.get(newCall.getOpponentDeviceId()!);

        if (prevCall?.callId === newCall.callId) return;

        logger.log(
            `GroupCall ${this.groupCallId} onIncomingCall() incoming call (userId=${opponentUserId}, callId=${newCall.callId})`,
        );

        if (prevCall) prevCall.hangup(CallErrorCode.Replaced, false);
        // We must do this before we start initialising / answering the call as we
        // need to know it is the active call for this user+deviceId and to not ignore
        // events from it.
        deviceMap.set(newCall.getOpponentDeviceId()!, newCall);
        this.calls.set(opponentUserId, deviceMap);

        this.initCall(newCall);

        const feeds = this.getLocalFeeds().map((feed) => feed.clone());
        if (!this.callExpected(newCall)) {
            // Disable our tracks for users not explicitly participating in the
            // call but trying to receive the feeds
            for (const feed of feeds) {
                setTracksEnabled(feed.stream.getAudioTracks(), false);
                setTracksEnabled(feed.stream.getVideoTracks(), false);
            }
        }
        newCall.answerWithCallFeeds(feeds);

        this.emit(GroupCallEvent.CallsChanged, this.calls);
    };

    /**
     * Determines whether a given participant expects us to call them (versus
     * them calling us).
     * @param userId - The participant's user ID.
     * @param deviceId - The participant's device ID.
     * @returns Whether we need to place an outgoing call to the participant.
     */
    private wantsOutgoingCall(userId: string, deviceId: string): boolean {
        const localUserId = this.client.getUserId()!;
        const localDeviceId = this.client.getDeviceId()!;
        return (
            // If a user's ID is less than our own, they'll call us
            userId >= localUserId &&
            // If this is another one of our devices, compare device IDs to tell whether it'll call us
            (userId !== localUserId || deviceId > localDeviceId)
        );
    }

    /**
     * Places calls to all participants that we're responsible for calling.
     */
    private placeOutgoingCalls(): void {
        let callsChanged = false;

        for (const [{ userId }, participantMap] of this.participants) {
            const callMap = this.calls.get(userId) ?? new Map<string, MatrixCall>();

            for (const [deviceId, participant] of participantMap) {
                const prevCall = callMap.get(deviceId);

                if (
                    prevCall?.getOpponentSessionId() !== participant.sessionId &&
                    this.wantsOutgoingCall(userId, deviceId)
                ) {
                    callsChanged = true;

                    if (prevCall !== undefined) {
                        logger.debug(
                            `GroupCall ${this.groupCallId} placeOutgoingCalls() replacing call (userId=${userId}, deviceId=${deviceId}, callId=${prevCall.callId})`,
                        );
                        prevCall.hangup(CallErrorCode.NewSession, false);
                    }

                    const newCall = createNewMatrixCall(this.client, this.room.roomId, {
                        invitee: userId,
                        opponentDeviceId: deviceId,
                        opponentSessionId: participant.sessionId,
                        groupCallId: this.groupCallId,
                    });

                    if (newCall === null) {
                        logger.error(
                            `GroupCall ${this.groupCallId} placeOutgoingCalls() failed to create call (userId=${userId}, device=${deviceId})`,
                        );
                        callMap.delete(deviceId);
                    } else {
                        this.initCall(newCall);
                        callMap.set(deviceId, newCall);

                        logger.debug(
                            `GroupCall ${this.groupCallId} placeOutgoingCalls() placing call (userId=${userId}, deviceId=${deviceId}, sessionId=${participant.sessionId})`,
                        );

                        newCall
                            .placeCallWithCallFeeds(
                                this.getLocalFeeds().map((feed) => feed.clone()),
                                participant.screensharing,
                            )
                            .then(() => {
                                if (this.dataChannelsEnabled) {
                                    newCall.createDataChannel("datachannel", this.dataChannelOptions);
                                }
                            })
                            .catch((e) => {
                                logger.warn(
                                    `GroupCall ${this.groupCallId} placeOutgoingCalls() failed to place call (userId=${userId})`,
                                    e,
                                );

                                if (e instanceof CallError && e.code === GroupCallErrorCode.UnknownDevice) {
                                    this.emit(GroupCallEvent.Error, e);
                                } else {
                                    this.emit(
                                        GroupCallEvent.Error,
                                        new GroupCallError(
                                            GroupCallErrorCode.PlaceCallFailed,
                                            `Failed to place call to ${userId}`,
                                        ),
                                    );
                                }

                                newCall.hangup(CallErrorCode.SignallingFailed, false);
                                if (callMap.get(deviceId) === newCall) callMap.delete(deviceId);
                            });
                    }
                }
            }

            if (callMap.size > 0) {
                this.calls.set(userId, callMap);
            } else {
                this.calls.delete(userId);
            }
        }

        if (callsChanged) this.emit(GroupCallEvent.CallsChanged, this.calls);
    }

    /*
     * Room Member State
     */

    private getMemberStateEvents(): MatrixEvent[];
    private getMemberStateEvents(userId: string): MatrixEvent | null;
    private getMemberStateEvents(userId?: string): MatrixEvent[] | MatrixEvent | null {
        return userId === undefined
            ? this.room.currentState.getStateEvents(EventType.GroupCallMemberPrefix)
            : this.room.currentState.getStateEvents(EventType.GroupCallMemberPrefix, userId);
    }

    private onRetryCallLoop = (): void => {
        let needsRetry = false;

        for (const [{ userId }, participantMap] of this.participants) {
            const callMap = this.calls.get(userId);
            let retriesMap = this.retryCallCounts.get(userId);

            for (const [deviceId, participant] of participantMap) {
                const call = callMap?.get(deviceId);
                const retries = retriesMap?.get(deviceId) ?? 0;

                if (
                    call?.getOpponentSessionId() !== participant.sessionId &&
                    this.wantsOutgoingCall(userId, deviceId) &&
                    retries < 3
                ) {
                    if (retriesMap === undefined) {
                        retriesMap = new Map();
                        this.retryCallCounts.set(userId, retriesMap);
                    }
                    retriesMap.set(deviceId, retries + 1);
                    needsRetry = true;
                }
            }
        }

        if (needsRetry) this.placeOutgoingCalls();
    };

    private initCall(call: MatrixCall): void {
        const opponentMemberId = getCallUserId(call);

        if (!opponentMemberId) {
            throw new Error("Cannot init call without user id");
        }

        const onCallFeedsChanged = (): void => this.onCallFeedsChanged(call);
        const onCallStateChanged = (state: CallState, oldState?: CallState): void =>
            this.onCallStateChanged(call, state, oldState);
        const onCallHangup = this.onCallHangup;
        const onCallReplaced = (newCall: MatrixCall): void => this.onCallReplaced(call, newCall);

        let deviceMap = this.callHandlers.get(opponentMemberId);
        if (deviceMap === undefined) {
            deviceMap = new Map();
            this.callHandlers.set(opponentMemberId, deviceMap);
        }

        deviceMap.set(call.getOpponentDeviceId()!, {
            onCallFeedsChanged,
            onCallStateChanged,
            onCallHangup,
            onCallReplaced,
        });

        call.on(CallEvent.FeedsChanged, onCallFeedsChanged);
        call.on(CallEvent.State, onCallStateChanged);
        call.on(CallEvent.Hangup, onCallHangup);
        call.on(CallEvent.Replaced, onCallReplaced);

        call.isPtt = this.isPtt;

        this.reEmitter.reEmit(call, Object.values(CallEvent));

        call.initStats(this.getGroupCallStats());

        onCallFeedsChanged();
    }

    private disposeCall(call: MatrixCall, hangupReason: CallErrorCode): void {
        const opponentMemberId = getCallUserId(call);
        const opponentDeviceId = call.getOpponentDeviceId()!;

        if (!opponentMemberId) {
            throw new Error("Cannot dispose call without user id");
        }

        const deviceMap = this.callHandlers.get(opponentMemberId)!;
        const { onCallFeedsChanged, onCallStateChanged, onCallHangup, onCallReplaced } =
            deviceMap.get(opponentDeviceId)!;

        call.removeListener(CallEvent.FeedsChanged, onCallFeedsChanged);
        call.removeListener(CallEvent.State, onCallStateChanged);
        call.removeListener(CallEvent.Hangup, onCallHangup);
        call.removeListener(CallEvent.Replaced, onCallReplaced);

        deviceMap.delete(opponentMemberId);
        if (deviceMap.size === 0) this.callHandlers.delete(opponentMemberId);

        if (call.hangupReason === CallErrorCode.Replaced) {
            return;
        }

        const usermediaFeed = this.getUserMediaFeed(opponentMemberId, opponentDeviceId);

        if (usermediaFeed) {
            this.removeUserMediaFeed(usermediaFeed);
        }

        const screenshareFeed = this.getScreenshareFeed(opponentMemberId, opponentDeviceId);

        if (screenshareFeed) {
            this.removeScreenshareFeed(screenshareFeed);
        }
    }

    private onCallFeedsChanged = (call: MatrixCall): void => {
        const opponentMemberId = getCallUserId(call);
        const opponentDeviceId = call.getOpponentDeviceId()!;

        if (!opponentMemberId) {
            throw new Error("Cannot change call feeds without user id");
        }

        const currentUserMediaFeed = this.getUserMediaFeed(opponentMemberId, opponentDeviceId);
        const remoteUsermediaFeed = call.remoteUsermediaFeed;
        const remoteFeedChanged = remoteUsermediaFeed !== currentUserMediaFeed;

        const deviceMap = this.calls.get(opponentMemberId);
        const currentCallForUserDevice = deviceMap?.get(opponentDeviceId);
        if (currentCallForUserDevice?.callId !== call.callId) {
            // the call in question is not the current call for this user/deviceId
            // so ignore feed events from it otherwise we'll remove our real feeds
            return;
        }

        if (remoteFeedChanged) {
            if (!currentUserMediaFeed && remoteUsermediaFeed) {
                this.addUserMediaFeed(remoteUsermediaFeed);
            } else if (currentUserMediaFeed && remoteUsermediaFeed) {
                this.replaceUserMediaFeed(currentUserMediaFeed, remoteUsermediaFeed);
            } else if (currentUserMediaFeed && !remoteUsermediaFeed) {
                this.removeUserMediaFeed(currentUserMediaFeed);
            }
        }

        const currentScreenshareFeed = this.getScreenshareFeed(opponentMemberId, opponentDeviceId);
        const remoteScreensharingFeed = call.remoteScreensharingFeed;
        const remoteScreenshareFeedChanged = remoteScreensharingFeed !== currentScreenshareFeed;

        if (remoteScreenshareFeedChanged) {
            if (!currentScreenshareFeed && remoteScreensharingFeed) {
                this.addScreenshareFeed(remoteScreensharingFeed);
            } else if (currentScreenshareFeed && remoteScreensharingFeed) {
                this.replaceScreenshareFeed(currentScreenshareFeed, remoteScreensharingFeed);
            } else if (currentScreenshareFeed && !remoteScreensharingFeed) {
                this.removeScreenshareFeed(currentScreenshareFeed);
            }
        }
    };

    private onCallStateChanged = (call: MatrixCall, state: CallState, _oldState: CallState | undefined): void => {
        if (state === CallState.Ended) return;

        const audioMuted = this.localCallFeed!.isAudioMuted();

        if (call.localUsermediaStream && call.isMicrophoneMuted() !== audioMuted) {
            call.setMicrophoneMuted(audioMuted);
        }

        const videoMuted = this.localCallFeed!.isVideoMuted();

        if (call.localUsermediaStream && call.isLocalVideoMuted() !== videoMuted) {
            call.setLocalVideoMuted(videoMuted);
        }

        const opponentUserId = call.getOpponentMember()?.userId;
        if (state === CallState.Connected && opponentUserId) {
            const retriesMap = this.retryCallCounts.get(opponentUserId);
            retriesMap?.delete(call.getOpponentDeviceId()!);
            if (retriesMap?.size === 0) this.retryCallCounts.delete(opponentUserId);
        }
    };

    private onCallHangup = (call: MatrixCall): void => {
        if (call.hangupReason === CallErrorCode.Replaced) return;

        const opponentUserId = call.getOpponentMember()?.userId ?? this.room.getMember(call.invitee!)!.userId;
        const deviceMap = this.calls.get(opponentUserId);

        // Sanity check that this call is in fact in the map
        if (deviceMap?.get(call.getOpponentDeviceId()!) === call) {
            this.disposeCall(call, call.hangupReason as CallErrorCode);
            deviceMap.delete(call.getOpponentDeviceId()!);
            if (deviceMap.size === 0) this.calls.delete(opponentUserId);
            this.emit(GroupCallEvent.CallsChanged, this.calls);
        }
    };

    private onCallReplaced = (prevCall: MatrixCall, newCall: MatrixCall): void => {
        const opponentUserId = prevCall.getOpponentMember()!.userId;

        let deviceMap = this.calls.get(opponentUserId);
        if (deviceMap === undefined) {
            deviceMap = new Map();
            this.calls.set(opponentUserId, deviceMap);
        }

        prevCall.hangup(CallErrorCode.Replaced, false);
        this.initCall(newCall);
        deviceMap.set(prevCall.getOpponentDeviceId()!, newCall);
        this.emit(GroupCallEvent.CallsChanged, this.calls);
    };

    /*
     * UserMedia CallFeed Event Handlers
     */

    public getUserMediaFeed(userId: string, deviceId: string): CallFeed | undefined {
        return this.userMediaFeeds.find((f) => f.userId === userId && f.deviceId! === deviceId);
    }

    private addUserMediaFeed(callFeed: CallFeed): void {
        this.userMediaFeeds.push(callFeed);
        callFeed.measureVolumeActivity(true);
        this.emit(GroupCallEvent.UserMediaFeedsChanged, this.userMediaFeeds);
    }

    private replaceUserMediaFeed(existingFeed: CallFeed, replacementFeed: CallFeed): void {
        const feedIndex = this.userMediaFeeds.findIndex(
            (f) => f.userId === existingFeed.userId && f.deviceId! === existingFeed.deviceId,
        );

        if (feedIndex === -1) {
            throw new Error("Couldn't find user media feed to replace");
        }

        this.userMediaFeeds.splice(feedIndex, 1, replacementFeed);

        existingFeed.dispose();
        replacementFeed.measureVolumeActivity(true);
        this.emit(GroupCallEvent.UserMediaFeedsChanged, this.userMediaFeeds);
    }

    private removeUserMediaFeed(callFeed: CallFeed): void {
        const feedIndex = this.userMediaFeeds.findIndex(
            (f) => f.userId === callFeed.userId && f.deviceId! === callFeed.deviceId,
        );

        if (feedIndex === -1) {
            throw new Error("Couldn't find user media feed to remove");
        }

        this.userMediaFeeds.splice(feedIndex, 1);

        callFeed.dispose();
        this.emit(GroupCallEvent.UserMediaFeedsChanged, this.userMediaFeeds);

        if (this.activeSpeaker === callFeed) {
            this.activeSpeaker = this.userMediaFeeds[0];
            this.emit(GroupCallEvent.ActiveSpeakerChanged, this.activeSpeaker);
        }
    }

    private onActiveSpeakerLoop = (): void => {
        let topAvg: number | undefined = undefined;
        let nextActiveSpeaker: CallFeed | undefined = undefined;

        for (const callFeed of this.userMediaFeeds) {
            if (callFeed.isLocal() && this.userMediaFeeds.length > 1) continue;

            const total = callFeed.speakingVolumeSamples.reduce(
                (acc, volume) => acc + Math.max(volume, SPEAKING_THRESHOLD),
            );
            const avg = total / callFeed.speakingVolumeSamples.length;

            if (!topAvg || avg > topAvg) {
                topAvg = avg;
                nextActiveSpeaker = callFeed;
            }
        }

        if (nextActiveSpeaker && this.activeSpeaker !== nextActiveSpeaker && topAvg && topAvg > SPEAKING_THRESHOLD) {
            this.activeSpeaker = nextActiveSpeaker;
            this.emit(GroupCallEvent.ActiveSpeakerChanged, this.activeSpeaker);
        }
    };

    /*
     * Screenshare Call Feed Event Handlers
     */

    public getScreenshareFeed(userId: string, deviceId: string): CallFeed | undefined {
        return this.screenshareFeeds.find((f) => f.userId === userId && f.deviceId! === deviceId);
    }

    private addScreenshareFeed(callFeed: CallFeed): void {
        this.screenshareFeeds.push(callFeed);
        this.emit(GroupCallEvent.ScreenshareFeedsChanged, this.screenshareFeeds);
    }

    private replaceScreenshareFeed(existingFeed: CallFeed, replacementFeed: CallFeed): void {
        const feedIndex = this.screenshareFeeds.findIndex(
            (f) => f.userId === existingFeed.userId && f.deviceId! === existingFeed.deviceId,
        );

        if (feedIndex === -1) {
            throw new Error("Couldn't find screenshare feed to replace");
        }

        this.screenshareFeeds.splice(feedIndex, 1, replacementFeed);

        existingFeed.dispose();
        this.emit(GroupCallEvent.ScreenshareFeedsChanged, this.screenshareFeeds);
    }

    private removeScreenshareFeed(callFeed: CallFeed): void {
        const feedIndex = this.screenshareFeeds.findIndex(
            (f) => f.userId === callFeed.userId && f.deviceId! === callFeed.deviceId,
        );

        if (feedIndex === -1) {
            throw new Error("Couldn't find screenshare feed to remove");
        }

        this.screenshareFeeds.splice(feedIndex, 1);

        callFeed.dispose();
        this.emit(GroupCallEvent.ScreenshareFeedsChanged, this.screenshareFeeds);
    }

    /**
     * Recalculates and updates the participant map to match the room state.
     */
    private updateParticipants(): void {
        const localMember = this.room.getMember(this.client.getUserId()!)!;
        if (!localMember) {
            // The client hasn't fetched enough of the room state to get our own member
            // event. This probably shouldn't happen, but sanity check & exit for now.
            logger.warn(
                `GroupCall ${this.groupCallId} updateParticipants() tried to update participants before local room member is available`,
            );
            return;
        }

        if (this.participantsExpirationTimer !== null) {
            clearTimeout(this.participantsExpirationTimer);
            this.participantsExpirationTimer = null;
        }

        if (this.state === GroupCallState.Ended) {
            this.participants = new Map();
            return;
        }

        const participants = new Map<RoomMember, Map<string, ParticipantState>>();
        const now = Date.now();
        const entered = this.state === GroupCallState.Entered || this.enteredViaAnotherSession;
        let nextExpiration = Infinity;

        for (const e of this.getMemberStateEvents()) {
            const member = this.room.getMember(e.getStateKey()!);
            const content = e.getContent<Record<any, unknown>>();
            const calls: Record<any, unknown>[] = Array.isArray(content["m.calls"]) ? content["m.calls"] : [];
            const call = calls.find((call) => call["m.call_id"] === this.groupCallId);
            const devices: Record<any, unknown>[] = Array.isArray(call?.["m.devices"]) ? call!["m.devices"] : [];

            // Filter out invalid and expired devices
            let validDevices = devices.filter(
                (d) =>
                    typeof d.device_id === "string" &&
                    typeof d.session_id === "string" &&
                    typeof d.expires_ts === "number" &&
                    d.expires_ts > now &&
                    Array.isArray(d.feeds),
            ) as unknown as IGroupCallRoomMemberDevice[];

            // Apply local echo for the unentered case
            if (!entered && member?.userId === this.client.getUserId()!) {
                validDevices = validDevices.filter((d) => d.device_id !== this.client.getDeviceId()!);
            }

            // Must have a connected device and be joined to the room
            if (validDevices.length > 0 && member?.membership === "join") {
                const deviceMap = new Map<string, ParticipantState>();
                participants.set(member, deviceMap);

                for (const d of validDevices) {
                    deviceMap.set(d.device_id, {
                        sessionId: d.session_id,
                        screensharing: d.feeds.some((f) => f.purpose === SDPStreamMetadataPurpose.Screenshare),
                    });
                    if (d.expires_ts < nextExpiration) nextExpiration = d.expires_ts;
                }
            }
        }

        // Apply local echo for the entered case
        if (entered) {
            let deviceMap = participants.get(localMember);
            if (deviceMap === undefined) {
                deviceMap = new Map();
                participants.set(localMember, deviceMap);
            }

            if (!deviceMap.has(this.client.getDeviceId()!)) {
                deviceMap.set(this.client.getDeviceId()!, {
                    sessionId: this.client.getSessionId(),
                    screensharing: this.getLocalFeeds().some((f) => f.purpose === SDPStreamMetadataPurpose.Screenshare),
                });
            }
        }

        this.participants = participants;
        if (nextExpiration < Infinity) {
            this.participantsExpirationTimer = setTimeout(() => this.updateParticipants(), nextExpiration - now);
        }
    }

    /**
     * Updates the local user's member state with the devices returned by the given function.
     * @param fn - A function from the current devices to the new devices. If it
     *   returns null, the update will be skipped.
     * @param keepAlive - Whether the request should outlive the window.
     */
    private async updateDevices(
        fn: (devices: IGroupCallRoomMemberDevice[]) => IGroupCallRoomMemberDevice[] | null,
        keepAlive = false,
    ): Promise<void> {
        const now = Date.now();
        const localUserId = this.client.getUserId()!;

        const event = this.getMemberStateEvents(localUserId);
        const content = event?.getContent<Record<any, unknown>>() ?? {};
        const calls: Record<any, unknown>[] = Array.isArray(content["m.calls"]) ? content["m.calls"] : [];

        let call: Record<any, unknown> | null = null;
        const otherCalls: Record<any, unknown>[] = [];
        for (const c of calls) {
            if (c["m.call_id"] === this.groupCallId) {
                call = c;
            } else {
                otherCalls.push(c);
            }
        }
        if (call === null) call = {};

        const devices: Record<any, unknown>[] = Array.isArray(call["m.devices"]) ? call["m.devices"] : [];

        // Filter out invalid and expired devices
        const validDevices = devices.filter(
            (d) =>
                typeof d.device_id === "string" &&
                typeof d.session_id === "string" &&
                typeof d.expires_ts === "number" &&
                d.expires_ts > now &&
                Array.isArray(d.feeds),
        ) as unknown as IGroupCallRoomMemberDevice[];

        const newDevices = fn(validDevices);
        if (newDevices === null) return;

        const newCalls = [...(otherCalls as unknown as IGroupCallRoomMemberCallState[])];
        if (newDevices.length > 0) {
            newCalls.push({
                ...call,
                "m.call_id": this.groupCallId,
                "m.devices": newDevices,
            });
        }

        const newContent: IGroupCallRoomMemberState = { "m.calls": newCalls };

        await this.client.sendStateEvent(this.room.roomId, EventType.GroupCallMemberPrefix, newContent, localUserId, {
            keepAlive,
        });
    }

    private async addDeviceToMemberState(): Promise<void> {
        await this.updateDevices((devices) => [
            ...devices.filter((d) => d.device_id !== this.client.getDeviceId()!),
            {
                device_id: this.client.getDeviceId()!,
                session_id: this.client.getSessionId(),
                expires_ts: Date.now() + DEVICE_TIMEOUT,
                feeds: this.getLocalFeeds().map((feed) => ({ purpose: feed.purpose })),
                // TODO: Add data channels
            },
        ]);
    }

    private async updateMemberState(): Promise<void> {
        // Clear the old update interval before proceeding
        if (this.resendMemberStateTimer !== null) {
            clearInterval(this.resendMemberStateTimer);
            this.resendMemberStateTimer = null;
        }

        if (this.state === GroupCallState.Entered) {
            // Add the local device
            await this.addDeviceToMemberState();

            // Resend the state event every so often so it doesn't become stale
            this.resendMemberStateTimer = setInterval(async () => {
                logger.log(`GroupCall ${this.groupCallId} updateMemberState() resending call member state"`);
                try {
                    await this.addDeviceToMemberState();
                } catch (e) {
                    logger.error(
                        `GroupCall ${this.groupCallId} updateMemberState() failed to resend call member state`,
                        e,
                    );
                }
            }, (DEVICE_TIMEOUT * 3) / 4);
        } else {
            // Remove the local device
            await this.updateDevices(
                (devices) => devices.filter((d) => d.device_id !== this.client.getDeviceId()!),
                true,
            );
        }
    }

    /**
     * Cleans up our member state by filtering out logged out devices, inactive
     * devices, and our own device (if we know we haven't entered).
     */
    public async cleanMemberState(): Promise<void> {
        const { devices: myDevices } = await this.client.getDevices();
        const deviceMap = new Map<string, IMyDevice>(myDevices.map((d) => [d.device_id, d]));

        // updateDevices takes care of filtering out inactive devices for us
        await this.updateDevices((devices) => {
            const newDevices = devices.filter((d) => {
                const device = deviceMap.get(d.device_id);
                return (
                    device?.last_seen_ts !== undefined &&
                    !(
                        d.device_id === this.client.getDeviceId()! &&
                        this.state !== GroupCallState.Entered &&
                        !this.enteredViaAnotherSession
                    )
                );
            });

            // Skip the update if the devices are unchanged
            return newDevices.length === devices.length ? null : newDevices;
        });
    }

    private onRoomState = (): void => this.updateParticipants();

    private onParticipantsChanged = (): void => {
        // Re-run setTracksEnabled on all calls, so that participants that just
        // left get denied access to our media, and participants that just
        // joined get granted access
        this.forEachCall((call) => {
            const expected = this.callExpected(call);
            for (const feed of call.getLocalFeeds()) {
                setTracksEnabled(feed.stream.getAudioTracks(), !feed.isAudioMuted() && expected);
                setTracksEnabled(feed.stream.getVideoTracks(), !feed.isVideoMuted() && expected);
            }
        });

        if (this.state === GroupCallState.Entered) this.placeOutgoingCalls();

        // Update the participants stored in the stats object
    };

    private onStateChanged = (newState: GroupCallState, oldState: GroupCallState): void => {
        if (
            newState === GroupCallState.Entered ||
            oldState === GroupCallState.Entered ||
            newState === GroupCallState.Ended
        ) {
            // We either entered, left, or ended the call
            this.updateParticipants();
            this.updateMemberState().catch((e) =>
                logger.error(
                    `GroupCall ${this.groupCallId} onStateChanged() failed to update member state devices"`,
                    e,
                ),
            );
        }
    };

    private onLocalFeedsChanged = (): void => {
        if (this.state === GroupCallState.Entered) {
            this.updateMemberState().catch((e) =>
                logger.error(
                    `GroupCall ${this.groupCallId} onLocalFeedsChanged() failed to update member state feeds`,
                    e,
                ),
            );
        }
    };

    public getGroupCallStats(): GroupCallStats {
        if (this.stats === undefined) {
            const userID = this.client.getUserId() || "unknown";
            this.stats = new GroupCallStats(this.groupCallId, userID, this.statsCollectIntervalTime);
            this.stats.reports.on(StatsReport.CONNECTION_STATS, this.onConnectionStats);
            this.stats.reports.on(StatsReport.BYTE_SENT_STATS, this.onByteSentStats);
            this.stats.reports.on(StatsReport.SUMMARY_STATS, this.onSummaryStats);
            this.stats.reports.on(StatsReport.CALL_FEED_REPORT, this.onCallFeedReport);
        }
        return this.stats;
    }

    public setGroupCallStatsInterval(interval: number): void {
        this.statsCollectIntervalTime = interval;
        if (this.stats !== undefined) {
            this.stats.stop();
            this.stats.setInterval(interval);
            if (interval > 0) {
                this.stats.start();
            }
        }
    }
}<|MERGE_RESOLUTION|>--- conflicted
+++ resolved
@@ -25,7 +25,6 @@
 import { IScreensharingOpts } from "./mediaHandler";
 import { mapsEqual } from "../utils";
 import { GroupCallStats } from "./stats/groupCallStats";
-<<<<<<< HEAD
 import {
     ByteSentStatsReport,
     CallFeedReport,
@@ -33,11 +32,8 @@
     StatsReport,
     SummaryStatsReport,
 } from "./stats/statsReport";
+import { SummaryStatsReportGatherer } from "./stats/summaryStatsReportGatherer";
 import { CallFeedStatsReporter } from "./stats/callFeedStatsReporter";
-=======
-import { ByteSentStatsReport, ConnectionStatsReport, StatsReport, SummaryStatsReport } from "./stats/statsReport";
-import { SummaryStatsReportGatherer } from "./stats/summaryStatsReportGatherer";
->>>>>>> 60c715d5
 
 export enum GroupCallIntent {
     Ring = "m.ring",
