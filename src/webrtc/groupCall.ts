--- conflicted
+++ resolved
@@ -34,11 +34,8 @@
 } from "./stats/statsReport";
 import { SummaryStatsReportGatherer } from "./stats/summaryStatsReportGatherer";
 import { CallFeedStatsReporter } from "./stats/callFeedStatsReporter";
-<<<<<<< HEAD
+import { KnownMembership } from "../@types/membership";
 import { CallMembershipData } from "../matrixrtc/CallMembership";
-=======
-import { KnownMembership } from "../@types/membership";
->>>>>>> afc3c621
 
 export enum GroupCallIntent {
     Ring = "m.ring",
