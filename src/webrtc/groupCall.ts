--- conflicted
+++ resolved
@@ -132,18 +132,6 @@
 
 export interface IGroupCallRoomMemberFeed {
     purpose: SDPStreamMetadataPurpose;
-<<<<<<< HEAD
-}
-
-export interface IGroupCallRoomState {
-    "m.intent": GroupCallIntent;
-    "m.type": GroupCallType;
-    "io.element.ptt"?: boolean;
-    // TODO: Specify data-channels
-    "dataChannelsEnabled"?: boolean;
-    "dataChannelOptions"?: IGroupCallDataChannelOptions;
-=======
->>>>>>> ae849fdd
 }
 
 export interface IGroupCallRoomMemberDevice {
@@ -485,7 +473,7 @@
                 "feeds": [],
             };
 
-            const onError = (e?): void => {
+            const onError = (e?: unknown): void => {
                 logger.warn(`Failed to place call to ${this.foci[0].user_id}!`, e);
                 this.emit(
                     GroupCallEvent.Error,
