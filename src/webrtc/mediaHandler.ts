/*
Copyright 2015, 2016 OpenMarket Ltd
Copyright 2017 New Vector Ltd
Copyright 2019, 2020 The Matrix.org Foundation C.I.C.
Copyright 2021 - 2022 Šimon Brandner <simon.bra.ag@gmail.com>

Licensed under the Apache License, Version 2.0 (the "License");
you may not use this file except in compliance with the License.
You may obtain a copy of the License at

    http://www.apache.org/licenses/LICENSE-2.0

Unless required by applicable law or agreed to in writing, software
distributed under the License is distributed on an "AS IS" BASIS,
WITHOUT WARRANTIES OR CONDITIONS OF ANY KIND, either express or implied.
See the License for the specific language governing permissions and
limitations under the License.
*/

import EventEmitter from "events";
import { GroupCallType, GroupCallState } from "../webrtc/groupCall";
import { MatrixClient } from "../client";
import { logger } from "../logger";
import { MatrixClient } from "../client";
import { CallState } from "./call";

export enum MediaHandlerEvent {
    LocalStreamsChanged = "local_streams_changed"
}

export class MediaHandler extends EventEmitter {
    private audioInput: string;
    private videoInput: string;
    private localUserMediaStream?: MediaStream;
    public userMediaStreams: MediaStream[] = [];
    public screensharingStreams: MediaStream[] = [];

<<<<<<< HEAD
    constructor(private client: MatrixClient) {
        super();
    }

    public restoreMediaSettings(audioInput: string, videoInput: string) {
        this.audioInput = audioInput;
        this.videoInput = videoInput;
    }
=======
    constructor(private client: MatrixClient) { }
>>>>>>> 706b4d60

    /**
     * Set an audio input device to use for MatrixCalls
     * @param {string} deviceId the identifier for the device
     * undefined treated as unset
     */
    public async setAudioInput(deviceId: string): Promise<void> {
<<<<<<< HEAD
        logger.log(`mediaHandler setAudioInput ${deviceId}`);
=======
        logger.info("LOG setting audio input to", deviceId);

        if (this.audioInput === deviceId) return;

>>>>>>> 706b4d60
        this.audioInput = deviceId;
        await this.updateLocalUsermediaStreams();
    }

    /**
     * Set a video input device to use for MatrixCalls
     * @param {string} deviceId the identifier for the device
     * undefined treated as unset
     */
    public async setVideoInput(deviceId: string): Promise<void> {
<<<<<<< HEAD
        logger.log(`mediaHandler setVideoInput ${deviceId}`);
=======
        logger.info("LOG setting video input to", deviceId);

        if (this.videoInput === deviceId) return;

>>>>>>> 706b4d60
        this.videoInput = deviceId;
        await this.updateLocalUsermediaStreams();
    }

    /**
<<<<<<< HEAD
     * Set media input devices to use for MatrixCalls
     * @param {string} deviceId the identifier for the device
     * undefined treated as unset
     */
    public async setMediaInputs(audioInput: string, videoInput: string): Promise<void> {
        logger.log(`mediaHandler setMediaInputs audioInput: ${audioInput} videoInput: ${videoInput}`);
        this.audioInput = audioInput;
        this.videoInput = videoInput;
        await this.updateLocalUsermediaStreams();
    }

    public async updateLocalUsermediaStreams(): Promise<void> {
=======
     * Requests new usermedia streams and replace the old ones
     */
    public async updateLocalUsermediaStreams(): Promise<void> {
        if (this.userMediaStreams.length === 0) return;

>>>>>>> 706b4d60
        const callMediaStreamParams: Map<string, { audio: boolean, video: boolean }> = new Map();
        for (const call of this.client.callEventHandler.calls.values()) {
            callMediaStreamParams.set(call.callId, {
                audio: call.hasLocalUserMediaAudioTrack,
                video: call.hasLocalUserMediaVideoTrack,
            });
        }

<<<<<<< HEAD
        for (const stream of this.userMediaStreams) {
            logger.log(`mediaHandler stopping all tracks for stream ${stream.id}`);
            for (const track of stream.getTracks()) {
                track.stop();
            }
        }

        this.userMediaStreams = [];
        this.localUserMediaStream = undefined;

        for (const call of this.client.callEventHandler.calls.values()) {
            if (call.callHasEnded() || !callMediaStreamParams.has(call.callId)) {
                continue;
            }

            const { audio, video } = callMediaStreamParams.get(call.callId);

            logger.log(`mediaHandler updateLocalUsermediaStreams getUserMediaStream call ${call.callId}`);
            const stream = await this.getUserMediaStream(audio, video);

            if (call.callHasEnded()) {
                continue;
            }

            await call.updateLocalUsermediaStream(stream);
        }

        for (const groupCall of this.client.groupCallEventHandler.groupCalls.values()) {
            if (!groupCall.localCallFeed) {
                continue;
            }

            logger.log(`mediaHandler updateLocalUsermediaStreams getUserMediaStream groupCall ${
                groupCall.groupCallId}`);
            const stream = await this.getUserMediaStream(
                true,
                groupCall.type === GroupCallType.Video,
            );

            if (groupCall.state === GroupCallState.Ended) {
                continue;
            }

            await groupCall.updateLocalUsermediaStream(stream);
        }

        this.emit(MediaHandlerEvent.LocalStreamsChanged);
=======
        for (const call of this.client.callEventHandler.calls.values()) {
            if (call.state === CallState.Ended || !callMediaStreamParams.has(call.callId)) continue;

            const { audio, video } = callMediaStreamParams.get(call.callId);

            // This stream won't be reusable as we will replace the tracks of the old stream
            const stream = await this.getUserMediaStream(audio, video, false);

            await call.updateLocalUsermediaStream(stream);
        }
>>>>>>> 706b4d60
    }

    public async hasAudioDevice(): Promise<boolean> {
        const devices = await navigator.mediaDevices.enumerateDevices();
        return devices.filter(device => device.kind === "audioinput").length > 0;
    }

    public async hasVideoDevice(): Promise<boolean> {
        const devices = await navigator.mediaDevices.enumerateDevices();
        return devices.filter(device => device.kind === "videoinput").length > 0;
    }

    /**
     * @param audio should have an audio track
     * @param video should have a video track
     * @param reusable is allowed to be reused by the MediaHandler
     * @returns {MediaStream} based on passed parameters
     */
    public async getUserMediaStream(audio: boolean, video: boolean, reusable = true): Promise<MediaStream> {
        const shouldRequestAudio = audio && await this.hasAudioDevice();
        const shouldRequestVideo = video && await this.hasVideoDevice();

        let stream: MediaStream;

        if (
            !this.localUserMediaStream ||
            (this.localUserMediaStream.getAudioTracks().length === 0 && shouldRequestAudio) ||
<<<<<<< HEAD
            (this.localUserMediaStream.getVideoTracks().length === 0 && shouldRequestVideo)
=======
            (this.localUserMediaStream.getVideoTracks().length === 0 && shouldRequestVideo) ||
            (this.localUserMediaStream.getAudioTracks()[0]?.getSettings()?.deviceId !== this.audioInput) ||
            (this.localUserMediaStream.getVideoTracks()[0]?.getSettings()?.deviceId !== this.videoInput)
>>>>>>> 706b4d60
        ) {
            const constraints = this.getUserMediaContraints(shouldRequestAudio, shouldRequestVideo);
            stream = await navigator.mediaDevices.getUserMedia(constraints);
<<<<<<< HEAD
            logger.log(`mediaHandler getUserMediaStream streamId ${stream.id} shouldRequestAudio ${
                shouldRequestAudio} shouldRequestVideo ${shouldRequestVideo}`, constraints);
=======
>>>>>>> 706b4d60

            for (const track of stream.getTracks()) {
                const settings = track.getSettings();

                if (track.kind === "audio") {
                    this.audioInput = settings.deviceId;
                } else if (track.kind === "video") {
                    this.videoInput = settings.deviceId;
                }
            }

<<<<<<< HEAD
            this.localUserMediaStream = stream;
        } else {
            stream = this.localUserMediaStream.clone();
            logger.log(`mediaHandler clone userMediaStream ${this.localUserMediaStream.id} new stream ${
                stream.id} shouldRequestAudio ${shouldRequestAudio} shouldRequestVideo ${shouldRequestVideo}`);
=======
            if (reusable) {
                this.localUserMediaStream = stream;
            }
        } else {
            stream = this.localUserMediaStream.clone();
>>>>>>> 706b4d60

            if (!shouldRequestAudio) {
                for (const track of stream.getAudioTracks()) {
                    stream.removeTrack(track);
                }
            }

            if (!shouldRequestVideo) {
                for (const track of stream.getVideoTracks()) {
                    stream.removeTrack(track);
                }
            }
        }

        if (reusable) {
            this.userMediaStreams.push(stream);
        }

        this.emit(MediaHandlerEvent.LocalStreamsChanged);

        return stream;
    }

    /**
     * Stops all tracks on the provided usermedia stream
     */
    public stopUserMediaStream(mediaStream: MediaStream) {
        logger.log(`mediaHandler stopUserMediaStream stopping stream ${mediaStream.id}`);
        for (const track of mediaStream.getTracks()) {
            track.stop();
        }

        const index = this.userMediaStreams.indexOf(mediaStream);

        if (index !== -1) {
            logger.debug("Splicing usermedia stream out stream array", mediaStream.id);
            this.userMediaStreams.splice(index, 1);
        }

<<<<<<< HEAD
        this.emit(MediaHandlerEvent.LocalStreamsChanged);
=======
        if (this.localUserMediaStream === mediaStream) {
            this.localUserMediaStream = undefined;
        }
>>>>>>> 706b4d60
    }

    /**
     * @param desktopCapturerSourceId sourceId for Electron DesktopCapturer
     * @param reusable is allowed to be reused by the MediaHandler
     * @returns {MediaStream} based on passed parameters
     */
<<<<<<< HEAD
    public async getScreensharingStream(desktopCapturerSourceId?: string): Promise<MediaStream | null> {
=======
    public async getScreensharingStream(desktopCapturerSourceId: string, reusable = true): Promise<MediaStream | null> {
>>>>>>> 706b4d60
        let stream: MediaStream;

        if (this.screensharingStreams.length === 0) {
            const screenshareConstraints = this.getScreenshareContraints(desktopCapturerSourceId);
            if (!screenshareConstraints) return null;

            if (desktopCapturerSourceId) {
                // We are using Electron
                logger.debug("Getting screensharing stream using getUserMedia()", desktopCapturerSourceId);
                stream = await navigator.mediaDevices.getUserMedia(screenshareConstraints);
            } else {
                // We are not using Electron
                logger.debug("Getting screensharing stream using getDisplayMedia()");
                stream = await navigator.mediaDevices.getDisplayMedia(screenshareConstraints);
            }
        } else {
            const matchingStream = this.screensharingStreams[this.screensharingStreams.length - 1];
            logger.log("Cloning screensharing stream", matchingStream.id);
            stream = matchingStream.clone();
        }

        if (reusable) {
            this.screensharingStreams.push(stream);
        }

        this.emit(MediaHandlerEvent.LocalStreamsChanged);

        return stream;
    }

    /**
     * Stops all tracks on the provided screensharing stream
     */
    public stopScreensharingStream(mediaStream: MediaStream) {
        logger.debug("Stopping screensharing stream", mediaStream.id);
        for (const track of mediaStream.getTracks()) {
            track.stop();
        }

        const index = this.screensharingStreams.indexOf(mediaStream);

        if (index !== -1) {
            logger.debug("Splicing screensharing stream out stream array", mediaStream.id);
            this.screensharingStreams.splice(index, 1);
        }

        this.emit(MediaHandlerEvent.LocalStreamsChanged);
    }

    /**
     * Stops all local media tracks
     */
    public stopAllStreams() {
        for (const stream of this.userMediaStreams) {
            logger.log(`mediaHandler stopAllStreams stopping stream ${stream.id}`);
            for (const track of stream.getTracks()) {
                track.stop();
            }
        }

        for (const stream of this.screensharingStreams) {
            for (const track of stream.getTracks()) {
                track.stop();
            }
        }

        this.userMediaStreams = [];
        this.screensharingStreams = [];
        this.localUserMediaStream = undefined;
<<<<<<< HEAD

        this.emit(MediaHandlerEvent.LocalStreamsChanged);
=======
>>>>>>> 706b4d60
    }

    private getUserMediaContraints(audio: boolean, video: boolean): MediaStreamConstraints {
        const isWebkit = !!navigator.webkitGetUserMedia;

        return {
            audio: audio
                ? {
                    deviceId: this.audioInput ? { ideal: this.audioInput } : undefined,
                }
                : false,
            video: video
                ? {
                    deviceId: this.videoInput ? { ideal: this.videoInput } : undefined,
                    /* We want 640x360.  Chrome will give it only if we ask exactly,
                   FF refuses entirely if we ask exactly, so have to ask for ideal
                   instead
                   XXX: Is this still true?
                 */
                    width: isWebkit ? { exact: 640 } : { ideal: 640 },
                    height: isWebkit ? { exact: 360 } : { ideal: 360 },
                }
                : false,
        };
    }

    private getScreenshareContraints(desktopCapturerSourceId?: string): DesktopCapturerConstraints {
        if (desktopCapturerSourceId) {
            logger.debug("Using desktop capturer source", desktopCapturerSourceId);
            return {
                audio: false,
                video: {
                    mandatory: {
                        chromeMediaSource: "desktop",
                        chromeMediaSourceId: desktopCapturerSourceId,
                    },
                },
            };
        } else {
            logger.debug("Not using desktop capturer source");
            return {
                audio: false,
                video: true,
            };
        }
    }
}<|MERGE_RESOLUTION|>--- conflicted
+++ resolved
@@ -17,25 +17,28 @@
 limitations under the License.
 */
 
-import EventEmitter from "events";
+import { TypedEventEmitter } from "../models/typed-event-emitter";
 import { GroupCallType, GroupCallState } from "../webrtc/groupCall";
-import { MatrixClient } from "../client";
 import { logger } from "../logger";
 import { MatrixClient } from "../client";
-import { CallState } from "./call";
 
 export enum MediaHandlerEvent {
     LocalStreamsChanged = "local_streams_changed"
 }
 
-export class MediaHandler extends EventEmitter {
+export type MediaHandlerEventHandlerMap = {
+    [MediaHandlerEvent.LocalStreamsChanged]: () => void;
+};
+
+export class MediaHandler extends TypedEventEmitter<
+    MediaHandlerEvent.LocalStreamsChanged, MediaHandlerEventHandlerMap
+> {
     private audioInput: string;
     private videoInput: string;
     private localUserMediaStream?: MediaStream;
     public userMediaStreams: MediaStream[] = [];
     public screensharingStreams: MediaStream[] = [];
 
-<<<<<<< HEAD
     constructor(private client: MatrixClient) {
         super();
     }
@@ -44,9 +47,6 @@
         this.audioInput = audioInput;
         this.videoInput = videoInput;
     }
-=======
-    constructor(private client: MatrixClient) { }
->>>>>>> 706b4d60
 
     /**
      * Set an audio input device to use for MatrixCalls
@@ -54,14 +54,10 @@
      * undefined treated as unset
      */
     public async setAudioInput(deviceId: string): Promise<void> {
-<<<<<<< HEAD
-        logger.log(`mediaHandler setAudioInput ${deviceId}`);
-=======
         logger.info("LOG setting audio input to", deviceId);
 
         if (this.audioInput === deviceId) return;
 
->>>>>>> 706b4d60
         this.audioInput = deviceId;
         await this.updateLocalUsermediaStreams();
     }
@@ -72,22 +68,18 @@
      * undefined treated as unset
      */
     public async setVideoInput(deviceId: string): Promise<void> {
-<<<<<<< HEAD
-        logger.log(`mediaHandler setVideoInput ${deviceId}`);
-=======
         logger.info("LOG setting video input to", deviceId);
 
         if (this.videoInput === deviceId) return;
 
->>>>>>> 706b4d60
         this.videoInput = deviceId;
         await this.updateLocalUsermediaStreams();
     }
 
     /**
-<<<<<<< HEAD
      * Set media input devices to use for MatrixCalls
-     * @param {string} deviceId the identifier for the device
+     * @param {string} audioInput the identifier for the audio device
+     * @param {string} videoInput the identifier for the video device
      * undefined treated as unset
      */
     public async setMediaInputs(audioInput: string, videoInput: string): Promise<void> {
@@ -97,14 +89,12 @@
         await this.updateLocalUsermediaStreams();
     }
 
-    public async updateLocalUsermediaStreams(): Promise<void> {
-=======
+    /*
      * Requests new usermedia streams and replace the old ones
      */
     public async updateLocalUsermediaStreams(): Promise<void> {
         if (this.userMediaStreams.length === 0) return;
 
->>>>>>> 706b4d60
         const callMediaStreamParams: Map<string, { audio: boolean, video: boolean }> = new Map();
         for (const call of this.client.callEventHandler.calls.values()) {
             callMediaStreamParams.set(call.callId, {
@@ -113,7 +103,6 @@
             });
         }
 
-<<<<<<< HEAD
         for (const stream of this.userMediaStreams) {
             logger.log(`mediaHandler stopping all tracks for stream ${stream.id}`);
             for (const track of stream.getTracks()) {
@@ -161,18 +150,6 @@
         }
 
         this.emit(MediaHandlerEvent.LocalStreamsChanged);
-=======
-        for (const call of this.client.callEventHandler.calls.values()) {
-            if (call.state === CallState.Ended || !callMediaStreamParams.has(call.callId)) continue;
-
-            const { audio, video } = callMediaStreamParams.get(call.callId);
-
-            // This stream won't be reusable as we will replace the tracks of the old stream
-            const stream = await this.getUserMediaStream(audio, video, false);
-
-            await call.updateLocalUsermediaStream(stream);
-        }
->>>>>>> 706b4d60
     }
 
     public async hasAudioDevice(): Promise<boolean> {
@@ -200,21 +177,14 @@
         if (
             !this.localUserMediaStream ||
             (this.localUserMediaStream.getAudioTracks().length === 0 && shouldRequestAudio) ||
-<<<<<<< HEAD
-            (this.localUserMediaStream.getVideoTracks().length === 0 && shouldRequestVideo)
-=======
             (this.localUserMediaStream.getVideoTracks().length === 0 && shouldRequestVideo) ||
             (this.localUserMediaStream.getAudioTracks()[0]?.getSettings()?.deviceId !== this.audioInput) ||
             (this.localUserMediaStream.getVideoTracks()[0]?.getSettings()?.deviceId !== this.videoInput)
->>>>>>> 706b4d60
         ) {
             const constraints = this.getUserMediaContraints(shouldRequestAudio, shouldRequestVideo);
             stream = await navigator.mediaDevices.getUserMedia(constraints);
-<<<<<<< HEAD
             logger.log(`mediaHandler getUserMediaStream streamId ${stream.id} shouldRequestAudio ${
                 shouldRequestAudio} shouldRequestVideo ${shouldRequestVideo}`, constraints);
-=======
->>>>>>> 706b4d60
 
             for (const track of stream.getTracks()) {
                 const settings = track.getSettings();
@@ -226,19 +196,13 @@
                 }
             }
 
-<<<<<<< HEAD
-            this.localUserMediaStream = stream;
+            if (reusable) {
+                this.localUserMediaStream = stream;
+            }
         } else {
             stream = this.localUserMediaStream.clone();
             logger.log(`mediaHandler clone userMediaStream ${this.localUserMediaStream.id} new stream ${
                 stream.id} shouldRequestAudio ${shouldRequestAudio} shouldRequestVideo ${shouldRequestVideo}`);
-=======
-            if (reusable) {
-                this.localUserMediaStream = stream;
-            }
-        } else {
-            stream = this.localUserMediaStream.clone();
->>>>>>> 706b4d60
 
             if (!shouldRequestAudio) {
                 for (const track of stream.getAudioTracks()) {
@@ -278,13 +242,11 @@
             this.userMediaStreams.splice(index, 1);
         }
 
-<<<<<<< HEAD
-        this.emit(MediaHandlerEvent.LocalStreamsChanged);
-=======
+        this.emit(MediaHandlerEvent.LocalStreamsChanged);
+
         if (this.localUserMediaStream === mediaStream) {
             this.localUserMediaStream = undefined;
         }
->>>>>>> 706b4d60
     }
 
     /**
@@ -292,11 +254,7 @@
      * @param reusable is allowed to be reused by the MediaHandler
      * @returns {MediaStream} based on passed parameters
      */
-<<<<<<< HEAD
-    public async getScreensharingStream(desktopCapturerSourceId?: string): Promise<MediaStream | null> {
-=======
     public async getScreensharingStream(desktopCapturerSourceId: string, reusable = true): Promise<MediaStream | null> {
->>>>>>> 706b4d60
         let stream: MediaStream;
 
         if (this.screensharingStreams.length === 0) {
@@ -366,11 +324,8 @@
         this.userMediaStreams = [];
         this.screensharingStreams = [];
         this.localUserMediaStream = undefined;
-<<<<<<< HEAD
-
-        this.emit(MediaHandlerEvent.LocalStreamsChanged);
-=======
->>>>>>> 706b4d60
+
+        this.emit(MediaHandlerEvent.LocalStreamsChanged);
     }
 
     private getUserMediaContraints(audio: boolean, video: boolean): MediaStreamConstraints {
