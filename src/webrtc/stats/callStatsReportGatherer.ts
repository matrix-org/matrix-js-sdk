--- conflicted
+++ resolved
@@ -184,17 +184,9 @@
     }
 
     private processAndEmitConnectionStatsReport(): void {
-<<<<<<< HEAD
-        const report = ConnectionStatsReportBuilder.build(
-            this.callId,
-            this.opponentMemberId,
-            this.trackStats.getTrack2stats(),
-        );
-=======
         const report = ConnectionStatsReportBuilder.build(this.trackStats.getTrack2stats());
         report.callId = this.callId;
         report.opponentMemberId = this.opponentMemberId;
->>>>>>> e70a1a1e
 
         this.connectionStats.bandwidth = report.bandwidth;
         this.connectionStats.bitrate = report.bitrate;
