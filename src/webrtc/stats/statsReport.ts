--- conflicted
+++ resolved
@@ -87,7 +87,11 @@
     maxPacketLoss: number;
     percentageConcealedAudio: number;
     peerConnections: number;
-<<<<<<< HEAD
+    opponentUsersInCall?: number;
+    opponentDevicesInCall?: number;
+    diffDevicesToPeerConnections?: number;
+    ratioPeerConnectionToDevices?: number;
+    // Todo: Decide if we want an index (or a timestamp) of this report in relation to the group call, to help differenciate when issues occur and ignore/track initial connection delays.
 }
 
 /// CallFeedReport #####################################################################################################
@@ -126,11 +130,4 @@
     readonly enabled: boolean;
     readonly readyState: "ended" | "live";
     readonly label: string;
-=======
-    opponentUsersInCall?: number;
-    opponentDevicesInCall?: number;
-    diffDevicesToPeerConnections?: number;
-    ratioPeerConnectionToDevices?: number;
-    // Todo: Decide if we want an index (or a timestamp) of this report in relation to the group call, to help differenciate when issues occur and ignore/track initial connection delays.
->>>>>>> 60c715d5
 }