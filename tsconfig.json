--- conflicted
+++ resolved
@@ -10,14 +10,5 @@
         "declaration": true,
         "strict": true
     },
-<<<<<<< HEAD
-    "include": ["./src/**/*.ts", "./spec/**/*.ts"],
-    "typedocOptions": {
-        "entryPoints": ["src/matrix.ts", "src/types.ts"],
-        "excludeExternals": true,
-        "out": "_docs"
-    }
-=======
     "include": ["./src/**/*.ts", "./spec/**/*.ts"]
->>>>>>> 30311524
 }